# What's New with Enterprise

<<<<<<< HEAD
## v4.83.1
## v4.88.2

## v4.88.2 Features

- `[Module Nav]` Fixed a bug where the css conflicted with accordion. ([#8117](https://github.com/infor-design/enterprise/issues/8063))
- `[Context Menu]` Fixed that context menu stopped working in safari (detection issues). ([#8037](https://github.com/infor-design/enterprise/issues/8037))

## v4.88.1

## v4.88.1 Features

- `[Module Nav]` Fixed a bug where the settings was behind the main module nav element. ([#8063](https://github.com/infor-design/enterprise/issues/8063))
=======
## v4.90.0

## v4.90.0 Features

## v4.90.0 Fixes

- `[Modal]` Adjusted modal title spacing to avoid icon from cropping. ([#8031](https://github.com/infor-design/enterprise/issues/8031))

## v4.89.0

## v4.89.0 Features

- `[Datagrid]` Added ability for expandable and summary rows to be updated after cell update. ([#8058](https://github.com/infor-design/enterprise/issues/8058))

## v4.89.0 Fixes

- `[Accordion]` Adjusted rules of accordion top border to be consistent whether open or closed. ([#7978](https://github.com/infor-design/enterprise/issues/7978))
- `[BarStacked]` Fixed the uneven legend spaces. ([#7874](https://github.com/infor-design/enterprise/issues/7874))
- `[Button]` Adjusted rule for primary button styling when hovered in new version. ([#7977](https://github.com/infor-design/enterprise/issues/7977))
- `[Button]` Adjusted rule for button styling on contextual action toolbars. ([#8084](https://github.com/infor-design/enterprise/issues/8084))
- `[Cards]` Adjusted menu button positioning for no header. ([#8081](https://github.com/infor-design/enterprise/issues/8081))
- `[Circlepager]` Fixed a bug causing a visual glitch when resizing the circle pager. ([#7894](https://github.com/infor-design/enterprise/issues/7894))
- `[Datagrid]` Fixed the position of empty message without icon in the datagrid. ([#7854](https://github.com/infor-design/enterprise/issues/7854))
- `[Datagrid]` Space between text in rows are not trimmed as default. ([#7849](https://github.com/infor-design/enterprise/issues/7849))
- `[Datagrid]` Added option to use for flex toolbar. ([#7928](https://github.com/infor-design/enterprise/issues/7928))
- `[Datagrid]` Whitespace should be shown on cell when expanded. ([#7848](https://github.com/infor-design/enterprise/issues/7848))
- `[Datagrid]` Additional check for modal width. ([#7923](https://github.com/infor-design/enterprise/issues/7923))
- `[Datagrid]` Additional check for select row when datagrid has grouping and filter. ([NG#1549](https://github.com/infor-design/enterprise-ng/issues/1549))
- `[Datepicker]` Adjusted sizing of monthview popup to better accommodate smaller dimensions. ([#7974](https://github.com/infor-design/enterprise/issues/7974))
- `[Datepicker]` Fixed datepicker prematurely closing after selecting a date when having a time format. ([#7916](https://github.com/infor-design/enterprise/issues/7916))
- `[Dropdown]` Fixed a bug where the text and dropdown icon were overlapping on smaller viewports. ([#8000](https://github.com/infor-design/enterprise/issues/8000))
- `[EmptyMessage]` Fixed empty message card content to center position. ([#7883](https://github.com/infor-design/enterprise/issues/7883))
- `[General]` Adjusted the reset for spans. ([#1513](https://github.com/infor-design/enterprise/issues/7854))
- `[Module Nav]` Fixed a bug where the settings was behind the main module nav element. ([#8063](https://github.com/infor-design/enterprise/issues/8063))
- `[Module Nav]` Fixed a bug where the accordion in the page container inherited module nav accordion styles. ([#8040](https://github.com/infor-design/enterprise/issues/7884))
- `[Pie/Donut]` Fixed the displayed legend when selecting a different one. ([#7845](https://github.com/infor-design/enterprise/issues/7845))
- `[Pie/Donut]` Fixed a bug in clicking legends causing to change whole list to the last clicked legend name. ([#8139](https://github.com/infor-design/enterprise/issues/8139))
- `[Pie/Donut]` Fixed a bug in where legends can be clicked if selectable settings set to false. ([#8140](https://github.com/infor-design/enterprise/issues/8140))
- `[Popupmenu]` Fixed shared menu not closing and opening correctly. ([NG#1552](https://github.com/infor-design/enterprise-ng/issues/1552))
- `[ProcessIndicator]` Adjusted icon sizing to remove gaps between separators. ([#7982](https://github.com/infor-design/enterprise/issues/7982))
- `[Radios]` Adjusted styling of checked disabled radio button. ([#8082](https://github.com/infor-design/enterprise/issues/8082))
- `[Searchfield]` Adjusted icon colors in classic. ([#7947](https://github.com/infor-design/enterprise/issues/7947))
- `[Searchfield]` Adjusted width on mobile. ([#6831](https://github.com/infor-design/enterprise/issues/6831))
- `[Slider]` Added handling of slider touch events. ([#7957](https://github.com/infor-design/enterprise/issues/7957))
- `[Spinbox]` Adjusted spinbox wrapper sizing to stop increment button from overflowing in classic. ([#7988](https://github.com/infor-design/enterprise/issues/7988))
- `[Tabs]` Fixed alabaster design issues in header, tab, tab-header, tabs-module, tabs-multi components. ([#7922](https://github.com/infor-design/enterprise/issues/7922))
- `[Tabs]` Adjusted placement of icons in tab list spillover. ([#7970](https://github.com/infor-design/enterprise/issues/7970))
- `[Tabs]` Fixed the focus state of radio button not fully shown in tabs. ([#7955](https://github.com/infor-design/enterprise/issues/7955))
- `[Targeted-Achievement]` Fixed waring color not displaying properly. ([#7891](https://github.com/infor-design/enterprise/issues/7891))
- `[Treemap]` Adjusted label styling in RTL. ([#6891](https://github.com/infor-design/enterprise/issues/6891))
- `[Validation]` Fixed the position of exclamation points of validation in non english localization. ([#5119](https://github.com/infor-design/enterprise/issues/5119))
- `[Weekview]` Added overnight event view when end time goes to next day. ([#7840](https://github.com/infor-design/enterprise/issues/7840))
- `[Weekview]` Fixed an issue with the week change when clicking the `Today` button. ([#7792](https://github.com/infor-design/enterprise/issues/7792))
- `[Weekview]` Fixed selected day keeps getting restarted when changing theme or mode in mobile view. ([#7927](https://github.com/infor-design/enterprise/issues/7927))
- `[Weekview]` Use abbreviated month names when in mobile size. ([#7924](https://github.com/infor-design/enterprise/issues/7924))
>>>>>>> 63a08a21

## v4.88.0

## v4.88.0 Features

- `[Checkbox]` Changed color of checkbox in dark mode. ([#7991](https://github.com/infor-design/enterprise/issues/7991))
- `[Form/Label]` Implemented a form layout designed to facilitate an inline design within a responsive-form container. ([#7764](https://github.com/infor-design/enterprise/issues/7764))
- `[Homepages]` Changed incorrect width on quad widgets. ([#8056](https://github.com/infor-design/enterprise/issues/8056))
- `[Module Nav]` Added usage guidance to docs. ([#7869](https://github.com/infor-design/enterprise/issues/7869))
- `[Module Nav]` Added mobile behaviors. ([#7804](https://github.com/infor-design/enterprise/issues/7804))
- `[Module Nav]` Fixed an alignment issue. ([#7934](https://github.com/infor-design/enterprise/issues/7934))
- `[Module Nav]` Added mobile click to close setting, and made breakpoints fire on resize, added hamburger logic and new mobile states per phone vs bigger. ([#8019](https://github.com/infor-design/enterprise/issues/8019))

## v4.88.0 Fixes

- `[Accordion]` Updated selected header text color. ([#7769](https://github.com/infor-design/enterprise/issues/7769))
- `[ApplicationMenu]` Fixed an issue where the hover button background color was incorrect. ([#7933](https://github.com/infor-design/enterprise/issues/7782))
- `[Bar]` Fixed overlapping and cropped axis labels (left & right) when horizontal bar label is lengthy. ([#7614](https://github.com/infor-design/enterprise/issues/7614))
- `[Breadcrumb]` Updated hover color for breadcrumb in header. ([#7801](https://github.com/infor-design/enterprise/issues/7801))
- `[Build]` Fixed wrong filename in build download. ([#7992](https://github.com/infor-design/enterprise/issues/7992))
- `[Button]` Updated hover color for header and CAP. ([#7944/7943](https://github.com/infor-design/enterprise/issues/7944))
- `[Button]` Fixed stylings for button menu and secondary combo. ([#7783](https://github.com/infor-design/enterprise/issues/7783))
- `[Button]` Formatted the appending of a cssClass property to include a prefix whitespace. ([#7852](https://github.com/infor-design/enterprise/issues/7852))
- `[Card/Widget]` Fixed a bug where the button action was not aligned properly in RTL mode. ([#7843](https://github.com/infor-design/enterprise/issues/7843))
- `[Card/Widget]` Fixed inconsistency in widget size. ([#7896](https://github.com/infor-design/enterprise/issues/7896))
- `[Calendar]` Fixed legend colors for selected days of week. ([#7800](https://github.com/infor-design/enterprise/issues/7800))
- `[Calendar]` Added check on setting current date so it doesn't override provided date settings. ([#7806](https://github.com/infor-design/enterprise/issues/7806))
- `[Calendar]` Adjusted indentation to avoid button overlapping. ([#7966](https://github.com/infor-design/enterprise/issues/7966))
- `[Card]` Fixed issues when using both card and tabs component. ([#7915](https://github.com/infor-design/enterprise/issues/7915))
- `[Card/Widget]` Fixed inconsistency in widget size. ([#7896](https://github.com/infor-design/enterprise/issues/7896))
- `[Chart]` Fixed on focus border being off in chart legend items. ([#7850](https://github.com/infor-design/enterprise/issues/7850))
- `[Column]` Fixed the size of the chart titles in columns. ([#7889](https://github.com/infor-design/enterprise/issues/7889))
- `[Column]` Fixed an error loading on windows and a warning. ([#7941](https://github.com/infor-design/enterprise/issues/7941))
- `[Contextmenu]` Changed color of checkbox in dark mode. ([#7991](https://github.com/infor-design/enterprise/issues/7991))
- `[Datagrid]` Fixed a bug where the validation icon position was not correct in RTL (Right-to-Left) mode. ([#7768](https://github.com/infor-design/enterprise/issues/7768))
- `[Datagrid]` Added undefined check for column settings to avoid errors in spacer. ([#7807](https://github.com/infor-design/enterprise/issues/7807))
- `[Datagrid]` Added Placeholder for Datagrid Date Field. ([NG#1531](https://github.com/infor-design/enterprise-ng/issues/1531))
- `[Datagrid]` Adjusted positioning of `drilldown` button. ([#7014](https://github.com/infor-design/enterprise/issues/7014))
- `[Datagrid]` Added a test page for column filter locale settings. ([#7554](https://github.com/infor-design/enterprise/issues/7554)
- `[Datagrid]` Adjusted positioning of `drilldown` button. ([#7014](https://github.com/infor-design/enterprise/issues/7014))
- `[Datagrid]` Fixed a bug where expanded rows showed as activated. ([#7979](https://github.com/infor-design/enterprise/issues/7979))
- `[Dropdown]` Fix on dropdown not focusing in mobile. ([#7815](https://github.com/infor-design/enterprise/issues/7815))
- `[Dropdown]` Fixed on dropdown not focusing in mobile. ([#7815](https://github.com/infor-design/enterprise/issues/7815))
- `[Dropdown]` Fixed dropdown position when expanded on corners. ([NG#1541](https://github.com/infor-design/enterprise-ng/issues/1541))
- `[Dropdown]` Fixed display render when the option has no icon. ([#7813](https://github.com/infor-design/enterprise/issues/7813))
- `[Editor]` Fixed editor text not changing to other font headers after changing colors. ([#7793](https://github.com/infor-design/enterprise/issues/7793))
- `[Editor]` Fixed editor text not changing to other font headers in some scenarios after changing colors in Firefox. ([#7796](https://github.com/infor-design/enterprise/issues/7796))
- `[Fieldfilter]` Fixed uneven focus border for clear button. Adjusted day focus border sizing. Fixed misaligned datepicker short field. ([#7919](https://github.com/infor-design/enterprise/issues/7919))
- `[Icons]` Fixed icon pipeline, made icons downloadable and added new empty state icons and a few standard icons. ([#518](https://github.com/infor-design/design-system/issues/518))
- `[Homepage]` Added better default color for hero now that its white. ([#7938](https://github.com/infor-design/enterprise/issues/7938))
- `[Line]` Fixed bottom spacing issue in RTL. ([#7776](https://github.com/infor-design/enterprise/issues/7776))
- `[Listview]` Adjusted searchfield in listview when inside modal to fix alignment. ([NG#1547](https://github.com/infor-design/enterprise-ng/issues/1547))
- `[Lookup]` Fixed count text positioning. ([#7905](https://github.com/infor-design/enterprise/issues/7905))
- `[Module Nav]` Updated examples to closer reflect usage guidance. ([#7870](https://github.com/infor-design/enterprise/issues/7870))
- `[Modal]` Added overflow in modal body for horizontal scroll. ([#7827](https://github.com/infor-design/enterprise/issues/7827))
- `[Popover]` Added scrollable class for popover. ([#7678](https://github.com/infor-design/enterprise/issues/7678))
- `[Popupmenu]` Fixed placement of shared popupmenu. ([NG#1546](https://github.com/infor-design/enterprise-ng/issues/1546))
- `[Radios]` Adjusted the styling of the checked and unchecked radio button. ([#7899](https://github.com/infor-design/enterprise/issues/7899))
- `[Searchfield]` Fixed no results text should not be selected. ([#7756](https://github.com/infor-design/enterprise/issues/7756))
- `[Searchfield]` Fixed on go button misalignment. ([#7910](https://github.com/infor-design/enterprise/issues/7910))
- `[Searchfield]` Adjusted position and hover color for custom button. ([#7832](https://github.com/infor-design/enterprise/issues/7832))
- `[Searchfield]` Fix on go button misalignment. ([#7910](https://github.com/infor-design/enterprise/issues/7910))
- `[Searchfield]` Fix ability to select and delete text in firefox. Adjusted custom button positioning. ([#7962](https://github.com/infor-design/enterprise/issues/7962))
- `[Searchfield]` Fixed on go button misalignment. ([#7910](https://github.com/infor-design/enterprise/issues/7910))
- `[Tabs]` Fixed the focus alignment in tabs for RTL. ([#7772](https://github.com/infor-design/enterprise/issues/7772))
- `[Tabs]` Added fixes for zoom issue on vertical tabs. ([#8046](https://github.com/infor-design/enterprise/issues/8046))
- `[Toolbar]` Added additional selectors and colors for dark theme dropdown label. ([#7897](https://github.com/infor-design/enterprise/issues/7897))
- `[Tree]` Fixed Cross-Site Scripting (XSS) when setting up tree node. ([#7631](https://github.com/infor-design/enterprise/issues/7631))
- `[Weekview]` Adjusted the positioning of text within the footer cell to keep it centered. Adjusted calendar icon position to be better aligned. ([#7926](https://github.com/infor-design/enterprise/issues/7926))
- `[Weekview]` Added event modal on `doubleclick`. ([#7824](https://github.com/infor-design/enterprise/issues/7824))

## v4.87.0

## v4.87.0 Features

- `[Datagrid]` Has a new design with a soft grey header. The white header background option is removed and this is now the default. ([#7814](https://github.com/infor-design/enterprise/issues/7814))
- `[Datagrid]` Fix the datagrid filter color when disabled. ([#7908](https://github.com/infor-design/enterprise/issues/7908))
- `[Icons]` Fixed shape and markup of status icons. Note: May need to update your code. ([#7747](https://github.com/infor-design/enterprise/issues/7661))
- `[Masthead]` Set height of masthead to 40px. ([#7857](https://github.com/infor-design/enterprise/issues/7857))
- `[Popover]` Improved popover title style and position, excluding the 'alternate' class. ([#7676](https://github.com/infor-design/enterprise/issues/7676))
- `[Radios]` Added hitbox feature for mobile devices. ([#7659](https://github.com/infor-design/enterprise/issues/7659))
- `[Timepicker]` Fix issue with `enable` function. ([#7887](https://github.com/infor-design/enterprise/issues/7887))
- `[Typography]` Added `text-wrap` class. ([#7497](https://github.com/infor-design/enterprise/issues/7497))

## v4.87.0 Fixes

- `[Badges/Alerts/Tags/Icons]` Added docs and clearer examples. ([#7661](https://github.com/infor-design/enterprise-ng/issues/7661))
- `[Bar]` Fixed an issue where the x-axis labels on the bar chart were not visible. ([#7797](https://github.com/infor-design/enterprise/issues/7797))
- `[Badges/Tags/]` Changed border radius to 12px. ([#7862](https://github.com/infor-design/enterprise-ng/issues/7862))
- `[Calendar]` Fixed uncaught error in `cordova` apps. ([#7818](https://github.com/infor-design/enterprise/issues/7818))
- `[Circlepager]` Fixed circle pager's position inside of a card. ([#7724](https://github.com/infor-design/enterprise/issues/7724))
- `[Color]` Fixed on Slate's personalization header text color. ([#7811](https://github.com/infor-design/enterprise-ng/issues/7811))
- `[Calendar]` Fixed uncaught error in `cordova` apps. ([#7818](https://github.com/infor-design/enterprise/issues/7818))
- `[ColorPicker]` Fixed color selection on color picker. ([#7760](https://github.com/infor-design/enterprise-ng/issues/7760))
- `[Column-Stacked]` Corrected the misalignment of legend labels. ([#7722](https://github.com/infor-design/enterprise/issues/7722))
- `[Dropdown]` Adjusted dropdown text in Firefox. ([#7763](https://github.com/infor-design/enterprise/issues/7763))
- `[Datagrid]` Fixed bug where default filter wasn't honored for date or time columns. ([#7766](https://github.com/infor-design/enterprise/issues/7766))
- `[Datagrid]` Fixed datagrid column filter not open after a series of simultaneous clicking of column filters. ([#7750](https://github.com/infor-design/enterprise/issues/7750))
- `[Datagrid]` Added expanded default for expandable formatter. ([#7680](https://github.com/infor-design/enterprise/issues/7680))
- `[Datepicker]` Fixed bug where date range selected is not properly rendered in some scenarios. ([#7528](https://github.com/infor-design/enterprise/issues/7528))
- `[Datepicker]` Added a new `listcontextmenu` event that fires on right click of menu items. ([#7822](https://github.com/infor-design/enterprise/issues/7822))
- `[Editor]` Re-fixed an xss issue in editor (iframes not permitted). ([#7590](https://github.com/infor-design/enterprise/issues/7590))
- `[Editor]` Added swatch bar on colorpicker button. ([#7571](https://github.com/infor-design/enterprise/issues/7571))
- `[Editor]` Fixed fonts selection selection on editor. ([#7762](https://github.com/infor-design/enterprise-ng/issues/7762))
- `[Editor]` Changed the header color from dark to grey and other minor style improvements. ([#7606](https://github.com/infor-design/enterprise-ng/issues/7606))
- `[FieldFilter]` Fixed Dropdown border not rendered properly. ([#7600](https://github.com/infor-design/enterprise/issues/7600))
- `[Fileupload]` Fixed a bug where validation is not triggered after clearing the input. ([#7645](https://github.com/infor-design/enterprise/issues/7645))
- `[FileuploadAdvanced]` Fixed Close Button not rendered properly. ([#7604](https://github.com/infor-design/enterprise/issues/7604))
- `[FileuploadAdvanced]` Changed file upload copy. ([#7787](https://github.com/infor-design/enterprise/issues/7787))
- `[Header]` Changed toolbar to flex-toolbar in header. ([#7479](https://github.com/infor-design/enterprise/issues/7479))
- `[Homepage]` Changed selector so multiple hero banners in a page will work. ([#7819](https://github.com/infor-design/enterprise/issues/7819))
- `[Icon]` Adjusted width of icons. ([#7616](https://github.com/infor-design/enterprise/issues/7616))
- `[Hyperlink]` Fixed hyperlink focus style in completion chart. ([#7731](https://github.com/infor-design/enterprise/issues/7731))
- `[Icon]` Adjusted width of icons. ([#7616](https://github.com/infor-design/enterprise/issues/7616))
- `[Images]` Fixed incorrect image size. ([#7616](https://github.com/infor-design/enterprise/issues/7616))
- `[ListView]` Fix the hyperlinks in lists to have an underline. ([#7616](https://github.com/infor-design/enterprise/issues/7838))
- `[ModuleNav]` Added css to constrain images to 32px. ([#7820](https://github.com/infor-design/enterprise-ng/issues/7820))
- `[ModuleNav]` Fixed missing tooltip on the settings button. ([#1525](https://github.com/infor-design/enterprise-ng/issues/1525))
- `[ModuleNav]` Added `enableOutsideClick()` feature to collapse/hide menu via content click. ([#7786](https://github.com/infor-design/enterprise/issues/7786))
- `[ModuleNav]` Fixed missing tooltip on the settings button. ([NG#1525](https://github.com/infor-design/enterprise-ng/issues/1525))
- `[ModuleNav/Dropdown]` Added support for external URLs to the Dropdown component's list, as well as support for setting these in Module Nav Switcher. ([NG#1533](https://github.com/infor-design/enterprise-ng/issues/1533))
- `[ModuleNav]` Reduced item padding so more items can fit in the menu before scrolling occurs. ([#7770](https://github.com/infor-design/enterprise/issues/7770))
- `[ModuleNav]` Fixed issues in dark mode. ([#7753](https://github.com/infor-design/enterprise/issues/7753))
- `[ModuleNav]` Added option/example to disable search in the dropdown menu ([NG#1535](https://github.com/infor-design/enterprise-ng/issues/1535))
- `[ModuleNav]` Added option/example to disable search in the dropdown menu ([#1535](https://github.com/infor-design/enterprise-ng/issues/1535))
- `[Number]` Added additional check for `formatNumber`. ([#7752](https://github.com/infor-design/enterprise/issues/7752))
- `[Popover]` Fixes on issues with textarea and datagrid in popover when opening and closing. ([#7677](https://github.com/infor-design/enterprise/issues/7677))
- `[Popover]` Fixes on issues with textarea and datagrid in popover when opening and closing. ([#7677](https://github.com/infor-design/enterprise/issues/7677))
- `[Pager]` Fixed pager `pagesizes` default settings cannot be overridden with custom settings. ([#7629](https://github.com/infor-design/enterprise/issues/7629))
- `[Popover]` Fixed popover having issues on simultaneous clicks. ([#7679](https://github.com/infor-design/enterprise/issues/7679))
- `[Popover]` Fixed where popover connected on click will not close on click (it just reopened). ([#7679](https://github.com/infor-design/enterprise/issues/7679))
- `[Sparkline]` Fixed median fill on dark theme. ([#7717](https://github.com/infor-design/enterprise/issues/7717))
- `[Searchfield]` Adjusted height for go button. ([#6695](https://github.com/infor-design/enterprise/issues/6695))
- `[Tabs]` Fixed alabaster design issues in tabs, tab-headers, tabs-module, tabs-multi components. ([#7803](https://github.com/infor-design/enterprise/issues/7803))
- `[Tooltip]` Fixed in `extraClass` example page for tooltip. ([#7669](https://github.com/infor-design/enterprise/issues/7669))
- `[WeekView]` Fixed bug where going to next didn't render the complete week. ([#7684](https://github.com/infor-design/enterprise/issues/7684))
- `[WeekView]` Fixed the response of render on breakpoint in week view. ([#7727](https://github.com/infor-design/enterprise/issues/7727))

## v4.86.0

## v4.86.0 Features

- `[Dropdown/ModuleNav]` Added no results text when filtering and no items are found. ([#7662](https://github.com/infor-design/enterprise/issues/7662))

## v4.86.0 Fixes

- `[Accordion/ModuleNav/Appmenu]` Focus does not focus the expander buttons only the parent items. ([#7626](https://github.com/infor-design/enterprise/issues/7626))
- `[Bar]` Fixed a bug where the bottom axis label was cut off. ([#7612](https://github.com/infor-design/enterprise/issues/7612))
- `[Bar]` Fixed incorrect legend position on stacked charts. ([#7693](https://github.com/infor-design/enterprise/issues/7693))
- `[Button]` Fixed a bug where submenu icons were not aligned correctly. ([#7626](https://github.com/infor-design/enterprise/issues/7626))
- `[Button/Header]` Fixed some colors in dark mode. ([7586](https://github.com/infor-design/enterprise/issues/7586))
- `[Cards]` Fixed alignments and positioning of other elements inside a card widget. ([#7589](https://github.com/infor-design/enterprise/issues/7589))
- `[Column-Stacked]` Fixed a regression bug where the stacked column chart was not rendering correctly. ([#7644](https://github.com/infor-design/enterprise/issues/7644))
- `[Datagrid]` Fixed button icon background hover color when rows are selected. ([#7607](https://github.com/infor-design/enterprise/issues/7607))
- `[Datagrid]` Fixed a bug in datagrid where default operator for lookup is not rendered properly. ([#7530](https://github.com/infor-design/enterprise/issues/7530))
- `[Datagrid]` Changed `updateColumns` to update column groups when null or empty. ([#7720](https://github.com/infor-design/enterprise/issues/7720))
- `[Datepicker]` Fixed a bug in datepicker range not rendering properly in modal IOS. ([#7603](https://github.com/infor-design/enterprise/issues/7603))
- `[Dropdown/ModuleNav]` Fixed indents and UI improvements. ([#7662](https://github.com/infor-design/enterprise/issues/7662))
- `[Dropdown/ModuleNav]` Fixed indents and UI improvements and added empty states. ([#7662](https://github.com/infor-design/enterprise/issues/7662))
- `[Editor]` Fixed an issue where an editor with an initial value containing `<br \>` tags were being seen as dirty when `resetdirty` is called. ([#7483](https://github.com/infor-design/enterprise/issues/7483))
- `[Editor]` Fixed a bug where pasting an html table into the editor wouldn't show the borders. ([#7463](https://github.com/infor-design/enterprise/issues/7463))
- `[FileUpload]` Fixed the alignment of the close button and file icon button. ([#7570](https://github.com/infor-design/enterprise/issues/7570))
- `[Homepage]` In some cases the new background color did not fill all the way in the page. ([#7696](https://github.com/infor-design/enterprise/issues/7696))
- `[Icons]` Removed `phone-linear` in some examples as the icon is now called `phone`. ([#7747](https://github.com/infor-design/enterprise/issues/7747))
- `[Locale]` Updated all internal strings in local files to sentence case. Updated translations will follow in a month. ([#7683](https://github.com/infor-design/enterprise/issues/7711))
- `[Modal]` On some devices the overflow/scrolling is still missing on modal and contents can break out the bottom of the modal. ([#7711](https://github.com/infor-design/enterprise/issues/7711))
- `[Layouts]` Removed some older layouts and examples from page layouts. ([#7733](https://github.com/infor-design/enterprise/issues/7733))
- `[Message]` Fixed alignment issue on the icons. ([#7746](https://github.com/infor-design/enterprise/issues/7746))
- `[ModuleNav]` Fixed rounding and `zindex` issues. ([#7654](https://github.com/infor-design/enterprise/issues/7654))
- `[ModuleNav]` Added an option to set the icon to false initially. ([#7740](https://github.com/infor-design/enterprise/issues/7740))
- `[ModuleNav]` Reduced item padding so more items can fit in the menu before scrolling occurs. ([#7770](https://github.com/infor-design/enterprise/issues/7770))
- `[ModuleNav]` Added option/example to disable search in the dropdown menu ([#1535](https://github.com/infor-design/enterprise-ng/issues/1535))
- `[Notification]` Updated color styles when notification is in subheader. ([#7623](https://github.com/infor-design/enterprise/issues/7623))
- `[Notification]` Updated color styles when notification is in sub header. ([#7623](https://github.com/infor-design/enterprise/issues/7623))
- `[Page-Patterns]` Fixed the width of the search field in page pattern example. ([#7561](https://github.com/infor-design/enterprise/issues/7561))
- `[Popupmenu]` Fixed the behavior of the component when having submenus in NG. ([#7556](https://github.com/infor-design/enterprise/issues/7556))
- `[Tabs]` Fixed an error in tabs where it is not sortable in NG. ([NG#1480](https://github.com/infor-design/enterprise-ng/issues/1480))
- `[Tabs Header]` Fixed colors of disabled in dark mode. ([#7465](https://github.com/infor-design/enterprise/issues/7465))
- `[Tooltip]` Fixed an error in tooltip where some string is unrecognizable. ([NG#1499](https://github.com/infor-design/enterprise-ng/issues/1499))
- `[Tooltip]` Fixed invisible links on hover on tooltips in contrast mode. ([7737](https://github.com/infor-design/enterprise/issues/7737))
- `[WeekView]` Fixed bug where agenda variant ignored `showAllDay` setting. ([#7700](https://github.com/infor-design/enterprise/issues/7700))

## v4.85.0
## v4.84.3 Fixes

- `[Applicationmenu]` Fixed bottom border color cannot be seen properly. ([#7565](https://github.com/infor-design/enterprise/issues/7565))
- `[ContextualActionPanel/Modal]` Fixed overflow issues on mobile view. ([#7585](https://github.com/infor-design/enterprise/issues/7585))
- `[Colors]` Added dark and contrast mode for app nav. ([#7624](https://github.com/infor-design/enterprise/issues/7624))
- `[Module Nav]` Added new settings for configuration of accordion, and auto-initialization of child components. ([NG#1477](https://github.com/infor-design/enterprise-ng/issues/1477))

## v4.84.2 Fixes

- `[Module Nav]` Added more fixes to support the angular wrapper. ([#7386](https://github.com/infor-design/enterprise/issues/7386))
- `[Card]` Fixed widget size for subtitle examples. ([#7580](https://github.com/infor-design/enterprise/issues/7580))
- `[Homepage]` Fixed invisible edit options and vertical dragging/resizing. ([#7579](https://github.com/infor-design/enterprise/issues/7579))

## v4.85.0 Features

- `[Stats]` Added a new component called stats similar to counts. We would like counts deprecated so please use stats in place of counts now as it has a cleaner UI. ([#7506](https://github.com/infor-design/enterprise/issues/7506))

## v4.85.0 Features

- `[Colors]` Added new slate color palette with lower range colors. Some elements are updated. ([#7624](https://github.com/infor-design/enterprise/issues/7624))
- `[Stats]` Added a new component called stats similar to counts. We would like counts deprecated so please use stats in place of counts now as it has a cleaner UI. ([#7506](https://github.com/infor-design/enterprise/issues/7506))

## v4.85.0 Fixes

- `[Accordion]` Updated color style for accordion selected panel. ([#7593](https://github.com/infor-design/enterprise/issues/7593))
- `[Applicationmenu]` Fixed menu items cannot be seen properly when using alabaster. ([#7609](https://github.com/infor-design/enterprise/issues/7609))
- `[Applicationmenu]` Fixed bottom border color cannot be seen properly. ([#7565](https://github.com/infor-design/enterprise/issues/7565))
- `[Button]` Adjusted the left and right paddings of the button from `30px` to `32px`. ([#7508](https://github.com/infor-design/enterprise/issues/7508))
- `[Card]` Fixed widget size for subtitle examples. ([#7580](https://github.com/infor-design/enterprise/issues/7580))
- `[Datagrid]` Fixed on incorrect row updates on adding a new row to the next page. ([#7486](https://github.com/infor-design/enterprise/issues/7486))
- `[Datagrid]` Fixed disabled filter columns in datagrid. ([#7467](https://github.com/infor-design/enterprise/issues/7467))
- `[Editor]` Fixed an xss issue in editor (iframes not permitted). ([#7590](https://github.com/infor-design/enterprise/issues/7590))
- `[Homepage]` Fixed invisible edit options and vertical dragging/resizing. ([#7579](https://github.com/infor-design/enterprise/issues/7579))
- `[Locale]` Fixed a bug using extend translations on some languages (`fr-CA/pt-BR`). ([#7491](https://github.com/infor-design/enterprise/issues/7491))
- `[Locale/Multiselect]` Changed text from selected to selection as requested by translators. ([#5886](https://github.com/infor-design/enterprise/issues/5886))
- `[MonthView]` Added event triggers for when monthview is expanded and collapsed. ([#7605](https://github.com/infor-design/enterprise/issues/7605))
- `[Module Nav Switcher]` Made compatibility improvements for the Module Nav Switcher NG component. ([NG#1477](https://github.com/infor-design/enterprise-ng/issues/1477))
- `[Lookup]` Fixed a bug in lookup width not responsive in grid system. ([#7205](https://github.com/infor-design/enterprise/issues/7205))
- `[SearchField]` Fixed x alignment on older toolbar example. ([#7572](https://github.com/infor-design/enterprise/issues/58875726))
- `[SearchField]` Fix x alignment on older toolbar example. ([#7572](https://github.com/infor-design/enterprise/issues/7572))
- `[Splitter]` Added new design changes and more examples. Note that the collapse button is no longer supported for now. ([#7542](https://github.com/infor-design/enterprise/issues/7542))
- `[Tooltip]` Improved consistency of tooltip size between text and text with icon. ([#7509](https://github.com/infor-design/enterprise/issues/7509))
- `[Tooltip]` Changed response method in beforeShow to allow passing true instead of content explicitly ([#7594](https://github.com/infor-design/enterprise/issues/7594))
- `[Card]` Fixed height for card button. ([#7637](https://github.com/infor-design/enterprise/issues/7637))
- `[Card]` Updated hover style for button in listview. ([#7636](https://github.com/infor-design/enterprise/issues/7636))
- `[Chart]` Added setting to force legend to popup. ([#7453](https://github.com/infor-design/enterprise/issues/7453))
- `[Column-Stacked]` Improved the column stacked and labels to be aligned correctly. ([#7266](https://github.com/infor-design/enterprise/issues/7266))
- `[ContextualActionPanel]` Fixed overflow issues on mobile view. ([#7585](https://github.com/infor-design/enterprise/issues/7585))
- `[Datagrid]` Fixed on incorrect row updates on adding a new row to the next page. ([#7486](https://github.com/infor-design/enterprise/issues/7486))
- `[Datagrid]` Fixed disabled filter columns in datagrid. ([#7467](https://github.com/infor-design/enterprise/issues/7467))
- `[Datagrid]` Fixed a bug where the select all checkbox was not clickable. ([#7499](https://github.com/infor-design/enterprise/issues/7499))
- `[Datagrid]` Fixed a bug in datepicker filter icon's hover state and alignment. ([#7562](https://github.com/infor-design/enterprise/issues/7562))
- `[Datagrid]` Fixed a bug where disabled buttons in cells were `hoverable`. ([#7611](https://github.com/infor-design/enterprise/issues/7611))
- `[Dropdown]` Fixed a bug in dropdown where `mouseenter` and keydown triggers simultaneous. ([#7464](https://github.com/infor-design/enterprise/issues/7464))
- `[Editor]` Fixed an xss issue in editor (iframes not permitted). ([#7590](https://github.com/infor-design/enterprise/issues/7590))
- `[Homepage]` Fixed invisible edit options and vertical dragging/resizing. ([#7579](https://github.com/infor-design/enterprise/issues/7579))
- `[Icons]` Fixed size of icons and made them 80x80. ([#1369](https://jira.infor.com/browse/IDS-1360))
- `[Listview/Card]` Fixed the UI of listview search with filters. ([#7546](https://github.com/infor-design/enterprise/issues/7546))
- `[Listview]` Adjusted overflow styles for list views in cards. ([#7557](https://github.com/infor-design/enterprise/issues/7557))
- `[Locale]` Fixed a bug using extend translations on some languages (`fr-CA/pt-BR`). ([#7491](https://github.com/infor-design/enterprise/issues/7491))
- `[Locale/Multiselect]` Changed text from selected to selection as requested by translators. ([#5886](https://github.com/infor-design/enterprise/issues/5886))
- `[Lookup]` Fixed a bug in lookup width not responsive in grid system. ([#7205](https://github.com/infor-design/enterprise/issues/7205))
- `[MonthView]` Added event triggers for when monthview is expanded and collapsed. ([#7605](https://github.com/infor-design/enterprise/issues/7605))
- `[Modal]` Fixed icon alignment in the title. ([#7639](https://github.com/infor-design/enterprise/issues/7639))
- `[Modal]` Added ID check in event triggers. ([#7475](https://github.com/infor-design/enterprise/issues/7475))
- `[Module Nav]` Added new settings for configuration of accordion, and auto-initialization of child components. ([NG#1477](https://github.com/infor-design/enterprise-ng/issues/1477))
- `[Module Nav Switcher]` Made compatibility improvements for the Module Nav Switcher NG component. ([NG#1477](https://github.com/infor-design/enterprise-ng/issues/1477))
- `[Multiselect]` Fixed a bug where the multiselect dropdown icon was overlapping the field. ([#7502](https://github.com/infor-design/enterprise/issues/7502))
- `[Popupmenu]` Fixed the placement of popup when parent element is outside of viewport. ([#5018](https://github.com/infor-design/enterprise/issues/5018))
- `[SearchField]` Fixed x alignment on older toolbar example. ([#7572](https://github.com/infor-design/enterprise/issues/58875726))
- `[Splitter]` Added new design changes and more examples. Note that the collapse button is no longer supported for now. ([#7542](https://github.com/infor-design/enterprise/issues/7542))
- `[Toolbar]` Fixed a bug where search icon was not aligned properly. ([#7642](https://github.com/infor-design/enterprise/issues/7642))
- `[Toolbar Flex]` Updated popupmenu color styles. ([#7383](https://github.com/infor-design/enterprise/issues/7383))
- `[Tooltip]` Improved consistency of tooltip size between text and text with icon. ([#7509](https://github.com/infor-design/enterprise/issues/7509))
- `[Tooltip]` Changed response method in beforeShow to allow passing true instead of content explicitly ([#7594](https://github.com/infor-design/enterprise/issues/7594))
- `[Toast]` Changed background color in dark mode for better contrast. ([#7648](https://github.com/infor-design/enterprise/issues/7648))

## v4.84.3 Fixes

- `[Applicationmenu]` Fixed bottom border color cannot be seen properly. ([#7565](https://github.com/infor-design/enterprise/issues/7565))
- `[ContextualActionPanel/Modal]` Fixed overflow issues on mobile view. ([#7585](https://github.com/infor-design/enterprise/issues/7585))
- `[Colors]` Added dark and contrast mode for app nav. ([#7624](https://github.com/infor-design/enterprise/issues/7624))
- `[Module Nav]` Added new settings for configuration of accordion, and auto-initialization of child components. ([NG#1477](https://github.com/infor-design/enterprise-ng/issues/1477))

## v4.84.2 Fixes

- `[Module Nav]` Added more fixes to support the angular wrapper. ([#7386](https://github.com/infor-design/enterprise/issues/7386))
- `[Card]` Fixed widget size for subtitle examples. ([#7580](https://github.com/infor-design/enterprise/issues/7580))
- `[Homepage]` Fixed invisible edit options and vertical dragging/resizing. ([#7579](https://github.com/infor-design/enterprise/issues/7579))

## v4.84.1

## v4.84.1 Fixes

- `[Module Nav]` Fixed an issue where it was not possible to disable filtering events. ([NG #1477](https://github.com/infor-design/enterprise-ng/issues/1477))
- `[Popupmenu]` Fixed some styling bugs when attached as a menu button menu in Module Nav components. ([NG #1477](https://github.com/infor-design/enterprise-ng/issues/1477))
- `[Dropdown]` Fixed an issue where Module Nav Role Switcher wasn't properly rendering the Dropdown pseudo-elements in Angular environments. ([NG #1477](https://github.com/infor-design/enterprise-ng/issues/1477))
- `[Dropdown]` Fixed an issue where Module Nav Role Switcher wasn't properly rendering the Dropdown pseudo-elements in Angular environments. ([NG #1477](https://github.com/infor-design/enterprise-ng/issues/1477))
- `[Module Nav]` Fixed an issue where it was not possible to disable filtering events. ([NG #1477](https://github.com/infor-design/enterprise-ng/issues/1477))
- `[Popupmenu]` Fixed some styling bugs when attached as a menu button menu in Module Nav components. ([NG #1477](https://github.com/infor-design/enterprise-ng/issues/1477))

## v4.84.0

## v4.83.1 Features

- `[Listview]` Fixed invisible button on hover. ([#7544](https://github.com/infor-design/enterprise/issues/7544))
- `[Modal]` Fixed button alignment on modals. ([#7543](https://github.com/infor-design/enterprise/issues/7543))
- `[Tabs]` Fixed tab overflow error. ([#7540](https://github.com/infor-design/enterprise/issues/7540))
- `[Textarea]` Fixed an issue where the textarea was throwing an error. ([#7536](https://github.com/infor-design/enterprise/issues/7536))
- `[Line Chart]` Added short and abbreviated name options for the data. ([#5906](https://github.com/infor-design/enterprise/issues/5906))
- `[Masked Input]` Added setting to retain value if maximum length is already reached. ([#7274](https://github.com/infor-design/enterprise/issues/7274))
- `[Module Nav]` Added the new Module Nav component. ([#7386](https://github.com/infor-design/enterprise/issues/7386))
- `[WeekView]` Added stacked view template for week view agenda variant. ([#7373](https://github.com/infor-design/enterprise/issues/7373))

## v4.84.0 Fixes

- `[Bar]` Added a setting called `defaultTickCount` (`5` as default) to automatically add ticks when there are no dataset values. ([#NG1463](https://github.com/infor-design/enterprise-ng/issues/1463))
- `[Busy Indicator]` Updated colors for busy indicator. ([#7098](https://github.com/infor-design/enterprise/issues/7098))
- `[Button]` Adjusted alignment for popupmenu icon buttons. ([#7408](https://github.com/infor-design/enterprise/issues/7408))
- `[Charts]` Improved the positioning of chart legend. ([#7452](https://github.com/infor-design/enterprise/issues/7452))
- `[Datagrid]` Fixed an issue where the table was not filling the entire datagrid container in firefox. ([#6956](https://github.com/infor-design/enterprise/issues/6956))
- `[Datagrid]` Fixed a bug where the colorpicker editor could not be toggles. ([#7362](https://github.com/infor-design/enterprise/issues/7362))
- `[Datagrid]` Clear `rowstatus` in tree node for clearRowError to work correctly. ([#6033](https://github.com/infor-design/enterprise/issues/6033))
- `[Datagrid]` Fixed an issue where `showColumn` was not functioning correctly with frozen columns. ([#7428](https://github.com/infor-design/enterprise/issues/7428))
- `[Datagrid]` Changed `enterkeykhint` behavior for filtering to filter with the virtual keyboard on mobile devices. ([#1489](https://github.com/infor-design/enterprise/issues/1489))
- `[Datagrid]` Fixed Pager not rendering correctly on page refresh. ([#6811](https://github.com/infor-design/enterprise/issues/6811))
- `[Dropdown]` Fixed the visibility of dropdown palette icons in dark mode. ([#7431](https://github.com/infor-design/enterprise/issues/7431))
- `[Dropdown]` Removed overflow none style for dropdown modal. ([#6033](https://github.com/infor-design/enterprise/issues/6033))
- `[Header]` Fix on header text not being readable due to color styles. ([#7466](https://github.com/infor-design/enterprise/issues/7466))
- `[Images]` Added class for images cursor pointer and make an example with click handler. ([#7007](https://github.com/infor-design/enterprise/issues/7007))
- `[Editor]` Fixed editor hover styles. ([#7535](https://github.com/infor-design/enterprise/issues/7535))
- `[Header]` Fixed an issue where the header text was difficult to read due to color styles. ([#7466](https://github.com/infor-design/enterprise/issues/7466))
- `[Header]` Fixed on header text not being readable due to color styles. ([#7466](https://github.com/infor-design/enterprise/issues/7466))
- `[Locale]` Added Comma translate option for locale for generating lists. ([#5887](https://github.com/infor-design/enterprise/issues/5887))
- `[Locale]` Fixed a bug using extend translations on some languages (`fr-CA/pt-BR`). ([#7491](https://github.com/infor-design/enterprise/issues/7491))
- `[Locale/Multiselect]` Changed text from selected to selection as requested by translators. ([#5886](https://github.com/infor-design/enterprise/issues/5886))
- `[Lookup]` Added undefined check for lookup values when updating grid. ([#7403](https://github.com/infor-design/enterprise/issues/7403))
- `[Listview]` Fixed invisible button on hover. ([#7544](https://github.com/infor-design/enterprise/issues/7544))
- `[Modal]` Fixed button alignment on modals. ([#7543](https://github.com/infor-design/enterprise/issues/7543))
- `[Tabs/Module]` Fixed a bug the personalization color was the same as the tab color (again). ([#7516](https://github.com/infor-design/enterprise/issues/7516))
- `[SearchField]` Fixed misaligned icons on toolbar search and pager buttons. ([#7527](https://github.com/infor-design/enterprise/issues/7527))
- `[Textarea]` Fixed an issue where the textarea was throwing an error. ([#7536](https://github.com/infor-design/enterprise/issues/7536))
- `[Toolbar]` Fixed x alignment on old toolbars. ([#7550](https://github.com/infor-design/enterprise/issues/7550))

## v4.83.0

## v4.83.0 Features

- `[Cards/Widgets]` Added new design and features for the cards/widget component, this includes different rounded corners and shadows. ([#7379](https://github.com/infor-design/enterprise/issues/7379))
- `[Cards/Widgets]` All icon buttons on cards should use a new icon please change `icon-more` to `icon-vertical-ellipsis`. ([#7379](https://github.com/infor-design/enterprise/issues/7379))
- `[CSS Utilities]` Added CSS utility classes to the library to provide a standardized and efficient way of achieving consistent styling. ([#7377](https://github.com/infor-design/enterprise/issues/7377))
- `[Homepage]` Changed the gutter size, banner size, and widget size for the homepage. ([#7445](https://github.com/infor-design/enterprise/issues/7445))
- `[Icons]` Icon updated for 16 icons, added new icons `change-department, shifting, shift-origin, shift-destination, swap-list-left, swap-list-right`. ([#7510](https://github.com/infor-design/enterprise/issues/7510))
- `[WeekView]` Added stacked view template for week view agenda variant. ([#7373](https://github.com/infor-design/enterprise/issues/7373))

## v4.83.0 Fixes

- `[Busy Indicator]` Updated colors for busy indicator. ([#7098](https://github.com/infor-design/enterprise/issues/7098))
- `[Builder]` Fixed subtitle text not shown properly. ([#7207](https://github.com/infor-design/enterprise/issues/7207))
- `[Builder]` Fixed a bug where subtitle text was not shown properly. ([#7207](https://github.com/infor-design/enterprise/issues/7207))
- `[Button]` Adjusted alignment for popupmenu icon buttons. ([#7408](https://github.com/infor-design/enterprise/issues/7408))
- `[Button]` Adjusted personalized colors. ([#7406](https://github.com/infor-design/enterprise/issues/7406))
- `[Datagrid]` Fix on unique ID generator for tooltips. ([#7393](https://github.com/infor-design/enterprise/issues/7393))
- `[Datagrid]` Made `clearRowStatus` in tree node for `clearRowError` work correctly. ([#6033](https://github.com/infor-design/enterprise/issues/6033))
- `[Datepicker]` Fixed validation not showing after component update. ([#7240](https://github.com/infor-design/enterprise/issues/7240))
- `[EmptyMessage]` Improved centering of widget and homepage contents for various widget sizes to enhance the overall user experience. ([#7360](https://github.com/infor-design/enterprise/issues/7360))
- `[Header]` Fixed header components not aligned and visibly shown properly. ([#7209](https://github.com/infor-design/enterprise/issues/7209))
- `[Header]` Fix on header text not being readable due to color styles. ([#7466](https://github.com/infor-design/enterprise/issues/7466))
- `[Icons]` Icons updated for 44 icons, added new `success-message` empty state and two new icons `vertical-ellipsis` and `microphone-filled`. ([#7394](https://github.com/infor-design/enterprise/issues/7394))
- `[Icons]` Icons updated for 44 icons, added new `success-message` empty state and two new icons: `vertical-ellipsis` and `microphone-filled`. ([#7394](https://github.com/infor-design/enterprise/issues/7394))
- `[Monthview]` Fixed on updated method creating duplicates. ([NG#1446](https://github.com/infor-design/enterprise-ng/issues/1446))
- `[Popupmenu]` Fix on popupmenu arrow not appearing when showArrow is true. ([#5061](https://github.com/infor-design/enterprise/issues/5061))
- `[Popupmenu]` Fixed a bug where the popupmenu arrow was not appearing despite `showArrow` being set to true. ([#5061](https://github.com/infor-design/enterprise/issues/5061))
- `[Popupmenu]` Fixed on popupmenu arrow not appearing when showArrow is true. ([#5061](https://github.com/infor-design/enterprise/issues/5061))
- `[Popupmenu]` Fixed popupmenu previous states not getting saved when called resize and update. ([#6601](https://github.com/infor-design/enterprise/issues/6601))
- `[Searchfield]` Fixed collapsible issues with search icon color and behavior. ([#7390](https://github.com/infor-design/enterprise/issues/7390))
- `[Popupmenu]` Fixed on popupmenu arrow not appearing when showArrow is true. ([#5061](https://github.com/infor-design/enterprise/issues/5061))
- `[Locale]` Added new translations. ([#1243](https://github.com/infor-design/enterprise/issues/7512)
- `[Monthview]` Fix on updated method creating duplicates. ([NG#1446](https://github.com/infor-design/enterprise-ng/issues/1446))
- `[Monthview]` Fixed on updated method creating duplicates. ([NG#1446](https://github.com/infor-design/enterprise-ng/issues/1446))
- `[Tabs Module]` Fixed closing an active tab in the overflow menu results in a blank screen. ([#7321](https://github.com/infor-design/enterprise/issues/7321))
- `[Toolbar]` Added hover style for contextual toolbar. ([#7459](https://github.com/infor-design/enterprise/issues/7459))
- `[Toolbar/Toolbar Flex]` Added hover state to buttons. ([#7327](https://github.com/infor-design/enterprise/issues/7327))
- `[Toolbar-Flex]` Fixed redundant aria-disabled in toolbar when element is disabled. ([#6339](https://github.com/infor-design/enterprise/issues/6339))
- `[Toolbar Flex]` Fixed buttons being not visible on window resize. ([#7421](https://github.com/infor-design/enterprise/issues/7421))
- `[Toolbar Flex]` Updated header examples and included header to use flex toolbar by default. ([#6837](https://github.com/infor-design/enterprise/issues/6837))

## v4.82.0

## v4.82.0 Features

- `[Card]` Added borderless class for cards. ([WC#1169](https://github.com/infor-design/enterprise-wc/issues/1169))

## v4.82.0 Fixes

- `[App Menu]` Colors should remain the same when changing theme colors. ([#7302](https://github.com/infor-design/enterprise/issues/7302))
- `[Badge]` Fixed success state badge color in new light theme. ([#7353](https://github.com/infor-design/enterprise/issues/7353))
- `[Bar]` Fixed items not being selected/deselected from the legend. ([#7330](https://github.com/infor-design/enterprise/issues/7330))
- `[Breadcrumb]` Updated breadcrumb hover color. ([#7337](https://github.com/infor-design/enterprise/issues/7337))
- `[Card]` Updated background color in classic high contrast. ([#7374](https://github.com/infor-design/enterprise/issues/7374))
- `[Card]` Fixed group-action unnecessary scroll bar. ([#7343](https://github.com/infor-design/enterprise/issues/7343))
- `[Count]` Fix personalize styles for instance count to adjust icon colors. ([6947](https://github.com/infor-design/enterprise/issues/6947))
- `[Column]` Fixed data chart and legend doesn't match up. ([#7199](https://github.com/infor-design/enterprise/issues/7199))
- `[Datagrid]` Fixed on styling in row status icon when first column is not a select column. ([NG#5913](https://github.com/infor-design/enterprise-ng/issues/5913))
- `[Datagrid]` Fixed table layout with a distinct hover background color for both activated and non-activated rows. ([#7320](https://github.com/infor-design/enterprise/issues/7369))
- `[Body]` Updated background color in classic high contrast. ([#7374](https://github.com/infor-design/enterprise/issues/7374))
- `[Card]` Fixed group-action unnecessary scroll bar. ([#7343](https://github.com/infor-design/enterprise/issues/7343))
- `[Datagrid]` Fixed header icon tooltip showing when undefined. ([#6929](https://github.com/infor-design/enterprise/issues/6929))
- `[Datagrid]` Fix on styling in row status icon when first column is not a select column. ([NG#5913](https://github.com/infor-design/enterprise-ng/issues/5913))
- `[Datagrid]` Fixed paging source argument is empty when re-assigning grid options. ([6947](https://github.com/infor-design/enterprise/issues/6947))
- `[Datagrid]` Changed pager type to initial when updating datagrid with paging setting. ([#7398](https://github.com/infor-design/enterprise/issues/7398))
- `[Datagrid]` Fixed datagrid toolbar to be able to show buttons more than two. ([6921](https://github.com/infor-design/enterprise/issues/6921))
- `[Editor]` Fixed links are not readable in dark mode. ([#7331](https://github.com/infor-design/enterprise/issues/7331))
- `[Field-Filter]` Fixed a bug in field filter where the design is not properly aligned on Modal. ([#7358](https://github.com/infor-design/enterprise/issues/7358))
- `[Header]` Fixed border in search field in the header. ([#7297](https://github.com/infor-design/enterprise/issues/7297))
- `[Header]` Fixed the font sizes and alignments. ([#7317](https://github.com/infor-design/enterprise/issues/7317))
- `[Listbuilder]` Fixed icon alignment on toolbar so that it's centered on focused. ([#7397](https://github.com/infor-design/enterprise/issues/7397))
- `[Listview]` Fixed the height restriction in listview when used in card. ([#7094](https://github.com/infor-design/enterprise/issues/7094))
- `[Lookup]` Fix in keyword search not filtering single comma. ([#7165](https://github.com/infor-design/enterprise/issues/7165))
- `[Lookup]` Fix in keyword search not filtering single quote. ([#7165](https://github.com/infor-design/enterprise/issues/7165))
- `[Notification]` Fix in example page of notification, updated parent element. ([#7391](https://github.com/infor-design/enterprise/issues/7391))
- `[Pager]` Fixed the pager's underline style to enhance its appearance when it is being hovered over. ([#7352](https://github.com/infor-design/enterprise/issues/7352))
- `[Personalization]` Changed default color back to azure and add alabaster in personalization colors. ([#7320](https://github.com/infor-design/enterprise/issues/7320))
- `[Personalization]` Fixed color changing doesn't add CSS class to the header in Safari browser. ([#7338](https://github.com/infor-design/enterprise/issues/7338))
- `[Personalization]` Adjusted header text/tabs colors. ([#7319](https://github.com/infor-design/enterprise/issues/7319))
- `[Personalization]` Additional fixes for default color back to azure and added alabaster in personalization colors. ([#7340](https://github.com/infor-design/enterprise/issues/7340))
- `[Popupmenu]` Fixed on popupmenu more icon not visible when open. ([#7383](https://github.com/infor-design/enterprise/issues/7383))
- `[Searchfield]` Fixed on misalignment in searchfield clear icon. ([#7382](https://github.com/infor-design/enterprise/issues/7382))
- `[Searchfield]` Fixed searchfield icon adjustments. ([#7387](https://github.com/infor-design/enterprise/issues/7387))
- `[SearchField]` Fixed undefined error on `toolbarFlexItem`. ([#7402](https://github.com/infor-design/enterprise/issues/7402))
- `[Tabs]` Fixed the alignment of focus in RTL view. ([#6992](https://github.com/infor-design/enterprise/issues/6992))
- `[Tabs Header]` Fixed the alignment of close button. ([#7273](https://github.com/infor-design/enterprise/issues/7273))
- `[Textarea]` Fixed track dirty when updated() method was triggered. ([NG#1429](https://github.com/infor-design/enterprise-ng/issues/1429))
- `[Timeline]` Fixed the alignment when timeline is inside a card. ([#7278](https://github.com/infor-design/enterprise/issues/7278))
- `[Timeline]` Fixed issue with timeline content exceeding allotted space when additional elements were added. ([#7299](https://github.com/infor-design/enterprise/issues/7299))
- `[Timeline]` Added test page to test scenario of timeline with no dates. ([#7298](https://github.com/infor-design/enterprise/issues/7298))
- `[Tooltip]` Added appendTo settings to fix tooltip positioning on the structure. ([#7220](https://github.com/infor-design/enterprise/issues/7220))
- `[Tooltip]` Fixed tooltip not on top of all elements when shown and manually moved. ([#7130](https://github.com/infor-design/enterprise/issues/7130))
- `[Tooltip]` Added appendTo settings to fix tooltip positioning on the structure. ([#7220](https://github.com/infor-design/enterprise/issues/7220))

## v4.81.0

## v4.81.0 Important Changes

- `[Docs]` Added action sheet to the doc site. ([#7230](https://github.com/infor-design/enterprise/issues/7230))
- `[General]` Project now uses node 18 (18.13.0) for development. All dependencies are updated. ([#6634](https://github.com/infor-design/enterprise/issues/6634))
- `[General]` Updated to d3.v7 which impacts all charts. ([#6634](https://github.com/infor-design/enterprise/issues/6634))
- `[Bar]` Fixed missing left axis label. ([#7181](https://github.com/infor-design/enterprise/issues/7181))
- `[Bar]` Fixed regressed long text example. ([#7183](https://github.com/infor-design/enterprise/issues/7183))
- `[Build]` Fixed build errors on windows. ([#7228](https://github.com/infor-design/enterprise/issues/7228))
- `[Icons]` Added new empty state icons, and in different and larger sizes. ([#7115](https://github.com/infor-design/enterprise/issues/7115))

## v4.81.0 Features

- `[Calendar]` Added `weekview` number on the monthview in datepicker. Use `showWeekNumber` to enable it. ([#5785](https://github.com/infor-design/enterprise/issues/5785))

## v4.81.0 Fixes

- `[Actionsheet]` Updated font and icon colors for classic actionsheet. ([#7012](https://github.com/infor-design/enterprise/issues/7012))
- `[Accordion]` Additional fix in accordion collapsing cards on expand bug. ([#6820](https://github.com/infor-design/enterprise/issues/6820))
- `[Alerts/Badges/Tags]` Updated warning and alert colors. ([#7162](https://github.com/infor-design/enterprise/issues/7162))
- `[App Menu]` Updated `appmenu` icon colors. ([#7303](https://github.com/infor-design/enterprise/issues/7303))
- `[Background]` Updated default background color in high contrast. ([#7261](https://github.com/infor-design/enterprise/issues/7261))
- `[Bar]` Fixed bug introduced by d3 changes with bar selection. ([#7182](https://github.com/infor-design/enterprise/issues/7182))
- `[Button]` Fixed icon button size and icon centering. ([#7201](https://github.com/infor-design/enterprise/issues/7201))
- `[Button]` Fixed disabled button color in classic version. ([#7185](https://github.com/infor-design/enterprise/issues/7185))
- `[Button]` Button adjustments for compact mode. ([#7161](https://github.com/infor-design/enterprise/issues/7161))
- `[Button]` Button adjustments for secondary menu in dark and contrast mode. ([#7221](https://github.com/infor-design/enterprise/issues/7221))
- `[ContextMenu]` Fixed a bug where wrong menu is displayed in nested menus on mobile device. ([NG#1417](https://github.com/infor-design/enterprise-ng/issues/1417))
- `[Datagrid]` Fixed re-rendering of the grid when `disableClientFilter` set to true. ([#7282](https://github.com/infor-design/enterprise/issues/7282))
- `[Datagrid]` Fixed a bug in datagrid where sorting is not working properly. ([#6787](https://github.com/infor-design/enterprise/issues/6787))
- `[Datagrid]` Fixed background color of lookups in filter row when in light mode. ([#7176](https://github.com/infor-design/enterprise/issues/7176))
- `[Datagrid]` Fixed a bug in datagrid where custom toolbar is being replaced with data grid generated toolbar. ([NG#1434](https://github.com/infor-design/enterprise-ng/issues/1434))
- `[Datagrid]` Fixed bug in Safari where dynamically switching from RTL to LTR doesn't update all the alignments. ([NG#1431](https://github.com/infor-design/enterprise-ng/issues/1431))
- `[Datagrid]` Fixed odd hover color when using row activation and is list. ([#7232](https://github.com/infor-design/enterprise/issues/7232))
- `[Datagrid]` Fixed dragging columns after a cancelled drop moves more than one column. ([#7017](https://github.com/infor-design/enterprise/issues/7017))
- `[Dropdown]` Fixed swatch default color in themes. ([#7108](https://github.com/infor-design/enterprise/issues/7108))
- `[Dropdown/Multiselect]` Fixed disabled options are not displayed as disabled when using ajax. ([#7150](https://github.com/infor-design/enterprise/issues/7150))
- `[EmptyMessage]` Updated the example page for widgets. ([#7033](https://github.com/infor-design/enterprise/issues/7033))
- `[Field-Filter]` Fixed a bug in field filter where the design is not properly aligned. ([#7001](https://github.com/infor-design/enterprise/issues/7001))
- `[Field-Filter]` Icon adjustments in Safari. ([#7264](https://github.com/infor-design/enterprise/issues/7264))
- `[Fileupload]` Icon adjustments in compact mode. ([#7149](https://github.com/infor-design/enterprise/issues/7149))
- `[Fileupload]` Icon adjustments in classic mode. ([#7265](https://github.com/infor-design/enterprise/issues/7265))
- `[Header]` Fixed a bug in `subheader` where the color its not appropriate on default theme. ([#7173](https://github.com/infor-design/enterprise/issues/7173))
- `[Header]` Changed the header from pseudo elements to actual icon. Please make the follow [change to your app menu icon](https://github.com/infor-design/enterprise/pull/7285/files#diff-4ee8ef8a5fe8ef128f558004ce5a73d8b2939256ea3c614ac26492078171529bL3-R5) to get the best output. ([#7163](https://github.com/infor-design/enterprise/issues/7163))
- `[Homepage/Personalize/Page-Patterns]` Fixed homepage hero widget, builder header, and other section of tabs with the new design and color combination. ([#7136](https://github.com/infor-design/enterprise/issues/7136))
- `[MenuButton]` Fixed some color on menu buttons. ([#7184](https://github.com/infor-design/enterprise/issues/7184))
- `[Modal]` Fixed alignment of tooltip error in modal. ([#7125](https://github.com/infor-design/enterprise/issues/7125))
- `[Hyperlink]` Changed hover color in dark theme. ([#7095](https://github.com/infor-design/enterprise/issues/7095))
- `[Icon]` Changed icon alert info color in dark theme. ([#7158](https://github.com/infor-design/enterprise/issues/7158))
- `[Icon]` Updated icon name in example page. ([#7269](https://github.com/infor-design/enterprise/issues/7269))
- `[Listview]` Added an additional translation for records selected in listview. ([#6528](https://github.com/infor-design/enterprise/issues/6528))
- `[Lookup]` Fixed a bug in lookup where items are not selected for async data. ([NG#1409](https://github.com/infor-design/enterprise-ng/issues/1409))
- `[Listview]` Fixed overflow in listview when there is a search bar included. ([#7015](https://github.com/infor-design/enterprise/issues/7015))
- `[Personalization]` Added color mapping in personalization. ([#7073](https://github.com/infor-design/enterprise/issues/7073))
- `[Personalization]` Fixed style changed when changing the modes and colors. ([#7171](https://github.com/infor-design/enterprise/issues/7171))
- `[Personalization]` Fix default values in the personalization API. ([#7167](https://github.com/infor-design/enterprise/issues/7167))
- `[Personalization]` Fix header tabs/header colors for a variation when header tabs are not in header element. ([#7153](https://github.com/infor-design/enterprise/issues/7153) [#7211](https://github.com/infor-design/enterprise/issues/7211) [#7212](https://github.com/infor-design/enterprise/issues/7212) [#7217](https://github.com/infor-design/enterprise/issues/7217) [#7218](https://github.com/infor-design/enterprise/issues/7218))
- `[Personalization]` Fix secondary button color in header. ([#7204](https://github.com/infor-design/enterprise/issues/7204))
- `[Popupmenu]` Fix on inverse colors not showing in popupmenu in masthead. ([#7005](https://github.com/infor-design/enterprise/issues/7005))
- `[Searchfield]` Custom button adjustments in mobile. ([#7134](https://github.com/infor-design/enterprise/issues/7134))
- `[Searchfield]` Go button adjustments for flex toolbar. ([#6014](https://github.com/infor-design/enterprise/issues/6014))
- `[Searchfield]` Collapse button adjustments in mobile. ([#7164](https://github.com/infor-design/enterprise/issues/7164))
- `[Searchfield]` Collapse button adjustments in header. ([#7210](https://github.com/infor-design/enterprise/issues/7210))
- `[Slider]` Fixed sliding and dropping the handle outside of the component doesn't trigger the change event. ([#7028](https://github.com/infor-design/enterprise/issues/7028))
- `[Tabs]` Changed header tabs disabled color to darker color. ([#7219](https://github.com/infor-design/enterprise/issues/7219))
- `[Tabs]` Fixed incorrect fade out color in horizontal header tabs. ([#7244](https://github.com/infor-design/enterprise/issues/7244))
- `[Timepicker]` Fixed 24h time validation. ([#7188](https://github.com/infor-design/enterprise/issues/7188))
- `[Toolbar]` Fixed buttons aren't going in the overflow menu if placed after search field. ([#7194](https://github.com/infor-design/enterprise/issues/7194))
- `[Typography]` Updated documentation to align usage guidance. ([#7187](https://github.com/infor-design/enterprise/issues/7187))

## v4.80.1 Fixes

- `[Button]` Fixed button status colors disabled in toolbar/toolbar flex in alabaster and personalize colors. ([#7166](https://github.com/infor-design/enterprise/issues/7166))
- `[Dropdown]` Fixed swatch default color in themes. ([#7108](https://github.com/infor-design/enterprise/issues/7108))
- `[Hyperlink]` Changed hover color in dark theme. ([#7095](https://github.com/infor-design/enterprise/issues/7095))
- `[Timepicker]` Fixed field value when day period goes first in the time format. ([#7116](https://github.com/infor-design/enterprise/issues/7116))
- `[Datagrid]` Fixed background color of lookups in filter row when in light mode. ([#7176](https://github.com/infor-design/enterprise/issues/7176))
- `[Dropdown/Multiselect]` Fixed disabled options are not displayed as disabled when using ajax. ([#7150](https://github.com/infor-design/enterprise/issues/7150))
- `[Header]` Fixed a bug in `subheader` where the color its not appropriate on default theme. ([#7173](https://github.com/infor-design/enterprise/issues/7173))
- `[MenuButton]` Fixed some color on menu buttons. ([#7184](https://github.com/infor-design/enterprise/issues/7184))

## v4.80.0

## v4.80.0 Important Changes

- `[Personalization]` The default color is now alabaster (white) rather than the previous azure color. This effects header and tabs header as previously noted. ([#6979](https://github.com/infor-design/enterprise/issues/6979))
- `[Header]` Changed the default color from azure to alabaster. I.E. The default header color is now alabaster but can still be set to any of the other 8 colors. So far the older look azure can be used. ([#6979](https://github.com/infor-design/enterprise/issues/6979))
- `[Tabs Header]` Changed the default background color for tabs header to also use alabaster with the same ability to use any of the other 8 personalization colors. ([#6979](https://github.com/infor-design/enterprise/issues/6979))
- `[Button]` The style of all buttons (primary/tertiary and secondary) have been updated and changed, in addition we added new destructive buttons. ([#6977](https://github.com/infor-design/enterprise/issues/6977))
- `[Button]` Fixed button status colors disabled in toolbar/toolbar flex in alabaster and personalize colors. ([#7166](https://github.com/infor-design/enterprise/issues/7166))
- `[Datagrid]` Added ability to change the color of the header in datagrid between (`dark` or `light (alabaster)`). ([#7008](https://github.com/infor-design/enterprise/issues/7008))
- `[Searchfield]` Completed a design review of searchfield and enhanced it with updated several design improvements. ([#6707](https://github.com/infor-design/enterprise/issues/6707))

## v4.80.0 Features

- `[About]` Browser version for chrome no longer contains minor version. ([#7067](https://github.com/infor-design/enterprise/issues/7067))
- `[Lookup]` Added modal settings to lookup. ([#4319](https://github.com/infor-design/enterprise/issues/4319))
- `[Radar]` Converted Radar scripts to puppeteer. ([#6989](https://github.com/infor-design/enterprise/issues/6989))
- `[Colors]` Correct Status Colors.([#6993](https://github.com/infor-design/enterprise/issues/6993))
- `[Colors]` Re-add yellow alerts.([#6922](https://github.com/infor-design/enterprise/issues/6922))
- `[Chart]` Added 'info' and theme color options in settings.([#7084](https://github.com/infor-design/enterprise/issues/7084))
- `[Icons]` Added three new icons: `icon-paint-brush, icon-psych-precaution, icon-observation-precaution`. ([#7040](https://github.com/infor-design/enterprise/issues/7040))
- `[Icons]` Added four new icons: `up-down-chevron, approve-all, import-spreadsheet, microphone`. ([#7142](https://github.com/infor-design/enterprise/issues/7142))

## v4.80.0 Fixes

- `[Button]` Fixed a bug where buttons are not readable in dark mode in the new design. ([#7082](https://github.com/infor-design/enterprise/issues/7082))
- `[Checkbox]` Fixed a bug where checkbox labels not wrapping when using `form-responsive` class. ([#6826](https://github.com/infor-design/enterprise/issues/6826))
- `[Datagrid]` Fixed a bug in datagrid where icon is not aligned in custom card. ([#7000](https://github.com/infor-design/enterprise/issues/7000))
- `[Datagrid]` Fixed a bug where datepicker icon background color is incorrect upon hovering. ([#7053](https://github.com/infor-design/enterprise/issues/7053))
- `[Datagrid]` Fixed a bug in datagrid where dropdown filter does not render correctly. ([#7006](https://github.com/infor-design/enterprise/issues/7006))
- `[Datagrid]` Fixed a bug in datagrid where flex toolbar is not properly destroyed. ([NG#1423](https://github.com/infor-design/enterprise-ng/issues/1423))
- `[Datagrid]` Fixed a bug in datagrid in datagrid where the icon cause clipping issues. ([#7000](https://github.com/infor-design/enterprise/issues/7000))
- `[Datagrid]` Fixed a bug in datagrid where date cell is still in edit state after editing when using Safari. ([#6963](https://github.com/infor-design/enterprise/issues/6963))
- `[Datagrid]` Fixed a bug in datagrid where summary row become selected after selecting row one. ([#7128](https://github.com/infor-design/enterprise/issues/7128))
- `[Datagrid]` Updated dirty cell check in datagrid. ([#6893](https://github.com/infor-design/enterprise/issues/6893))
- `[Datepicker]` Fixed a bug in datagrid where disabled dates were not showing in Safari. ([#6920](https://github.com/infor-design/enterprise/issues/6920))
- `[Datepicker]` Fixed a bug where range display is malformed in RTL. ([#6933](https://github.com/infor-design/enterprise/issues/6933))
- `[Datepicker]` Fixed exception occurring in disable dates. ([#7086](https://github.com/infor-design/enterprise/issues/7086))
- `[Header]` Adjusted classic header colors. ([#7069](https://github.com/infor-design/enterprise/issues/7069))
- `[Lookup]` Adjusted width in lookup. ([#6924](https://github.com/infor-design/enterprise/issues/6924))
- `[Searchfield]` Searchfield enhancement bugfixes on colors. ([#7079](https://github.com/infor-design/enterprise/issues/7079))
- `[Searchfield]` Searchfield icon placement fixes in classic. ([#7134](https://github.com/infor-design/enterprise/issues/7134))
- `[Lookup]` Adjusted width in lookup. ([#6924](https://github.com/infor-design/enterprise/issues/6924))
- `[Lookup]` Fixed a bug where custom modal script gets error after closing the modal in the second time. ([#7057](https://github.com/infor-design/enterprise/issues/7057))
- `[Listview]` Fix on contextual button hover color. ([#7090](https://github.com/infor-design/enterprise/issues/7090))
- `[Searchfield]` Searchfield enhancement bugfixes on colors. ([#7079](https://github.com/infor-design/enterprise/issues/7079))
- `[Searchfield]` Fix on non-collapsible positioning and borders. ([#7111](https://github.com/infor-design/enterprise/issues/7111))
- `[Searchfield]` Adjust icon position and colors. ([#7106](https://github.com/infor-design/enterprise/issues/7106))
- `[Searchfield]` Adjust border colors in category. ([#7110](https://github.com/infor-design/enterprise/issues/7110))
- `[Splitter]` Store location only when save setting is set to true. ([#7045](https://github.com/infor-design/enterprise/issues/7045))
- `[Tabs]` Fixed a bug where add tab button is not visible in new default view. ([#7146](https://github.com/infor-design/enterprise/issues/7146))
- `[Tabs]` Fixed a bug where tab list is not viewable dark mode classic view. ([#7097](https://github.com/infor-design/enterprise/issues/7097))
- `[Tabs]` Fixed a bug in tabs header and swatch personalize colors. ([#7046](https://github.com/infor-design/enterprise/issues/7046))
- `[Tabs]` Added puppeteer scripts for tooltip title. ([#7003](https://github.com/infor-design/enterprise/issues/7003))
- `[Tabs Header]` Updated example page, recalibrated positioning and fixed theme discrepancies. ([#7085](https://github.com/infor-design/enterprise/issues/7085))
- `[Tabs Module]` Fixed a bug in go button where it was affected by the latest changes for button. ([#7037](https://github.com/infor-design/enterprise/issues/7037))
- `[Textarea]` Added paste event listener for textarea. ([NG#6924](https://github.com/infor-design/enterprise-ng/issues/1401))
- `[Toolbar]` Adjustment in title width. ([#7113](https://github.com/infor-design/enterprise/issues/7113))
- `[Toolbar Flex]` Fix on toolbar key navigation.([#7041](https://github.com/infor-design/enterprise/issues/7041))
- `[User Status Icons]` Now have a more visible fill and a stroke behind them. ([#7040](https://github.com/infor-design/enterprise/issues/7040))

## v4.70.0

## v4.70.0 Important Notes

- `[General]` Some elements are no longer hooked under `window` for example `Locale` `Formatters` and `Editors`. To resolve it using Locale.set as an example use the `Soho` namespace i.e. `Soho.Locale.set()`. ([#6634](https://github.com/infor-design/enterprise/issues/6634))

## v4.70.0 Features

- `[Checkbox]` Converted Checkbox scripts to puppeteer. ([#6936](https://github.com/infor-design/enterprise/issues/6936))
- `[Circlepager]` Converted `Circlepager` scripts to puppeteer. ([#6971](https://github.com/infor-design/enterprise/issues/6971))
- `[Icons]` Bumped `ids-identity` to get a new empty state icon `empty-no-search-result` and a new system icon `advance-settings`.([#6999](https://github.com/infor-design/enterprise/issues/6999))

## v4.70.0 Fixes

- `[Accordion]` Fixed a bug where expanded card closes in NG when opening accordion. ([#6820](https://github.com/infor-design/enterprise/issues/6820))
- `[Counts]` Fixed a bug in counts where two rows of labels cause misalignment. ([#6845](https://github.com/infor-design/enterprise/issues/6845))
- `[Counts]` Added example page for widget count with color background. ([#7234](https://github.com/infor-design/enterprise/issues/7234))
- `[Datagrid]` Fixed a bug in datagrid where expandable row input cannot edit the value. ([#6781](https://github.com/infor-design/enterprise/issues/6781))
- `[Datagrid]` Fixed a bug in datagrid where clear dirty cell does not work properly in frozen columns. ([#6952](https://github.com/infor-design/enterprise/issues/6952))
- `[Datagrid]` Adjusted date and timepicker icons in datagrid filter. ([#6917](https://github.com/infor-design/enterprise/issues/6917))
- `[Datagrid]` Fixed a bug where frozen column headers are not rendered on update. ([NG#1399](https://github.com/infor-design/enterprise-ng/issues/1399))
- `[Datagrid]` Added toolbar update on datagrid update. ([NG#1357](https://github.com/infor-design/enterprise-ng/issues/1357))
- `[Datepicker]` Added Firefox increment/decrement keys. ([#6877](https://github.com/infor-design/enterprise/issues/6877))
- `[Datepicker]` Fixed a bug in mask value in datepicker when update is called. ([NG#1380](https://github.com/infor-design/enterprise-ng/issues/1380))
- `[Dropdown]` Fixed a bug in dropdown where there is a null in a list when changing language to Chinese. ([#6916](https://github.com/infor-design/enterprise/issues/6916))
- `[Editor]` Fixed a bug in editor where insert image is not working properly when adding attributes. ([#6864](https://github.com/infor-design/enterprise/issues/6864))
- `[Editor]` Fixed a bug in editor where paste and plain text is not cleaning the text/html properly. ([#6892](https://github.com/infor-design/enterprise/issues/6892))
- `[Locale]` Fixed a bug in locale where same language translation does not render properly. ([#6847](https://github.com/infor-design/enterprise/issues/6847))
- `[Icons]` Fixed incorrect colors of new empty state icons. ([#6965](https://github.com/infor-design/enterprise/issues/6965))
- `[Popupmenu]` Fixed a bug in popupmenu where submenu and submenu items are not indented properly. ([#6860](https://github.com/infor-design/enterprise/issues/6860))
- `[Process Indicator]` Fix on extra line after final step. ([#6744](https://github.com/infor-design/enterprise/issues/6744))
- `[Searchfield]` Changed toolbar in example page to flex toolbar. ([#6737](https://github.com/infor-design/enterprise/issues/6737))
- `[Tabs]` Added tooltip on add new tab button. ([#6902](https://github.com/infor-design/enterprise/issues/6902))
- `[Tabs]` Adjusted header and tab colors in themes. ([#6673](https://github.com/infor-design/enterprise/issues/6673))
- `[Timepicker]` Filter method in datagrid is called on timepicker's change event. ([#6896](https://github.com/infor-design/enterprise/issues/6896))

## v4.69.0

## v4.69.0 Important Features

- `[Icons]` All icons have padding on top and bottom effectively making them 4px smaller by design. This change may require some UI corrections to css. ([#6868](https://github.com/infor-design/enterprise/issues/6868))
- `[Icons]` Over 60 new icons and 126 new industry focused icons. ([#6868](https://github.com/infor-design/enterprise/issues/6868))
- `[Icons]` The icon `save-closed` is now `save-closed-old` in the deprecated, we suggest not using this old icon. ([#6868](https://github.com/infor-design/enterprise/issues/6868))
- `[Icons]` Alert icons come either filled or not filled (outlined) filled alert icons like  `icon-alert-alert` are now `icon-success-alert` and `alert-filled` we suggest no longer using filled alert icons, use only the outlined ones. ([#6868](https://github.com/infor-design/enterprise/issues/6868))

## v4.69.0 Features

- `[Datagrid]` Added puppeteer script for extra class for tooltip. ([#6900](https://github.com/infor-design/enterprise/issues/6900))
- `[Header]` Converted Header scripts to puppeteer. ([#6919](https://github.com/infor-design/enterprise/issues/6919))
- `[Icons]` Added [enhanced and new empty states icons](https://main-enterprise.demo.design.infor.com/components/icons/example-empty-widgets.html) with a lot more color. These should replace existing ones but it is opt-in. ([#6868](https://github.com/infor-design/enterprise/issues/6868))
- `[Lookup]` Added puppeteer script for lookup double click apply enhancement. ([#6886](https://github.com/infor-design/enterprise/issues/6886))
- `[Stepchart]` Converted Stepchart scripts to puppeteer. ([#6940](https://github.com/infor-design/enterprise/issues/6940))

## v4.69.0 Fixes

- `[Datagrid]` Fixed a bug in datagrid where sorting is not working properly. ([#6787](https://github.com/infor-design/enterprise/issues/6787))
- `[Datagrid]` Fixed a bug in datagrid where add row is not working properly when using frozen columns. ([#6918](https://github.com/infor-design/enterprise/issues/6918))
- `[Datagrid]` Fixed a bug in datagrid where tooltip flashes continuously on hover. ([#5907](https://github.com/infor-design/enterprise/issues/5907))
- `[Datagrid]` Fixed a bug in datagrid where is empty and is not empty is not working properly. ([#5273](https://github.com/infor-design/enterprise/issues/5273))
- `[Datagrid]` Fixed a bug in datagrid where inline editor input text is not being selected upon clicking. ([NG#1365](https://github.com/infor-design/enterprise-ng/issues/1365))
- `[Datagrid]` Fixed a bug in datagrid where multiselect filter is not rendering properly. ([#6846](https://github.com/infor-design/enterprise/issues/6846))
- `[Datagrid]` Fixed a bug in datagrid where row shading is not rendered properly. ([#6850](https://github.com/infor-design/enterprise/issues/6850))
- `[Datagrid]` Fixed a bug in datagrid where icon is not rendering properly in small and extra small row height. ([#6866](https://github.com/infor-design/enterprise/issues/6866))
- `[Datagrid]` Fixed a bug in datagrid where sorting is not rendering properly when there is a previously focused cell. ([#6851](https://github.com/infor-design/enterprise/issues/6851))
- `[Datagrid]` Additional checks when updating cell so that numbers aren't converted twice. ([NG#1370](https://github.com/infor-design/enterprise-ng/issues/1370))
- `[Datagrid]` Additional fixes on dirty indicator not updating on drag columns. ([#6867](https://github.com/infor-design/enterprise/issues/6867))
- `[General]` Instead of optional dependencies use a custom command. ([#6876](https://github.com/infor-design/enterprise/issues/6876))
- `[Modal]` Fixed a bug where suppress key setting is not working. ([#6793](https://github.com/infor-design/enterprise/issues/6793))
- `[Searchfield]` Additional visual fixes in classic on go button in searchfield toolbar. ([#6686](https://github.com/infor-design/enterprise/issues/6686))
- `[Splitter]` Fixed on splitter not working when parent height changes dynamically. ([#6819](https://github.com/infor-design/enterprise/issues/6819))
- `[Toolbar Flex]` Added additional checks for destroying toolbar. ([#6844](https://github.com/infor-design/enterprise/issues/6844))

## v4.68.0

## v4.68.0 Features

- `[Button]` Added Protractor to Puppeteer conversion scripts. ([#6626](https://github.com/infor-design/enterprise/issues/6626))
- `[Calendar]` Added puppeteer script for show/hide legend. ([#6810](https://github.com/infor-design/enterprise/issues/6810))
- `[Colors]` Added puppeteer script for color classes targeting color & border color. ([#6801](https://github.com/infor-design/enterprise/issues/6801))
- `[Column]` Added puppeteer script for combined column chart. ([#6381](https://github.com/infor-design/enterprise/issues/6381))
- `[Datagrid]` Added additional setting in datagrid header for tooltip extra class. ([#6802](https://github.com/infor-design/enterprise/issues/6802))
- `[Datagrid]` Added `dblClickApply` setting in lookup for selection of item. ([#6546](https://github.com/infor-design/enterprise/issues/6546))

## v4.68.0 Fixes

- `[Bar Chart]` Fixed a bug in bar charts grouped, where arias are identical to each series. ([#6748](https://github.com/infor-design/enterprise/issues/6748))
- `[Datagrid]` Fixed a bug in datagrid where tooltip flashes continuously on hover. ([#5907](https://github.com/infor-design/enterprise/issues/5907))
- `[Datagrid]` Fixed a bug in datagrid where expandable row animation is not rendering properly. ([#6813](https://github.com/infor-design/enterprise/issues/6813))
- `[Datagrid]` Fixed a bug in datagrid where dropdown filter does not render correctly. ([#6834](https://github.com/infor-design/enterprise/issues/6834))
- `[Datagrid]` Fixed alignment issues in trigger fields. ([#6678](https://github.com/infor-design/enterprise/issues/6678))
- `[Datagrid]` Added a null guard in tree list when list is not yet loaded. ([#6816](https://github.com/infor-design/enterprise/issues/6816))
- `[Datagrid]` Added a setting `ariaDescribedBy` in the column to override `aria-describedby` value of the cells. ([#6530](https://github.com/infor-design/enterprise/issues/6530))
- `[Datagrid]` Allowed beforeCommitCellEdit event to be sent for Editors.Fileupload. ([#6821](https://github.com/infor-design/enterprise/issues/6821))]
- `[Datagrid]` Classic theme trigger field adjustments in datagrid. ([#6678](https://github.com/infor-design/enterprise/issues/6678))
- `[Datagrid]` Added null guard in tree list when list is not yet loaded. ([#6816](https://github.com/infor-design/enterprise/issues/6816))
- `[Datagrid]` Fix on dirty indicator not updating on drag columns. ([#6867](https://github.com/infor-design/enterprise/issues/6867))
- `[Editor]` Fixed a bug in editor where block quote is not continued in the next line. ([#6794](https://github.com/infor-design/enterprise/issues/6794))
- `[Editor]` Fixed a bug in editor where breaking space doesn't render dirty indicator properly. ([NG#1363](https://github.com/infor-design/enterprise-ng/issues/1363))
- `[Searchfield]` Visual fixes on go button in searchfield toolbar. ([#6686](https://github.com/infor-design/enterprise/issues/6686))
- `[Searchfield]` Added null check in xButton. ([#6858](https://github.com/infor-design/enterprise/issues/6858))
- `[Textarea]` Fixed a bug in textarea where validation breaks after enabling/disabling. ([#6773](https://github.com/infor-design/enterprise/issues/6773))
- `[Typography]` Updated text link color in dark theme. ([#6807](https://github.com/infor-design/enterprise/issues/6807))
- `[Lookup]` Fixed where field stays disabled when enable API is called ([#6145](https://github.com/infor-design/enterprise/issues/6145))

(28 Issues Solved This Release, Backlog Enterprise 274, Backlog Ng 51, 1105 Functional Tests, 1303 e2e Tests, 561 Puppeteer Tests)

## v4.67.0

## v4.67.0 Important Notes

- `[CDN]` The former CDN `cdn.hookandloop.infor.com` can no longer be maintained by IT and needs to be discontinued. It will exist for approximately one year more (TBD), so please remove direct use from any production code. ([#6754](https://github.com/infor-design/enterprise/issues/6754))
- `[Datepicker]` The functionality to enter today with a `t` is now under a setting `todayWithKeyboard-false`, it is false because you cant type days like September in a full picker. ([#6653](https://github.com/infor-design/enterprise/issues/6653))
- `[Datepicker]` The functionality to increase the day with a `+/-` it defaults to false because it conflicts with many other internal shortcut keys. ([#6632](https://github.com/infor-design/enterprise/issues/6632))

## v4.67.0 Markup Changes

- `[AppMenu]` As a design change the `Infor` logo is no longer to be shown on the app menu and has been removed. This reduces visual clutter, and is more inline with Koch global brand to leave it out. ([#6726](https://github.com/infor-design/enterprise/issues/6726))

## v4.67.0 Features

- `[Calendar]` Add a setting for calendar to show and hide the legend. ([#6533](https://github.com/infor-design/enterprise/issues/6533))
- `[Datagrid]` Added puppeteer script for header icon with tooltip. ([#6738](https://github.com/infor-design/enterprise/issues/6738))
- `[Icons]` Added new icons for `interaction` and `interaction-reply`. ([#6721](https://github.com/infor-design/enterprise/issues/6721))
- `[Monthview]` Added puppeteer script for monthview legend visibility when month changes ([#6382](https://github.com/infor-design/enterprise/issues/6382))
- `[Searchfield]` Added puppeteer script for filter and sort icon. ([#6007](https://github.com/infor-design/enterprise/issues/6007))
- `[Searchfield]` Added puppeteer script for custom icon. ([#6723](https://github.com/infor-design/enterprise/issues/6723))

## v4.67.0 Fixes

- `[Accordion]` Added a safety check in accordion. ([#6789](https://github.com/infor-design/enterprise/issues/6789))
- `[Badge/Tag/Icon]` Fixed info color in dark mode. ([#6763](https://github.com/infor-design/enterprise/issues/6763))
- `[Button]` Added notification badges for buttons with labels. ([NG#1347](https://github.com/infor-design/enterprise-ng/issues/1347))
- `[Button]` Added dark theme button colors. ([#6512](https://github.com/infor-design/enterprise/issues/6512))
- `[Calendar]` Fixed a bug in calendar where bottom border is not properly rendering. ([#6668](https://github.com/infor-design/enterprise/issues/6668))
- `[Color Palette]` Added status color CSS classes for color and border-color properties. ([#6711](https://github.com/infor-design/enterprise/issues/6711))
- `[Datagrid]` Fixed a bug in datagrid inside a modal where the column is rendering wider than normal. ([#6782](https://github.com/infor-design/enterprise/issues/6782))
- `[Datagrid]` Fixed a bug in datagrid where when changing rowHeight as a setting and re-rendering it doesn't apply. ([#6783](https://github.com/infor-design/enterprise/issues/6783))
- `[Datagrid]` Fixed a bug in datagrid where isEditable is not returning row correctly. ([#6746](https://github.com/infor-design/enterprise/issues/6746))
- `[Datagrid]` Updated datagrid header CSS height. ([#6697](https://github.com/infor-design/enterprise/issues/6697))
- `[Datagrid]` Fixed on datagrid column width. ([#6725](https://github.com/infor-design/enterprise/issues/6725))
- `[Datagrid]` Fixed an error editing in datagrid with grouped headers. ([#6759](https://github.com/infor-design/enterprise/issues/6759))
- `[Datagrid]` Updated space key checks for expand button. ([#6756](https://github.com/infor-design/enterprise/issues/6756))
- `[Datagrid]` Fixed an error when hovering cells with tooltips setup and using grouped headers. ([#6753](https://github.com/infor-design/enterprise/issues/6753))
- `[Editor]` Fixed bug in editor where background color is not rendering properly. ([#6685](https://github.com/infor-design/enterprise/issues/6685))
- `[Listview]` Fixed a bug where listview is not rendering properly when dataset has zero integer value. ([#6640](https://github.com/infor-design/enterprise/issues/6640))
- `[Popupmenu]` Fixed a bug in popupmenu where getSelected() is not working on multiselect. ([NG#1349](https://github.com/infor-design/enterprise/issues-ng/1349))
- `[Toolbar-Flex]` Removed deprecated message by using `beforeMoreMenuOpen` setting. ([#NG1352](https://github.com/infor-design/enterprise-ng/issues/1352))
- `[Trackdirty]` Added optional chaining for safety check of trackdirty element. ([#6696](https://github.com/infor-design/enterprise/issues/6696))
- `[WeekView]` Added Day View and Week View Shading. ([#6568](https://github.com/infor-design/enterprise/issues/6568))

(30 Issues Solved This Release, Backlog Enterprise 252, Backlog Ng 49, 1104 Functional Tests, 1342 e2e Tests, 506 Puppeteer Tests)

## v4.66.0

## v4.66.0 Features

- `[Busyindicator]` Converted protractor tests to puppeteer. ([#6623](https://github.com/infor-design/enterprise/issues/6623))
- `[Calendar]` Converted protractor tests to puppeteer. ([#6524](https://github.com/infor-design/enterprise/issues/6524))
- `[Datagrid]` Added puppeteer script for render only one row. ([#6645](https://github.com/infor-design/enterprise/issues/6645))
- `[Datagrid]` Added test scripts for add row. ([#6644](https://github.com/infor-design/enterprise/issues/6644))
- `[Datepicker]` Added setting for adjusting day using +/- in datepicker. ([#6632](https://github.com/infor-design/enterprise/issues/6632))
- `[Targeted-Achievement]` Add puppeteer test for show tooltip on targeted achievement. ([#6550](https://github.com/infor-design/enterprise/issues/6550))
- `[Icons]` Added new icons for `interaction` and `interaction-reply`. ([#6666](https://github.com/infor-design/enterprise/issues/6629))
- `[Searchfield]` Added option to add custom icon button. ([#6453](https://github.com/infor-design/enterprise/issues/6453))
- `[Targeted-Achievement]` Added puppeteer test for show tooltip on targeted achievement. ([#6550](https://github.com/infor-design/enterprise/issues/6550))
- `[Textarea]` Converted protractor tests to puppeteer. ([#6629](https://github.com/infor-design/enterprise/issues/6629))

## v4.66.0 Fixes

- `[Datagrid]` Fixed trigger icon background color on hover when row is activated. ([#6679](https://github.com/infor-design/enterprise/issues/6679))
- `[Datagrid]` Fixed the datagrid alert icon was not visible and the trigger cell moves when hovering over when editor has trigger icon. ([#6663](https://github.com/infor-design/enterprise/issues/6663))
- `[Datagrid]` Fixed redundant `aria-describedby` attributes at cells. ([#6530](https://github.com/infor-design/enterprise/issues/6530))
- `[Datagrid]` Fixed on edit outline in textarea not filling the entire cell. ([#6588](https://github.com/infor-design/enterprise/issues/6588))
- `[Datagrid]` Updated filter phrases for datepicker. ([#6587](https://github.com/infor-design/enterprise/issues/6587))
- `[Datagrid]` Fixed the overflowing of the multiselect dropdown on the page and pushes the container near the screen's edge. ([#6580](https://github.com/infor-design/enterprise/issues/6580))
- `[Datagrid]` Fixed unselectRow on `treegrid` sending rowData incorrectly. ([#6548](https://github.com/infor-design/enterprise/issues/6548))
- `[Datagrid]` Fixed incorrect rowData for grouping tooltip callback. ([NG#1298](https://github.com/infor-design/enterprise-ng/issues/1298))
- `[Datagrid]` Fixed a bug in `treegrid` where data are duplicated when row height is changed. ([#4979](https://github.com/infor-design/enterprise/issues/4979))
- `[Datagrid]` Fix bug on where changing `groupable` and dataset does not update datagrid. ([NG#1332](https://github.com/infor-design/enterprise-ng/issues/1332))
- `[Datepicker]` Fixed missing `monthrendered` event on initial calendar open. ([NG#1345](https://github.com/infor-design/enterprise-ng/issues/1345))
- `[Editor]` Fixed a bug where paste function is not working on editor when copied from Windows Adobe Reader. ([#6521](https://github.com/infor-design/enterprise/issues/6521))
- `[Editor]` Fixed a bug where editor has dark screen after inserting an image. ([NG#1323](https://github.com/infor-design/enterprise-ng/issues/1323))
- `[Editor]` Fixed a bug where reset dirty is not working on special characters in Edge browser. ([#6584](https://github.com/infor-design/enterprise/issues/6584))
- `[Fileupload Advanced]` Fixed on max fileupload limit. ([#6625](https://github.com/infor-design/enterprise/issues/6625))
- `[Monthview]` Fixed missing legend data on visible previous / next month with using loadLegend API. ([#6665](https://github.com/infor-design/enterprise/issues/6665))
- `[Notification]` Updated css of notification to fix alignment in RTL mode. ([#6555](https://github.com/infor-design/enterprise/issues/6555))
- `[Searchfield]` Fixed a bug on Mac OS Safari where x button can't clear the contents of the searchfield. ([#6631](https://github.com/infor-design/enterprise/issues/6631))
- `[Popdown]` Fixed `popdown` not closing when clicking outside in NG. ([NG#1304](https://github.com/infor-design/enterprise-ng/issues/1304))
- `[Tabs]` Fixed on close button not showing in Firefox. ([#6610](https://github.com/infor-design/enterprise/issues/6610))
- `[Tabs]` Remove target panel element on remove event. ([#6621](https://github.com/infor-design/enterprise/issues/6621))
- `[Tabs Module]` Fixed category border when focusing the searchfield. ([#6618](https://github.com/infor-design/enterprise/issues/6618))
- `[Toolbar Searchfield]` Fixed searchfield toolbar in alternate style. ([#6615](https://github.com/infor-design/enterprise/issues/6615))
- `[Tooltip]` Fixed tooltip event handlers created on show not cleaning up properly on hide. ([#6613](https://github.com/infor-design/enterprise/issues/6613))

(39 Issues Solved This Release, Backlog Enterprise 230, Backlog Ng 42, 1102 Functional Tests, 1380 e2e Tests, 462 Puppeteer Tests)

## v4.65.0

## v4.65.0 Features

- `[Bar]` Enhanced the VPAT accessibility in bar chart. ([#6074](https://github.com/infor-design/enterprise/issues/6074))
- `[Bar]` Added puppeteer script for axis labels test. ([#6551](https://github.com/infor-design/enterprise/issues/6551))
- `[Bubble]` Converted protractor tests to puppeteer. ([#6527](https://github.com/infor-design/enterprise/issues/6527))
- `[Bullet]` Converted protractor tests to puppeteer. ([#6622](https://github.com/infor-design/enterprise/issues/6622))
- `[Cards]` Added puppeteer script for cards test. ([#6525](https://github.com/infor-design/enterprise/issues/6525))
- `[Datagrid]` Added tooltipOption settings for columns. ([#6361](https://github.com/infor-design/enterprise/issues/6361))
- `[Datagrid]` Added add multiple rows option. ([#6404](https://github.com/infor-design/enterprise/issues/6404))
- `[Datagrid]` Added puppeteer script for refresh column. ([#6212](https://github.com/infor-design/enterprise/issues/6212))
- `[Datagrid]` Added puppeteer script for cell editing test. ([#6552](https://github.com/infor-design/enterprise/issues/6552))
- `[Modal]` Added icon puppeteer test for modal component. ([#6549](https://github.com/infor-design/enterprise/issues/6549))
- `[Tabs]` Added puppeteer script for new searchfield design ([#6282](https://github.com/infor-design/enterprise/issues/6282))
- `[Tag]` Converted protractor tests to puppeteer. ([#6617](https://github.com/infor-design/enterprise/issues/6617))
- `[Targeted Achievement]` Converted protractor tests to puppeteer. ([#6627](https://github.com/infor-design/enterprise/issues/6627))

## v4.65.0 Fixes

- `[Accordion]` Fixed the bottom border of the completely disabled accordion in dark mode. ([#6406](https://github.com/infor-design/enterprise/issues/6406))
- `[AppMenu]` Fixed a bug where events are added to the wrong elements for filtering. Also fixed an issue where if no accordion is added the app menu will error. ([#6592](https://github.com/infor-design/enterprise/issues/6592))
- `[Chart]` Removed automatic legend bottom placement when reaching a minimum width. ([#6474](https://github.com/infor-design/enterprise/issues/6474))
- `[Chart]` Fixed the result logged in console to be same as the Soho Interfaces. ([NG#1296](https://github.com/infor-design/enterprise-ng/issues/1296))
- `[ContextualActionPanel]` Fixed a bug where the toolbar searchfield with close icon looks off on mobile viewport. ([#6448](https://github.com/infor-design/enterprise/issues/6448))
- `[Datagrid]` Fixed a bug in datagrid where focus is not behaving properly when inlineEditor is set to true. ([NG#1300](https://github.com/infor-design/enterprise-ng/issues/1300))
- `[Datagrid]` Fixed a bug where `treegrid` doesn't expand a row via keyboard when editable is set to true. ([#6434](https://github.com/infor-design/enterprise/issues/6434))
- `[Datagrid]` Fixed a bug where the search icon and x icon are misaligned across datagrid and removed extra margin space in modal in Firefox. ([#6418](https://github.com/infor-design/enterprise/issues/6418))
- `[Datagrid]` Fixed a bug where page changed to one on removing a row in datagrid. ([#6475](https://github.com/infor-design/enterprise/issues/6475))
- `[Datagrid]` Header is rerendered when calling updated method, also added paging info settings. ([#6476](https://github.com/infor-design/enterprise/issues/6476))
- `[Datagrid]` Fixed a bug where column widths were not changing in settings. ([#5227](https://github.com/infor-design/enterprise/issues/5227))
- `[Datagrid]` Fixed a bug where it renders all rows in the datagrid when adding one row. ([#6491](https://github.com/infor-design/enterprise/issues/6491))
- `[Datagrid]` Fixed a bug where using shift-click to multiselect on datagrid with treeGrid setting = true selects from the first row until bottom row. ([NG#1274](https://github.com/infor-design/enterprise-ng/issues/1274))
- `[Datepicker]` Fixed a bug where the datepicker is displaying NaN when using french format. ([NG#1273](https://github.com/infor-design/enterprise-ng/issues/1273))
- `[Datepicker]` Added listener for calendar `monthrendered` event and pass along. ([NG#1324](https://github.com/infor-design/enterprise-ng/issues/1324))
- `[Input]` Fixed a bug where the password does not show or hide in Firefox. ([#6481](https://github.com/infor-design/enterprise/issues/6481))
- `[Listview]` Fixed disabled font color not showing in listview. ([#6391](https://github.com/infor-design/enterprise/issues/6391))
- `[Listview]` Changed toolbar-flex to contextual-toolbar for multiselect listview. ([#6591](https://github.com/infor-design/enterprise/issues/6591))
- `[Locale]` Added monthly translations. ([#6556](https://github.com/infor-design/enterprise/issues/6556))
- `[Lookup]` Fixed a bug where search-list icon, launch icon, and ellipses is misaligned and the table and title overlaps in responsive view. ([#6487](https://github.com/infor-design/enterprise/issues/6487))
- `[Modal]` Fixed an issue on some monitors where the overlay is too dim. ([#6566](https://github.com/infor-design/enterprise/issues/6566))
- `[Page-Patterns]` Fixed a bug where the header disappears when the the last item in the list is clicked and the browser is smaller in Chrome and Edge. ([#6328](https://github.com/infor-design/enterprise/issues/6328))
- `[Tabs Module]` Fixed multiple UI issues in tabs module with searchfield. ([#6526](https://github.com/infor-design/enterprise/issues/6526))
- `[ToolbarFlex]` Fixed a bug where the teardown might error on situations. ([#1327](https://github.com/infor-design/enterprise/issues/1327))
- `[Tabs]` Fixed a bug where tabs focus indicator is not fixed on Classic Theme. ([#6464](https://github.com/infor-design/enterprise/issues/6464))
- `[Validation]` Fixed a bug where the tooltip would show on the header when the message has actually been removed. ([#6547](https://github.com/infor-design/enterprise/issues/6547)

(45 Issues Solved This Release, Backlog Enterprise 233, Backlog Ng 42, 1102 Functional Tests, 1420 e2e Tests, 486 Puppeteer Tests)

## v4.64.2 Fixes

- `[Datepicker]` Added listener for calendar `monthrendered` event and pass along. ([NG#1324](https://github.com/infor-design/enterprise-ng/issues/1324))
- `[Modal]` Fixed bug where popup goes behind modal when in application menu in resizable mode. ([NG#1272](https://github.com/infor-design/enterprise-ng/issues/1272))
- `[Monthview]` Fixed bug where monthview duplicates on updating legends. ([NG#1305](https://github.com/infor-design/enterprise-ng/issues/1305))

## v4.64.0

### v4.64.0 Important Notes

- `[General]` Fixed the map file is no longer included with the minified version of `sohoxi.min.js`. ([#6489](https://github.com/infor-design/enterprise/issues/6489))

## v4.64.0 Features

- `[Accordion]` Added visual regression tests in puppeteer. ([#5836](https://github.com/infor-design/enterprise/issues/5836))
- `[Autocomplete]` Removed protractor tests. ([#6248](https://github.com/infor-design/enterprise/issues/6248))
- `[Bar]` Added the ability to set axis labels on different positions (top, right, bottom, left). ([#5382](https://github.com/infor-design/enterprise/issues/5382))
- `[Blockgrid]` Converted protractor tests to puppeteer. ([#6327](https://github.com/infor-design/enterprise/issues/6327))
- `[Breadcrumb]` Converted protractor tests to puppeteer. ([#6505](https://github.com/infor-design/enterprise/issues/6505))
- `[Button]` Added puppeteer script for button badge toggle test. ([#6449](https://github.com/infor-design/enterprise/issues/6449))
- `[Colors]` Converted protractor tests to puppeteer. ([#6513](https://github.com/infor-design/enterprise/issues/6513))
- `[Counts]` Converted protractor tests to puppeteer. ([#6517](https://github.com/infor-design/enterprise/issues/6517))
- `[Datagrid]` Added a new method for cell editing for new row added. ([#6338](https://github.com/infor-design/enterprise/issues/6338))
- `[Datepicker]` Added puppeteer script for datepicker clear (empty string) test . ([#6421](https://github.com/infor-design/enterprise/issues/6421))
- `[Error Page]` Converted protractor tests to puppeteer. ([#6518](https://github.com/infor-design/enterprise/issues/6518))
- `[Modal]` Added an ability to add icon in title section of the modal. ([#5905](https://github.com/infor-design/enterprise/issues/5905))

## v4.64.0 Fixes

- `[Bar Stacked]` Fixed a bug where chart tooltip total shows 99.999 instead of 100 on 100% Stacked Bar Chart. ([#6236](https://github.com/infor-design/enterprise/issues/6326))
- `[ContextMenu]` Fixed a bug in context menu where it is not indented properly. ([#6223](https://github.com/infor-design/enterprise/issues/6223))
- `[Button]` Fixed a bug where changing from primary to secondary disrupts the css styling. ([#6223](https://github.com/infor-design/enterprise-ng/issues/1282))
- `[Datagrid]` Fixed a bug where toolbar is still visible even no buttons, title and errors appended. ([#6290](https://github.com/infor-design/enterprise/issues/6290))
- `[Datagrid]` Added setting for color change in active checkbox selection. ([#6303](https://github.com/infor-design/enterprise/issues/6303))
- `[Datagrid]` Set changed cell to active when update is finished. ([#6317](https://github.com/infor-design/enterprise/issues/6317))
- `[Datagrid]` Fixed row height of extra-small rows on editable datagrid with icon columns. ([#6284](https://github.com/infor-design/enterprise/issues/6284))
- `[Datagrid]` Added trimSpaces option for leading spaces upon blur. ([#6244](https://github.com/infor-design/enterprise/issues/6244))
- `[Datagrid]` Fixed header alignment when formatter is ellipsis. ([#6251](https://github.com/infor-design/enterprise/issues/6251))
- `[Datagrid]` Fixed a bug where the datepicker icon is not visible when the datagrid starts as non editable and toggled to editable and is visible when the datagrid starts as editable and toggled to non editable. ([#6289](https://github.com/infor-design/enterprise/issues/6289))
- `[Datagrid]` Changed the minDate and maxDate on a demo page to be more current. ([#6416](https://github.com/infor-design/enterprise/issues/6416))
- `[Datepicker]` Fixed a bug where selecting a date that's consecutive to the previous range won't select that date. ([#6272](https://github.com/infor-design/enterprise/issues/6272))
- `[Datepicker]` Fixed a bug where datepicker is not setting time and date consistently in Arabic locale. ([#6270](https://github.com/infor-design/enterprise/issues/6270))
- `[Flex Toolbar]` Fixed the data automation id to be more reliable for popupmenu and overflowed buttons. ([#6175](https://github.com/infor-design/enterprise/issues/6175))
- `[Icons]` Fixed the inconsistency between solid and outlined icons. ([#6165](https://github.com/infor-design/enterprise/issues/6165))
- `[Icons]` Changed the error color to change in themes in some areas. ([#6273](https://github.com/infor-design/enterprise/issues/6273))
- `[Line Chart]` Fixed a bug where the alignment of focus is overlapping another component. ([#6384](https://github.com/infor-design/enterprise/issues/6384))
- `[Listview]` Fixed a bug where the search icon is misaligned in Firefox and Safari. ([#6390](https://github.com/infor-design/enterprise/issues/6390))
- `[Locale]` Fixed incorrect date format for Latvian language. ([#6123](https://github.com/infor-design/enterprise/issues/6123))
- `[Locale]` Fixed incorrect data in `ms-my`, `nn-No` and `nb-NO`. ([#6472](https://github.com/infor-design/enterprise/issues/6472))
- `[Lookup]` Fixed bug where lookup still appeared when modal closes. ([#6218](https://github.com/infor-design/enterprise/issues/6218))
- `[Modal]` Fixed bug where popup goes behind modal when in application menu in resizable mode. ([NG#1272](https://github.com/infor-design/enterprise-ng/issues/1272))
- `[Modal]` Fixed bug where popup goes behind modal when in application menu in resizable mode. ([NG#1272](https://github.com/infor-design/enterprise-ng/issues/1272))
- `[Monthview]` Fixed bug where monthview duplicates on updating legends. ([NG#1305](https://github.com/infor-design/enterprise-ng/issues/1305))
- `[Personalization]` Fixed bug where the dark mode header color was not correct in the tokens and caused the personalization dropdown to be incorrect. ([#6446](https://github.com/infor-design/enterprise/issues/6446))
- `[Tabs]` Fixed memory leak in tabs component. ([NG#1286](https://github.com/infor-design/enterprise-ng/issues/1286))
- `[Tabs]` Fixed a bug where tab focus indicator is not aligned properly in RTL composite forms. ([#6464](https://github.com/infor-design/enterprise/issues/6464))
- `[Targeted-Achievement]` Fixed a bug where the icon is cut off in Firefox. ([#6400](https://github.com/infor-design/enterprise/issues/6400))
- `[Toolbar]` Fixed a bug where the search icon is misaligned in Firefox. ([#6405](https://github.com/infor-design/enterprise/issues/6405))
- `[Toolbar Flex]` Fixed a bug where the `addMenuElementLinks` function execute incorrectly when menu item has multi-level submenus. ([#6120](https://github.com/infor-design/enterprise/issues/6120))
- `[Tree]` The expanded event did not fire when source is being used. ([#1294](https://github.com/infor-design/enterprise-ng/issues/1294))
- `[Typography]` Fixed a bug where the text are overlapping in Firefox. ([#6450](https://github.com/infor-design/enterprise/issues/6450))
- `[WeekView]` Fixed a bug where 'today' date is not being rendered properly. ([#6260](https://github.com/infor-design/enterprise/issues/6260))
- `[WeekView]` Fixed a bug where month-year label is not changing upon clicking the arrow button. ([#6415](https://github.com/infor-design/enterprise/issues/6415))
- `[Validator]` Fixed a bug where toolbar error message still appears after error is removed. ([#6253](https://github.com/infor-design/enterprise/issues/6253))

(61 Issues Solved This Release, Backlog Enterprise 219, Backlog Ng 41, 1100 Functional Tests, 1468 e2e Tests, 436 Puppeteer Tests)

## v4.63.3 Fixes

- `[Validation]` Fixed a bug where the tooltip would show on the header when the message has actually been removed. ([#6547](https://github.com/infor-design/enterprise/issues/6547)

## v4.63.2 Fixes

- `[Personalization]` Re-Fixed bug where the dark mode header color was not correct in the tokens and caused the personalization dropdown to be incorrect, classic theme was missed. ([#6446](https://github.com/infor-design/enterprise/issues/6446)

## v4.63.1 Fixes

- `[Personalization]` Fixed bug where the dark mode header color was not correct in the tokens and caused the personalization dropdown to be incorrect. ([#6446](https://github.com/infor-design/enterprise/issues/6446)

## v4.63.0

## v4.63.0 Fixes

- `[Accordion]` Added expand animation back. ([#6268](https://github.com/infor-design/enterprise/issues/6268))
- `[Badges]` Fixed a bug where in badges is not properly aligned in Contrast Mode. ([#6273](https://github.com/infor-design/enterprise/issues/6273))
- `[Button]` Fixed a bug where notification badges are not destroyed when updating the button settings. ([NG#1241](https://github.com/infor-design/enterprise-ng/issues/1241))
- `[Calendar]` Allowed product devs to add custom css class to event labels in Calendar Component. ([#6304](https://github.com/infor-design/enterprise/issues/6304))
- `[Calendar]` Fixed the thickness of right and bottom border. ([#6246](https://github.com/infor-design/enterprise/issues/6246))
- `[Card]` Fixed a regression bug where the flex toolbar's position was not properly aligned when selecting listview items. ([#6346](https://github.com/infor-design/enterprise/issues/6346)]
- `[Charts]` Fixed the misalignment of the legend and legend color with the highlight of the selected legend. ([#6301](https://github.com/infor-design/enterprise/issues/6301))
- `[ContextualActionPanel]` Moved notification to appropriate location and trigger redraw of styles. ([#6264](https://github.com/infor-design/enterprise/issues/6264))
- `[ContextualActionPanel]` Added close CAP function to a demo example. ([#6274](https://github.com/infor-design/enterprise/issues/6274))
- `[Datagrid]` Fixed misaligned lookup icon button upon click/editing. ([#6233](https://github.com/infor-design/enterprise/issues/6233))
- `[Datagrid]` Fixed a bug where tooltip is not displayed even when settings is turned on in disabled rows. ([#6128](https://github.com/infor-design/enterprise/issues/6128))
- `[Datagrid]` Fixed misaligned lookup icon button upon click/editing. ([#6233](https://github.com/infor-design/enterprise/issues/6233))
- `[Datepicker]` Fixed a bug on setValue() when pass an empty string for clearing field. ([#6168](https://github.com/infor-design/enterprise/issues/6168))
- `[Datepicker]` Fixed a bug on datepicker not clearing in angular version. ([NG#1256](https://github.com/infor-design/enterprise-ng/issues/1256))
- `[Dropdown]` Fixed on keydown events not working when dropdown is nested in label. ([NG#1262](https://github.com/infor-design/enterprise-ng/issues/1262))
- `[Editor]` Fixed editor where toolbar is being focused on after pressing bold/italic keys instead of the text itself. ([#5262](https://github.com/infor-design/enterprise-ng/issues/5262))
- `[Field-Filter]` Fixed alignment of filter icons and text field. ([#5866](https://github.com/infor-design/enterprise/issues/5866))
- `[Field-Options]` Fixed field options label overflow. ([#6255](https://github.com/infor-design/enterprise/issues/6255))
- `[Field-Options]` Fixed a bug where in the text and highlight box are not fit accordingly. ([#6322](https://github.com/infor-design/enterprise/issues/6322))
- `[Field-Options]` Fixed alignment of field options in the Color Picker when in compact mode in Safari and alignment of search icon in Clearable Searchfield. ([#6256](https://github.com/infor-design/enterprise/issues/6256))
- `[Form-Compact]` Fixed alignment of Field 16 and Field 18 in Safari. ([#6345](https://github.com/infor-design/enterprise/issues/6345))
- `[General]` Fixed memory leaks in listview, toolbar, datagrid, cards and header. ([NG#1275](https://github.com/infor-design/enterprise-ng/issues/1275))
- `[Listview]` Added flex toolbar for multiselect listview. ([NG#1249](https://github.com/infor-design/enterprise-ng/issues/1249))
- `[Listview]` Adjusted spaces between the search icon and filter wrapper. ([#6007](https://github.com/infor-design/enterprise/issues/6007))
- `[Listview]` Changed the font size of heading, subheading, and micro in Listview Component. ([#4996](https://github.com/infor-design/enterprise/issues/4996))
- `[Modal]` Fixed on too wide minimum width when close button is enabled. ([NG#1240](https://github.com/infor-design/enterprise-ng/issues/1240))
- `[Searchfield]` Fixed on searchfield clear button not working in Safari. ([6185](https://github.com/infor-design/enterprise-ng/issues/6185))
- `[Searchfield]` Fixed UI issues on the new searchfield design. ([#6331](https://github.com/infor-design/enterprise/issues/6331))
- `[Sink Page]` Fixed misaligned search icon toolbar in sink page. ([#6369](https://github.com/infor-design/enterprise/issues/6369))
- `[Sink Page]` Fixed close icon position in Datagrid section Personalized Column. ([#6375](https://github.com/infor-design/enterprise/issues/6375))
- `[Slider]` Fixed background color of slider in a modal in new dark theme. ([6211](https://github.com/infor-design/enterprise-ng/issues/6211))
- `[Swaplist]` Fixed a bug in swaplist where the filter is not behaving correctly on certain key search. ([#6222](https://github.com/infor-design/enterprise/issues/6222))
- `[SwipeAction]` Fixed scrollbar being visible in `firefox`. ([#6312](https://github.com/infor-design/enterprise/issues/6312))
- `[Tabs]` Fixed Z-index conflict between modal overlay and draggable module tabs. ([#6297](https://github.com/infor-design/enterprise/issues/6297))
- `[Tabs]` Fixed a bug where the tab activated events are fired on closing a tab. ([#1452](https://github.com/infor-design/enterprise/issues/1452))
- `[Tabs Module` Fixed the new UI searchfield design in Tabs Module component. ([#6348](https://github.com/infor-design/enterprise/issues/6348))
- `[Tabs Module` Ensure searchfield X clear button is visible at smaller breakpoints. ([#5173](https://github.com/infor-design/enterprise/issues/5173))
- `[Tabs Module` Ensure searchfield X clear button is visible at smaller breakpoints. ([#5178](https://github.com/infor-design/enterprise/issues/5178))
- `[Targeted-Achievement]` Added tooltip on icon in targeted-achievement chart ([#6308](https://github.com/infor-design/enterprise/issues/6308))
- `[TextArea]` Fixed medium size text area when in responsive view. ([#6334](https://github.com/infor-design/enterprise/issues/6334))
- `[Validation]` Updated example page to include validation event for email field. ([#6296](https://github.com/infor-design/enterprise/issues/6296))

## v4.63.0 Features

- `[Datagrid]` Added close button on file error message ([#6178](https://github.com/infor-design/enterprise/issues/6178))
- `[Datagrid]` Added puppeteer script for fallback image tooltip text. ([#6278](https://github.com/infor-design/enterprise/issues/6278))
- `[File Upload]` Added close button on file error message. ([#6229](https://github.com/infor-design/enterprise/issues/6229))
- `[Searchfield]` Implemented a new design for searchfield. ([#5865](https://github.com/infor-design/enterprise/issues/5865))

(40 Issues Solved This Release, Backlog Enterprise 191, Backlog Ng 42, 1101 Functional Tests, 1576 e2e Tests, 295 Puppeteer Tests)

## v4.62.3 Fixes

- `[Personalization]` Re-Fixed bug where the dark mode header color was not correct in the tokens and caused the personalization dropdown to be incorrect, classic theme was missed. ([#6446](https://github.com/infor-design/enterprise/issues/6446)

## v4.62.2 Fixes

- `[Personalization]` Fixed bug where the dark mode header color was not correct in the tokens and caused the personalization dropdown to be incorrect. ([#6446](https://github.com/infor-design/enterprise/issues/6446))
- `[Locale]` Fixed incorrect data in `ms-my`, `nn-No` and `nb-NO`. ([#6472](https://github.com/infor-design/enterprise/issues/6472))

## v4.62.1 Fixes

- `[Calendar]` Allow product devs to add custom css class to event labels in Calendar Component. ([#6304](https://github.com/infor-design/enterprise/issues/6304))

## v4.62.0

## v4.62.0 Features

- `[Datagrid]` Added tooltip for fallback image. ([#6178](https://github.com/infor-design/enterprise/issues/6178))
- `[Datepicker]` Added legend load for datepicker. ([NG#1261](https://github.com/infor-design/enterprise-ng/issues/1261))
- `[File Upload]` Added setFailed status ([#5671](https://github.com/infor-design/enterprise/issues/5671))
- `[Icon]` Created a puppeteer script for the new launch icon. ([#5854](https://github.com/infor-design/enterprise/issues/5854))
- `[Icon]` Created a puppeteer script for the new mobile icon. ([#6199](https://github.com/infor-design/enterprise/issues/6199))
- `[Listview]` Added filters in Listview Component. ([#6007](https://github.com/infor-design/enterprise/issues/6007))
- `[Spinbox]` Created a puppeteer script for Spinbox Field sizes on mobile. ([#5843](https://github.com/infor-design/enterprise/issues/5843))
- `[ToolbarFlex]` Allow toolbar flex navigation buttons to have notification badge. ([NG#1235](https://github.com/infor-design/enterprise-ng/issues/1235))

## v4.62.0 Fixes

- `[ApplicationMenu]` Remove a Safari-specific style rule the misaligns the button svg arrow. ([#5722](https://github.com/infor-design/enterprise/issues/5722))
- `[Arrange]` Fix an alignment issue in the demo app. ([#5281](https://github.com/infor-design/enterprise/issues/5281))
- `[Calendar]` Fix day of the week to show three letters as default in range calendar. ([#6193](https://github.com/infor-design/enterprise/issues/6193))
- `[ContextualActionPanel]` Fix an issue with the example page where the Contextual Action Panel is not initialized on open. ([#6065](https://github.com/infor-design/enterprise/issues/6065))
- `[ContextualActionPanel]` Remove unnecessary markup injection behavior from example. ([#6065](https://github.com/infor-design/enterprise/issues/6065))
- `[Datagrid]` Fixed a regression bug where the datepicker icon button and time value upon click were misaligned. ([#6198](https://github.com/infor-design/enterprise/issues/6198))
- `[Datagrid]` Show pagesize selector even in hidePagerOnOnePage mode ([#3706](https://github.com/infor-design/enterprise/issues/3706))
- `[Datagrid]` Corrected a filter type in a demo app page. ([#5497](https://github.com/infor-design/enterprise/issues/5497))
- `[Datagrid]` Remove widths in demo app page to prevent truncation of column. ([#5495](https://github.com/infor-design/enterprise/issues/5495))
- `[Datagrid]` Fixed a regression bug where the datepicker icon button and time value upon click were misaligned. ([#6198](https://github.com/infor-design/enterprise/issues/6198))
- `[Dropdown]` Fixed multiple accessibility issues with multiselect dropdown. ([#6075](https://github.com/infor-design/enterprise/issues/6075))
- `[Dropdown]` Fixed an overflow issue on Windows 10 Chrome. ([#4940](https://github.com/infor-design/enterprise/issues/4940))
- `[Editor]` Fix on editor changing text in another editor. ([NG#1232](https://github.com/infor-design/enterprise-ng/issues/1232))
- `[FileUploadAdvanced]` Fixed a missing link in french locale. ([#6226](https://github.com/infor-design/enterprise/issues/6226))
- `[Homepage]` Fixed instability of the visual tests. ([#6179](https://github.com/infor-design/enterprise/issues/6179))
- `[Lookup]` Remove unnecessary filter from example page. ([#5677](https://github.com/infor-design/enterprise/issues/5677))
- `[Modal]` Updated close method that will close even if there are subcomponents opened. ([#6048](https://github.com/infor-design/enterprise/issues/6048))
- `[Modal]` Fix a demo app issue where the proper settings were not added to the required key in the validation object. ([#5571](https://github.com/infor-design/enterprise/issues/5571))
- `[Tabs/Module]` Override fill style of search icon created by 'soho-personalization'. Fix alignment of close icon in specific circumstance. ([#6207](https://github.com/infor-design/enterprise/issues/6207))
- `[Searchfield]` Fix on searchfield categories where popup wrapper gets duplicated whenever update is called. ([NG#1186](https://github.com/infor-design/enterprise-ng/issues/1186))
- `[Searchfield/Header]` Enhanced the font colors, background colors for the searchfield inside of the `header` & `subheader`. ([#6047](https://github.com/infor-design/enterprise/issues/6047))
- `[Tabs]` Fix a bug where tabs indicator is not properly aligned in RTL. ([#6068](https://github.com/infor-design/enterprise/issues/6068))
- `[Tabs/Module]` Fixed a bug the personalization color was the same as the tab color. ([#6236](https://github.com/infor-design/enterprise/issues/6236))
- `[Tag]` Fix on tag text not showing when placed inside a popover. ([#6092](https://github.com/infor-design/enterprise/issues/6092))
- `[Toolbar]` Fixed an issue where the input disappears in toolbar at mobile size. ([#5388](https://github.com/infor-design/enterprise/issues/5388))
- `[Tooltip]` Fixed the `maxWidth` setting to work properly. ([#6100](https://github.com/infor-design/enterprise/issues/6100))
- `[Widget]` Fix on drag image including the overflow area. ([NG#1216](https://github.com/infor-design/enterprise-ng/issues/1216))

(47 Issues Solved This Release, Backlog Enterprise 187, Backlog Ng 37, 1101 Functional Tests, 1574 e2e Tests, 293 Puppeteer Tests)

## v4.61.1

## v4.61.1 Fixes

- `[Datagrid]` Fixed a regression bug where the datepicker icon button and time value upon click were misaligned. ([#6198](https://github.com/infor-design/enterprise/issues/6198))
- `[Tag]` Fix on tag text not showing when placed inside a popover. ([#6092](https://github.com/infor-design/enterprise/issues/6092))
- `[Tooltip]` Fixed the `maxWidth` setting to work properly. ([#6100](https://github.com/infor-design/enterprise/issues/6100))
- `[Widget]` Fix on drag image including the overflow area. ([NG#1216](https://github.com/infor-design/enterprise-ng/issues/1216))

## v4.61.0 Features

- `[ApplicationMenu]` Converted protractor test suites to puppeteer. ([#5835](https://github.com/infor-design/enterprise/issues/5835))
- `[Bar]` Fixed an issue with legend text overlapping. ([#6113](https://github.com/infor-design/enterprise/issues/6113)
- `[Bar]` Converted protractor test suites to puppeteer. ([#5838](https://github.com/infor-design/enterprise/issues/5838)
- `[Bar Stacked]` Converted protractor test suites to puppeteer. ([#5840](https://github.com/infor-design/enterprise/issues/5840))
- `[ContextualActionPanel]` Added setting for cssClass option. ([#1215](https://github.com/infor-design/enterprise-ng/issues/1215))
- `[Datagrid]` Added visual test for responsive view with puppeteer. ([#5844](https://github.com/infor-design/enterprise/issues/5844))
- `[Datagrid]` Changed where image events are added. ([#5442](https://github.com/infor-design/enterprise/issues/5442))
- `[Datepicker]` Added setting in datepicker where you can disable masking input. ([#6080](https://github.com/infor-design/enterprise/issues/6080))
- `[Editor]` Fix a bug where dirty tracker is not reset when using lots of new line in Edge. ([#6032](https://github.com/infor-design/enterprise/issues/6032))
- `[Card]` Fix a memory leak on events. ([#6155](https://github.com/infor-design/enterprise/issues/6155))
- `[Card]` Create a Puppeteer Script for Actionable Button Card ([#6062](https://github.com/infor-design/enterprise/issues/6062))
- `[General]` Added jest image snapshot for visual regression testing with puppeteer. ([#6105](https://github.com/infor-design/enterprise/issues/6105))
- `[General]` Removed global inline function that adds disabled labels to disabled inputs. ([#6131](https://github.com/infor-design/enterprise/issues/6131))
- `[Hierarchy]` Converted the old protractor e2e test suites to puppeteer tests. ([#5833](https://github.com/infor-design/enterprise/issues/5833))
- `[Homepage]` Added homepage puppeteer test scripts and snapshots. ([#5831](https://github.com/infor-design/enterprise/issues/5831))
- `[Icons]` Design removed some deprecated icons. If you are using `info-field` -> should use `icon-info`. If you are using `info-field-solid` -> should use `icon-info-alert`. If you are using `info-field-alert` -> should use `icon-info-alert`. ([#6091](https://github.com/infor-design/enterprise/issues/6091))
- `[Icons]` Update icon design for `icon-mobile`. ([#6144](https://github.com/infor-design/enterprise/issues/6144))
- `[Locale]` Refined some Latvian translations. ([#5969](https://github.com/infor-design/enterprise/issues/5969))
- `[Locale]` Refined some Lithuanian translations. ([#5960](https://github.com/infor-design/enterprise/issues/5960))
- `[Locale]` Refined some Filipino translations. ([#5864](https://github.com/infor-design/enterprise/issues/5864))
- `[Locale]` Refined some Japanese translations. ([#6115](https://github.com/infor-design/enterprise/issues/6115))
- `[Locale]` Added puppeteer script for PH translation ([#6150](https://github.com/infor-design/enterprise/pull/6150))
- `[Process Indicator]` Fixes a double line separator issue on Windows10 Chrome. ([#5997](https://github.com/infor-design/enterprise/issues/5997))
- `[Swipe-action]` Added a Puppeteer Script for Swipe Container. ([#6129](https://github.com/infor-design/enterprise/issues/6129))
- `[Tag]` The dismiss button was missing a button type causing the form to submit. ([#6149](https://github.com/infor-design/enterprise/issues/6149))

## v4.61.0 Fixes

- `[Column Grouped]` Fix an issue where columns with small values were floating above the baseline axis. ([#6109](https://github.com/infor-design/enterprise/issues/6109))
- `[Chart]` Fix collision of legend text and color block. ([#6113](https://github.com/infor-design/enterprise/issues/6113))
- `[ContextualActionPanel]` Fixed UI issues where the toolbars inside of the body moved to the CAPs header instead of retaining to its original place. ([#6041](https://github.com/infor-design/enterprise/issues/6041))
- `[ContextualActionPanel]` Update and fix example-markup page to a working example. ([#6065](https://github.com/infor-design/enterprise/issues/6065))
- `[Datagrid]` Fix a bug in timepicker inside datagrid where hours is reset 0 when changing it to 12. ([#6076](https://github.com/infor-design/enterprise/issues/6076))
- `[Datagrid]` Fix on value not shown in lookup cell in safari. ([#6003](https://github.com/infor-design/enterprise/issues/6003))
- `[Datagrid]` Fix a bug in datagrid where text is align right when using mask options in filter. ([#5999](https://github.com/infor-design/enterprise/issues/5999))
- `[Datagrid]` Fix a bug in datagrid where datepicker range having an exception when having values before changing to range type. ([#6008](https://github.com/infor-design/enterprise/issues/6008))
- `[Datepicker]` Fix on the flickering behavior when range datepicker is shown. ([#6098](https://github.com/infor-design/enterprise/issues/6098))
- `[Dropdown]` Fix on dropdown multiselect where change event is not triggered when clicking X. ([#6098](https://github.com/infor-design/enterprise/issues/6098))
- `[Editor]` Fix a bug in editor where CTRL-H (add hyperlink) breaks the interface. ([#6015](https://github.com/infor-design/enterprise/issues/6015))
- `[Modal]` Changed maximum modal width. ([#6024](https://github.com/infor-design/enterprise/issues/6024))
- `[Dropdown]` Fix a misaligned input in Classic Theme in Firefox. ([#6096](https://github.com/infor-design/enterprise/issues/6096))
- `[Dropdown]` Fix an issue specific to Windows 10 and Chrome where entering a capital letter (Shift + T, e.g.) after opening the dropdown does not focus the entry associated with the letter pressed. ([#6069](https://github.com/infor-design/enterprise/issues/6069))
- `[Dropdown]` Fix on dropdown multiselect where change event is not triggered when clicking X. ([#6098](https://github.com/infor-design/enterprise/issues/6098))
- `[Donut]` Fix center tooltip showing on wrong donut chart when multiple donut charts. ([#6103](https://github.com/infor-design/enterprise/issues/6103))
- `[Editor]` Fix a bug in editor where CTRL-H (add hyperlink) breaks the interface. ([#6015](https://github.com/infor-design/enterprise/issues/6015))
- `[Hyperlinks]` Remove margin and padding from hyperlinks. ([#5991](https://github.com/infor-design/enterprise/issues/5991))
- `[Masthead]` Remove actions button from header in example page. ([#5959](https://github.com/infor-design/enterprise/issues/5959))
- `[Searchfield]` Fix a bug in NG where searchfield is in full width even when it's collapsible. ([NG#1225](https://github.com/infor-design/enterprise-ng/issues/1225))
- `[Spinbox]` Spinbox should update to correct value when Enter is pressed. ([#6036](https://github.com/infor-design/enterprise/issues/6036))
- `[Tabs]` Fixed a bug where the tabs container is focused in Windows10 on Firefox. ([#6110](https://github.com/infor-design/enterprise/issues/6110))
- `[Tabs Module]` Fixes a misaligned search field close button icon. ([#6126](https://github.com/infor-design/enterprise/issues/6126))
- `[Timepicker]` Fix a bug in timepicker where hours reset to 1 when changing period. ([#6049](https://github.com/infor-design/enterprise/issues/6049))
- `[Timepicker]` Fix a bug in timepicker where hours is not properly created when changing from AM/PM. ([#6104](https://github.com/infor-design/enterprise/issues/6104))

(41 Issues Solved This Release, Backlog Enterprise 198, Backlog Ng 38, 1100 Functional Tests, 1635 e2e Tests, 321 Puppeteer Tests)

## v4.60.3

## v4.60.3 Fixes

- `[Tabs/Module]` Fixed a bug the personalization color was the same as the tab color. ([#6236](https://github.com/infor-design/enterprise/issues/6236))

## v4.60.2

## v4.60.2 Fixes

- `[Datagrid]` Fixed a regression bug where the datepicker icon button and time value upon click were misaligned. ([#6198](https://github.com/infor-design/enterprise/issues/6198))

## v4.60.1 Fixes

- `[Column Grouped]` Fix an issue where columns with small values were floating above the baseline axis. ([#6109](https://github.com/infor-design/enterprise/issues/6109))
- `[Datepicker]` Added setting in datepicker where you can disable masking input. ([#6080](https://github.com/infor-design/enterprise/issues/6080))
- `[Datagrid]` Fix a bug in timepicker inside datagrid where hours is reset 0 when changing it to 12. ([#6076](https://github.com/infor-design/enterprise/issues/6076))
- `[Datagrid]` Fix on value not shown in lookup cell in safari. ([#6003](https://github.com/infor-design/enterprise/issues/6003))
- `[Donut]` Fix center tooltip showing on wrong donut chart when multiple donut charts. ([#6103](https://github.com/infor-design/enterprise/issues/6103))
- `[Dropdown]` Fix an issue specific to Windows 10 and Chrome where entering a capital letter (Shift + T, e.g.) after opening the dropdown does not focus the entry associated with the letter pressed. ([#6069](https://github.com/infor-design/enterprise/issues/6069))
- `[Dropdown]` Fix a misaligned input in Classic Theme in Firefox. ([#6096](https://github.com/infor-design/enterprise/issues/6096))
- `[General]` Removed global inline function that adds disabled labels to disabled inputs. ([#6131](https://github.com/infor-design/enterprise/issues/6131))
- `[Tabs]` Fixed a bug where the tabs container is focused in Windows10 on Firefox. ([#6110](https://github.com/infor-design/enterprise/issues/6110))
- `[Timepicker]` Fix a bug in timepicker where hours reset to 1 when changing period. ([#6049](https://github.com/infor-design/enterprise/issues/6049))
- `[Timepicker]` Fix a bug in timepicker where hours is not properly created when changing from AM/PM. ([#6104](https://github.com/infor-design/enterprise/issues/6104))

## v4.60.0 Features

- `[Application Menu]` Added puppeteer tests for resizable application menu. ([#5755](https://github.com/infor-design/enterprise/issues/5755))
- `[Badges]` Update styling of badges. ([#5608](https://github.com/infor-design/enterprise/issues/5608))
- `[Badges/Tags]` Corrected the colors of badges/tags for better accessibility contrast. ([#5673](https://github.com/infor-design/enterprise/issues/5673))
- `[Button]` Fix a bug where updated settings not properly rendering disabled state. ([#5928](https://github.com/infor-design/enterprise/issues/5928))
- `[Calendar]` Added puppeteer script for event colors and legend. ([#6084](https://github.com/infor-design/enterprise/pull/6084))
- `[Card]` Added actionable button card by using `<button>` or `<a>` tags. ([#5768](https://github.com/infor-design/enterprise/issues/5768))
- `[Card]` Added actionable button card by using `<button>` or `<a>` tags. ([#5768](https://github.com/infor-design/enterprise/issues/5768))
- `[Datagrid]` Fix a will add a setting in column to toggle the clearing of cells. ([#5849](https://github.com/infor-design/enterprise/issues/5849))
- `[Dropdown]` Create a Puppeteer Script for Enter key opens dropdown list, when it should only be used to select items within an open list. ([#5842](https://github.com/infor-design/enterprise/issues/5842))
- `[Fileupload]` Added puppeteer test to check that progress bar is present when uploading a file. ([#5808](https://github.com/infor-design/enterprise/issues/5808))
- `[Monthview]` Added ability to update legend on month change. ([#5988](https://github.com/infor-design/enterprise/issues/5988))
- `[Popupmenu]` Correctly position dismissible close icon inside Popupmenu. ([#6083](https://github.com/infor-design/enterprise/issues/6083))
- `[Swipe Container]` Added mobile enhancements and style changes. ([#5615](https://github.com/infor-design/enterprise/issues/5615))
- `[Tooltip]` Converted the tooltip protractor test suites to puppeteer. ([#5830](https://github.com/infor-design/enterprise/issues/5830))

## v4.60.0 Fixes

- `[About/Form]` Fixed a translation issue where there's a space before the colon that is incorrect in French Locales. ([#5817](https://github.com/infor-design/enterprise/issues/5817))
- `[About]` Added event exposure in about component. ([NG#1124](https://github.com/infor-design/enterprise-ng/issues/1124))
- `[Actionsheet]` Fixed an Angular issue where the `renderRootElems` method was not re-rendered when going to other action sheet test pages due to SPA routing concept. ([NG#1188](https://github.com/infor-design/enterprise-ng/issues/1188))
- `[Calendar]` Fixed an issue where you could not have more than one in the same page. ([#6042](https://github.com/infor-design/enterprise/issues/6042))
- `[Column]` Fix a bug where bar size is still showing even the value is zero in column chart. ([#5911](https://github.com/infor-design/enterprise/issues/5911))
- `[Datagrid]` Fix a bug where targeted achievement colors are not displaying correctly when using other locales. ([#5972](https://github.com/infor-design/enterprise/issues/5972))
- `[Datagrid]` Fix a bug in datagrid where filterable headers cannot be tab through in modal. ([#5735](https://github.com/infor-design/enterprise/issues/5735))
- `[Datagrid]` Fix a bug in datagrid where stretch column last broke and the resize would loose the last column. ([#6063](https://github.com/infor-design/enterprise/issues/6063))
- `[Datagrid]` Fix a bug where leading spaces not triggering dirty indicator in editable data cell. ([#5927](https://github.com/infor-design/enterprise/issues/5927))
- `[Datagrid]` Fix Edit Input Date Field on medium row height in Datagrid. ([#5955](https://github.com/infor-design/enterprise/issues/5955))
- `[Datagrid]` Fixed close icon alignment on mobile viewport. ([#6023](https://github.com/infor-design/enterprise/issues/6023))
- `[Datagrid]` Fixed close icon alignment on mobile viewport, Safari browser. ([#5946](https://github.com/infor-design/enterprise/issues/5946))
- `[Datagrid]` Fixed UI alignment of close icon button on mobile view. ([#5947](https://github.com/infor-design/enterprise/issues/5947))
- `[Datagrid]` Fixed file upload icon alignment in datagrid. ([#5846](https://github.com/infor-design/enterprise/issues/5846))
- `[Datepicker]` Fix on initial range values not showing in datepicker. ([NG#1200](https://github.com/infor-design/enterprise-ng/issues/1200))
- `[Dropdown]` Fixed a regression bug where pressing function keys while the dropdown has focus causes letters to be typed. ([#4976](https://github.com/infor-design/enterprise/issues/4976))
- `[Editor]` Changed selector for for image value selection from id to name. ([#5915](https://github.com/infor-design/enterprise/issues/5915))
- `[Editor]` Fix a bug which changes the approach intended by the user after typing in editor. ([#5937](https://github.com/infor-design/enterprise/issues/5937))
- `[Editor]` Fix a bug which clears list format when it's not part of the selected text. ([#5592](https://github.com/infor-design/enterprise/issues/5592))
- `[Editor]` Changed language on the link dialog to use the term "link" for better translations. ([#5987](https://github.com/infor-design/enterprise/issues/5987))
- `[Export]` Added data sanitization in Export to CSV. ([#5982](https://github.com/infor-design/enterprise/issues/5982))
- `[Field Options]` Fixed UI alignment of close icon button (searchfield) in Field Options. ([#5983](https://github.com/infor-design/enterprise/issues/5983))
- `[General]` Fixed several memory leaks with the attached data object. ([#6020](https://github.com/infor-design/enterprise/issues/6020))
- `[Header]` Fixed a regression bug where the buttonset was not properly aligned correctly. ([#6039](https://github.com/infor-design/enterprise/issues/6039))
- `[Icon]` Fixed the translate icon so it can take a color, fixed the tag icon as it was rendered oddly. ([#5870](https://github.com/infor-design/enterprise/issues/5870))
- `[Listbuilder]` Fix on disable bug: Will not enable on call to enable() after disable() twice. ([#5885](https://github.com/infor-design/enterprise/issues/5885))
- `[Locale]` Changed the text from Insert Anchor to Insert Hyperlink. Some translations my still reference anchor until updated from the translation team. ([#5987](https://github.com/infor-design/enterprise/issues/5987))
- `[Modal]` Fixed a bug on hidden elements not focusable when it is turned visible. ([#6086](https://github.com/infor-design/enterprise/issues/6086))
- `[Modal]` Fixed a regression bug where elements inside of the tab panel were being disabled when its `li` tab is not selected (is-selected class) initially. ([NG#1210](https://github.com/infor-design/enterprise-ng/issues/1210))
- `[Searchfield]` Fixed UI alignment of close icon button (searchfield) in Datagrid. ([#5954](https://github.com/infor-design/enterprise/issues/5954))
- `[Tabs Module]` Fixed UI alignment of close icon button on mobile view([#5951](https://github.com/infor-design/enterprise/issues/5951))
- `[Tooltip]` Fixed a bug where the inner html value of the tooltip adds unnecessary whitespace and new line when getting the text value. ([#6059](https://github.com/infor-design/enterprise/issues/6059))

(52 Issues Solved This Release, Backlog Enterprise 222, Backlog Ng 35, 1100 Functional Tests, 1695 e2e Tests, 263 Puppeteer Tests)

## v4.59.4 Fixes

- `[Modal]` Reverted problematic issue. ([#6086](https://github.com/infor-design/enterprise/issues/6086))

## v4.59.3 Fixes

- `[Modal]` Fixed a bug on hidden elements not focusable when it is turned visible. ([#6086](https://github.com/infor-design/enterprise/issues/6086))

## v4.59.2 Fixes

- `[Calendar]` Fixed an issue where you could not have more than one in the same page. ([#6042](https://github.com/infor-design/enterprise/issues/6042))
- `[Header]` Fixed a regression bug where the buttonset was not properly aligned correctly. ([#6039](https://github.com/infor-design/enterprise/issues/6039))

## v4.59.1 Fixes

- `[Modal]` Fixed a regression bug where elements inside of the tab panel were being disabled when its `li` tab is not selected (is-selected class) initially. ([NG#1210](https://github.com/infor-design/enterprise-ng/issues/1210))

## v4.59.0 Markup Changes

- `[About]` Changed the OS Version to not show the version. This is because this information is incorrect and the correct information is no longer given by newer versions of Operating systems in any browser. or this reason the version is removed from the OS field on the about dialog. ([#5813](https://github.com/infor-design/enterprise/issues/5813))

## v4.59.0 Fixes

- `[Calendar]` Added an option to configure month label to use abbreviation and changed month label to display on the first day of the months rendered in calendar. ([#5941](https://github.com/infor-design/enterprise/issues/5941))
- `[Calendar]` Fixed the personalize column checkbox not syncing when having two datagrids. ([#5859](https://github.com/infor-design/enterprise/issues/5859))
- `[Cards]` Added focus state on selected cards. ([#5684](https://github.com/infor-design/enterprise/issues/5684))
- `[Colorpicker]` Fixed a bug where the red diagonal line that goes beyond its border when field-short/form-layout-compact is used. ([#5744](https://github.com/infor-design/enterprise/issues/5744))
- `[Datagrid]` Fixed a bug where the maskOptions function is never called when the grid has filtering. ([#5847](https://github.com/infor-design/enterprise/issues/5847))
- `[Calendar]` Fixed the personalize column checkbox not syncing when having two datagrids. ([#5859](https://github.com/infor-design/enterprise/issues/5859))
- `[Fieldset]` Implemented design improvements. ([#5638](https://github.com/infor-design/enterprise/issues/5638))
- `[Fileupload-Advanced]` Fixed a bug where it cannot add a new file after removing the old one. ([#5598](https://github.com/infor-design/enterprise/issues/5598))
- `[Datagrid]` Fixed a bug where the maskOptions function is never called when the grid has filtering. ([#5847](https://github.com/infor-design/enterprise/issues/5847))
- `[Datagrid]` Fixed a bug where fileupload value is undefined when trying to upload. ([#5846](https://github.com/infor-design/enterprise/issues/5846))
- `[Dropdown]` Clear search matches after an item is selected. ([#5632](https://github.com/infor-design/enterprise/issues/5632))
- `[Dropdown]` Shorten filter delay for single character entries. ([#5793](https://github.com/infor-design/enterprise/issues/5793))
- `[Fieldset]` Implemented design improvements. ([#5638](https://github.com/infor-design/enterprise/issues/5638))
- `[Linechart]` Added default values on line width and y-axis when data in dataset is blank. ([#1172](https://github.com/infor-design/enterprise-ng/issues/1172))
- `[Listview]` Fixed a bug where the alert icons in RTL were missing. ([#5827](https://github.com/infor-design/enterprise/issues/5827))
- `[Locale]` Fixed `latvian` translation for records per page. ([#5969](https://github.com/infor-design/enterprise/issues/5969))
- `[Locale]` Fixed `latvian` translation for Select All. ([#5895](https://github.com/infor-design/enterprise/issues/5895))
- `[Locale]` Capitalized the `finnish` translation for seconds. ([#5894](https://github.com/infor-design/enterprise/issues/5894))
- `[Locale]` Added missing translations for font picker. ([#5784](https://github.com/infor-design/enterprise/issues/5784))
- `[Modal]` Fixed a close button overlapped when title is long. ([#5795](https://github.com/infor-design/enterprise/issues/5795))
- `[Modal]` Modal exits if Escape key is pressed in datagrid. ([#5796](https://github.com/infor-design/enterprise/issues/5796))
- `[Modal]` Fixed modal focus issues with inline display none. ([#5875](https://github.com/infor-design/enterprise/issues/5875))
- `[Searchfield]` Fixed a bug where the close button icon is overlapping with the search icon in RTL. ([#5807](https://github.com/infor-design/enterprise/issues/5807))
- `[Spinbox]` Fixed a bug where the spinbox controls still show the ripple effect even it's disabled. ([#5719](https://github.com/infor-design/enterprise/issues/5719))
- `[Tabs]` Added the ability to set the position of counts via settings (top & bottom), removed the counts in spillover, and positioned the counts depending on the current locale. ([#5258](https://github.com/infor-design/enterprise/issues/5258))
- `[Tabs Module]` Fixed the searchfield menu inside of tabs module in responsive layout. ([#6320](https://github.com/infor-design/enterprise/issues/6320))
- `[Toolbar]` Fixed an issue where things in the page get scrambled if you have a button with undefined ids. ([#1194](https://github.com/infor-design/enterprise-ng/issues/1194))

## v4.59.0 Features

- `[Calendar]` Modify validations to allow custom colors. ([#5743](https://github.com/infor-design/enterprise/issues/5743))
- `[Accordion]` Adjusted spacing and hitboxes for Mobile Enhancements. ([#5611](https://github.com/infor-design/enterprise/issues/5611))
- `[Area]` Converted the area protractor test suites to puppeteer. ([#5834](https://github.com/infor-design/enterprise/issues/5834))
- `[Cards]` Added mobile enhancements and style changes. ([#5609](https://github.com/infor-design/enterprise/issues/5609))
- `[Button]` Added test scripts for button. ([#5851](https://github.com/infor-design/enterprise/issues/5851))
- `[BusyIndicator]` Added hide event. ([#5794](https://github.com/infor-design/enterprise/issues/5794))
- `[Column]` Added example page for legend colors. ([#5761](https://github.com/infor-design/enterprise/issues/5761))
- `[Datagrid]` Added datagrid feature using arrow keys to select. ([#5713](https://github.com/infor-design/enterprise/issues/5713))
- `[Datagrid]` Added exportToCsv option for datagrid toolbar. ([#5786](https://github.com/infor-design/enterprise/issues/5786))
- `[Datagrid]` Added new event `filteroperatorchanged` to datagrid. ([#5899](https://github.com/infor-design/enterprise/issues/5899))
- `[File Upload]` Added puppeteer tests for file upload. ([#5808](https://github.com/infor-design/enterprise/issues/5808))
- `[Toolbar-Flex]` Added responsive design for searchfield with categories and basic searchfield. ([#5619](https://github.com/infor-design/enterprise/issues/5619))
- `[Timepicker]` Added settings in timepicker to limit the hours that can be selected. ([#5880](https://github.com/infor-design/enterprise/issues/5880))
- `[TrackDirty]` Converted the trackdirty protractor test suites to puppeteer. ([#5829](https://github.com/infor-design/enterprise/issues/5829))

(47 Issues Solved This Release, Backlog Enterprise 219, Backlog Ng 34, 1100 Functional Tests, 1692 e2e Tests, 179 Puppeteer Tests)

## v4.58.3 Fixes

- `[Datagrid]` Added new event `filteroperatorchanged` to datagrid. ([#5899](https://github.com/infor-design/enterprise/issues/5899))

## v4.58.2 Fixes

- `[Toolbar]` Fixed an issue where things in the page get scrambled if you have a button with undefined ids. ([#1194](https://github.com/infor-design/enterprise-ng/issues/1194))

## v4.58.1 Fixes

- `[Misc]` Fixed several security issues with xss (details hidden). ([#GSHA](https://github.com/infor-design/enterprise/security/advisories))

## v4.58.0 Features

- `[Accordion]` Added puppeteer tests for accordion. ([#5836](https://github.com/infor-design/enterprise/issues/5836))
- `[App Menu]` Fixed a bug causing re-invoke of the entire Application Menu and its child components whenever a new App Menu trigger is added to the stored `triggers` array. ([#5480](https://github.com/infor-design/enterprise/issues/5480))
- `[Actionsheet]` Added puppeteer tests for actionsheet. ([#5832](https://github.com/infor-design/enterprise/issues/5832))
- `[Column]` Added support to add a line chart in column-grouped. ([#4598](https://github.com/infor-design/enterprise/issues/4598))
- `[Column]` Added feature to rotate labels. ([#5773](https://github.com/infor-design/enterprise/issues/5773))
- `[Column Chart]` Added the ability to add axis labels in column-grouped chart. ([#5721](https://github.com/infor-design/enterprise/issues/5721))
- `[Datagrid]` Added option to format numbers and dates based on current locale. ([#5663](https://github.com/infor-design/enterprise/issues/5663))
- `[Slider]` Added support for tooltip to show on load in slider. ([#3747](https://github.com/infor-design/enterprise/issues/3747))

## v4.58.0 Fixes

- `[Modal]` Added option to disable primary trigger on field. ([#5728](https://github.com/infor-design/enterprise/issues/5728))
- `[Calendar]` Fix the header days where it should be seen when scrolled down. ([#5742](https://github.com/infor-design/enterprise/issues/5742))
- `[Datagrid]` Tab doesn't go to cells if cellNavigation is false. ([#5734](https://github.com/infor-design/enterprise/issues/5734))
- `[Calendar]` Fix the header days where it should be seen when scrolled down. ([#5742](https://github.com/infor-design/enterprise/issues/5742))
- `[Contextmenu/Popupmenu]` Fixed breaking of shared menu if a datagrid is present on the page. ([#5818](https://github.com/infor-design/enterprise/issues/5818))
- `[Datagrid]` Tab doesn't go to cells if cellNavigation is false. ([#5734](https://github.com/infor-design/enterprise/issues/5734))
- `[Dropdown]` Clear search matches after an item is selected. ([#5632](https://github.com/infor-design/enterprise/issues/5632))
- `[Locale]` Fix issue in parsing date when AM/PM comes first before Hours `a:hh:mm`. ([#5129](https://github.com/infor-design/enterprise/issues/5129))
- `[Modal]` Added option to disable primary trigger on field. ([#5728](https://github.com/infor-design/enterprise/issues/5728))
- `[Searchfield]` Save input value when searchfield collapses but is not cleared via button click or key. ([#5792](https://github.com/infor-design/enterprise/issues/5792))
- `[Tabs]` Fixed regression bug where tabs are no longer working inside the modal. ([#5867](https://github.com/infor-design/enterprise/issues/5867))
- `[Tabs]` Fix focus indicator in Sink Page. ([#5714](https://github.com/infor-design/enterprise/issues/5714))
- `[Tabs-Vertical]` Fixed on Tabs Vertical Aria and Roles. ([#5712](https://github.com/infor-design/enterprise/issues/5712))
- `[Toolbar Searchfield]` Fixed the height the collapse button on a smaller viewport (`766px` and below). ([#5791](https://github.com/infor-design/enterprise/issues/5791))
- `[Lookup]` Rows are selected based on the initial values in the input field. ([#1132](https://github.com/infor-design/enterprise-ng/issues/1132))

(30 Issues Solved This Release, Backlog Enterprise 224, Backlog Ng 33, 1269 Functional Tests, 1689 e2e Tests, 167 Puppeteer Tests)

## v4.57.2 Fixes

- `[Misc]` Fixed several security issues with xss (details hidden). ([#GSHA](https://github.com/infor-design/enterprise/security/advisories))

## v4.57.1 Fixes

- `[Tabs]` Fixed regression bug where tabs are no longer working inside the modal. ([#5867](https://github.com/infor-design/enterprise/issues/5867))

## v4.57.0 Features

- `[Accordion]` Added the ability to have a notification badge in accordion headers. ([#5594](https://github.com/infor-design/enterprise/issues/5594))
- `[Breadcrumb]` Added hitbox styles for breadcrumb. ([#5408](https://github.com/infor-design/enterprise/issues/5408))
- `[Button]` Added the ability to have a hitbox. With this feature, it will have a better tapping/clicking on smaller devices. ([#5568](https://github.com/infor-design/enterprise/issues/5568))
- `[Button]` Added the ability to have a notification badge in buttons. ([#5594](https://github.com/infor-design/enterprise/issues/5594))
- `[Calendar]` Added hitbox option for calendar. ([#5602](https://github.com/infor-design/enterprise/issues/5602))
- `[Checkbox]` Added hitbox area styles for checkboxes. ([#5603](https://github.com/infor-design/enterprise/issues/5603))
- `[Datagrid]` Added Datagrid Fallback Image when image cannot be loaded. ([#5442](https://github.com/infor-design/enterprise/issues/5442))
- `[File Upload]` Show progress percent while file is uploading. ([#3934](https://github.com/infor-design/enterprise/issues/3934))
- `[Input]` Added a new form style `form-layout-large` to input component. ([#5606](https://github.com/infor-design/enterprise/issues/5606))
- `[Icon]` Updated several icons see issue for details. ([#5774](https://github.com/infor-design/enterprise/issues/5774))
- `[Message]` Changed some stylings on mobile experience. ([#5567](https://github.com/infor-design/enterprise/issues/5567))
- `[Modal]` Adjusted stylings on mobile viewport. ([#5601](https://github.com/infor-design/enterprise/issues/5601))
- `[Notification]` Added tooltip in notification. ([#5562](https://github.com/infor-design/enterprise/issues/5562))
- `[Notification]` Added close functions (by ID and latest) in notification. ([#5562](https://github.com/infor-design/enterprise/issues/5562))
- `[Datagrid]` Added support for text filter types to specify a selected filter condition. ([#5750](https://github.com/infor-design/enterprise/issues/5750))
- `[Environment]` Fixed `ie` css class included to html tag for Edge browser. ([#5587](https://github.com/infor-design/enterprise/issues/5587))

### v4.57.0 Markup Changes

- `[Tabs]` Some of the aria attributes have been changed, see the issue for details.([#5712](https://github.com/infor-design/enterprise/issues/5712))
- `[Notification Badge]` Rename methods in Notification Badge for better readability. ([#1169](https://github.com/infor-design/enterprise-ng/issues/1169))

## v4.57.0 Fixes

- `[ApplicationMenu]` Fix for broken UI in Safari when hiding and expanding the navigation menu. ([#5620](https://github.com/infor-design/enterprise/issues/5620))
- `[ApplicationMenu]` Fix application menu broken UI on first render. ([#5766](https://github.com/infor-design/enterprise/issues/5766))
- `[Calendar]` Removed the example legend in the default settings. ([#1130](https://github.com/infor-design/enterprise-ng/issues/1130))
- `[Cards]` Fixed misaligned list within expandable cards pane. ([#5223](https://github.com/infor-design/enterprise/issues/5223))
- `[Counts]` Updated the font size of `xl-text` from `50px` to `48px`. ([#5588](https://github.com/infor-design/enterprise/issues/5588))
- `[Counts]` Fixed title and icon position when in RTL. ([#5566](https://github.com/infor-design/enterprise/issues/5566))
- `[Datagrid]` Removed margin in icon when size is small or extra small. ([#5726](https://github.com/infor-design/enterprise/issues/5726))
- `[Datagrid]` Added additional check for vertical scroll. ([#1154](https://github.com/infor-design/enterprise-ng/issues/1154))
- `[Datepicker]` Fix on default legends being shown regardless if settings have custom legends. ([#5683](https://github.com/infor-design/enterprise/issues/5683))
- `[EmptyMessage]` Added `16px` spacings in the empty message container. ([#5639](https://github.com/infor-design/enterprise/issues/5639))
- `[FieldFilter]` Fixed missing trigger icons on short field filter options. ([#5727](https://github.com/infor-design/enterprise/issues/5727))
- `[Form]` Fixed misaligned trigger icon of datepicker on safari. ([#5751](https://github.com/infor-design/enterprise/issues/5751))
- `[Header]` Fix on Advanced Search not seen on headers when changing colors. ([#5782](https://github.com/infor-design/enterprise/issues/5782))
- `[Locale]` Fixed currency position and a translation on `tl-PH` locale. ([#5695](https://github.com/infor-design/enterprise/issues/5695))
- `[Lookup]` Fix an uncentered lookup icon in composite form. ([#5657](https://github.com/infor-design/enterprise/issues/5657))
- `[Searchfield]` Fix on uneven searchfield in firefox. ([#5620](https://github.com/infor-design/enterprise/issues/5620))
- `[Searchfield]` Fix on uneven searchfield in firefox. ([#5695](https://github.com/infor-design/enterprise/issues/5695))
- `[Searchfield]` Fix on misaligned close button on mobile view. ([#5782](https://github.com/infor-design/enterprise/issues/5782))
- `[Searchfield]` Change width when parent container becomes smaller. ([#4696](https://github.com/infor-design/enterprise/issues/4696))
- `[Spinbox]` Remove functionality of Home and End buttons on Spinbox. ([#5659](https://github.com/infor-design/enterprise/issues/5659))
- `[Spinbox]` Fix spinbox misalignment on sample sizes. ([#5733](https://github.com/infor-design/enterprise/issues/5733))
- `[Tabs]` Fix a bug on vertical tabs scroll on panel containers. ([#5565](https://github.com/infor-design/enterprise/issues/5565))
- `[Treemap]` Fix Treemap's misaligned footer-text on the new theme. ([#5365](https://github.com/infor-design/enterprise/issues/5365))

(41 Issues Solved This Release, Backlog Enterprise 192, Backlog Ng 28, 1166 Functional Tests, 1712 e2e Tests, 150 Puppeteer Tests)

## v4.56.0 Features

- `[ContextualActionPanel]` Changed the color of the toolbar header in the new theme. ([#5685](https://github.com/infor-design/enterprise/issues/5685))
- `[Charts]` Added ability to disable the selection of the charts including the legend. ([#2736](https://github.com/infor-design/enterprise/issues/2736))
- `[Datagrid]` Adds the ability to update values of a specific column on Datagrid. ([#3491](https://github.com/infor-design/enterprise/issues/3491))
- `[Icon]` Updated the launch icon to be less Philippines. ([#5595](https://github.com/infor-design/enterprise/issues/5595))
- `[Locale]` Added a new locale `tl-PH` for Philippines (`tagalog`). ([#5695](https://github.com/infor-design/enterprise/issues/5695))
- `[Tabs]` Adds the ability to split the tabs. ([#4600](https://github.com/infor-design/enterprise/issues/4600))
- `[Toolbar Flex]` Adds control of button set areas via the Button set API. ([NG#1101](https://github.com/infor-design/enterprise-ng/issues/1101))

## v4.56.0 Fixes

- `[BusyIndicator]` Sized and Aligned busy indicator within a compact form field. ([#5655](https://github.com/infor-design/enterprise/issues/5655))
- `[Calendar]` Calendar event IDs can support numbers. ([#5556](https://github.com/infor-design/enterprise/issues/5556))
- `[Calendar]` Fixed wrong color on icons on the header. ([#5647](https://github.com/infor-design/enterprise/issues/5647))
- `[Calendar]` Fixed markForRefresh for display range in calendar. ([#5675](https://github.com/infor-design/enterprise/issues/5675))
- `[Calendar]` Adds the ability to support cross year date range in calendar. ([#5675](https://github.com/infor-design/enterprise/issues/5675))
- `[Calendar]` Fixed additional row due to DST for display range in calendar. ([#5675](https://github.com/infor-design/enterprise/issues/5675))
- `[Datagrid]` Date format should reflect in date filter when range option is selected. ([#4864](https://github.com/infor-design/enterprise/issues/4864))
- `[Datagrid]` Add test page for `selectAllCurrentPage` with toolbar count. ([#4921](https://github.com/infor-design/enterprise/issues/4921))
- `[Datepicker]` Fix on datepicker header not being shown in smaller screens. ([#5550](https://github.com/infor-design/enterprise/issues/5550))
- `[Datagrid]` Fixed an issue where the selection idx was not updating after append/update data to child nodes for tree. ([#5631](https://github.com/infor-design/enterprise/issues/5631))
- `[Datagrid]` Fixed a bug where row status is not properly rendered on Tree List. ([#5552](https://github.com/infor-design/enterprise/issues/5552))
- `[Dropdown]` Fixed disabling of function keys F1 to F12. ([#4976](https://github.com/infor-design/enterprise/issues/4976))
- `[Dropdown]` Fixed a bug where selecting the first item on the list doesn't trigger the `change` event that will select the value immediately. ([NG#1102](https://github.com/infor-design/enterprise-ng/issues/1102))
- `[Dropdown]` Fixed an accessibility issue where the error message was unannounced using a screen reader. ([#5130](https://github.com/infor-design/enterprise/issues/5130))
- `[Homepage]` Fix on homepage example charts misaligned when on mobile. ([#5650](https://github.com/infor-design/enterprise/issues/5650))
- `[Popupmenu]` Fixed an not released issue where opening menus limited the ability to click after. ([#5648/#5649](https://github.com/infor-design/enterprise/issues/5648))
- `[Popupmenu]` Allow switches to be clickable in popupmenu for backwards compatibility. ([#1127](https://github.com/infor-design/enterprise-ng/issues/1127))
- `[Icons]` Fix sizes on some of the icons in classic mode. ([#5626](https://github.com/infor-design/enterprise/issues/5626))
- `[Icons]` Fix sizes on some of the icons in tree in classic mode. ([#5626](https://github.com/infor-design/enterprise/issues/5626))
- `[Line Chart]` Fixed a bug where the line chart was not positioned correctly when all the values were zero. ([#5640](https://github.com/infor-design/enterprise/issues/5640))
- `[Listview]` Fixed the links example to better show disabled links. ([#5678](https://github.com/infor-design/enterprise/issues/5678))
- `[Locale]` Fixed an additional case where large numbers cannot be formatted correctly. ([#5605](https://github.com/infor-design/enterprise/issues/5605))
- `[Locale]` Expanded support from 10 to 20 decimal places. Max number is 21, 20 now. ([#5622](https://github.com/infor-design/enterprise/issues/5622))
- `[Tabs]` Fix a bug where tabs indicator is not aligned when scaled down. ([#5164](https://github.com/infor-design/enterprise/issues/5164))
- `[Tabs]` Fix a bug where tabs indicator is not aligned on RTL. ([#5541](https://github.com/infor-design/enterprise/issues/5541))
- `[Tree]` Fix on return item when calling addNode. ([#5334](https://github.com/infor-design/enterprise/issues/5334))

(44 Issues Solved This Release, Backlog Enterprise 176, Backlog Ng 25, 1134 Functional Tests, 1693 e2e Tests)

## v4.55.3 Fixes

- `[Datagrid]` Fixed an issue where the selection idx was not updating after append/update data to child nodes for tree. ([#5631](https://github.com/infor-design/enterprise/issues/5631))
- `[Locale]` Fixed a bug where very large numbers would get a zero added. ([#5308](https://github.com/infor-design/enterprise/issues/5308))
- `[Locale]` Fixed a bug where very large numbers with negative added an extra zero in formatNumber. ([#5318](https://github.com/infor-design/enterprise/issues/5318))
- `[Locale]` Expanded support from 10 to 20 decimal places. Max number is 21, 20 now. ([#5622](https://github.com/infor-design/enterprise/issues/5622))

## v4.55.2 Fixes

- `[Icons]` Fix sizes on some of the icons in classic mode. ([#5626](https://github.com/infor-design/enterprise/issues/5626))

## v4.55.1 Fixes

- `[Locale]` Fixed an additional case where large numbers cannot be formatted correctly. ([#5605](https://github.com/infor-design/enterprise/issues/5605))

## v4.55.0 Features

- `[ApplicationMenu]` Added the ability to resize the app menu. ([#5193](https://github.com/infor-design/enterprise/issues/5193))
- `[Completion Chart]` Added tooltip in completion chart. ([#5346](https://github.com/infor-design/enterprise/issues/5346))
- `[Custom Builds]` Fixed a bug where importing the base Charts API directly would cause an error. ([#5463](https://github.com/infor-design/enterprise/issues/5463))
- `[Datagrid]` Adds the ability to have a selection radio buttons on Datagrid. ([#5384](https://github.com/infor-design/enterprise/issues/5384))
- `[Datagrid]` Added a `verticalScrollToEnd` property when you reached the end of the datagrid list. ([#5435](https://github.com/infor-design/enterprise/issues/5435))
- `[Datagrid]` Added separate mask options for filter row. ([#5519](https://github.com/infor-design/enterprise/issues/5519))
- `[Editor]` Added support for `ol` type attribute to be able to use the other list styles (`alphabetically ordered (lowercase and uppercase)`, and `roman numbers (lowercase and uppercase)`) of `ol` tag. ([#5462](https://github.com/infor-design/enterprise/issues/5462))
- `[Icons]` Now generating the icons from figma instead of sketch, this should be of low impact but keep your eye on icons in general as they have all changed in generation and log any issues found. ([#5170](https://github.com/infor-design/enterprise/issues/5170))
- `[Lookup]` Fixed a bug for short field and its icons not rendering properly. ([#5541](https://github.com/infor-design/enterprise/issues/5541))
- `[Message]` Add info status handling to message.([#5459](https://github.com/infor-design/enterprise/issues/5459))
- `[Message]` Add an optional close button setting to dismiss the message. ([#5464](https://github.com/infor-design/enterprise/issues/5464))
- `[Modal]` Added the ability to have a custom tooltip on modal close button. ([#5391](https://github.com/infor-design/enterprise/issues/5391))
- `[Swaplist]` Added option to copy items from lists instead of moving them. ([#5513](https://github.com/infor-design/enterprise/issues/5513))
- `[Popdown]` Added a click outside event in popdown. ([#3618](https://github.com/infor-design/enterprise/issues/3618))
- `[Timepicker]` Fixed a bug for timepicker icon not rendering properly. ([#5558](https://github.com/infor-design/enterprise/issues/5558))
- `[Typography]` New typography paragraph text style. ([#5325](https://github.com/infor-design/enterprise/issues/5325))

## v4.55.0 Fixes

- `[Cards]` Fixed a bug card group toolbar overlaps then disappears after clicking the checkboxes. ([#5445](https://github.com/infor-design/enterprise/issues/5445))
- `[Calendar]` Fixed month label not set on first enabled date of the month. ([#5581](https://github.com/infor-design/enterprise/issues/5581))
- `[Calendar]` Fix on overlap in today text and calendar view changer when in mobile. ([#5438](https://github.com/infor-design/enterprise/issues/5438))
- `[Charts]` Fixed a bug where automation ids is not properly rendered on legend, text and slices. ([#5441](https://github.com/infor-design/enterprise/issues/5441))
- `[Datagrid]` Fixed a bug where the checkbox overlaps with the label when `editorOptions.multiple` is set to true. Also added formatters and editor for multiselect. ([NG#1075](https://github.com/infor-design/enterprise-ng/issues/1075))
- `[Datagrid]` Fixed an issue where tree list indentation is not left aligned when row has no children and datagrid row height is extra small or small. ([#5487](https://github.com/infor-design/enterprise/issues/5487))
- `[Message]` Added maxWidth setting to allow message to go full width when title is long. ([#5443](https://github.com/infor-design/enterprise/issues/5443))
- `[Datagrid]` Fix unescaped HTML of range value to match escaped HTML of data value. ([#4832](https://github.com/infor-design/enterprise/issues/4832))
- `[Datagrid]` Fix an XSS vulnerability in the name property of the columns objects array. ([#5428](https://github.com/infor-design/enterprise/issues/5428))
- `[Datagrid]` Fixed an issue where the excel export did not download in MS Edge. ([#5507](https://github.com/infor-design/enterprise/issues/5507))
- `[Editor]` Fixed an issue where font color was not working and extra spaces were get removed. ([#5137](https://github.com/infor-design/enterprise/issues/5137))
- `[EmptyMessage]` Fixed a bug where the empty message chart were not properly rendered when using auto height widget/card. ([#5527](https://github.com/infor-design/enterprise/issues/5527))
- `[Hierarchy]` Fixed line and icon alignment in hierarchy when in RTL format. ([#5544](https://github.com/infor-design/enterprise/issues/5544))
- `[Message]` Added maxWidth setting to allow message to go full width when title is long. ([#5443](https://github.com/infor-design/enterprise/issues/5443))
- `[Modal]` Fixed a bug where events are not properly called when calling stacked dialogs. ([#5471](https://github.com/infor-design/enterprise/issues/5471))
- `[Timepicker]` Fixed a bug where the Chinese time format doesn't render correctly after selecting time and periods (AM/PM). ([#5420](https://github.com/infor-design/enterprise/issues/5420))
- `[Tree]` Fixed an issue where lengthy node text doesn't wrap to lines and cuts off. ([#5499](https://github.com/infor-design/enterprise/issues/5499))

(51 Issues Solved This Release, Backlog Enterprise 129, Backlog Ng 29, 1222 Functional Tests, 1693 e2e Tests)

## v4.54.3 Fixes

- `[Locale]` Fixed a bug where very large numbers would get a zero added. ([#5308](https://github.com/infor-design/enterprise/issues/5308))
- `[Locale]` Fixed a bug where very large numbers with negative added an extra zero in formatNumber. ([#5318](https://github.com/infor-design/enterprise/issues/5318))
- `[Locale]` Expanded support from 10 to 20 decimal places. Max number is 21, 20 now. ([#5622](https://github.com/infor-design/enterprise/issues/5622))

## v4.54.2 Fixes

- `[Locale]` Fixed an additional case where large numbers cannot be formatted correctly. ([#5605](https://github.com/infor-design/enterprise/issues/5605))

## v4.54.1 Fixes

- `[Datagrid]` Added separate mask options for filter row. ([#5519](https://github.com/infor-design/enterprise/issues/5519))

## v4.54.0 Features

- `[Cards]` Added the ability of single and multi selection of cards. ([#5253](https://github.com/infor-design/enterprise/issues/5253))
- `[Datagrid]` Added support to row reorder for groupable settings. ([#5233](https://github.com/infor-design/enterprise/issues/5233))
- `[Donut]` Added the ability to add center tooltip for Donut. ([#5302](https://github.com/infor-design/enterprise/issues/5302))
- `[Notification Badge]` Added Notification Badge component that has the ability to move to any corner of the icon element. ([#5344](https://github.com/infor-design/enterprise/issues/5344))

## v4.54.0 Fixes

- `[Blockgrid]` Added additional design with no image ([#5379](https://github.com/infor-design/enterprise/issues/5379))
- `[Charts]` Fixed a bug where the vertical grid line strokes were invisible when in High Contrast and Colors was non-Default ([#5301](https://github.com/infor-design/enterprise/issues/5301))
- `[CirclePager]` Fixed a bug where the slides were not properly showing for RTL languages ([#2885](https://github.com/infor-design/enterprise/issues/2885))
- `[CirclePager]` Fixed a bug where the CSS was the same for all of the circles in homepage/example-hero-widget ([#5337](https://github.com/infor-design/enterprise/issues/5337))
- `[ContextualActionPanel]` Added `title` prop in CAP to control the title via `modaSettings`, and added missing `beforeclose` event. ([NG#1048](https://github.com/infor-design/enterprise-ng/issues/1048))
- `[ContextMenu]` Fixed a bug where field option is not rendered properly on mobile ([#5335](https://github.com/infor-design/enterprise/issues/5335))
- `[Datagrid]` - Fixed a bug where the row height cut off the focus ring on the Action Item buttons for Classic/New mode and XS, S, M settings ([#5394](https://github.com/infor-design/enterprise/issues/5394))
- `[Datagrid]` - Fixed a bug where the selection color would bleed through clickable tags. ([#5533](https://github.com/infor-design/enterprise/issues/5533))
- `[Datagrid]` Fixed an issue where toggling the selectable setting did not correctly enable the checkbox. ([#5482](https://github.com/infor-design/enterprise/issues/5482))
- `[Datagrid]` Fixed an issue where row reorder handle align was not right for extra small and small height. ([#5233](https://github.com/infor-design/enterprise/issues/5233))
- `[Datagrid]` - Fixed a bug where the first two columns row heights did not match the others for the Medium setting ([#5366](https://github.com/infor-design/enterprise/issues/5366))
- `[Datagrid]` - Fixed a bug where the font color on tags was black when a row was hovered over in dark mode. Font color now white. ([#5289](https://github.com/infor-design/enterprise/issues/5289))
- `[Datagrid]` Fixed a bug where the font color on tags was black when a row was hovered over in dark mode. Font color now white. ([#5289](https://github.com/infor-design/enterprise/issues/5289))
- `[Datagrid]` Fixed issues with NaN displaying on Decimal and Dropdown inputs when blank options are selected. ([#5395](https://github.com/infor-design/enterprise/issues/5395))
- `[Datagrid]` - Fixed a bug where the row height cut off the focus ring on the Action Item buttons for Classic/New mode and XS, S, M settings ([#5394](https://github.com/infor-design/enterprise/issues/5394))
- `[Datagrid]` Fixed a bug where the font color on tags was black when a row was hovered over in dark mode. Font color now white. ([#5289](https://github.com/infor-design/enterprise/issues/5289))
- `[Datagrid]` Fixed issues with NaN displaying on Decimal and Dropdown inputs when blank options are selected. ([#5395](https://github.com/infor-design/enterprise/issues/5395))
- `[Datagrid]` Delete key should fire event in dropdown search. ([#5402](https://github.com/infor-design/enterprise/issues/5402))
- `[Datepicker]` Fixed a bug where the -/+ keys were not detected in datepicker. ([#5353](https://github.com/infor-design/enterprise/issues/5353))
- `[Datagrid]` Fixed a bug that prevented the headers of the right frozen columns as well as the order date column from being exported properly. ([#5332](https://github.com/infor-design/enterprise/issues/5332))
- `[Datagrid]` Fixed a bug where the font color on tags was black when a row was hovered over in dark mode. Font color now white. ([#5289](https://github.com/infor-design/enterprise/issues/5289))
- `[Datagrid]` Fixed issues with NaN displaying on Decimal and Dropdown inputs when blank options are selected. ([#5395](https://github.com/infor-design/enterprise/issues/5395))
- `[Datagrid]` Fixed a bug where filter options were unable to reopen after doing pagination and clicking other filter options. ([#5286](https://github.com/infor-design/enterprise/issues/5286))
- `[Datepicker]` Fixed a bug where the -/+ keys were not detected in datepicker. ([#5353](https://github.com/infor-design/enterprise/issues/5353))
- `[Donut]` Changed legend design when item exceeds maximum width of chart. ([#5292](https://github.com/infor-design/enterprise/issues/5292))
- `[Dropdown]` Fixed a bug where backspace in Dropdown is not working when pressed. ([#5113](https://github.com/infor-design/enterprise/issues/5113))
- `[Editor]` Added tooltip in fontpicker. ([#5472](https://github.com/infor-design/enterprise/issues/5472))
- `[Fileupload]` Fixed a bug where the required asterisk does not appear on the labels associated with required fields. ([#5285](https://github.com/infor-design/enterprise/issues/5285))
- `[Homepage]` Adjusted height and width of example homepage ([#5425](https://github.com/infor-design/enterprise/issues/5425))
- `[Icon]` Changed button icon colors to slate6 ([#5307](https://github.com/infor-design/enterprise/issues/5307))
- `[Input]` Fixed a bug where clear icon were not properly aligned with the input field in classic mode. ([#5324](https://github.com/infor-design/enterprise/issues/5324))
- `[Locale]` Fixed an issue with the finish time format. ([#5447](https://github.com/infor-design/enterprise/issues/5447))
- `[Lookup]` Fixed an issue where in autoApply with single select the modal will close when paging. ([#5466](https://github.com/infor-design/enterprise/issues/5466))
- `[Lookup]` Fixed an issue where selection for server side and paging was not working. ([#986](https://github.com/infor-design/enterprise-ng/issues/986))
- `[Lookup]` Added api setting to allow duplicate selected value to input element. ([#986](https://github.com/infor-design/enterprise-ng/issues/986))
- `[Modal]` Enter key will trigger primary button when in an input field. ([#5198](https://github.com/infor-design/enterprise/issues/5198))
- `[Monthview]` Fixed a bug where a vertical scroll is showing when it is unnecessary. ([#5350](https://github.com/infor-design/enterprise/issues/5350))
- `[Multiselect]` Fixed a regression bug where clear icon were not properly aligned on compact mode. ([#5396](https://github.com/infor-design/enterprise/issues/5396))
- `[Personalize]` Added css to remove color gradient on overflowing horizontal tab headers. fix is limited to personalize styling ([#5303](https://github.com/infor-design/enterprise/issues/5303))
- `[Popdown]` Remove deprecation console warning. We still consider this component deprecated but will not remove until 5.0 version. The warning was only removed for now. ([#1070](https://github.com/infor-design/enterprise-ng/issues/1070))
- `[ToolbarFlex]` updated logic to account for the AllowTabs property and set toolbar items with a tab-index of 0 when allowTabs is true ([#5387](https://github.com/infor-design/enterprise/issues/5387))
- `[Tabs]` Remove tabs animation when clicking tabs. ([#4818](https://github.com/infor-design/enterprise-ng/issues/4818))

(40 Issues Solved This Release, Backlog Enterprise 145, Backlog Ng 24, 1195 Functional Tests, 1697 e2e Tests)

### v4.54.0 Markup Changes

- `[TrackDirty]` Removed Track Dirty from the main components list and integrated the underlying examples into their corresponding individual components.([#5319](https://github.com/infor-design/enterprise/issues/5319))

## v4.53.5 Fixes

- `[Lookup]` Fixed two additional issues where selection for server side and paging was not working. ([#986](https://github.com/infor-design/enterprise-ng/issues/986))
- `[Lookup]` Fixed an issue where in autoApply with single select the modal will close when paging. ([#5466](https://github.com/infor-design/enterprise/issues/5466))

## v4.53.3 Fixes

- `[Lookup]` Fixed an issue where selection for server side and paging was not working. ([#986](https://github.com/infor-design/enterprise-ng/issues/986))

## v4.53.0 Features

- `[Action Sheet]` Added a mobile device-friendly action sheet component. ([#5256](https://github.com/infor-design/enterprise/issues/5256))
- `[Cards]` Added card variations (Status, Hyperlink and Photo Card) with improve hitboxes for tapping. ([#5250](https://github.com/infor-design/enterprise/issues/5250))
- `[Cards]` Added improvements to the expandable cards and made a jQuery instance to be available in the angular wrapper. ([#5252](https://github.com/infor-design/enterprise/issues/5252))
- `[ContextualActionPanel]` Added vertical tabs example on the Contextual Action Panel. ([#5234](https://github.com/infor-design/enterprise/issues/5234))
- `[Swipe Action]` Added a mobile device-friendly swipe action component. ([#5254](https://github.com/infor-design/enterprise/issues/5254))

## v4.53.0 Fixes

- `[Application Menu]` Fixed a bug where the menu list will not properly rendered on autocomplete if you type a character that is not available in the list. ([#4863](https://github.com/infor-design/enterprise/issues/4863))
- `[Calendar]` Fixed a bug where calendar event is not rendered on WeekView if add event (modal) is used before add event (api). ([#5236](https://github.com/infor-design/enterprise/issues/5236))
- `[Circle Pager]` Fixed size interactions and changes for mobile view port. ([#5251](https://github.com/infor-design/enterprise/issues/5251))
- `[Datagrid]` Fixed an issue where personalize column headers were not rendering properly. ([#5361](https://github.com/infor-design/enterprise/issues/5361))
- `[Datagrid]` Fixed a bug where animation blue circle is off-center. ([#5246](https://github.com/infor-design/enterprise/issues/5246))
- `[Datagrid]` Fixed a bug where hovering lookup cells showed a grey background. ([#5157](https://github.com/infor-design/enterprise/issues/5157))
- `[Datagrid]` Fixed an issue for xss where special characters was not sanitizing and make grid to not render. ([#975](https://github.com/infor-design/enterprise-ng/issues/975))
- `[Datagrid]` Fixed a bug where the home and end key should behave as default when in editable cell and not shifting to the first and end row in datagrid. ([#5179](https://github.com/infor-design/enterprise/issues/5179))
- `[Datepicker]` Fixed a bug where the setting attributes were missing in datepicker input and datepicker trigger on NG wrapper. ([#1044](https://github.com/infor-design/enterprise-ng/issues/1044))
- `[Datepicker]` Fixed a bug where the selection range was not being properly rendered in mobile. ([#5211](https://github.com/infor-design/enterprise/issues/5211))
- `[Datepicker]` Made the `autocomplete` attribute configurable by using the `autocompleteAttribute` setting. ([#5092](https://github.com/infor-design/enterprise/issues/5092))
- `[Dropdown]` Made the `noSearch` setting prevent filtering using the Dropdown's search input element as expected. ([#5159](https://github.com/infor-design/enterprise/issues/5159))
- `[Dropdown]` Prevented the Dropdown from re-selecting and firing change events if the same value is picked from its list. ([#5159](https://github.com/infor-design/enterprise/issues/5159))
- `[Dropdown]` Fixed a bug that resulted in the updatable dropdown value being changed when selecting the more actions button. ([#5222](https://github.com/infor-design/enterprise/issues/5222))
- `[Editor]` Fixed a bug where automation id attributes are not properly rendered on editor elements. ([#5082](https://github.com/infor-design/enterprise/issues/5082))
- `[Lookup]` Fixed a bug where lookup attributes are not added in the cancel and apply/save button. ([#5202](https://github.com/infor-design/enterprise/issues/5202))
- `[Lookup]` Exposed two events from the datagrid `afterpaging` and `selected` for more flexibility. ([#986](https://github.com/infor-design/enterprise-ng/issues/986))
- `[Locale]` Fixed a bug where very large numbers with negative added an extra zero in formatNumber. ([#5308](https://github.com/infor-design/enterprise/issues/5308))
- `[Locale]` Fixed a bug where very large numbers would get a zero added. ([#5308](https://github.com/infor-design/enterprise/issues/5308))
- `[Locale]` Fixed a bug where very large numbers with negative added an extra zero in formatNumber. ([#5318](https://github.com/infor-design/enterprise/issues/5318))
- `[Lookup]` Fixed a regression bug where the close/clear icon were not properly aligned on mobile and tablet viewport. ([#5299](https://github.com/infor-design/enterprise/issues/5299))
- `[Lookup]` Fixed a bug where rows become unselected when reopened. ([#5261](https://github.com/infor-design/enterprise/issues/5261))
- `[Modal]` Added the ability to set the tabindex. ([#5358](https://github.com/infor-design/enterprise/issues/5358))
- `[Monthview]` Fixed an issue where month year pick list was misaligning for in page examples. ([#5345](https://github.com/infor-design/enterprise/issues/5345))
- `[Multiselect]` Fixed a regression bug where close icon in badge/tags were not properly aligned. ([#5351](https://github.com/infor-design/enterprise/issues/5351))
- `[Page-Patterns]` Fixed an issue where the weight range slider was overlapping the sales amount text area. ([#5284](https://github.com/infor-design/enterprise/issues/5284))
- `[Pager]` Fixed an issue where tooltip was not working after switch to 2nd page for disable/enable buttons with standalone Pager. ([#1047](https://github.com/infor-design/enterprise-ng/issues/1047))
- `[Personalization]` Fixed a bug where user was unable to see highlighted text in the header when using the new light default theme. ([#5219](https://github.com/infor-design/enterprise/issues/5219))
- `[Personalization]` Fixed an issue where hyperlinks were not showing up for dark theme. ([#5144](https://github.com/infor-design/enterprise-ng/issues/5144))
- `[Popupmenu]` Fixed a bug where unwanted link/hash occurs if the menu if the menu is destroyed when clicking a menu item. ([#NG1046](https://github.com/infor-design/enterprise-ng/issues/1046))
- `[Spinbox]` Fixed a bug where spinbox and its border is not properly rendered on responsive view. ([#5146](https://github.com/infor-design/enterprise/issues/5146))
- `[Searchfield]` Fixed a bug where the close button is not rendered properly on mobile view. ([#5182](https://github.com/infor-design/enterprise/issues/5182))
- `[Searchfield]` Fixed a bug where the search icon in search field is not aligned properly on firefox view. ([#5290](https://github.com/infor-design/enterprise/issues/5290))
- `[Searchfield]` Made the `autocomplete` attribute configurable by using the `autocompleteAttribute` setting. ([#5092](https://github.com/infor-design/enterprise/issues/5092))
- `[Searchfield]` Fixed a bug where the button does not have the same height as the searchfield input. ([#5314](https://github.com/infor-design/enterprise/issues/5314))
- `[Searchbar]` Fixed a bug where the search bar overlapped the "Websites" header when browser is minimized or viewed in mobile. ([#5248](https://github.com/infor-design/enterprise/issues/5248))
- `[Slider]` Fixed a bug where the slider produces NaN value on tooltip. ([#5336](https://github.com/infor-design/enterprise/issues/5336))
- `[Splitter]` Fixed position of splitter button. ([#5121](https://github.com/infor-design/enterprise/issues/5121))
- `[Tooltip/Popover]` Split the Popover and Tooltip into separate components. ([#5197](https://github.com/infor-design/enterprise/issues/5197))

(52 Issues Solved This Release, Backlog Enterprise 147, Backlog Ng 28, 1095 Functional Tests, 1668 e2e Tests)

## v4.52.3 Fixes

- `[Locale]` Expanded support from 10 to 20 decimal places. Max number is 21, 20 now. ([#5622](https://github.com/infor-design/enterprise/issues/5622))

## v4.52.2 Fixes

- `[Locale]` Fixed a bug where very large numbers would get a zero added. ([#5308](https://github.com/infor-design/enterprise/issues/5308))
- `[Locale]` Fixed a bug where very large numbers with negative added an extra zero in formatNumber. ([#5318](https://github.com/infor-design/enterprise/issues/5318))

## v4.52.1 Fixes

- `[Datagrid]` Fixed an issue where personalize column headers were not rendering properly. ([#5361](https://github.com/infor-design/enterprise/issues/5361))

## v4.52.0

### v4.52.0 Markup Changes

- `[Datagrid]` When fixing bugs in datagrid hover states we removed the use of `is-focused` on table `td` elements. ([#5091](https://github.com/infor-design/enterprise/issues/5091))

### v4.52.0 Fixes

- `[Application Menu]` Fixed a bug where the expanded accordion were incorrectly colored as selected when uses the personalization colors. ([#5128](https://github.com/infor-design/enterprise/issues/5128))
- `[About]` Fixed a bug where overflowing scrollbar in About Modal is shown on a smaller viewport. ([#5206](https://github.com/infor-design/enterprise/issues/5206))
- `[Bar Chart]` Fixed an issue where the `onerror` script was able to execute. ([#1030](https://github.com/infor-design/enterprise-ng/issues/1030))
- `[Calendar]` Fixed a bug where if the calendar event is not set to whole day then the week view and day view will not properly render on UI. ([#5195](https://github.com/infor-design/enterprise/issues/5195))
- `[Datagrid]` Fixed a bug where changing a selection mode between single and mixed on a datagrid with frozen columns were not properly rendered on UI. ([#5067](https://github.com/infor-design/enterprise/issues/5067))
- `[Datagrid]` Fixed a bug where filter options were not opening anymore after doing sorting on server-side paging. ([#5073](https://github.com/infor-design/enterprise/issues/5073))
- `[Datagrid/Lookup]` Fixed a bug where unselecting all items in an active page affects other selected items on other pages. ([#4503](https://github.com/infor-design/enterprise/issues/4503))
- `[Datagrid]` When fixing bugs in datagrid hover states we removed the use of `is-focused` on table `td` elements. ([#5091](https://github.com/infor-design/enterprise/issues/5091))
- `[Datagrid/Lookup]` Fixed a bug where the plus minus icon animation was cut off. ([#4962](https://github.com/infor-design/enterprise/issues/4962))
- `[Datagrid]` Fixed a bug where unselecting all items in an active page affects other selected items on other pages. ([#4503](https://github.com/infor-design/enterprise/issues/4503))
- `[Datagrid]` Fixed a bug where the tag text in the column is not shown properly when hovering it on Alternate Row Shading. ([#5210](https://github.com/infor-design/enterprise/issues/5210))
- `[Datagrid]` Fixed a bug where the clear filter icons position were not properly aligned with the lookup. ([#5239](https://github.com/infor-design/enterprise/issues/5239))
- `[Dropdown]` Fixed a bug where automatic highlighting of a blank option after opening the list was not working ([#5095](https://github.com/infor-design/enterprise/issues/5095))
- `[Dropdown/Multiselect]` Fixed a bug where the id attribute prefix were missing from the dropdown list when searching with typeahead settings. ([#5053](https://github.com/infor-design/enterprise/issues/5053))
- `[Field Options]` Fixed misalignment of field options for the colorpicker, clearable input field, and clearable searchfield with its close icon. ([#5139](https://github.com/infor-design/enterprise/issues/5139))
- `[Field Options]` Fixed misalignment of close button in searchfield with field options. ([#5138](https://github.com/infor-design/enterprise/issues/5138))
- `[Homepage]` Fixed an issue where remove card event was not triggered on card/widget. ([#4798](https://github.com/infor-design/enterprise/issues/4798))
- `[Locale]` Changed the start day of the week to Monday as per translation team request. ([#5199](https://github.com/infor-design/enterprise/issues/5199))
- `[Mask/Datagrid]` Fixed a bug in number masks where entering a decimal while the field's entire text content was selected could cause unexpected formatting. ([#4974](https://github.com/infor-design/enterprise/issues/4974))
- `[Monthview]` Fixed an issue where selected date was not stay on provided day/month/year. ([#5064](https://github.com/infor-design/enterprise/issues/5064))
- `[Monthview]` Added support for mobile view. ([#5075](https://github.com/infor-design/enterprise/issues/5075))
- `[Spinbox]` Fixed a bug where spinbox and its border is not properly rendered on responsive view. ([#5146](https://github.com/infor-design/enterprise/issues/5146))
- `[Tabs Module]` Fixed a bug where long tab labels overflowed behind the close icon. ([#5187](https://github.com/infor-design/enterprise/issues/5187))

(33 Issues Solved This Release, Backlog Enterprise 134, Backlog Ng 34, 1183 Functional Tests, 1652 e2e Tests)

## v4.51.4

### v4.51.4 Fixes

- `[Locale]` Fixed a bug where very large numbers would get a zero added. ([#5308](https://github.com/infor-design/enterprise/issues/5308))

## v4.51.3

### v4.51.3 Fixes

- `[Locale]` Fixed a bug where very large numbers with negative added an extra zero in formatNumber. ([#5308](https://github.com/infor-design/enterprise/issues/5308))
- `[Mask/Datagrid]` Fixed a bug in number masks where entering a decimal while the field's entire text content was selected could cause unexpected formatting. ([#4974](https://github.com/infor-design/enterprise/issues/4974))

## v4.51.2

### v4.51.2 Fixes

- `[Locale]` Fixed a bug where very large numbers with negative added an extra zero in formatNumber. ([#5308](https://github.com/infor-design/enterprise/issues/5308))
- `[Mask/Datagrid]` Fixed a bug in number masks where entering a decimal while the field's entire text content was selected could cause unexpected formatting. ([#4974](https://github.com/infor-design/enterprise/issues/4974))

## v4.51.1

### v4.51.1 Fixes

- `[Datagrid]` Fixed a bug where cells with a leading space triggered the dirty indicator even without changing the cell value on second blur/selection. ([#4825](https://github.com/infor-design/enterprise/issues/4825))
- `[Radio]` Fixed a bug where legend tag blinks when clicking the radio buttons. ([#4901](https://github.com/infor-design/enterprise/issues/4901))

## v4.51.0

### v4.51.0 Markup Changes

- `[About]` The version in the html section of the document was not added correctly and is now showing the correct version string. ([#5069](https://github.com/infor-design/enterprise/issues/5069))
- `[Datagrid]` Fixed a bug where cells with a leading space triggered the dirty indicator even without changing the cell value on second blur/selection. ([#4825](https://github.com/infor-design/enterprise/issues/4825))
- `[Datepicker/Monthview/Calendar]` We changed all Chinese locales to have monday as the first day of the week and this could impact scripts. ([#5147](https://github.com/infor-design/enterprise/issues/5147))
- `[Dropdown]` We added  `aria-readonly` to all readonly dropdowns. ([#5107](https://github.com/infor-design/enterprise/issues/5107))
- `[Dropdown]` Dropdowns are now appended to the section in the page with `role="main"` there should be just one of these sections in each page. ([#1033](https://github.com/infor-design/enterprise-ng/issues/1033))
- `[Input]` If using the password reveal feature, note that we change dit from using a `type="password"` to using a class to toggle the state. ([#5099](https://github.com/infor-design/enterprise/issues/5099))
- `[Pager]` When fixing an accessibility complaint on pager we made all pager buttons tabbable and removed the `tabindex` this could impact some test scripts. ([#4862](https://github.com/infor-design/enterprise/issues/4862))
- `[Tabs]` We add the ability to drag tabs, if this is enabled there are a number of sort properties and classes that have been added that may need to be scripted in the future. ([#4520](https://github.com/infor-design/enterprise/issues/4520))

### v4.51.0 Fixes

- `[Circlepager]` Fixed a bug where circle buttons doesn't work on smaller viewport and first initialization of the page. ([#4966](https://github.com/infor-design/enterprise/issues/4966))
- `[General]` The master branch is now called main. Also cleaned up some language in the repo known to be less inclusive. ([#5027](https://github.com/infor-design/enterprise/issues/5027))
- `[Datagrid]` Fixed an issue where stretching the last column of a table was not consistent when resizing the window. ([#5045](https://github.com/infor-design/enterprise/issues/5045))
- `[Datagrid]` Fixed an issue where time format HHmm was not working for time picker editor. ([#4926](https://github.com/infor-design/enterprise/issues/4926))
- `[Datagrid]` Fixed an issue where setting stretchColumn to 'last' did not stretch the last column in the table. ([#4913](https://github.com/infor-design/enterprise/issues/4913))
- `[Datagrid]` Fixed an issue where when focusing dropdowns and then using arrow key, it would move across the grid columns leaving multiple open dropdowns. ([#4851](https://github.com/infor-design/enterprise/issues/4851))
- `[Datagrid]` Fixed an issue where the copy paste html to editable cell was cause to generate new cells. ([#4848](https://github.com/infor-design/enterprise/issues/4848))
- `[Datagrid]` Fixed some visual glitches related to focus/hover state and editable date/time cells. ([#5091](https://github.com/infor-design/enterprise/issues/5091))
- `[Datepicker]` Fixed an issue where time was changing, if selected time was before noon for Danish language locale da-DK. ([#4987](https://github.com/infor-design/enterprise/issues/4987))
- `[Datepicker]` Removed deprecation warning for close method. ([#5120](https://github.com/infor-design/enterprise/issues/5120))
- `[Dropdown]` Fixed a bug where the dropdown list gets detached to the input field. ([5056](https://github.com/infor-design/enterprise/issues/5056))
- `[Dropdown]` Improved accessibility on readonly dropdowns by adding the aria-readonly property. ([#5107](https://github.com/infor-design/enterprise/issues/5107))
- `[Editor]` Fixed a bug where the anchor link does not firing the change event. ([#5141](https://github.com/infor-design/enterprise/issues/5141))
- `[Editor]` Fixed a bug that links would not wrap in the editor when multiline. ([#5145](https://github.com/infor-design/enterprise/issues/5145))
- `[General]` Fixed incorrect version that was showing up as `[Object]` in the about dialog and html. ([#5069](https://github.com/infor-design/enterprise/issues/5069))
- `[Hierarchy]` Improved accessibility on readonly dropdowns by adding the aria-readonly property. ([#5107](https://github.com/infor-design/enterprise/issues/5107))
- `[Hierarchy]` Fixed an issue where the action refs passed around were broken. ([#5124](https://github.com/infor-design/enterprise/issues/5124))
- `[Listview]` Fixed a bug where changing selectable setting from 'mixed' to 'single' does not remove checkboxes. ([#5048](https://github.com/infor-design/enterprise/issues/5048))
- `[Locale]` Fixed an issue where the date and available date validation was not working for Croatian locale hr-HR. ([#4964](https://github.com/infor-design/enterprise/issues/4964))
- `[Locale]` Fixed an issue where the am/pm dot was causing issue to parseDate() method for greek language. ([#4793](https://github.com/infor-design/enterprise/issues/4793))
- `[Locale]` Fixed all chinese locales to have monday as the first day of the week. ([#5147](https://github.com/infor-design/enterprise/issues/5147))
- `[Lookup]` Fixed an issue where readonly lookups showed up as enabled. ([#5149](https://github.com/infor-design/enterprise/issues/5149))
- `[Multiselect]` Fixed a bug where the position of dropdown list was not correct when selecting multiple items on mobile. ([#5021](https://github.com/infor-design/enterprise/issues/5021))
- `[Modal]` Fixed a bug that prevented modals from closing while a tooltip was displayed inside ([#5047](https://github.com/infor-design/enterprise/issues/5047))
- `[Pager]` Fixed an accessibility issue to use tabs instead arrow keys. ([#4862](https://github.com/infor-design/enterprise/issues/4862))
- `[Password]` Changed the password reveal feature to not use `text="password"` and use css instead. This makes it possible to hide autocomplete. ([#5098](https://github.com/infor-design/enterprise/issues/5098))
- `[Radio]` Fixed a bug where legend tag blinks when clicking the radio buttons. ([#4901](https://github.com/infor-design/enterprise/issues/4901))
- `[Tabs]` Fixed a bug where where if urls contain a href with a forward slash (paths), then this would error. Note that in this situation you need to make sure the tab panel is linked without the hash. ([#5014](https://github.com/infor-design/enterprise/issues/5014))
- `[Tabs]` Added support to sortable drag and drop tabs. Non touch devices it good with almost every type of tabs `Module`, `Vertical`, `Header`, `Scrollable` and `Regular`. For touch devices only support with `Module` and `Vertical` Tabs. ([#4520](https://github.com/infor-design/enterprise/issues/4520))
- `[Tabs]` Changed the `rename()` method to also modify a tab's corresponding "More Tabs" menu item, if the menu is open. ([#5105](https://github.com/infor-design/enterprise/issues/5105))
- `[Toast]` Fixed a bug where toast message were unable to drag down to it's current position when `position` sets to 'bottom right'. ([#5015](https://github.com/infor-design/enterprise/issues/5015))
- `[Toolbar]` Add fix for invisible inputs in the toolbar. ([#5122](https://github.com/infor-design/enterprise/issues/5122))
- `[Toolbar]` Prevent individual buttons from getting stuck inside the Toolbar's overflow menu ([#4857](https://github.com/infor-design/enterprise/issues/4857))
- `[Tree]` Added api support for collapse/expand node methods. ([#4707](https://github.com/infor-design/enterprise/issues/4707))

(42 Issues Solved This Release, Backlog Enterprise 166, Backlog Ng 28, 1081 Functional Tests, 1647 e2e Tests)

## v4.50.4

### v4.50.4 Fixes

- `[Locale]` Fixed a bug where very large numbers with negative added an extra zero in formatNumber. ([#5308](https://github.com/infor-design/enterprise/issues/5308))

## v4.50.3

### v4.50.3 Fixes

- `[Lookup]` Fixed an issue where readonly lookups showed up as enabled. ([#5149](https://github.com/infor-design/enterprise/issues/5149))

## v4.50.2

### v4.50.2 Fixes

- `[General]` Fixed incorrect version that was showing up as `[Object]` in the about dialog and html. ([#5069](https://github.com/infor-design/enterprise/issues/5069))

## v4.50.1

### v4.50.1 Fixes

- `[Datagrid]` Set the tabbable feature off for the datagrid editors. ([#5089](https://github.com/infor-design/enterprise/issues/5089))
- `[Datagrid]` Fixed issues with misalignment on filter fields with icons. ([#5063](https://github.com/infor-design/enterprise/issues/5063))
- `[Lookup]` Fixed a bug where non editable lookups could not be clicked/opened. ([#5062](https://github.com/infor-design/enterprise/issues/5062))
- `[Lookup]` Fixed a bug where non strict / non editable lookups could not be clicked/opened. ([#5087](https://github.com/infor-design/enterprise/issues/5087))

## v4.50.0

### v4.50.0 Important Notes

- `[General]` We bumped the version from 4.39 (four - thirty nine) to 4.50 (four - fifty) to correspond with the general release of Soho (IDS) Design system 4.5 so the versions sync up better. We could not use 4.5 since it was already in use previously. ([#5012](https://github.com/infor-design/enterprise/issues/5012))
- `[General]` We Updated development dependencies. Most important things to note are: we now support node 14 for development and this is recommended. ([#4998](https://github.com/infor-design/enterprise/issues/4998))
- `[Tabs]` Changed the target element from 'li' to 'a' to be consistent. ([#4566](https://github.com/infor-design/enterprise/issues/4566))

### v4.50.0 Fixes

- `[Breadcrumb]` Changed the colors for disabled breadcrumbs to make them lighter than the enabled ones. ([#4917](https://github.com/infor-design/enterprise/issues/4917))
- `[Bar Chart]` Added support for double click to Bar, Bar Grouped, Bar Stacked. ([#3229](https://github.com/infor-design/enterprise/issues/3229))
- `[Bullet Chart]` Added support for double click. ([#3229](https://github.com/infor-design/enterprise/issues/3229))
- `[BusyIndicator]` Fixed a bug that caused the busy-indicator to show below the busy indicator container. ([#4953](https://github.com/infor-design/enterprise/issues/4953))
- `[Color Picker]`Fix issue with text disappearing and improve responsiveness when there isn't space horizontally ([#4930](https://github.com/infor-design/enterprise/issues/4930))
- `[Column Chart]` Added support for double click to Column, Column Grouped, Column Stacked, Column Stacked-singular and Column Positive Negative. ([#3229](https://github.com/infor-design/enterprise/issues/3229))
- `[Datagrid]` Added api setting `allowChildExpandOnMatchOnly` with Datagrid. It will show/hide children match only or all of them this setting only will effect if use with `allowChildExpandOnMatch:true`. ([#4209](https://github.com/infor-design/enterprise/issues/4209))
- `[Datagrid]` Fixed a bug where filter dropdown menus did not close when focusing a filter input. ([#4766](https://github.com/infor-design/enterprise/issues/4766))
- `[Datagrid]` Fixed an issue where the keyboard was not working to sort data for sortable columns. ([#4858](https://github.com/infor-design/enterprise/issues/4858))
- `[Datagrid]` Fixed an issue where the keyboard was not working to select all from header checkbox. ([#4859](https://github.com/infor-design/enterprise/issues/4859))
- `[Datagrid]` Fixed an issue where the selection was getting clear after use pagesize dropdown for client side paging. ([#4915](https://github.com/infor-design/enterprise/issues/4915))
- `[Datagrid]` Fixed an error seen clicking items if using a flex toolbar for the datagrid toolbar. ([#4941](https://github.com/infor-design/enterprise/issues/4941))
- `[Datagrid]` Only show row status when dirty indicator and row status both exist to address conflicting visual issue. ([#4918](https://github.com/infor-design/enterprise/issues/4918))
- `[Datagrid]` Fixed an issue where selecting a row added background to row-status. ([#4918](https://github.com/infor-design/enterprise/issues/4918))
- `[Datagrid]` Fixed an issue where the filter menu would not reopen in some cases. ([#4995](https://github.com/infor-design/enterprise/issues/4995))
- `[Datepicker]` Added a setting that replaces the trigger icon with an actual button for better accessibility, enabled by default. ([#4820](https://github.com/infor-design/enterprise/issues/4820))
- `[Datepicker]` Updated validation.js to check if date picker contains a time value ([#4888](https://github.com/infor-design/enterprise/issues/4888))
- `[Datepicker]` Fixed a UI issue where the apply and cancel buttons were unable to see on small screens. ([#4950](https://github.com/infor-design/enterprise/issues/4950))
- `[Datagrid]` Clean up hover appearance of datagrid actions button when the grid is viewed as a list. ([#4963](https://github.com/infor-design/enterprise/issues/4963))
- `[Editor]`Adjusted the editor to not treat separators after headers as leading and removing them. ([#4751](https://github.com/infor-design/enterprise/issues/4751))
- `[Environment]`Updated the regular expression search criteria from `Edge` to `Edg` to resolve the EDGE is not detected issue. ([#4603](https://github.com/infor-design/enterprise/issues/4603))
- `[Field Filter]` Fixed a UI issues where the input field has a missing border and the dropdown list does not properly align when it opened. ([#4982](https://github.com/infor-design/enterprise/issues/4982))
- `[Editor]`Adjusted the editor to not treat separators after headers as leading and removing them. ([#4751](https://github.com/infor-design/enterprise/issues/4751))
- `[General]` Can run stylelint command on W10 cmd for development ([#4993](https://github.com/infor-design/enterprise/issues/4993))
- `[General]` We Updated jQuery to use 3.6.0. ([#1690](https://github.com/infor-design/enterprise/issues/1690))
- `[Header]` Removed breadcrumb coloring from current class, which was causing the wrong kind of emphasis for breadcrumbs in headers. ([#5003](https://github.com/infor-design/enterprise/issues/5003))
- `[Input]` Changed the disabled search field color for Safari to match that of other browsers. ([#4611](https://github.com/infor-design/enterprise/issues/4611))
- `[Lookup]` Isolated the scss/css .close.icon class inside of .modal-content and removed any extra top property to fix the alignment issue.([#4933](https://github.com/infor-design/enterprise/issues/4933))
- `[Lookup]` Added a setting that replaces the trigger icon with an actual button for better accessibility, enabled by default. ([#4820](https://github.com/infor-design/enterprise/issues/4820))
- `[Lookup]` fix close button alignment issue. ([#5088](https://github.com/infor-design/enterprise/issues/5088))
- `[Line Chart]` Added support for double click to Area, Bubble, Line and Scatterplot. ([#3229](https://github.com/infor-design/enterprise/issues/3229))
- `[Message]` Added automation id's to the message's modal main area dialog as well with `modal` prefix. ([#4871](https://github.com/infor-design/enterprise/issues/4871))
- `[Modal]` Fixed a bug where full size responsive setting doesn't work on android phones in landscape mode. ([#4451](https://github.com/infor-design/enterprise/issues/4451))
- `[Pie Chart]` Added support for double click to Pie and Donut. ([#3229](https://github.com/infor-design/enterprise/issues/3229))
- `[Pie Chart]` Fixed bug were pie chart type does not remove old class name ([#3144](https://github.com/infor-design/enterprise/issues/3144))
- `[Pie Chart]` Improved the accessibility of legend items with roles and offscreen labels. ([#4831](https://github.com/infor-design/enterprise/issues/4831))
- `[Radar Chart]` Added support for double click. ([#3229](https://github.com/infor-design/enterprise/issues/3229))
- `[Rating]` Fixed color of the un-checked rating star. ([#4853](https://github.com/infor-design/enterprise/issues/4853))
- `[Popupmenu]` Fixed a lifecycle issue on menus that are shared between trigger elements, where these menus were incorrectly being torn down. ([NG#987](https://github.com/infor-design/enterprise-ng/issues/987))
- `[Searchfield]` Fixed alignment issues with the close button in various scenarios ([#4989](https://github.com/infor-design/enterprise/issues/4989), [#5096](https://github.com/infor-design/enterprise/issues/5096), [#5158](https://github.com/infor-design/enterprise/issues/4989), [#5090](https://github.com/infor-design/enterprise/issues/4989))
- `[Switch]` Adjust styles to be more discernible between checked and checked+disabled ([#4341](https://github.com/infor-design/enterprise/issues/4341))
- `[Tabs (Horizontal/Header)]` Fixed bug with the placement of the focus state in RTL mode, and other minor visual improvements. ([#4877](https://github.com/infor-design/enterprise/issues/4877))
- `[Tabs Module]` Fixed a bug where clear button was missing when clearable setting is activated in tabs module searchfield. ([#4898](https://github.com/infor-design/enterprise/issues/4898))
- `[Textarea]` Fixed a bug where the textarea options like autogrow, autoGrowMaxHeight doesn't work after the initialization inside of the accordion. ([#4977](https://github.com/infor-design/enterprise/issues/4977))
- `[Timepicker]` Added a setting that replaces the trigger icon with an actual button for better accessibility, enabled by default. ([#4820](https://github.com/infor-design/enterprise/issues/4820))
- `[Toast]` Fixed a bug where the first toast in the page is not announced to screen readers. ([#4519](https://github.com/infor-design/enterprise/issues/4519))
- `[Tooltip]` Fixed a bug in tooltip that prevented linking id-based tooltip content. ([#4827](https://github.com/infor-design/enterprise/issues/4827))

(48 Issues Solved This Release, Backlog Enterprise 152, Backlog Ng 32, 1086 Functional Tests, 1640 e2e Tests)

## v4.38.1

### v4.38.1 Fixes

- `[BusyIndicator]` Fixed a bug that caused the busy-indicator to show below the busy indicator container. ([#4953](https://github.com/infor-design/enterprise/issues/4953))

## v4.38.0

### v4.38.0 Important Changes

- `[Themes]` Renamed the concept of themes to versions and renamed uplift to new and soho to classic. The new/uplift theme is now the default and its recommend you use it as your default. The old scripts and names will still work ok but new copies with the new names are added for you. In addition Variants are now called Modes. But we got rid of the older script names from 2017 as they have been deprecated for a while now. In addition the ids-identity package thats included was bumped to 4.0 if using tokens directly from this the paths there have been changed to reflect the new names. ([#2606](https://github.com/infor-design/enterprise/issues/2606))

### v4.38.0 Fixes

- `[Application Menu]` Fixed visibility of expander icon on classic theme. ([#4874](https://github.com/infor-design/enterprise/issues/4874))
- `[Accordion]` Fixed an issue where the afterexpand and aftercollapse events fired before the states are set.  ([#4838](https://github.com/infor-design/enterprise/issues/4838))
- `[Breadcrumb]` Fixed unnecessary scrollbar in safari on a flex toolbar. ([#4839](https://github.com/infor-design/enterprise/issues/4839))
- `[Calendar]` Fixed calendar event details listview on mobile perspective. ([#4886](https://github.com/infor-design/enterprise/issues/4886))
- `[Datagrid]` Fixed an issue with missing scrollbars when in frozen column mode on wide screens. ([#4922](https://github.com/infor-design/enterprise/issues/4922))
- `[Datagrid]` Added the ability to use shift click to select in mixed selection mode. ([#4748](https://github.com/infor-design/enterprise/issues/4748))
- `[Datagrid]` Fixed alignment issue when editing. ([#4814](https://github.com/infor-design/enterprise/issues/4814))
- `[Datagrid]` Added a fix for checkbox aria cells, the aria was in the wrong location. ([#4790](https://github.com/infor-design/enterprise/issues/4790))
- `[Datagrid]` Fixed a bug where shift+f10 did not open the context menu in the Datagrid. ([#4614](https://github.com/infor-design/enterprise/issues/4614))
- `[Datagrid]` Fixed an issue where tooltips on buttons in the contextual action toolbar in datagrid would never show up. ([#4876](https://github.com/infor-design/enterprise/issues/4876))
- `[Datagrid]` Fixed an issue where when using selectAllCurrentPage the deselect all did not trigger an event. ([#4916](https://github.com/infor-design/enterprise/issues/4916))
- `[Datagrid]` Fixed an issue where when using a scroll-flex container to contain datagrid it did not show the Y scrollbar. ([#4914](https://github.com/infor-design/enterprise/issues/4914))
- `[EmptyMessage]` Fixed an issue where you may get double the click handlers. ([#4889](https://github.com/infor-design/enterprise/issues/4889))
- `[Environment]` Fixed feature detection classes and routines on IPad 13 and up. ([#4855](https://github.com/infor-design/enterprise/issues/4855))
- `[Fileupload Advanced]` Fixed a bug where the disable and enable methods were not working correctly. ([#4872](https://github.com/infor-design/enterprise/issues/4872))
- `[General]` Increased windows custom css scrollbars from 8px to 12px. ([#4837](https://github.com/infor-design/enterprise/issues/4837))
- `[Input]` Fixed a bug where the cursor overlapped the icon in right aligned lookup and input fields when selecting the field. ([#4718](https://github.com/infor-design/enterprise/issues/4718))
- `[ListView]` Fixed an issue selecting after focusing the list with the keyboard. ([#4621](https://github.com/infor-design/enterprise/issues/4621))
- `[Lookup]` Fixed an issue with select all across pages in lookup. ([#4503](https://github.com/infor-design/enterprise/issues/4503))
- `[Lookup]` Fixed an issue clearing selections with selectAcrossPages. ([#4539](https://github.com/infor-design/enterprise/issues/4539))
- `[Message]` Fixed multiple events were firing. ([#953](https://github.com/infor-design/enterprise-ng/issues/953))
- `[Popover]` Fixed a bug where the close button did not get an automation ID and added automation ID to the title. ([#4743](https://github.com/infor-design/enterprise/issues/4743))
- `[Locale/Multiselect]` Fixed a bug where translations could not be made correctly on All label and Selected Label, so we dropped having the label in the field. You can use the allTextString and selectedTextString if you want something special. ([#4505](https://github.com/infor-design/enterprise/issues/4505))
- `[Locale]` Fixed a bug in Estonian translations. ([#4805](https://github.com/infor-design/enterprise/issues/4805))
- `[Locale]` Fixed several bugs in Greek translations. ([#4791](https://github.com/infor-design/enterprise/issues/4791))
- `[Locale]` Fixed a bug in Turkish translations. ([#4788](https://github.com/infor-design/enterprise/issues/4788))
- `[Locale]` Fixed a bug in Thai translations. ([#4738](https://github.com/infor-design/enterprise/issues/4738))
- `[Searchfield]` Fixed an accessibility issue where the X was not tabbable with the keyboard. To fix this added a tabbable setting which is on by default. If you want it off you can set it to false but you would pass accessibility testing. ([#4815](https://github.com/infor-design/enterprise/issues/4815))
- `[Tabs]` Fixed an iOS bug that was preventing dismissible tabs to be dismissed by tap. ([#4763](https://github.com/infor-design/enterprise/issues/4763))
- `[Tabs Module]` Fixed positioning of the icon in tabs module. ([#4842](https://github.com/infor-design/enterprise/issues/4842))
- `[Tabs Module]` Fixed the focus border of the home button and make it tabbable in tabs module. ([#4850](https://github.com/infor-design/enterprise/issues/4850))
- `[Tabs Vertical]` Fixed black hover state in new (uplift) theme contrast mode. ([#4867](https://github.com/infor-design/enterprise/issues/4867))
- `[Validation]` Fixed an issue where validation messages did not have the correct aria for accessibility. ([#4830](https://github.com/infor-design/enterprise/issues/4830))
- `[TabsModule]` Fixed positioning of the icon in tabs module. ([#4842](https://github.com/infor-design/enterprise/issues/4842))
- `[Timepicker]` Improved accessibility on both the input field and its inner picker elements. ([#4403](https://github.com/infor-design/enterprise/issues/4403))

(37 Issues Solved This Release, Backlog Enterprise 136, Backlog Ng 32, 1082 Functional Tests, 1638 e2e Tests)

## v4.37.3

### v4.37.3 Fixes

- `[BusyIndicator]` Fixed a bug that caused the busy-indicator to show below the busy indicator container. ([#4953](https://github.com/infor-design/enterprise/issues/4953))

### v4.37.2 Fixes

- `[Datagrid]` Fixed an issue with missing scrollbars when in frozen column mode on wide screens. ([#4922](https://github.com/infor-design/enterprise/issues/4922))

## v4.37.1

### v4.37.1 Fixes

- `[General]` Increased windows custom css scrollbars from 8px to 12px. ([#4837](https://github.com/infor-design/enterprise/issues/4837))
- `[Datagrid]` Fixed an issue where when using a scroll-flex container to contain datagrid it did not show the Y scrollbar. ([#4914](https://github.com/infor-design/enterprise/issues/4914))

## v4.37.0

### v4.37.0 Features

- `[FileUpload]` Added the ability to drag files onto the file upload field like in 3.x versions. ([#4723](https://github.com/infor-design/enterprise/issues/4723))
- `[Datagrid]` Added the ability to edit columns formatted with tags and badges with an Input editor. ([#4637](https://github.com/infor-design/enterprise/issues/4637))
- `[Datagrid]` Added the ability to pass a locale numberFormat to the TargetedAchievement formatter and also set the default to two decimals. ([#4802](https://github.com/infor-design/enterprise/issues/4802))
- `[Dropdown]` Added basic virtual scrolling to dropdown for if you have thousands of items. Only basic dropdown functionality will work with this setting but it improved performance on larger dropdown lists. ([#4708](https://github.com/infor-design/enterprise/issues/4708))
- `[Sidebar]` Added the ability to hide and show the side bar with the list detail view. ([#4394](https://github.com/infor-design/enterprise/issues/4394))

### v4.37.0 Fixes

- `[App Menu]` Fixed a regression bug  where the searchfield icon duplicated and were not properly aligned with the searchfield. ([#4737](https://github.com/infor-design/enterprise/issues/4737))
- `[App Menu]` Removed the close button animation on the hamburger button when app menus open. ([#4756](https://github.com/infor-design/enterprise/issues/4756))
- `[Bar Chart]` Fixed an issue where the data was passing wrong for grouped type custom tooltip. ([#4548](https://github.com/infor-design/enterprise/issues/4548))
- `[Busy Indicator]` Fixed an error was showing when called `close()` method too soon after `activate()`. ([#980](https://github.com/infor-design/enterprise-ng/issues/980))
- `[Calendar]` Fixed a regression where clicking Legend checkboxes was no longer possible. ([#4746](https://github.com/infor-design/enterprise/issues/4746))
- `[Checkboxes]` Fixed a bug where if checkboxes are in a specific relative layout the checkboxes may click the wrong one. ([#4808](https://github.com/infor-design/enterprise/issues/4808))
- `[Column Chart]` Fixed an issue where the data was passing wrong for grouped type custom tooltip. ([#4548](https://github.com/infor-design/enterprise/issues/4548))
- `[Datagrid]` Fixed an issue where the filter border on readonly lookups was not displayed in high contrast mode. ([#4724](https://github.com/infor-design/enterprise/issues/4724))
- `[Datagrid]` Added missing aria row group role to the datagrid. ([#4479](https://github.com/infor-design/enterprise/issues/4479))
- `[Datagrid]` Fixed a bug where when setting a group and decimal out of the current locale then editing would not work. ([#4806](https://github.com/infor-design/enterprise/issues/4806))
- `[Dropdown]` Fixed an issue where some elements did not correctly get an id in the dropdown. ([#4742](https://github.com/infor-design/enterprise/issues/4742))
- `[Dropdown]` Fixed a bug where you could click the label and focus a disabled dropdown. ([#4739](https://github.com/infor-design/enterprise/issues/4739))
- `[Homepage]` Fixed the wrong metadata was sending for resize, reorder and remove card events. ([#4798](https://github.com/infor-design/enterprise/issues/4798))
- `[Locale]` Fixed an issue where if the 11th digit is a zero the formatNumbers and truncateDecimals function will loose a digit. ([#4656](https://github.com/infor-design/enterprise/issues/4656))
- `[Modal]` Improved detection of non-focusable elements when a Modal is configured to auto focus one of its inner components. ([#4740](https://github.com/infor-design/enterprise/issues/4740))
- `[Module Tabs]` Fixed a bug related to automatic linking of Application Menu trigger tabs in Angular environments ([#4736](https://github.com/infor-design/enterprise/issues/4736))
- `[ProcessIndicator]` Fixed a layout issue on the index page and added a rejected icon. ([#4770](https://github.com/infor-design/enterprise/issues/4770))
- `[Rating]` Fixed an issue where the rating was not clear on toggle. ([#4571](https://github.com/infor-design/enterprise/issues/4571))
- `[Splitter]` Fixed the splitter was dragging to wrong direction in RTL. ([#1813](https://github.com/infor-design/enterprise/issues/1813))
- `[Swaplist]` Fixed an issue where the user attributes need to be override existing attributes. ([#4694](https://github.com/infor-design/enterprise/issues/4694))
- `[Tabs]` Fixed a bug where the info icon were not aligned correctly in the tab, and info message were not visible. ([#4711](https://github.com/infor-design/enterprise/issues/4711))
- `[Tabs]` Fixed a bug where the tab key would move through tabs rather than moving to the tab content. ([#4745](https://github.com/infor-design/enterprise/issues/4745))
- `[Toolbar Searchfield]` Fixed a bug where the toolbar searchfield were unable to focused when tabbing through the page. ([#4683](https://github.com/infor-design/enterprise/issues/4683))
- `[Toolbar Searchfield]` Fixed a bug where the search bar were showing extra outline when focused. ([#4682](https://github.com/infor-design/enterprise/issues/4682))
- `[Track Dirty]` Fixed an error that was showing when using dirty indicator within a tab component. ([#936](https://github.com/infor-design/enterprise-ng/issues/936))
- `[Tree]` Fixed an issue where the character entity was stripped for addNode() method. ([#4694](https://github.com/infor-design/enterprise/issues/4694))

(49 Issues Solved This Release, Backlog Enterprise 137, Backlog Ng 35, 1082 Functional Tests, 1639 e2e Tests)

## v4.36.2

### v4.36.2 Fixes

- `[App Menu]` Removed the close button animation on the hamburger button when app menus open. ([#4756](https://github.com/infor-design/enterprise/issues/4756))
- `[App Menu]` Fixed a regression bug  where the searchfield icon duplicated and were not properly aligned with the searchfield. ([#4737](https://github.com/infor-design/enterprise/issues/4737))
- `[Calendar]` Fixed a regression where clicking Legend checkboxes was no longer possible. ([#4746](https://github.com/infor-design/enterprise/issues/4746))
- `[FileUpload]` Added the ability to drag files onto the file upload field like in 3.x versions. ([#4723](https://github.com/infor-design/enterprise/issues/4723))
- `[Modal]` Improved detection of non-focusable elements when a Modal is configured to auto focus one of its inner components. ([#4740](https://github.com/infor-design/enterprise/issues/4740))
- `[Locale]` Fixed an issue where if the 11th digit is a zero the formatNumbers and truncateDecimals function will loose a digit. ([#4656](https://github.com/infor-design/enterprise/issues/4656))
- `[Rating]` Fixed an issue where the rating was not clear on toggle. ([#4571](https://github.com/infor-design/enterprise/issues/4571))

## v4.36.1

### v4.36.1 Fixes

- `[Calendar]` Fixed a regression where clicking Legend checkboxes was no longer possible. ([#4746](https://github.com/infor-design/enterprise/issues/4746))
- `[Dropdown]` Fixed an issue where some elements did not correctly get an id in the dropdown. ([#4742](https://github.com/infor-design/enterprise/issues/4742))
- `[Editor]` Fixed a follow up issue with readonly links in the editor. ([#4702](https://github.com/infor-design/enterprise/issues/4702))

## v4.36.0

### v4.36.0 Important Changes

- `[Datagrid]` Fixed a bug where the datagrid header checkbox had the wrong aria-checked state when only some rows are selected, this change occurred because the aria-checked was not on the focusable element so was not announced. If using automation scripts on this attribute, you should be aware and adjust accordingly. ([#4491](https://github.com/infor-design/enterprise/issues/4491))

### v4.36.0 Features

- `[Datagrid]` Made the summary row sticky on the bottom of the datagrid. ([#4645](https://github.com/infor-design/enterprise/issues/4645))
- `[Lookup]` Added a clear callback function like the click callback that fires when clicking the clear X if enabled. ([#4693](https://github.com/infor-design/enterprise/issues/4693))
- `[Tabs]` Added a setting for making the text on Module Tabs' optional Application Menu trigger only accessible to screen readers. ([#4590](https://github.com/infor-design/enterprise/issues/4590))

### v4.36.0 Fixes

- `[Application Menu]` Fixed an issue with filtering where nested items matching the filter were not always displayed. ([#4592](https://github.com/infor-design/enterprise/issues/4592))
- `[Column Chart]` Fixed an alignment issue with the labels in grouped column charts. ([#4645](https://github.com/infor-design/enterprise/issues/4645))
- `[Datagrid]` Fixed a bug where filterWhenTyping did not work on lookup filter columns. ([#4678](https://github.com/infor-design/enterprise/issues/4678))
- `[Datagrid]` Fixed an issue where updateRow will not correctly sync and merge data. ([#4674](https://github.com/infor-design/enterprise/issues/4674))
- `[Datagrid]` Fixed a bug where the error icon overlapped to the calendar icon when a row has been selected and hovered. ([#4670](https://github.com/infor-design/enterprise/issues/4670))
- `[Datagrid]` Fixed a bug where multiselect would loose selection across pages when using selectRowsAcrossPages. ([#954](https://github.com/infor-design/enterprise-ng/issues/954))
- `[Datagrid]` Made a fix that when calling applyFilter the lookup checkbox did not update. ([#4693](https://github.com/infor-design/enterprise/issues/4693))
- `[Datagrid]` Added the datagrid api to the current clearArguments setting's callback. ([#4693](https://github.com/infor-design/enterprise/issues/4693))
- `[Datagrid]` Fixed the inbuilt date validation to use the datagrid column settings for date fields. ([#4693](https://github.com/infor-design/enterprise/issues/4730))
- `[Dropdown]` Fixed a bug where the tooltips are invoked for each dropdown item. This was slow with a lot of items. ([#4672](https://github.com/infor-design/enterprise/issues/4672))
- `[Dropdown]` Fixed a bug where mouseup was used rather than click to open the list and this was inconsistent. ([#4638](https://github.com/infor-design/enterprise/issues/4638))
- `[Editor]` Fixed an issue where the dirty indicator was not reset when the contents contain `<br>` tags. ([#4624](https://github.com/infor-design/enterprise/issues/4624))
- `[Editor]` Fixed a bug where hyperlinks were not clickable in readonly state. ([#4702](https://github.com/infor-design/enterprise/issues/4702))
- `[Homepage]` Fixed a bug where the border behaves differently and does not change back correctly when hovering in editable mode. ([#4640](https://github.com/infor-design/enterprise/issues/4640))
- `[Homepage]` Added support for small size (260x260) widgets and six columns. ([#4663](https://github.com/infor-design/enterprise/issues/4663))
- `[Homepage]` Fixed an issue where the animation was not working on widget removed. ([#4686](https://github.com/infor-design/enterprise/issues/4686))
- `[Homepage]` Fixed a bug where the border behaves differently and does not change back correctly when hovering in editable mode. ([#4640](https://github.com/infor-design/enterprise/issues/4640))
- `[Listview]` Fixed an issue where the contextmenu was not open on longpress and text as not selectable for iOS device. ([#4655](https://github.com/infor-design/enterprise/issues/4655))
- `[Locale]` Don't attempt to set d3 locale if d3 is not being used ([#4668](https://github.com/infor-design/enterprise/issues/4486))
- `[Modal]` Fixed a bug where the autofocus was not working on anchor tag inside of the modal and moving the first button as a default focus if there's no `isDefault` property set up.
- `[Pager]` Fixed a bug that automation id's are not added when the attachToBody is used. ([#4692](https://github.com/infor-design/enterprise/issues/4692))
- `[Rating]` Fixed a bug with the readonly function, it did not toggle the readonly state correctly. ([#958](https://github.com/infor-design/enterprise-ng/issues/958))
- `[Tabs]` Added support for a "More Actions" button to exist beside horizontal/header tabs. ([#4532](https://github.com/infor-design/enterprise/issues/4532))
- `[Tree]` Fixed an issue where the parent value was get deleted after use `addNode()` method. ([#4486](https://github.com/infor-design/enterprise/issues/4486))
- `[Wizard]` Fixed a slight layout issue with the highlighted step in RTL mode. ([#4714](https://github.com/infor-design/enterprise/issues/4714))

(42 Issues Solved This Release, Backlog Enterprise 136, Backlog Ng 32, 1084 Functional Tests, 1642 e2e Tests)

## v4.35.4

### v4.35.4 Fixes

- `[Datagrid]` Added the datagrid api to the current clearArguments setting's callback. ([#4693](https://github.com/infor-design/enterprise/issues/4693))

## v4.35.3

### v4.35.3 Fixes

- `[Datagrid]` Made a fix that when calling applyFilter the lookup checkbox did not update. ([#4693](https://github.com/infor-design/enterprise/issues/4693))
- `[Dropdown]` Fixed a bug where the tooltips are invoked for each dropdown item. This was slow with a lot of items. ([#4672](https://github.com/infor-design/enterprise/issues/4672))
- `[Dropdown]` Fixed a bug where mouseup was used rather than click to open the list and this was inconsistent. ([#4638](https://github.com/infor-design/enterprise/issues/4638))
- `[Lookup]` Added a clear callback function like the click callback that fires when clicking the clear X if enabled. ([#4693](https://github.com/infor-design/enterprise/issues/4693))
- `[Pager]` Fixed a bug that automation id's are not added when the attachToBody is used. ([#4692](https://github.com/infor-design/enterprise/issues/4692))
- `[Rating]` Fixed a bug with the readonly function, it did not toggle the readonly state correctly. ([#958](https://github.com/infor-design/enterprise-ng/issues/958))

## v4.35.2

### v4.35.2 Fixes

- `[Datagrid]` Fixed an additional issue where updateRow will cause rows to no longer be reorderable. ([#4674](https://github.com/infor-design/enterprise/issues/4674))

## v4.35.1

### v4.35.1 Fixes

- `[Datagrid]` Fixed an issue where updateRow will not correctly sync and merge data. ([#4674](https://github.com/infor-design/enterprise/issues/4674))
- `[Datagrid]` Fixed a bug where filterWhenTyping did not work on lookup filter columns. ([#4678](https://github.com/infor-design/enterprise/issues/4678))
- `[Editor]` Fixed an issue where the dirty indicator was not reset when the contents contain `<br>` tags. ([#4624](https://github.com/infor-design/enterprise/issues/4624))

## v4.35.0

### v4.35.0 Important Notes

- `[Breadcrumb]` We added support for the use of `span` in place of `a` tags inside Breadcrumb List Items at the component API level.  In order to facilitate this, some internal API methods had to be changed to recognize the list item instead of the anchor.  If you rely on the Breadcrumb API and reference breadcrumb item anchor tags, please note that before adopting this version, you should change your code to instead reference the list items, or only use the BreadcrumbItem API.

### v4.35.0 Features

- `[Datagrid]` Added support to select all rows on current page only for client side paging. ([#4265](https://github.com/infor-design/enterprise/issues/4265))
- `[Datagrid]` Added a new ProcessIndicator formatter. ([#3918](https://github.com/infor-design/enterprise/issues/3918))
- `[Dropdown]` Improved behavior of list item navigation/selection when a Dropdown is configured with "no search" mode activated. ([#4483](https://github.com/infor-design/enterprise/issues/4483))
- `[Lookup]` Added the ability to change the lookup icon. ([#4527](https://github.com/infor-design/enterprise/issues/4527))
- `[ProcessIndicator]` Added: labels, more icon support, and a content areas and made it responsive. ([#3918](https://github.com/infor-design/enterprise/issues/3918))

### v4.35.0 Fixes

- `[Application Menu]` Fixed accessibility issues getting redundant info in expand/collapse button. ([#4462](https://github.com/infor-design/enterprise/issues/4462))
- `[Application Menu]` Fixed accessibility issues with missing instructional text and incorrect aria-role assignments on the App Menu triggers (hamburger buttons) and Role switcher buttons. ([#4489](https://github.com/infor-design/enterprise/issues/4489))
- `[About]` Made it possible to close About dialogs that previously had open, nested Modals present. ([NG#915](https://github.com/infor-design/enterprise-ng/issues/915))
- `[Badges]` Fixed alignment issues in uplift theme. ([#4578](https://github.com/infor-design/enterprise/issues/4578))
- `[Busy Indicator]` Fixed an issue where the whole page and parent div was shifts when active. ([#746](https://github.com/infor-design/enterprise-ng/issues/746))
- `[Button]` Fixed the tooltip in action button to be not visible when there's no title attribute. ([#4473](https://github.com/infor-design/enterprise/issues/4473))
- `[Column Chart]` Fixed a minor alignment issue in the xAxis labels ([#4460](https://github.com/infor-design/enterprise/issues/4460))
- `[Colorpicker]` Fixed an issue where values were not being selecting when multiple colorpickers are present. ([#4146](https://github.com/infor-design/enterprise/issues/4146))
- `[Datagrid]` Fix a bug where changing selectable on the fly did not change the select behavior. ([#4575](https://github.com/infor-design/enterprise/issues/4575))
- `[Datagrid]` Fixed an issue where the click event was not fire for hyperlinks keyword search results. ([#4550](https://github.com/infor-design/enterprise/issues/4550))
- `[Datagrid]` Added api setting for selection on enter edit mode. ([#4485](https://github.com/infor-design/enterprise/issues/4485))
- `[Datagrid]` Fixed a bug where the onPostRenderCell function would get an empty container if using frozen columns. ([#947](https://github.com/infor-design/enterprise-ng/issues/947))
- `[Datagrid]` Fix a bug where changing selectable on the fly did not change the select behavior. ([#4575](https://github.com/infor-design/enterprise/issues/4575))
- `[Dropdown]` Fixed a bug where the last option icon changes when searching/filtering in dropdown search field. ([#4474](https://github.com/infor-design/enterprise/issues/4474))
- `[Editor/Fontpicker]` Fixed a bug where the label relationship were not valid in the editor role. Adding `aria-labelledby` will fix the association for both editor and the label. Also, added an audible label in fontpicker. ([#4454](https://github.com/infor-design/enterprise/issues/4454))
- `[Field Options]` Fixed an issue where the action button was misaligned for safari. ([#4610](https://github.com/infor-design/enterprise/issues/4610))
- `[FileUploadAdvanced]` Fixed an issue where abort method was not working properly to remove the file block when upload fails. ([#938](https://github.com/infor-design/enterprise-ng/issues/938))
- `[Header]` Fixed a bug where the searchfield automatically expands when clicking the app menu button. ([#4617](https://github.com/infor-design/enterprise/issues/4617))
- `[Lookup]` Fixed some layout issues when using the editable and clearable options on the filter row. ([#4527](https://github.com/infor-design/enterprise/issues/4527))
- `[Lookup]` Fixed incorrect counts when using allowSelectAcrossPages. ([#4316](https://github.com/infor-design/enterprise/issues/4316))
- `[Mask]` Fixed broken date/time masks in the `sv-SE` locale. ([#4613](https://github.com/infor-design/enterprise/issues/4613))
- `[Tree]` Fixed an issue where the character entity references were render differently for parent and child levels. ([#4512](https://github.com/infor-design/enterprise/issues/4512))
- `[Tooltip/Pager]` Fixed an issue where the tooltip would show at the top when clicking paging buttons. ([#218](https://github.com/infor-design/enterprise-ng/issues/218))

(40 Issues Solved This Release, Backlog Enterprise 173, Backlog Ng 42, 1083 Functional Tests, 1638 e2e Tests)

## v4.34.3

### v4.34.3 Fixes

- `[Lookup]` Added the ability to change the lookup icon. ([#4527](https://github.com/infor-design/enterprise/issues/4527))
- `[Lookup]` Fixed some layout issues when using the editable and clearable options on the filter row. ([#4527](https://github.com/infor-design/enterprise/issues/4527))

## v4.34.2

### v4.34.2 Fixes

- `[Dropdown/Autocomplete]` Fix a bug where these components would fail in IE 11. Note that IE 11 isn't "supported" but we fixed these issues to give teams more time to migrate. ([#4608](https://github.com/infor-design/enterprise/issues/4608))
- `[General]` Fix a bug where the regex scripts will error on Big Sur. ([#4612](https://github.com/infor-design/enterprise/issues/4612))

## v4.34.1

### v4.34.1 Fixes

- `[Datagrid]` Fix a bug where changing selectable on the fly did not change the select behavior. ([#4575](https://github.com/infor-design/enterprise/issues/4575)

## v4.34.0

### v4.34.0 Features

- `[All Components]` Added `attributes` setting to set automation id's and id's. ([#4498](https://github.com/infor-design/enterprise/issues/4498))
- `[Datagrid]` Added a limited experimental sticky header feature. ([#3993](https://github.com/infor-design/enterprise/issues/3993))
- `[Input]` Add a `revealText` plugin that will add a button to password fields to hide and show sensitive information such as SIN or passwords. ([#4098](https://github.com/infor-design/enterprise/issues/4098))
- `[Listview]` Added a new setting `allowDeselect` which will make it such that if you select an item you cant deselect, you can only select another item. ([#4376](https://github.com/infor-design/enterprise/issues/4376))
- `[Locale]` Added a new set of translations from the translation team. ([#4501](https://github.com/infor-design/enterprise/issues/4501))
- `[Locale/Charts]` The numbers inside charts are now formatted using the current locale's, number settings. This can be disabled/changed in some charts by passing in a localeInfo object to override the default settings. ([#4437](https://github.com/infor-design/enterprise/issues/4437))
- `[Treemap]` Added ability to show a tooltip. ([#2794](https://github.com/infor-design/enterprise/issues/2794))

### v4.34.0 Fixes

- `[Autocomplete]` Fixed an issue where a slow and incomplete ajax request would cause the dropdown to briefly show wrong contents. ([#4387](https://github.com/infor-design/enterprise/issues/4387))
- `[Breadcrumb]` Fixed an issue where css only breadcrumbs were missing styles. ([#4501](https://github.com/infor-design/enterprise/issues/4501))
- `[Datepicker]` Fixed an issue where range highlight was not aligning for Mac/Safari. ([#4352](https://github.com/infor-design/enterprise/issues/4352))
- `[Datagrid]` Fixed an issue with a custom toolbar, where buttons would click twice. ([#4471](https://github.com/infor-design/enterprise/issues/4471))
- `[Datagrid]` Fixed an issue where the special characters (é, à, ü, û, ...) export to csv was not generated them correctly. ([#4347](https://github.com/infor-design/enterprise/issues/4347))
- `[Datagrid]` Fixed an issue where the leading spaces were removed on editing cells. ([#4380](https://github.com/infor-design/enterprise/issues/4380))
- `[Datagrid]` Fixed an issue where the double click event was not firing for checkbox columns. ([#4381](https://github.com/infor-design/enterprise/issues/4381))
- `[Datagrid]` Fixed an issue where the dropdown in a datagrid would stay open when clicking to the next page of results. ([#4396](https://github.com/infor-design/enterprise/issues/4396))
- `[Datagrid]` Fixed a bug where a scroll bar shows even when there's no data in datagrid. ([#4228](https://github.com/infor-design/enterprise/issues/4228))
- `[Datagrid]` Fixed an issue where calling setFocus on the datagrid would stop open menus from working. ([#4429](https://github.com/infor-design/enterprise/issues/4429))
- `[Datagrid]` To allow for some script tools to work we now set draggable to true. ([#4490](https://github.com/infor-design/enterprise/issues/4490))
- `[Datagrid]` Fixed an error on the filter box on the personalization dialog where it would error if there is a column with no name field. ([#4495](https://github.com/infor-design/enterprise/issues/4495))
- `[Datagrid]` Fixed links when changing personalization as they would inherit the wrong color. ([#4481](https://github.com/infor-design/enterprise/issues/4481))
- `[Datagrid]` Fixed a bug where searching with the search on the toolbar would not highlight results. ([#4488](https://github.com/infor-design/enterprise/issues/4488))
- `[Datagrid]` Fixed an issue with a custom toolbar, where buttons would click twice. ([#4471](https://github.com/infor-design/enterprise/issues/4471))
- `[Datagrid]` Fixed a bug in updateRow where it did not sync up all data passed in with the dataset. ([#4476](https://github.com/infor-design/enterprise/issues/4476))
- `[Datepicker]` Changed the month/year picker to skip 10 years instead of one. ([#4388](https://github.com/infor-design/enterprise/issues/4388))
- `[Dropdown]` Improved the behavior of the `noSearch` dropdown when using the keyboard. ([#4388](https://github.com/infor-design/enterprise/issues/4388))
- `[Editor]` Fixed an issue where the focus was getting lost after pressing toolbar buttons. ([#4335](https://github.com/infor-design/enterprise/issues/4335))
- `[Editor]` Fixed an issue where the color picker was not opening the popup for overflow menu and had name as undefined in list. ([#4398](https://github.com/infor-design/enterprise/issues/4398))
- `[Editor]` Fixed an issue where font-size tags are stripped from the css. ([#4557](https://github.com/infor-design/enterprise/issues/4557))
- `[Favorites]` Removed the favorites component as its not really a component, info on it can be found under buttons in the toggle example. ([#4405](https://github.com/infor-design/enterprise/issues/4405))
- `[Fieldset]` Fixed a bug where summary form data gets cut off on a smaller viewport. ([#3861](https://github.com/infor-design/enterprise/issues/3861))
- `[Homepage]` Fixed an issue where the four column widgets were incorrectly positioned, left aligned on large screen. ([#4541](https://github.com/infor-design/enterprise/issues/4541))
- `[List Detail]` Fixed css height for list detail in responsive view ([#4426](https://github.com/infor-design/enterprise/issues/4426))
- `[Listview]` Fixed a bug where readonly and non-selectable listview should not have hover state. ([#4452](https://github.com/infor-design/enterprise/issues/4452))
- `[Lookup]` Fixed a bug where the filter header together with the checkbox column is not properly align. ([#3774](https://github.com/infor-design/enterprise/issues/3774))
- `[MenuButton]` Removed the menubutton component sections as its not really a component, info on it can be found under buttons in the MenuButton examples. ([#4416](https://github.com/infor-design/enterprise/issues/4416))
- `[Message]` Added support for lists in the message, also fixed a problem when doing so, with screen readers. ([#4400](https://github.com/infor-design/enterprise/issues/4400))
- `[Message]` Added the `noRefocus` setting that will feed through to the modal. ([#4507](https://github.com/infor-design/enterprise/issues/4507))
- `[Splitter]` Added missing audible labels in splitter collapse button and splitter handle. ([#4404](https://github.com/infor-design/enterprise/issues/4404))
- `[Tabs Module]` Fixed a bug where tab items were not centered correctly in uplift theme. ([#4538](https://github.com/infor-design/enterprise/issues/4538))
- `[Treemap]` Fixed a bug where small slices may show a "tip" below the chart. ([#2794](https://github.com/infor-design/enterprise/issues/2794))

(56 Issues Solved This Release, Backlog Enterprise 185, Backlog Ng 42, 1082 Functional Tests, 1612 e2e Tests)<|MERGE_RESOLUTION|>--- conflicted
+++ resolved
@@ -1,6 +1,5 @@
 # What's New with Enterprise
 
-<<<<<<< HEAD
 ## v4.83.1
 ## v4.88.2
 
@@ -14,7 +13,6 @@
 ## v4.88.1 Features
 
 - `[Module Nav]` Fixed a bug where the settings was behind the main module nav element. ([#8063](https://github.com/infor-design/enterprise/issues/8063))
-=======
 ## v4.90.0
 
 ## v4.90.0 Features
@@ -70,7 +68,6 @@
 - `[Weekview]` Fixed an issue with the week change when clicking the `Today` button. ([#7792](https://github.com/infor-design/enterprise/issues/7792))
 - `[Weekview]` Fixed selected day keeps getting restarted when changing theme or mode in mobile view. ([#7927](https://github.com/infor-design/enterprise/issues/7927))
 - `[Weekview]` Use abbreviated month names when in mobile size. ([#7924](https://github.com/infor-design/enterprise/issues/7924))
->>>>>>> 63a08a21
 
 ## v4.88.0
 
