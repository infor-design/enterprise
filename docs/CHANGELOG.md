# What's New with Enterprise

## v4.51.0

### v4.51.0 Fixes

- `[Datagrid]` Fixed an issue where stretching the last column of a table was not consistent when resizing the window. ([#5045](https://github.com/infor-design/enterprise/issues/5045))
- `[Datagrid]` Fixed an issue where time format HHmm was not working for time picker editor. ([#4926](https://github.com/infor-design/enterprise/issues/4926))
- `[Datagrid]` Fixed an issue where setting stretchColumn to 'last' did not stretch the last column in the table. ([#4913](https://github.com/infor-design/enterprise/issues/4913))
- `[Datagrid]` Fixed an issue where the copy paste html to editable cell was cause to generate new cells. ([#4848](https://github.com/infor-design/enterprise/issues/4848))
<<<<<<< HEAD
- `[Dropdown]` Fixed a bug where the dropdown list gets detached to the input field. ([5056](https://github.com/infor-design/enterprise/issues/5056))
- `[Multiselect]` Fixed a bug where the position of dropdown list was not correct when selecting multiple items on mobile. ([#5021](https://github.com/infor-design/enterprise/issues/5021))
=======
- `[Datepicker]` Fixed an issue where time was changing, if selected time was before noon for Danish language locale da-DK. ([#4987](https://github.com/infor-design/enterprise/issues/4987))
- `[General]` Fixed incorrect version that was showing up as `[Object]` in the about dialog and html. ([#5069](https://github.com/infor-design/enterprise/issues/5069))
- `[Locale]` Fixed an issue where the date and available date validation was not working for Croatian locale hr-HR. ([#4964](https://github.com/infor-design/enterprise/issues/4964))
>>>>>>> 8882b236
- `[Locale]` Fixed an issue where the am/pm dot was causing issue to parseDate() method for greek language. ([#4793](https://github.com/infor-design/enterprise/issues/4793))
- `[Password]` Changed the password reveal feature to not use `text="password"` and use css instead. This makes it possible to hide autocomplete. ([#5098](https://github.com/infor-design/enterprise/issues/5098))
- `[Toast]` Fixed a bug where toast message were unable to drag down to it's current position when `position` sets to 'bottom right'. ([#5015](https://github.com/infor-design/enterprise/issues/5015))
- `[Tree]` Added api support for collapse/expand node methods. ([#4707](https://github.com/infor-design/enterprise/issues/4707))

### v4.51.0 Issues

- `[Circlepager]` Fixed a bug where circle buttons doesn't work on smaller viewport and first initialization of the page. ([#4966](https://github.com/infor-design/enterprise/issues/4966))
- `[General]` The master branch is now called main. Also cleaned up some language in the repo known to be less inclusive. ([#5027](https://github.com/infor-design/enterprise/issues/5027))

## v4.50.2

### v4.50.2 Fixes

- `[General]` Fixed incorrect version that was showing up as `[Object]` in the about dialog and html. ([#5069](https://github.com/infor-design/enterprise/issues/5069))

## v4.50.1

### v4.50.1 Fixes

- `[Datagrid]` Set the tabbable feature off for the datagrid editors. ([#5089](https://github.com/infor-design/enterprise/issues/5089))
- `[Datagrid]` Fixed issues with misalignment on filter fields with icons. ([#5063](https://github.com/infor-design/enterprise/issues/5063))
- `[Lookup]` Fixed a bug where non editable lookups could not be clicked/opened. ([#5062](https://github.com/infor-design/enterprise/issues/5062))
- `[Lookup]` Fixed a bug where non strict / non editable lookups could not be clicked/opened. ([#5087](https://github.com/infor-design/enterprise/issues/5087))

## v4.50.0

### v4.50.0 Important Notes

- `[General]` We bumped the version from 4.39 (four - thirty nine) to 4.50 (four - fifty) to correspond with the general release of Soho (IDS) Design system 4.5 so the versions sync up better. We could not use 4.5 since it was already in use previously. ([#5012](https://github.com/infor-design/enterprise/issues/5012))
- `[General]` We Updated development dependencies. Most important things to note are: we now support node 14 for development and this is recommended. ([#4998](https://github.com/infor-design/enterprise/issues/4998))
- `[Tabs]` Changed the target element from 'li' to 'a' to be consistent. ([#4566](https://github.com/infor-design/enterprise/issues/4566))

### v4.50.0 Fixes

- `[Breadcrumb]` Changed the colors for disabled breadcrumbs to make them lighter than the enabled ones. ([#4917](https://github.com/infor-design/enterprise/issues/4917))
- `[Bar Chart]` Added support for double click to Bar, Bar Grouped, Bar Stacked. ([#3229](https://github.com/infor-design/enterprise/issues/3229))
- `[Bullet Chart]` Added support for double click. ([#3229](https://github.com/infor-design/enterprise/issues/3229))
- `[BusyIndicator]` Fixed a bug that caused the busy-indicator to show below the busy indicator container. ([#4953](https://github.com/infor-design/enterprise/issues/4953))
- `[Color Picker]`Fix issue with text disappearing and improve responsiveness when there isn't space horizontally ([#4930](https://github.com/infor-design/enterprise/issues/4930))
- `[Column Chart]` Added support for double click to Column, Column Grouped, Column Stacked, Column Stacked-singular and Column Positive Negative. ([#3229](https://github.com/infor-design/enterprise/issues/3229))
- `[Datagrid]` Added api setting `allowChildExpandOnMatchOnly` with Datagrid. It will show/hide children match only or all of them this setting only will effect if use with `allowChildExpandOnMatch:true`. ([#4209](https://github.com/infor-design/enterprise/issues/4209))
- `[Datagrid]` Fixed a bug where filter dropdown menus did not close when focusing a filter input. ([#4766](https://github.com/infor-design/enterprise/issues/4766))
- `[Datagrid]` Fixed an issue where the keyboard was not working to sort data for sortable columns. ([#4858](https://github.com/infor-design/enterprise/issues/4858))
- `[Datagrid]` Fixed an issue where the keyboard was not working to select all from header checkbox. ([#4859](https://github.com/infor-design/enterprise/issues/4859))
- `[Datagrid]` Fixed an issue where the selection was getting clear after use pagesize dropdown for client side paging. ([#4915](https://github.com/infor-design/enterprise/issues/4915))
- `[Datagrid]` Fixed an error seen clicking items if using a flex toolbar for the datagrid toolbar. ([#4941](https://github.com/infor-design/enterprise/issues/4941))
- `[Datagrid]` Only show row status when dirty indicator and row status both exist to address conflicting visual issue. ([#4918](https://github.com/infor-design/enterprise/issues/4918))
- `[Datagrid]` Fixed an issue where selecting a row added background to row-status. ([#4918](https://github.com/infor-design/enterprise/issues/4918))
- `[Datagrid]` Fixed an issue where the filter menu would not reopen in some cases. ([#4995](https://github.com/infor-design/enterprise/issues/4995))
- `[Datepicker]` Added a setting that replaces the trigger icon with an actual button for better accessibility, enabled by default. ([#4820](https://github.com/infor-design/enterprise/issues/4820))
- `[Datepicker]` Updated validation.js to check if date picker contains a time value ([#4888](https://github.com/infor-design/enterprise/issues/4888))
- `[Datepicker]` Fixed a UI issue where the apply and cancel buttons were unable to see on small screens. ([#4950](https://github.com/infor-design/enterprise/issues/4950))
- `[Datagrid]` Clean up hover appearance of datagrid actions button when the grid is viewed as a list. ([#4963](https://github.com/infor-design/enterprise/issues/4963))
- `[Editor]`Adjusted the editor to not treat separators after headers as leading and removing them. ([#4751](https://github.com/infor-design/enterprise/issues/4751))
- `[Environment]`Updated the regular expression search criteria from Edge to Edg to resolve the EDGE is not detected issue. ([#4603](https://github.com/infor-design/enterprise/issues/4603))
- `[Field Filter]` Fixed a UI issues where the input field has a missing border and the dropdown list does not properly align when it opened. ([#4982](https://github.com/infor-design/enterprise/issues/4982))
- `[Editor]`Adjusted the editor to not treat separators after headers as leading and removing them. ([#4751](https://github.com/infor-design/enterprise/issues/4751))
- `[General]` Can run stylelint command on W10 cmd for development ([#4993](https://github.com/infor-design/enterprise/issues/4993))
- `[General]` We Updated jQuery to use 3.6.0. ([#1690](https://github.com/infor-design/enterprise/issues/1690))
- `[Header]` Removed breadcrumb coloring from current class, which was causing the wrong kind of emphasis for breadcrumbs in headers. ([#5003](https://github.com/infor-design/enterprise/issues/5003))
- `[Input]` Changed the disabled search field color for Safari to match that of other browsers. ([#4611](https://github.com/infor-design/enterprise/issues/4611))
- `[Lookup]` Isolated the scss/css .close.icon class inside of .modal-content and removed any extra top property to fix the alignment issue.([#4933](https://github.com/infor-design/enterprise/issues/4933))
- `[Lookup]` Added a setting that replaces the trigger icon with an actual button for better accessibility, enabled by default. ([#4820](https://github.com/infor-design/enterprise/issues/4820))
- `[Line Chart]` Added support for double click to Area, Bubble, Line and Scatterplot. ([#3229](https://github.com/infor-design/enterprise/issues/3229))
- `[Message]` Added automation id's to the message's modal main area dialog as well with `modal` prefix. ([#4871](https://github.com/infor-design/enterprise/issues/4871))
- `[Modal]` Fixed a bug where full size responsive setting doesn't work on android phones in landscape mode. ([#4451](https://github.com/infor-design/enterprise/issues/4451))
- `[Pie Chart]` Added support for double click to Pie and Donut. ([#3229](https://github.com/infor-design/enterprise/issues/3229))
- `[Pie Chart]` Fixed bug were pie chart type does not remove old class name ([#3144](https://github.com/infor-design/enterprise/issues/3144))
- `[Pie Chart]` Improved the accessibility of legend items with roles and offscreen labels. ([#4831](https://github.com/infor-design/enterprise/issues/4831))
- `[Radar Chart]` Added support for double click. ([#3229](https://github.com/infor-design/enterprise/issues/3229))
- `[Rating]` Fixed color of the un-checked rating star. ([#4853](https://github.com/infor-design/enterprise/issues/4853))
- `[Popupmenu]` Fixed a lifecycle issue on menus that are shared between trigger elements, where these menus were incorrectly being torn down. ([NG#987](https://github.com/infor-design/enterprise-ng/issues/987))
- `[Searchfield]` Fixed an issue where certain variants/scenarios had the clear button vertically below center ([#4989](https://github.com/infor-design/enterprise/issues/4989), [#5096](https://github.com/infor-design/enterprise/issues/5096))
- `[Switch]` Adjust styles to be more discernable between checked and checked+disabled ([#4341](https://github.com/infor-design/enterprise/issues/4341))
- `[Tabs (Horizontal/Header)]` Fixed bug with the placement of the focus state in RTL mode, and other minor visual improvements. ([#4877](https://github.com/infor-design/enterprise/issues/4877))
- `[Tabs Module]` Fixed a bug where clear button was missing when clearable setting is activated in tabs module searchfield. ([#4898](https://github.com/infor-design/enterprise/issues/4898))
- `[Textarea]` Fixed a bug where the textarea options like autogrow, autoGrowMaxHeight doesn't work after the initialization inside of the accordion. ([#4977](https://github.com/infor-design/enterprise/issues/4977))
- `[Timepicker]` Added a setting that replaces the trigger icon with an actual button for better accessibility, enabled by default. ([#4820](https://github.com/infor-design/enterprise/issues/4820))
- `[Toast]` Fixed a bug where the first toast in the page is not announced to screen readers. ([#4519](https://github.com/infor-design/enterprise/issues/4519))
- `[Tooltip]` Fixed a bug in tooltip that prevented linking id-based tooltip content. ([#4827](https://github.com/infor-design/enterprise/issues/4827))

(48 Issues Solved This Release, Backlog Enterprise 152, Backlog Ng 32, 1086 Functional Tests, 1640 e2e Tests)

## v4.38.1

### v4.38.1 Fixes

- `[BusyIndicator]` Fixed a bug that caused the busy-indicator to show below the busy indicator container. ([#4953](https://github.com/infor-design/enterprise/issues/4953))

## v4.38.0

### v4.38.0 Important Changes

- `[Themes]` Renamed the concept of themes to versions and renamed uplift to new and soho to classic. The new/uplift theme is now the default and its recommend you use it as your default. The old scripts and names will still work ok but new copies with the new names are added for you. In addition Variants are now called Modes. But we got rid of the older script names from 2017 as they have been deprecated for a while now. In addition the ids-identity package thats included was bumped to 4.0 if using tokens directly from this the paths there have been changed to reflect the new names. ([#2606](https://github.com/infor-design/enterprise/issues/2606))

### v4.38.0 Fixes

- `[Application Menu]` Fixed visibility of expander icon on classic theme. ([#4874](https://github.com/infor-design/enterprise/issues/4874))
- `[Accordion]` Fixed an issue where the afterexpand and aftercollapse events fired before the states are set.  ([#4838](https://github.com/infor-design/enterprise/issues/4838))
- `[Breadcrumb]` Fixed unnecessary scrollbar in safari on a flex toolbar. ([#4839](https://github.com/infor-design/enterprise/issues/4839))
- `[Calendar]` Fixed calendar event details listview on mobile perspective. ([#4886](https://github.com/infor-design/enterprise/issues/4886))
- `[Datagrid]` Fixed an issue with missing scrollbars when in frozen column mode on wide screens. ([#4922](https://github.com/infor-design/enterprise/issues/4922))
- `[Datagrid]` Added the ability to use shift click to select in mixed selection mode. ([#4748](https://github.com/infor-design/enterprise/issues/4748))
- `[Datagrid]` Fixed alignment issue when editing. ([#4814](https://github.com/infor-design/enterprise/issues/4814))
- `[Datagrid]` Added a fix for checkbox aria cells, the aria was in the wrong location. ([#4790](https://github.com/infor-design/enterprise/issues/4790))
- `[Datagrid]` Fixed a bug where shift+f10 did not open the context menu in the Datagrid. ([#4614](https://github.com/infor-design/enterprise/issues/4614))
- `[Datagrid]` Fixed an issue where tooltips on buttons in the contextual action toolbar in datagrid would never show up. ([#4876](https://github.com/infor-design/enterprise/issues/4876))
- `[Datagrid]` Fixed an issue where when using selectAllCurrentPage the deselect all did not trigger an event. ([#4916](https://github.com/infor-design/enterprise/issues/4916))
- `[Datagrid]` Fixed an issue where when using a scroll-flex container to contain datagrid it did not show the Y scrollbar. ([#4914](https://github.com/infor-design/enterprise/issues/4914))
- `[EmptyMessage]` Fixed an issue where you may get double the click handlers. ([#4889](https://github.com/infor-design/enterprise/issues/4889))
- `[Environment]` Fixed feature detection classes and routines on IPad 13 and up. ([#4855](https://github.com/infor-design/enterprise/issues/4855))
- `[Fileupload Advanced]` Fixed a bug where the disable and enable methods were not working correctly. ([#4872](https://github.com/infor-design/enterprise/issues/4872))
- `[General]` Increased windows custom css scrollbars from 8px to 12px. ([#4837](https://github.com/infor-design/enterprise/issues/4837))
- `[Input]` Fixed a bug where the cursor overlapped the icon in right aligned lookup and input fields when selecting the field. ([#4718](https://github.com/infor-design/enterprise/issues/4718))
- `[ListView]` Fixed an issue selecting after focusing the list with the keyboard. ([#4621](https://github.com/infor-design/enterprise/issues/4621))
- `[Lookup]` Fixed an issue with select all across pages in lookup. ([#4503](https://github.com/infor-design/enterprise/issues/4503))
- `[Lookup]` Fixed an issue clearing selections with selectAcrossPages. ([#4539](https://github.com/infor-design/enterprise/issues/4539))
- `[Message]` Fixed multiple events were firing. ([#953](https://github.com/infor-design/enterprise-ng/issues/953))
- `[Popover]` Fixed a bug where the close button did not get an automation ID and added automation ID to the title. ([#4743](https://github.com/infor-design/enterprise/issues/4743))
- `[Locale/Multiselect]` Fixed a bug where translations could not be made correctly on All label and Selected Label, so we dropped having the label in the field. You can use the allTextString and selectedTextString if you want something special. ([#4505](https://github.com/infor-design/enterprise/issues/4505))
- `[Locale]` Fixed a bug in Estonian translations. ([#4805](https://github.com/infor-design/enterprise/issues/4805))
- `[Locale]` Fixed several bugs in Greek translations. ([#4791](https://github.com/infor-design/enterprise/issues/4791))
- `[Locale]` Fixed a bug in Turkish translations. ([#4788](https://github.com/infor-design/enterprise/issues/4788))
- `[Locale]` Fixed a bug in Thai translations. ([#4738](https://github.com/infor-design/enterprise/issues/4738))
- `[Searchfield]` Fixed an accessibility issue where the X was not tabbable with the keyboard. To fix this added a tabbable setting which is on by default. If you want it off you can set it to false but you would pass accessibility testing. ([#4815](https://github.com/infor-design/enterprise/issues/4815))
- `[Tabs]` Fixed an iOS bug that was preventing dismissible tabs to be dismissed by tap. ([#4763](https://github.com/infor-design/enterprise/issues/4763))
- `[Tabs Module]` Fixed positioning of the icon in tabs module. ([#4842](https://github.com/infor-design/enterprise/issues/4842))
- `[Tabs Module]` Fixed the focus border of the home button and make it tabbable in tabs module. ([#4850](https://github.com/infor-design/enterprise/issues/4850))
- `[Tabs Vertical]` Fixed black hover state in new (uplift) theme contrast mode. ([#4867](https://github.com/infor-design/enterprise/issues/4867))
- `[Validation]` Fixed an issue where validation messages did not have the correct aria for accessibility. ([#4830](https://github.com/infor-design/enterprise/issues/4830))
- `[TabsModule]` Fixed positioning of the icon in tabs module. ([#4842](https://github.com/infor-design/enterprise/issues/4842))
- `[Timepicker]` Improved accessibility on both the input field and its inner picker elements. ([#4403](https://github.com/infor-design/enterprise/issues/4403))

(37 Issues Solved This Release, Backlog Enterprise 136, Backlog Ng 32, 1082 Functional Tests, 1638 e2e Tests)

## v4.37.3

### v4.37.3 Fixes

- `[BusyIndicator]` Fixed a bug that caused the busy-indicator to show below the busy indicator container. ([#4953](https://github.com/infor-design/enterprise/issues/4953))

### v4.37.2 Fixes

- `[Datagrid]` Fixed an issue with missing scrollbars when in frozen column mode on wide screens. ([#4922](https://github.com/infor-design/enterprise/issues/4922))

## v4.37.1

### v4.37.1 Fixes

- `[General]` Increased windows custom css scrollbars from 8px to 12px. ([#4837](https://github.com/infor-design/enterprise/issues/4837))
- `[Datagrid]` Fixed an issue where when using a scroll-flex container to contain datagrid it did not show the Y scrollbar. ([#4914](https://github.com/infor-design/enterprise/issues/4914))

## v4.37.0

### v4.37.0 Features

- `[FileUpload]` Added the ability to drag files onto the file upload field like in 3.x versions. ([#4723](https://github.com/infor-design/enterprise/issues/4723))
- `[Datagrid]` Added the ability to edit columns formatted with tags and badges with an Input editor. ([#4637](https://github.com/infor-design/enterprise/issues/4637))
- `[Datagrid]` Added the ability to pass a locale numberFormat to the TargetedAchievement formatter and also set the default to two decimals. ([#4802](https://github.com/infor-design/enterprise/issues/4802))
- `[Dropdown]` Added basic virtual scrolling to dropdown for if you have thousands of items. Only basic dropdown functionality will work with this setting but it improved performance on larger dropdown lists. ([#4708](https://github.com/infor-design/enterprise/issues/4708))
- `[Sidebar]` Added the ability to hide and show the side bar with the list detail view. ([#4394](https://github.com/infor-design/enterprise/issues/4394))

### v4.37.0 Fixes

- `[App Menu]` Fixed a regression bug  where the searchfield icon duplicated and were not properly aligned with the searchfield. ([#4737](https://github.com/infor-design/enterprise/issues/4737))
- `[App Menu]` Removed the close button animation on the hamburger button when app menus open. ([#4756](https://github.com/infor-design/enterprise/issues/4756))
- `[Bar Chart]` Fixed an issue where the data was passing wrong for grouped type custom tooltip. ([#4548](https://github.com/infor-design/enterprise/issues/4548))
- `[Busy Indicator]` Fixed an error was showing when called `close()` method too soon after `activate()`. ([#980](https://github.com/infor-design/enterprise-ng/issues/980))
- `[Calendar]` Fixed a regression where clicking Legend checkboxes was no longer possible. ([#4746](https://github.com/infor-design/enterprise/issues/4746))
- `[Checkboxes]` Fixed a bug where if checkboxes are in a specific relative layout the checkboxes may click the wrong one. ([#4808](https://github.com/infor-design/enterprise/issues/4808))
- `[Column Chart]` Fixed an issue where the data was passing wrong for grouped type custom tooltip. ([#4548](https://github.com/infor-design/enterprise/issues/4548))
- `[Datagrid]` Fixed an issue where the filter border on readonly lookups was not displayed in high contrast mode. ([#4724](https://github.com/infor-design/enterprise/issues/4724))
- `[Datagrid]` Added missing aria row group role to the datagrid. ([#4479](https://github.com/infor-design/enterprise/issues/4479))
- `[Datagrid]` Fixed a bug where when setting a group and decimal out of the current locale then editing would not work. ([#4806](https://github.com/infor-design/enterprise/issues/4806))
- `[Dropdown]` Fixed an issue where some elements did not correctly get an id in the dropdown. ([#4742](https://github.com/infor-design/enterprise/issues/4742))
- `[Dropdown]` Fixed a bug where you could click the label and focus a disabled dropdown. ([#4739](https://github.com/infor-design/enterprise/issues/4739))
- `[Homepage]` Fixed the wrong metadata was sending for resize, reorder and remove card events. ([#4798](https://github.com/infor-design/enterprise/issues/4798))
- `[Locale]` Fixed an issue where if the 11th digit is a zero the formatNumbers and truncateDecimals function will loose a digit. ([#4656](https://github.com/infor-design/enterprise/issues/4656))
- `[Modal]` Improved detection of non-focusable elements when a Modal is configured to auto focus one of its inner components. ([#4740](https://github.com/infor-design/enterprise/issues/4740))
- `[Module Tabs]` Fixed a bug related to automatic linking of Application Menu trigger tabs in Angular environments ([#4736](https://github.com/infor-design/enterprise/issues/4736))
- `[ProcessIndicator]` Fixed a layout issue on the index page and added a rejected icon. ([#4770](https://github.com/infor-design/enterprise/issues/4770))
- `[Rating]` Fixed an issue where the rating was not clear on toggle. ([#4571](https://github.com/infor-design/enterprise/issues/4571))
- `[Splitter]` Fixed the splitter was dragging to wrong direction in RTL. ([#1813](https://github.com/infor-design/enterprise/issues/1813))
- `[Swaplist]` Fixed an issue where the user attributes need to be override existing attributes. ([#4694](https://github.com/infor-design/enterprise/issues/4694))
- `[Tabs]` Fixed a bug where the info icon were not aligned correctly in the tab, and info message were not visible. ([#4711](https://github.com/infor-design/enterprise/issues/4711))
- `[Tabs]` Fixed a bug where the tab key would move through tabs rather than moving to the tab content. ([#4745](https://github.com/infor-design/enterprise/issues/4745))
- `[Toolbar Searchfield]` Fixed a bug where the toolbar searchfield were unable to focused when tabbing through the page. ([#4683](https://github.com/infor-design/enterprise/issues/4683))
- `[Toolbar Searchfield]` Fixed a bug where the search bar were showing extra outline when focused. ([#4682](https://github.com/infor-design/enterprise/issues/4682))
- `[Track Dirty]` Fixed an error that was showing when using dirty indicator within a tab component. ([#936](https://github.com/infor-design/enterprise-ng/issues/936))
- `[Tree]` Fixed an issue where the character entity was stripped for addNode() method. ([#4694](https://github.com/infor-design/enterprise/issues/4694))

(49 Issues Solved This Release, Backlog Enterprise 137, Backlog Ng 35, 1082 Functional Tests, 1639 e2e Tests)

## v4.36.2

### v4.36.2 Fixes

- `[App Menu]` Removed the close button animation on the hamburger button when app menus open. ([#4756](https://github.com/infor-design/enterprise/issues/4756))
- `[App Menu]` Fixed a regression bug  where the searchfield icon duplicated and were not properly aligned with the searchfield. ([#4737](https://github.com/infor-design/enterprise/issues/4737))
- `[Calendar]` Fixed a regression where clicking Legend checkboxes was no longer possible. ([#4746](https://github.com/infor-design/enterprise/issues/4746))
- `[FileUpload]` Added the ability to drag files onto the file upload field like in 3.x versions. ([#4723](https://github.com/infor-design/enterprise/issues/4723))
- `[Modal]` Improved detection of non-focusable elements when a Modal is configured to auto focus one of its inner components. ([#4740](https://github.com/infor-design/enterprise/issues/4740))
- `[Locale]` Fixed an issue where if the 11th digit is a zero the formatNumbers and truncateDecimals function will loose a digit. ([#4656](https://github.com/infor-design/enterprise/issues/4656))
- `[Rating]` Fixed an issue where the rating was not clear on toggle. ([#4571](https://github.com/infor-design/enterprise/issues/4571))

## v4.36.1

### v4.36.1 Fixes

- `[Calendar]` Fixed a regression where clicking Legend checkboxes was no longer possible. ([#4746](https://github.com/infor-design/enterprise/issues/4746))
- `[Dropdown]` Fixed an issue where some elements did not correctly get an id in the dropdow n. ([#4742](https://github.com/infor-design/enterprise/issues/4742))
- `[Editor]` Fixed a follow up issue with readonly links in the editor. ([#4702](https://github.com/infor-design/enterprise/issues/4702))

## v4.36.0

### v4.36.0 Features

- `[Datagrid]` Made the summary row sticky on the bottom of the datagrid. ([#4645](https://github.com/infor-design/enterprise/issues/4645))
- `[Lookup]` Added a clear callback function like the click callback that fires when clicking the clear X if enabled. ([#4693](https://github.com/infor-design/enterprise/issues/4693))
- `[Tabs]` Added a setting for making the text on Module Tabs' optional Application Menu trigger only accessible to screen readers. ([#4590](https://github.com/infor-design/enterprise/issues/4590))

### v4.36.0 Fixes

- `[Application Menu]` Fixed an issue with filtering where nested items matching the filter were not always displayed. ([#4592](https://github.com/infor-design/enterprise/issues/4592))
- `[Column Chart]` Fixed an alignment issue with the labels in grouped column charts. ([#4645](https://github.com/infor-design/enterprise/issues/4645))
- `[Datagrid]` Fixed a bug where filterWhenTyping did not work on lookup filter columns. ([#4678](https://github.com/infor-design/enterprise/issues/4678))
- `[Datagrid]` Fixed an issue where updateRow will not correctly sync and merge data. ([#4674](https://github.com/infor-design/enterprise/issues/4674))
- `[Datagrid]` Fixed a bug where the error icon overlapped to the calendar icon when a row has been selected and hovered. ([#4670](https://github.com/infor-design/enterprise/issues/4670))
- `[Datagrid]` Fixed a bug where the datagrid header checkbox had the wrong aria-checked state when only some rows are selected. ([#4491](https://github.com/infor-design/enterprise/issues/4491))
- `[Datagrid]` Fixed a bug where multiselect would loose selection across pages when using selectRowsAcrossPages. ([#954](https://github.com/infor-design/enterprise-ng/issues/954))
- `[Datagrid]` Made a fix that when calling applyFilter the lookup checkbox did not update. ([#4693](https://github.com/infor-design/enterprise/issues/4693))
- `[Datagrid]` Added the datagrid api to the current clearArguments setting's callback. ([#4693](https://github.com/infor-design/enterprise/issues/4693))
- `[Datagrid]` Fixed the inbuilt date validation to use the datagrid column settings for date fields. ([#4693](https://github.com/infor-design/enterprise/issues/4730))
- `[Dropdown]` Fixed a bug where the tooltips are invoked for each dropdown item. This was slow with a lot of items. ([#4672](https://github.com/infor-design/enterprise/issues/4672))
- `[Dropdown]` Fixed a bug where mouseup was used rather than click to open the list and this was inconsistent. ([#4638](https://github.com/infor-design/enterprise/issues/4638))
- `[Editor]` Fixed an issue where the dirty indicator was not reset when the contents contain `<br>` tags. ([#4624](https://github.com/infor-design/enterprise/issues/4624))
- `[Editor]` Fixed a bug where hyperlinks were not clickable in readonly state. ([#4702](https://github.com/infor-design/enterprise/issues/4702))
- `[Homepage]` Fixed a bug where the border behaves differently and does not change back correctly when hovering in editable mode. ([#4640](https://github.com/infor-design/enterprise/issues/4640))
- `[Homepage]` Added support for small size (260x260) widgets and six columns. ([#4663](https://github.com/infor-design/enterprise/issues/4663))
- `[Homepage]` Fixed an issue where the animation was not working on widget removed. ([#4686](https://github.com/infor-design/enterprise/issues/4686))
- `[Homepage]` Fixed a bug where the border behaves differently and does not change back correctly when hovering in editable mode. ([#4640](https://github.com/infor-design/enterprise/issues/4640))
- `[Listview]` Fixed an issue where the contextmenu was not open on longpress and text as not selectable for iOS device. ([#4655](https://github.com/infor-design/enterprise/issues/4655))
- `[Locale]` Don't attempt to set d3 locale if d3 is not being used ([#4668](https://github.com/infor-design/enterprise/issues/4486))
- `[Modal]` Fixed a bug where the autofocus was not working on anchor tag inside of the modal and moving the first button as a default focus if there's no `isDefault` property set up.
- `[Pager]` Fixed a bug that automation id's are not added when the attachToBody is used. ([#4692](https://github.com/infor-design/enterprise/issues/4692))
- `[Rating]` Fixed a bug with the readonly function, it did not toggle the readonly state correctly. ([#958](https://github.com/infor-design/enterprise-ng/issues/958))
- `[Tabs]` Added support for a "More Actions" button to exist beside horizontal/header tabs. ([#4532](https://github.com/infor-design/enterprise/issues/4532))
- `[Tree]` Fixed an issue where the parent value was get deleted after use `addNode()` method. ([#4486](https://github.com/infor-design/enterprise/issues/4486))
- `[Wizard]` Fixed a slight layout issue with the highlighted step in RTL mode. ([#4714](https://github.com/infor-design/enterprise/issues/4714))

(42 Issues Solved This Release, Backlog Enterprise 136, Backlog Ng 32, 1084 Functional Tests, 1642 e2e Tests)

## v4.35.4

### v4.35.4 Fixes

- `[Datagrid]` Added the datagrid api to the current clearArguments setting's callback. ([#4693](https://github.com/infor-design/enterprise/issues/4693))

## v4.35.3

### v4.35.3 Fixes

- `[Datagrid]` Made a fix that when calling applyFilter the lookup checkbox did not update. ([#4693](https://github.com/infor-design/enterprise/issues/4693))
- `[Dropdown]` Fixed a bug where the tooltips are invoked for each dropdown item. This was slow with a lot of items. ([#4672](https://github.com/infor-design/enterprise/issues/4672))
- `[Dropdown]` Fixed a bug where mouseup was used rather than click to open the list and this was inconsistent. ([#4638](https://github.com/infor-design/enterprise/issues/4638))
- `[Lookup]` Added a clear callback function like the click callback that fires when clicking the clear X if enabled. ([#4693](https://github.com/infor-design/enterprise/issues/4693))
- `[Pager]` Fixed a bug that automation id's are not added when the attachToBody is used. ([#4692](https://github.com/infor-design/enterprise/issues/4692))
- `[Rating]` Fixed a bug with the readonly function, it did not toggle the readonly state correctly. ([#958](https://github.com/infor-design/enterprise-ng/issues/958))

## v4.35.2

### v4.35.2 Fixes

- `[Datagrid]` Fixed an additional issue where updateRow will cause rows to no longer be reorderable. ([#4674](https://github.com/infor-design/enterprise/issues/4674))

## v4.35.1

### v4.35.1 Fixes

- `[Datagrid]` Fixed an issue where updateRow will not correctly sync and merge data. ([#4674](https://github.com/infor-design/enterprise/issues/4674))
- `[Datagrid]` Fixed a bug where filterWhenTyping did not work on lookup filter columns. ([#4678](https://github.com/infor-design/enterprise/issues/4678))
- `[Editor]` Fixed an issue where the dirty indicator was not reset when the contents contain `<br>` tags. ([#4624](https://github.com/infor-design/enterprise/issues/4624))

## v4.35.0

### v4.35.0 Important Notes

- `[Breadcrumb]` We added support for the use of `span` in place of `a` tags inside Breadcrumb List Items at the component API level.  In order to facilitate this, some internal API methods had to be changed to recognize the list item instead of the anchor.  If you rely on the Breadcrumb API and reference breadcrumb item anchor tags, please note that before adopting this version, you should change your code to instead reference the list items, or only use the BreadcrumbItem API.

### v4.35.0 Features

- `[Datagrid]` Added support to select all rows on current page only for client side paging. ([#4265](https://github.com/infor-design/enterprise/issues/4265))
- `[Datagrid]` Added a new ProcessIndicator formatter. ([#3918](https://github.com/infor-design/enterprise/issues/3918))
- `[Dropdown]` Improved behavior of list item navigation/selection when a Dropdown is configured with "no search" mode activated. ([#4483](https://github.com/infor-design/enterprise/issues/4483))
- `[Lookup]` Added the ability to change the lookup icon. ([#4527](https://github.com/infor-design/enterprise/issues/4527))
- `[ProcessIndicator]` Added: labels, more icon support, and a content areas and made it responsive. ([#3918](https://github.com/infor-design/enterprise/issues/3918))

### v4.35.0 Fixes

- `[Application Menu]` Fixed accessibility issues getting redundant info in expand/collapse button. ([#4462](https://github.com/infor-design/enterprise/issues/4462))
- `[Application Menu]` Fixed accessibility issues with missing instructional text and incorrect aria-role assignments on the App Menu triggers (hamburger buttons) and Role switcher buttons. ([#4489](https://github.com/infor-design/enterprise/issues/4489))
- `[About]` Made it possible to close About dialogs that previously had open, nested Modals present. ([NG#915](https://github.com/infor-design/enterprise-ng/issues/915))
- `[Badges]` Fixed alignment issues in uplift theme. ([#4578](https://github.com/infor-design/enterprise/issues/4578))
- `[Busy Indicator]` Fixed an issue where the whole page and parent div was shifts when active. ([#746](https://github.com/infor-design/enterprise-ng/issues/746))
- `[Button]` Fixed the tooltip in action button to be not visible when there's no title attribute. ([#4473](https://github.com/infor-design/enterprise/issues/4473))
- `[Column Chart]` Fixed a minor alignment issue in the xAxis labels ([#4460](https://github.com/infor-design/enterprise/issues/4460))
- `[Colorpicker]` Fixed an issue where values were not being selecting when multiple colopickers are present. ([#4146](https://github.com/infor-design/enterprise/issues/4146))
- `[Datagrid]` Fix a bug where changing selectable on the fly did not change the select behavior. ([#4575](https://github.com/infor-design/enterprise/issues/4575))
- `[Datagrid]` Fixed an issue where the click event was not fire for hyperlinks keyword search results. ([#4550](https://github.com/infor-design/enterprise/issues/4550))
- `[Datagrid]` Added api setting for selection on enter edit mode. ([#4485](https://github.com/infor-design/enterprise/issues/4485))
- `[Datagrid]` Fixed a bug where the onPostRenderCell function would get an empty container if using frozen columns. ([#947](https://github.com/infor-design/enterprise-ng/issues/947))
- `[Datagrid]` Fix a bug where changing selectable on the fly did not change the select behavior. ([#4575](https://github.com/infor-design/enterprise/issues/4575))
- `[Dropdown]` Fixed a bug where the last option icon changes when searching/filtering in dropdown search field. ([#4474](https://github.com/infor-design/enterprise/issues/4474))
- `[Editor/Fontpicker]` Fixed a bug where the label relationship were not valid in the editor role. Adding aria-labelledby will fix the association for both editor and the label. Also, added an audible label in fontpicker. ([#4454](https://github.com/infor-design/enterprise/issues/4454))
- `[Field Options]` Fixed an issue where the action button was misaligned for safari. ([#4610](https://github.com/infor-design/enterprise/issues/4610))
- `[FileUploadAdvanced]` Fixed an issue where abort method was not working properly to remove the file block when upload fails. ([#938](https://github.com/infor-design/enterprise-ng/issues/938))
- `[Header]` Fixed a bug where the searchfield automatically expands when clicking the app menu button. ([#4617](https://github.com/infor-design/enterprise/issues/4617))
- `[Lookup]` Fixed some layout issues when using the editable and clearable options on the filter row. ([#4527](https://github.com/infor-design/enterprise/issues/4527))
- `[Lookup]` Fixed incorrect counts when using allowSelectAcrossPages. ([#4316](https://github.com/infor-design/enterprise/issues/4316))
- `[Mask]` Fixed broken date/time masks in the `sv-SE` locale. ([#4613](https://github.com/infor-design/enterprise/issues/4613))
- `[Tree]` Fixed an issue where the character entity references were render differently for parent and child levels. ([#4512](https://github.com/infor-design/enterprise/issues/4512))
- `[Tooltip/Pager]` Fixed an issue where the tooltip would show at the top when clicking paging buttons. ([#218](https://github.com/infor-design/enterprise-ng/issues/218))

(40 Issues Solved This Release, Backlog Enterprise 173, Backlog Ng 42, 1083 Functional Tests, 1638 e2e Tests)

## v4.34.3

### v4.34.3 Fixes

- `[Lookup]` Added the ability to change the lookup icon. ([#4527](https://github.com/infor-design/enterprise/issues/4527))
- `[Lookup]` Fixed some layout issues when using the editable and clearable options on the filter row. ([#4527](https://github.com/infor-design/enterprise/issues/4527))

## v4.34.2

### v4.34.2 Fixes

- `[Dropdown/Autocomplete]` Fix a bug where these components would fail in IE 11. Note that IE 11 isn't "supported" but we fixed these issues to give teams more time to migrate. ([#4608](https://github.com/infor-design/enterprise/issues/4608))
- `[General]` Fix a bug where the regex scripts will error on Big Sur. ([#4612](https://github.com/infor-design/enterprise/issues/4612))

## v4.34.1

### v4.34.1 Fixes

- `[Datagrid]` Fix a bug where changing selectable on the fly did not change the select behavior. ([#4575](https://github.com/infor-design/enterprise/issues/4575)

## v4.34.0

### v4.34.0 Features

- `[All Components]` Added `attributes` setting to set automation id's and id's. ([#4498](https://github.com/infor-design/enterprise/issues/4498))
- `[Datagrid]` Added a limited experimental sticky header feature. ([#3993](https://github.com/infor-design/enterprise/issues/3993))
- `[Input]` Add a `revealText` plugin that will add a button to password fields to hide and show sensitive information such as SIN or passwords. ([#4098](https://github.com/infor-design/enterprise/issues/4098))
- `[Listview]` Added a new setting `allowDeselect` which will make it such that if you select an item you cant deselect, you can only select another item. ([#4376](https://github.com/infor-design/enterprise/issues/4376))
- `[Locale]` Added a new set of translations from the translation team. ([#4501](https://github.com/infor-design/enterprise/issues/4501))
- `[Locale/Charts]` The numbers inside charts are now formatted using the current locale's, number settings. This can be disabled/changed in some charts by passing in a localeInfo object to override the default settings. ([#4437](https://github.com/infor-design/enterprise/issues/4437))
- `[Treemap]` Added ability to show a tooltip. ([#2794](https://github.com/infor-design/enterprise/issues/2794))

### v4.34.0 Fixes

- `[Autocomplete]` Fixed an issue where a slow and incomplete ajax request would cause the dropdown to briefly show wrong contents. ([#4387](https://github.com/infor-design/enterprise/issues/4387))
- `[Breadcrumb]` Fixed an issue where css only breadcrumbs were missing styles. ([#4501](https://github.com/infor-design/enterprise/issues/4501))
- `[Datepicker]` Fixed an issue where range highlight was not aligning for Mac/Safari. ([#4352](https://github.com/infor-design/enterprise/issues/4352))
- `[Datagrid]` Fixed an issue with a custom toolbar, where buttons would click twice. ([#4471](https://github.com/infor-design/enterprise/issues/4471))
- `[Datagrid]` Fixed an issue where the special characters (é, à, ü, û, ...) export to csv was not generated them correctly. ([#4347](https://github.com/infor-design/enterprise/issues/4347))
- `[Datagrid]` Fixed an issue where the leading spaces were removed on editing cells. ([#4380](https://github.com/infor-design/enterprise/issues/4380))
- `[Datagrid]` Fixed an issue where the double click event was not firing for checkbox columns. ([#4381](https://github.com/infor-design/enterprise/issues/4381))
- `[Datagrid]` Fixed an issue where the dropdown in a datagrid would stay open when clicking to the next page of results. ([#4396](https://github.com/infor-design/enterprise/issues/4396))
- `[Datagrid]` Fixed a bug where a scroll bar shows even when there's no data in datagrid. ([#4228](https://github.com/infor-design/enterprise/issues/4228))
- `[Datagrid]` Fixed an issue where calling setFocus on the datagrid would stop open menus from working. ([#4429](https://github.com/infor-design/enterprise/issues/4429))
- `[Datagrid]` To allow for some script tools to work we now set draggable to true. ([#4490](https://github.com/infor-design/enterprise/issues/4490))
- `[Datagrid]` Fixed an error on the filter box on the personalization dialog where it would error if there is a column with no name field. ([#4495](https://github.com/infor-design/enterprise/issues/4495))
- `[Datagrid]` Fixed links when changing personalization as they would inherit the wrong color. ([#4481](https://github.com/infor-design/enterprise/issues/4481))
- `[Datagrid]` Fixed a bug where seaching with the search on the toolbar would not highlight results. ([#4488](https://github.com/infor-design/enterprise/issues/4488))
- `[Datagrid]` Fixed an issue with a custom toolbar, where buttons would click twice. ([#4471](https://github.com/infor-design/enterprise/issues/4471))
- `[Datagrid]` Fixed a bug in updateRow where it did not sync up all data passed in with the dataset. ([#4476](https://github.com/infor-design/enterprise/issues/4476))
- `[Datepicker]` Changed the month/year picker to skip 10 years instead of one. ([#4388](https://github.com/infor-design/enterprise/issues/4388))
- `[Dropdown]` Improved the behavior of the `noSearch` dropdown when using the keyboard. ([#4388](https://github.com/infor-design/enterprise/issues/4388))
- `[Editor]` Fixed an issue where the focus was getting lost after pressing toolbar buttons. ([#4335](https://github.com/infor-design/enterprise/issues/4335))
- `[Editor]` Fixed an issue where the color picker was not opening the popup for overflow menu and had name as undefined in list. ([#4398](https://github.com/infor-design/enterprise/issues/4398))
- `[Editor]` Fixed an issue where font-size tags are stripped from the css. ([#4557](https://github.com/infor-design/enterprise/issues/4557))
- `[Favorites]` Removed the favorites component as its not really a component, info on it can be found under buttons in the toggle example. ([#4405](https://github.com/infor-design/enterprise/issues/4405))
- `[Fieldset]` Fixed a bug where summary form data gets cut off on a smaller viewport. ([#3861](https://github.com/infor-design/enterprise/issues/3861))
- `[Homepage]` Fixed an issue where the four column widgets were incorrectly positioned, left aligned on large screen. ([#4541](https://github.com/infor-design/enterprise/issues/4541))
- `[List Detail]` Fixed css height for list detail in responsive view ([#4426](https://github.com/infor-design/enterprise/issues/4426))
- `[Listview]` Fixed a bug where readonly and non-selectable listview should not have hover state. ([#4452](https://github.com/infor-design/enterprise/issues/4452))
- `[Lookup]` Fixed a bug where the filter header together with the checkbox column is not properly align. ([#3774](https://github.com/infor-design/enterprise/issues/3774))
- `[MenuButton]` Removed the menubutton component sections as its not really a component, info on it can be found under buttons in the MenuButton examples. ([#4416](https://github.com/infor-design/enterprise/issues/4416))
- `[Message]` Added support for lists in the message, also fixed a problem when doing so, with screen readers. ([#4400](https://github.com/infor-design/enterprise/issues/4400))
- `[Message]` Added the `noRefocus` setting that will feed through to the modal. ([#4507](https://github.com/infor-design/enterprise/issues/4507))
- `[Splitter]` Added missing audible labels in splitter collapse button and splitter handle. ([#4404](https://github.com/infor-design/enterprise/issues/4404))
- `[Tabs Module]` Fixed a bug where tab items were not centered correctly in uplift theme. ([#4538](https://github.com/infor-design/enterprise/issues/4538))
- `[Treemap]` Fixed a bug where small slices may show a "tip" below the chart. ([#2794](https://github.com/infor-design/enterprise/issues/2794))

(56 Issues Solved This Release, Backlog Enterprise 185, Backlog Ng 42, 1082 Functional Tests, 1612 e2e Tests)

## v4.33.2

### v4.33.2 Fixes

`[General]` Fix a bug where the regex blows up on Mac Big Sur. ([#4612](https://github.com/infor-design/enterprise/issues/4612))

## v4.33.1

### v4.33.1 Fixes

- `[Breadcrumb]` Fixed an issue were css only breadcrumbs were missing styles. ([#4501](https://github.com/infor-design/enterprise/issues/4501))

## v4.33.0

### v4.33.0 Features

- `[Locale]` Added a new dateTimeMillis and timeStampMillis format if milliseconds are needed. ([#4384](https://github.com/infor-design/enterprise/issues/4384))
- `[Toast]` Added a setting to enable setting ids or other attributes on the toast element. ([#4275](https://github.com/infor-design/enterprise/issues/4275))

### v4.33.0 Fixes

- `[Autocomplete]` Fix a bug when connected to NG where pressing the enter key would not select Autocomplete items/. ([ng#901](https://github.com/infor-design/enterprise-ng/issues/901))
- `[Autocomplete]` Fixed an issue where the Searchfield items were not selectable after 'All results for "xx"' was selected. ([#4446](https://github.com/infor-design/enterprise/issues/4446))
- `[Calendar]` Removed some extra keyboard stops when tabing. ([#4318](https://github.com/infor-design/enterprise/issues/4318))
- `[Calendar]` Fixed a bug where the incorrect color was shown when events are added with the dialog. ([#4439](https://github.com/infor-design/enterprise/issues/4439))
- `[Colorpicker]` Fixed an issue where the colorpicker closes when pressing or clicking outside the swatch. ([#3559](https://github.com/infor-design/enterprise/issues/3559))
- `[Datagrid]` Fixed an issue where activated row on 2nd or any subsequent page was not highlighting for mixed selection mode. ([ng#900](https://github.com/infor-design/enterprise-ng/issues/900))
- `[Datagrid]` Added support to disable column buttons. ([1590](https://github.com/infor-design/enterprise/issues/1590))
- `[Datagrid]` Fixed an issue where short field icon padding was misaligned in RTL mode. ([#1812](https://github.com/infor-design/enterprise/issues/1812))
- `[Datagrid]` Added support to `In Range` filter operator for numeric columns. ([#3988](https://github.com/infor-design/enterprise/issues/3988))
- `[Datagrid]` Fixed an issue where filter was not working if user types slow in the filter input for treegrid. ([#4270](https://github.com/infor-design/enterprise/issues/4270))
- `[Datagrid]` Fixed an issue where the icons right text was truncated for extra-small row height. ([#4355](https://github.com/infor-design/enterprise/issues/4355))
- `[Datagrid]` Fixed an issue where the column icons and content was overlapping. ([#4264](https://github.com/infor-design/enterprise/issues/4264))
- `[Datagrid]` Fixed an issue where using flex toolbar as a custom toolbar did not work. ([#4385](https://github.com/infor-design/enterprise/issues/4385))
- `[Datepicker]` Added missing off screen text for the picker buttons in the datepicker month/year view. ([#4318](https://github.com/infor-design/enterprise/issues/4318))
- `[Editor]` Fixed a bug where the Fontpicker's displayed style wasn't updating to match the current text selection in some cases. ([#4309](https://github.com/infor-design/enterprise/issues/4309))
- `[Editor]` Fixed a bug where b tags in an empty p tag would be stripped. ([#4411](https://github.com/infor-design/enterprise/issues/4411))
- `[Locale]` Added a new translation token for Records Per Page with no number. ([#4334](https://github.com/infor-design/enterprise/issues/4334))
- `[Locale]` Fixed an max stack error when setting `nb-NO` as a language. ([#874](https://github.com/infor-design/enterprise-ng/issues/874))
- `[Lookup]` Fixed an issue where the event `beforeShow` was only triggered the first time. ([#899](https://github.com/infor-design/enterprise-ng/issues/899))
- `[Lookup]` Fixed a bug where the lookup count doesn't update correctly. ([#4312](https://github.com/infor-design/enterprise/issues/4312))
- `[Mask]` Enabled editable sections of Date masks.  Editing within a section will no longer incorrectly alter values that may already exist in a date field's other editable sections. ([#4079](https://github.com/infor-design/enterprise/issues/4079))
- `[Modal Manager]` Modals now pass `isCancelled` properly when the Modal Manager API detects a request to close by using the Escape key. ([#4298](https://github.com/infor-design/enterprise/issues/4298))
- `[Pager]` Fixed an error when using arrow keys to select in the pagesize selector. ([#4383](https://github.com/infor-design/enterprise/issues/4383))
- `[Searchfield]` Allow for search terms to include special characters. ([#4291](https://github.com/infor-design/enterprise/issues/4291))
- `[Stepprocess]` Fixed a bug where padding and scrolling was missing. Note that this pattern will eventually be removed and we do not suggest any one use it for new development. ([#4249](https://github.com/infor-design/enterprise/issues/4249))
- `[Tabs]` Fixed multiple bugs where error icon in tabs and the animation bar were not properly aligned in RTL uplift theme. ([#4326](https://github.com/infor-design/enterprise/issues/4326))
- `[Tabs]` Fixed a bug where removing a nested tab would cause an error due to being invisible. ([#4356](https://github.com/infor-design/enterprise/issues/4356))
- `[Tabs]` Fixed a bug where the focus/activated state does not display correctly in RTL. ([#4332](https://github.com/infor-design/enterprise/issues/4332))
- `[Toolbar Flex]` Fixed detection of overflow in some toolbars where items were not properly displaying all overflowed items in the "More Actions" menu. ([#4296](https://github.com/infor-design/enterprise/issues/4296))
- `[Toolbar Flex]` Fixed an issue where in some examples/cases the first item did not get an initial tabindex. ([#4418](https://github.com/infor-design/enterprise/issues/4418))
- `[Tree]` Fixed an issue where calling togglenode without first doing a select/unselect was not working properly. ([#3927](https://github.com/infor-design/enterprise/issues/3927))
- `[Tree]` Fixed a bug that adding icons in with the tree text would encode it when using addNode. ([#4305](https://github.com/infor-design/enterprise/issues/4305))
- `[Validation]` Fixed an issue where after the execution `resetForm()` was not resting dropdown and editor the fields. ([#4259](https://github.com/infor-design/enterprise/issues/4259))

(48 Issues Solved This Release, Backlog Enterprise 184, Backlog Ng 48, 1084 Functional Tests, 1530 e2e Tests)

## v4.32.0

### v4.32.0 Important Notes

- `[Colors]` In Uplift (Vibrant) theme there is no longer any colors in graphite. All are slate. This involved bringing in a new version 3.0 of the design system with some breaking changes you should not if using the tokens directly. See the [design system change log](https://github.com/infor-design/design-system/blob/main/docs/CHANGELOG.md) for details. ([#4206](https://github.com/infor-design/enterprise/issues/4206))

### v4.32.0 Features

- `[Breadcrumb]` Add truncated style and made it the default for all Breadcrumb lists. ([#4091](https://github.com/infor-design/enterprise/issues/4091))
- `[Datagrid]` Add a new `RowNumber` formatter that will show a row number column that remains the same no matter how the grid is sorted. ([#1904](https://github.com/infor-design/enterprise/issues/1904))
- `[Datepicker]` Added the ability to use the range selection in date picker when using the UmAlQura Calendar (RTL). ([#4227](https://github.com/infor-design/enterprise/issues/4227))
- `[Homepage]` Added ability to support a 5 column option. ([#4101](https://github.com/infor-design/enterprise/issues/4101))
- `[Locale]` Added an example page to test translation strings more accurately. ([#4189](https://github.com/infor-design/enterprise/issues/4189))

### v4.32.0 Fixes

- `[Accordion]` Fixed a bug where disabled headers texts and icons were barely recognizable as disabled in uplift theme. ([#4065](https://github.com/infor-design/enterprise/issues/4065))
- `[Accordion]` Fixed a bug in the vibrant theme where nested header text was not showing because the width was pushing it to the next line. ([#4145](https://github.com/infor-design/enterprise/issues/4145))
- `[Application Menu]` Fixed too much spacing level when there's an icon in accordion header in uplift theme. ([#4202](http://localhost:4000/components/applicationmenu/test-six-levels-icons.html?theme=uplift&variant=light&colors=0066D4))
- `[Contextual Action Panel]` Made the close button work in cases where subcomponents are open inside the CAP. ([#4112](https://github.com/infor-design/enterprise/issues/4112))
- `[Colorpicker]` The sizes were inconsistent with other components in width so we adjusted them. ([#4310](https://github.com/infor-design/enterprise/issues/4310))
- `[Datagrid]` Fixed an issue where the selectedRows array contents continued to multiply each time running `selectAllRows`. ([#4195](https://github.com/infor-design/enterprise/issues/4195))
- `[Datagrid]` Fixed an issue where the dynamic tooltip was not working properly. ([#4260](https://github.com/infor-design/enterprise/issues/4260))
- `[Datagrid]` Fixed an issue where the check box filter was not working. ([#4271](https://github.com/infor-design/enterprise/issues/4271))
- `[Datagrid]` Fixed an issue where the filter and paging for treegrid was not working properly. ([#4293](https://github.com/infor-design/enterprise/issues/4293))
- `[Datepicker]` Fixed an issue where the minute and second interval for timepicker was not working properly when use along useCurrentTime setting. ([#4230](https://github.com/infor-design/enterprise/issues/4230))
- `[Dropdown]` Fixed a bug where italic-style highlighting would represent a matched filter term instead of bold-style on a Dropdown List item in some cases. ([#4141](https://github.com/infor-design/enterprise/issues/4141))
- `[Editor]` Fixed issue with incorrect padding when using bullets in RTL mode. ([#4327](https://github.com/infor-design/enterprise/issues/4327))
- `[General]` Fixed high contrast error color to have better contrast. ([#4344](https://github.com/infor-design/enterprise/issues/4344))
- `[FileUploadAdvanced]` Fixed an issue where the method `status.setCompleted()` not firing event `fileremoved`. ([#4294](https://github.com/infor-design/enterprise/issues/4294))
- `[Homepage]` Fixed an issue where the columns were not showing properly after resize by using the maximize button. ([#894](https://github.com/infor-design/enterprise-ng/issues/894))
- `[Homepage]` Fixed an issue where the columns were not showing properly after resize browser window. ([#895](https://github.com/infor-design/enterprise-ng/issues/895))
- `[Input]` Fixed a bug where the text input error state border color would be wrong in the vibrant, dark and high contrast. ([#4248](https://github.com/infor-design/enterprise/issues/4248))
- `[Locale]` Fixed issues with some timezone and datetime formats. ([#4297](https://github.com/infor-design/enterprise/issues/4297))
- `[Popupmenu]` Fixed a minor issue with the shortcut text on small breakpoints. ([#3984](https://github.com/infor-design/enterprise/issues/3984))
- `[Popover]` Fixed a regression where passing a popover content as a hash link to an ID no longer worked. ([#4281](https://github.com/infor-design/enterprise/issues/4281))
- `[Personalize]` Fixed an issue regarding the layout and scroll ability of a page. ([#3330](https://github.com/infor-design/enterprise/issues/3330))
- `[Searchfield]` Added a shadow to the focus state of searchfields with category buttons. ([#4181](https://github.com/infor-design/enterprise-ng/issues/4181))
- `[Splitter]` Fixes an issue where the collapse button was not working when splitter is on the right. ([#1730](https://github.com/infor-design/enterprise-ng/issues/1730))
- `[Tabs]` Added detection for width/height/style changes on a Tabs component, which now triggers a resize event. ([ng#860](https://github.com/infor-design/enterprise-ng/issues/860))
- `[Tabs]` Fixed a small error by removing a - 1 involved with testing. ([#4093](https://github.com/infor-design/enterprise/issues/4093))
- `[Tabs]` Fixed a bug where using `#` in a Tab title was not possible. ([#4179](https://github.com/infor-design/enterprise/issues/4179))
- `[Tabs Header]` Fixed a bug where the add icon were too small and the page form layout has a big space on top of it. ([#4289](https://github.com/infor-design/enterprise/issues/4289))
- `[Toolbar Flex]` Fixed a bug where in some cases a un-needed scrollbar would appear. [[#4325](https://github.com/infor-design/enterprise/issues/4325)]
- `[Toolbar Searchfield]` Fixed a bug where the searchfield doesn't perfectly align together with flex toolbar. [[#4226](https://github.com/infor-design/enterprise/issues/4226)]
- `[Tree]` Fixed an issue where the return focus state was not working properly after closing the context menu. ([#4252](https://github.com/infor-design/enterprise/issues/4252))
- `[Vertical Tabs]` Fixed an issue where the error icon was misaligning. ([#873](https://github.com/infor-design/enterprise-ng/issues/873))

(49 Issues Solved This Release, Backlog Enterprise 196, Backlog Ng 51, 1079 Functional Tests, 1525 e2e Tests)

## v4.31.5

### v4.31.5 Fixes

- `[General]` Fix a bug where the regex blows up on Mac Big Sur. ([#4612](https://github.com/infor-design/enterprise/issues/4612))

## v4.31.4

### v4.31.4 Fixes

- `[Datagrid]` Fixed an issue where the icons right text was truncated for extra-small row height. ([#4355](https://github.com/infor-design/enterprise/issues/4355))

## v4.31.3

### v4.31.3 Fixes

- `[Editor]` Fixed a bug where b tags in an empty p tag would be stripped. ([#4411](https://github.com/infor-design/enterprise/issues/4411))

## v4.31.2

### v4.31.2 Fixes

- `[Datagrid]` Added the ability to resize frozen columns, if you do not want this you must set columns to `resizable: false`. ([#3852](https://github.com/infor-design/enterprise/issues/3852))
- `[Datagrid]` Fixed hideColumn method to check if the column is hidden. ([#3852](https://github.com/infor-design/enterprise/issues/3852))
- `[Popdown]` Added a safety check to the destroy. ([#3852](https://github.com/infor-design/enterprise/issues/3852))

## v4.31.1

### v4.31.1 Fixes

- `[Datagrid]` Fixed a bug with icon alignment in editors in small or xtra small layout. ([#4266](https://github.com/infor-design/enterprise/issues/4266))
- `[Datagrid]` Fixed selection checkbox alignment. ([#4266](https://github.com/infor-design/enterprise/issues/4266))

## v4.31.0

### v4.31.0 Important Notes

- `[Buttons]` We reverted an inner Css rule that set all 'btn' classes to use contains vs starts with since this caused issues. One consequence is that if you use a class `dismissible-btn` it should now be `btn-dismissible`. This is a possible breaking change but for most cases this button is added by the tags component. ([#4120](https://github.com/infor-design/enterprise/issues/4120))

### v4.31.0 Features

- `[Calendar]` Added the ability to override an event `color` and `borderColor` see docs for details. ([#3923](https://github.com/infor-design/enterprise/issues/3923))
- `[Calendar]` Added the ability to use the monthview legend setting to colorsize day backgrounds. To use this set the `dayLegend` property. And this uses the same format for legend in the monthView. Just renamed it to avoid confusing with the event legend. ([#3893](https://github.com/infor-design/enterprise/issues/3893))
- `[Datagrid]` Added a `spacerColumn` setting, with this setting the last column fills any empty space instead of stretching everything out. ([#4032](https://github.com/infor-design/enterprise/issues/4032))
- `[Datagrid]` Added a `columnSizing` setting which impacts how the column widths are auto calculated. Options are: `both` (default), `data` or `header` (including filter). ([#4017](https://github.com/infor-design/enterprise/issues/4017))
- `[Datagrid]` Added the setting for empty message small height. ([#3609](https://github.com/infor-design/enterprise/issues/3609))
- `[Datagrid]` Fixed an alignment issue on rows when using alerts and tags with frozen columns and short row. ([#4237](https://github.com/infor-design/enterprise/issues/4237))
- `[Datagrid]` Fixed an alignment issue on hiding and showing rows when using grouped headers and frozen columns together. ([#4247](https://github.com/infor-design/enterprise/issues/4247))
- `[Datepicker]` Added the ability to use +/- to increment the day in the calendar. This is in addition to arrow key functionality. This works in the field or when the calendar is open. ([#4001](https://github.com/infor-design/enterprise/issues/4001))
- `[Masthead]` Added the ability use user images, status and initials in the masthead and masthead menu buttons. ([#800](https://github.com/infor-design/enterprise-ng/issues/800))
- `[MultiSelect]` Fixed an issue update multiselect on ajax with values already selected. ([#885](https://github.com/infor-design/enterprise-ng/issues/885))
- `[Tree]` Added option to add new child node on top or bottom. ([#3915](https://github.com/infor-design/enterprise/issues/3915))
- `[General]` Moved all the examples, patterns and layouts into their own sections or with the components they live with page patterns can now be found at `components/page-patterns` and layouts at `components/page-layouts`. Added a first pass of docs about these as well as more doc updates to forms, autocomplete and grid. ([#428](https://github.com/infor-design/enterprise/issues/428))

### v4.31.0 Fixes

- `[Application Menu]` Fixed an issue where the Header was unable to hide for RTL and ie11. ([#2154](https://github.com/infor-design/enterprise/issues/2154))
- `[Application Menu]` Fixed a bug where the border top color is wrong in uplift dark and high contrast theme. ([#4042](https://github.com/infor-design/enterprise/issues/4042))
- `[Application Menu]` Fixed a bug where some buttons did not have labels for the icon buttons in toolbars. Check your application if you use this pattern. ([#4085](https://github.com/infor-design/enterprise/issues/4085))
- `[Autocomplete]` Fixed an issue where the JavaScript error was thrown for ie11. ([#4148](https://github.com/infor-design/enterprise/issues/4148))
- `[Blockgrid]` Fixed an issue with paged datasets that would occasionally cause a JS console error. ([ng#836](https://github.com/infor-design/enterprise-ng/issues/836))
- `[Blockgrid]` Fixed a bug where first/last pager buttons would show and be disabled by default (buttons are now hidden by default). ([ng#836](https://github.com/infor-design/enterprise-ng/issues/836))
- `[Buttons]` Reverted an inner Css rule change that set 'btn' classes to contains vs starts with. ([#4120](https://github.com/infor-design/enterprise/issues/4120))
- `[Datagrid]` Fixed an issue when hiding columns after loading a datagrid up with grouped headers and frozen columns. ([#4218](https://github.com/infor-design/enterprise/issues/4218))
- `[Datagrid]` Fixed an issue where the rows where not render properly when use method `updateDataset()` for treegrid. ([#4213](https://github.com/infor-design/enterprise/issues/4213))
- `[Datagrid]` Fixed an issue where the tooltip for tree grid was not working properly. ([#827](https://github.com/infor-design/enterprise-ng/issues/827))
- `[Datagrid]` Fixed an issue where the keyword search was not working for server side paging. ([#3977](https://github.com/infor-design/enterprise/issues/3977))
- `[Datagrid]` Fixed a bug that nested datagrid columns could not be clicked. ([#4197](https://github.com/infor-design/enterprise/issues/4197))
- `[Datagrid]` Fixed an issue where the 'value' and 'oldValue' on cell change event where showing escaped. ([#4028](https://github.com/infor-design/enterprise/issues/4028))
- `[Datagrid]` Fixed an issue where the keyword search was not working for group headers. ([#4068](https://github.com/infor-design/enterprise/issues/4068))
- `[Datagrid]` Fixed an issue where the column filter results were inconsistent for tree grid. ([#4031](https://github.com/infor-design/enterprise/issues/4031))
- `[Datagrid]` Fixed an issue where the data was not exporting to excel when using the groupable setting. ([#4081](https://github.com/infor-design/enterprise/issues/4081))
- `[Datagrid]` Fixed an issue where if a context menu is opened and then closed with ESC the focus would be reset to the top of the page. ([#4085](https://github.com/infor-design/enterprise/issues/4085))
- `[Datagrid]` Fixed an issue where the tooltip would not show up if you focus a cell with ellipsis text with the keyboard. ([#4085](https://github.com/infor-design/enterprise/issues/4085))
- `[Datagrid]` Made the header checkbox focusable. ([#4085](https://github.com/infor-design/enterprise/issues/4085))
- `[Datagrid]` The selection checkbox cell had aria-selected on it which was incorrect. ([#4085](https://github.com/infor-design/enterprise/issues/4085))
- `[Datagrid]` Changed the auto width sizing of columns to include the padding of the rowHeight (16 16 8 8). So the column sizes are now more compact in lower rowHeight settings. Also to do this the grid is now rerendered when changing rowHeight. ([#4016](https://github.com/infor-design/enterprise/issues/4016))
- `[Datagrid]` Fixed a design QA bug where the column and data cell padding was not following the design system. Its now using 16px large, 16px medium, 8 px short and 8 px extar-short for text indenting. ([#4154](https://github.com/infor-design/enterprise/issues/4154))
- `[Datagrid]` Fixed an issue where the client side selection was not working. ([#4138](https://github.com/infor-design/enterprise/issues/4138))
- `[Datagrid]` Changed invalid css fill-available property. ([#4133](https://github.com/infor-design/enterprise/issues/4133))
- `[Datagrid]` Fixed issue where double keydown was required to open dropdown lists in datagrid cell. ([#3980](https://github.com/infor-design/enterprise/issues/3980))
- `[Datagrid]` Fixed an issue where the time picker editor was switching between AM and PM when set to 12:00. ([#4149](https://github.com/infor-design/enterprise/issues/4149))
- `[Datepicker]` Fixed a number of translation issues in the datepicker component. ([#4046](https://github.com/infor-design/enterprise/issues/4046))
- `[Datepicker]` Fixed a bug that the datepicker would focus the field when closing the month and year pane. ([#4085](https://github.com/infor-design/enterprise/issues/4085))
- `[Datepicker]` Fixed a bug where two dates may appear selected when moving forward/back in the picker dialog. ([#4018](https://github.com/infor-design/enterprise/issues/4018))
- `[Datepicker]` Fixed a bug where an error may occur if using the gregorian calendar on ar-SA locale. ([#4130](https://github.com/infor-design/enterprise/issues/4130))
- `[Dropdown]` Fixed an issue where "phraseStartsWith" does not filter the list after deleting a character. ([#4047](https://github.com/infor-design/enterprise/issues/4047))
- `[Dropdown]` Fixed a bug when backspacing in windows or fn + delete in Mac OS would render a ascii character in the input field. ([#4020](https://github.com/infor-design/enterprise/issues/4020))
- `[Editor]` Fixed a number of translation issues in the editor component. ([#4049](https://github.com/infor-design/enterprise/issues/4049))
- `[Editor]` Fixed an issue where the selection for shift + arrow keys was not working properly. ([#4070](https://github.com/infor-design/enterprise/issues/4070))
- `[Locale]` The Added placeholder for missing Thai `Locale` translation. ([#4041](https://github.com/infor-design/enterprise/issues/4041))
- `[Locale]` The Added placeholder for incorrect French `SetTime` translation. ([#4045](https://github.com/infor-design/enterprise/issues/4045))
- `[Lookup]` Fixed a bug where values are duplicated when selecting row on other pages and when paging is activated. ([#758](https://github.com/infor-design/enterprise-ng/issues/758))
- `[Locale]` Added July 2020 translation strings from the translation team. ([#4045](https://github.com/infor-design/enterprise/issues/4045))
- `[Mask]` Added the ability to pass date/time formats to the Mask API that do not contain separators or other literals. ([#3963](https://github.com/infor-design/enterprise/issues/3963))
- `[Masthead]` Added updated color and styles for uplift theme. ([#800](https://github.com/infor-design/enterprise-ng/issues/800))
- `[Mask]` Improved example pages in the demoapp, added some to the documentation index page for Mask. ([#556](https://github.com/infor-design/enterprise/issues/556))
- `[Modal]` Reverted nested modal behavior to being visually stacked, instead of one-at-a-time. Made it possible to show one-at-a-time via `hideUnderneath` setting. ([#3910](https://github.com/infor-design/enterprise/issues/3910))
- `[Multiselect]` Fixed an issue where multiselect fields with tags were not rendering properly. ([#4139](https://github.com/infor-design/enterprise/issues/4139))
- `[Popupmenu]` Fixed an issue where the icons were overlapping. ([#4201](https://github.com/infor-design/enterprise/issues/4201))
- `[Popupmenu]` Fixed a bug that the aria items are in the wrong place. Its now using [this guide](https://www.w3.org/TR/wai-aria-practices/examples/menu-button/menu-button-links.html). ([#4085](https://github.com/infor-design/enterprise/issues/4085))
- `[Popupmenu]` Fixed a bug where the heading doesn't display properly with multi-select menu. ([#3926](https://github.com/infor-design/enterprise/issues/3926))
- `[Searchfield]` Fixed an issue where some of the searchfield examples did not have focus states. ([#1060](https://github.com/infor-design/enterprise/issues/1060))
- `[Searchfield]` The `clear` function was misnamed as it didnt clear, it made the field clearable. Now we have a `clear` and `makeClearable` function. ([#4173](https://github.com/infor-design/enterprise/issues/4173))
- `[Textarea]` Fixed inconsistencies on styling of disabled field when using disable function, now the label will disable on all components when using this function. In general the label should be dimmed on disabled fields as per the design. ([#3917](https://github.com/infor-design/enterprise/issues/3917))
- `[Timepicker]` Fixed inconsistencies on readonly styling throughout different themes and variants. ([#4152](https://github.com/infor-design/enterprise/issues/4152))
- `[Toast]` Fixed a bug where the toast message doesn't close when pressing escape, and when it has multiple trigger elements and uses unique id's. ([#3986](https://github.com/infor-design/enterprise/issues/3986))
- `[Tooltip]` Fixed a bug where the title doesn't display when the title starts with '#'. ([#2512](https://github.com/infor-design/enterprise/issues/2512))
- `[Tooltip]` Fixed an issue where the tooltip would not show up if you focus a button with the keyboard. ([#4085](https://github.com/infor-design/enterprise/issues/4085))
- `[Tree]` Fixed an issue where the tree node still shows folder icon after all children and `children` property deleted. ([#4026](https://github.com/infor-design/enterprise/issues/4026))
- `[Tree]` Fixed an issue where the custom icon was changing back to default on toggle after use of method updateNode(). ([#4027](https://github.com/infor-design/enterprise/issues/4027))

(81 Issues Solved This Release, Backlog Enterprise 183, Backlog Ng 48, 1077 Functional Tests, 1489 e2e Tests)

## v4.30.1

### v4.30.1 Fixes

- `[Datepicker]` Fixed the datepicker in ar-SA setting timestamps would null the times in some situations. ([#4160](https://github.com/infor-design/enterprise/issues/4160))
- `[Datagrid]` The last row border was removed but this was incorrect, reverted this. ([#4140](https://github.com/infor-design/enterprise/issues/4140))
- `[Datagrid]` Fixed an alignment issue in datagrid filter that caused some fields to be misaligned. ([#4151](https://github.com/infor-design/enterprise/issues/4151))
- `[Datagrid]` Fixed an alignment issue with column colspan. In some situations it was not rendering correctly causing some cells to be misaligned. ([#4109](https://github.com/infor-design/enterprise/issues/4109))
- `[Datagrid]` Changed invalid css fill-available property. ([#4133](https://github.com/infor-design/enterprise/issues/4133))
- `[Locale]` Fixed a bug with MMMM dd format in ar-SA. ([#4160](https://github.com/infor-design/enterprise/issues/4160))
- `[Locale]` Changed the arguments names for better symmetry fromGregorian == toUmalqura and toGregorian === options.fromUmalqura. ([#4160](https://github.com/infor-design/enterprise/issues4160))

(71 Issues Solved This Release, Backlog Enterprise 197, Backlog Ng 53, 1078 Functional Tests, 1482 e2e Tests)

## v4.30.0

### v4.30.0 Announcements

- `[Datagrid]` The rowHeight setting has been changed to support extra-small, small, medium and large. short and normal are deprecated. If you have a custom toolbar you may need to update your [markup](https://github.com/infor-design/enterprise/blob/main/app/views/components/datagrid/example-custom-toolbar.html#L40-L44). ([#3755](https://github.com/infor-design/enterprise/issues/3755))

### v4.30.0 Features

- `[Breadcrumb]` Javascript Component API is now available. ([infor-design/enterprise-ng#700](https://github.com/infor-design/enterprise-ng/issues/700))
- `[Custom Builds]` The build script can now produce an ES Module version of the components that can be imported by your application. ([#3771](https://github.com/infor-design/enterprise/issues/3771))
- `[Datagrid]` Added a setting disableRowDeselection that if enabled does not allow selected rows to be toggled to deselected. ([#3791](https://github.com/infor-design/enterprise/issues/3791))
- `[Datagrid]` Added an additional row size extra-small. This row size may need a bit of further fleshing out. All of the previous row sizes have been renamed but using the old settings are supported but deprecated. The new sizes are Extra Small, Small, Medium, Large (Normal). ([#3755](https://github.com/infor-design/enterprise/issues/3755))
- `[Demoapp]` Added the ability to set runtime flags for persisting settings that were previously only possible to set via URL query parameters. ([n/a])
- `[Icons]` Changed the tree node icon to be more meaningful in uplift theme. Added a print-preview icon. This replaces the update-preview icon which has confusing meaning but was not removed.
- `[Searchfield]` Added the ability to clear the searchfield by calling a public clear() function. ([#3810](https://github.com/infor-design/enterprise/issues/3810))
- `[Tree]` Added a setting to support to expanding/collapsing when clicking only the icon portion of the tree node. ([#3730](https://github.com/infor-design/enterprise/issues/3730))
- `[Tree]` Added the ability to have separate icon button for expand/collapse and children count. ([#3847](https://github.com/infor-design/enterprise/issues/3847))

### v4.30.0 Fixes

- `[Accordion]` Fixed an issue where the chevron icon is not properly centered in Safari. ([#2161](https://github.com/infor-design/enterprise/issues/2161))
- `[Application Menu]` Fixed an issue where the dropdown icon is not properly centered in Safari. ([#3766](https://github.com/infor-design/enterprise/issues/3766))
- `[Accordion]` Fixed issue where hidden headers were not excluded from tab navigation. ([#3835](https://github.com/infor-design/enterprise/issues/3835))
- `[Calendar]` Fixed a bug that when setting accordions to allowOnePane it did not work. ([#3773](https://github.com/infor-design/enterprise/issues/3773))
- `[Calendar]` Fixed a bug where the accordion sections would show a line on hover in high contrast mode. ([#2779](https://github.com/infor-design/enterprise/issues/2779))
- `[Calendar]` Fixed a bug where the days would be out of alignment if the end and starts dates intersect. ([#1725](https://github.com/infor-design/enterprise/issues/1725))
- `[Contextual Action Panel]` Fixed an issue where the searchfield should be collapsible on mobile view. ([#918](https://github.com/infor-design/enterprise/issues/918))
- `[Counts]` Revamped the look and feel of widget counts in uplift theme. ([#3666](https://github.com/infor-design/enterprise/issues/3666))
- `[Datagrid]` Fixed an issue where the table doesn't filled the datagrid wrapper inside of modal. ([#3897](https://github.com/infor-design/enterprise/issues/3897))
- `[Datagrid]` Fix a bug with columns with buttons, they had an unneeded animation that caused states to be delayed when painting. ([#3808](https://github.com/infor-design/enterprise/issues/3808))
- `[Datagrid]` Fixed an issue where example page for filter and pager was not working properly. ([#3856](https://github.com/infor-design/enterprise/issues/3856))
- `[Datagrid]` Fix a bug with cellNavigation false, the focus state was still visible. ([#3937](https://github.com/infor-design/enterprise/issues/3937))
- `[Datagrid]` Updated example page for keyword search to fix error state. ([#3961](https://github.com/infor-design/enterprise/issues/3961))
- `[Datagrid]` Fix a bug with cellNavigation false, the focus state was incorrect on stretched rows in IE. ([#1644](https://github.com/infor-design/enterprise/issues/1644))
- `[Datagrid]` Fixed an issue where an extra border is shown in grid list mode and RTL. ([#3895](https://github.com/infor-design/enterprise/issues/3895))
- `[Datagrid]` Fixed a bug inside validateRow when passing in a zero the function would exit. ([#4002](https://github.com/infor-design/enterprise/issues/4002))
- `[Datagrid]` Fixed an issue where select all using keyboard in multiSelect/mixedSelect was not working. ([#3921](https://github.com/infor-design/enterprise/issues/3921))
- `[Datagrid]` Fix a bug with columns with buttons, they had an unneeded animation that caused states to be delayed when painting. ([#3808](https://github.com/infor-design/enterprise/issues/3808))
- `[Datagrid]` Fixed an issue where data was not in sync for row reorder and paging. ([#3749](https://github.com/infor-design/enterprise/issues/3749))
- `[Datagrid]` Fixed an issue where using selectRowsAcrossPages setting the selected rows were reseting by filter, to use this feature you may need to set columnIds in the settings to form whats unique for the row. ([#3601](https://github.com/infor-design/enterprise/issues/3601))
- `[Datagrid]` Fixed an issue where when using the contentTooltip setting on a datagrid on a modal, the column would expand when hovering rows. ([#3541](https://github.com/infor-design/enterprise/issues/3541))
- `[Datagrid]` Fixed an issue the arrow on tooltips flowed in the wrong direction. ([#3854](https://github.com/infor-design/enterprise/issues/3854))
- `[Datagrid]` Fixed an issue where readonly and checkbox cells would show up on the summary row. ([#3862](https://github.com/infor-design/enterprise/issues/3862))
- `[Datagrid]` Fixed an issue where text in nested objects where not encoded correctly. ([#4058](https://github.com/infor-design/enterprise/issues/3862))
- `[Datagrid]` Fixed an issue where text editor style editors are not saved properly. ([#4058](https://github.com/infor-design/enterprise/issues/4058))
- `[Datagrid]` Fixed an issue where checkboxes in an expandable area could not be checked. ([#4062](https://github.com/infor-design/enterprise/issues/4062))
- `[Datagrid]` Fix a bug where multiselect checkboxes were misaligned in a modal. ([#4086](https://github.com/infor-design/enterprise/issues/4086))
- `[Datepicker]` Fixed an issue where some languages like fr-CA and pt-BR (that are languages in a non default locale), would error when opening the picker. ([#4035](https://github.com/infor-design/enterprise/issues/4035))
- `[Datepicker]` Fixed an issue where change did not fire when rangeselecting the same day. ([#4075](https://github.com/infor-design/enterprise/issues/4075))
- `[Datepicker]` Fixed an issue where change did not fire when selecting today after having a cleared value in the field. ([#853](https://github.com/infor-design/enterprise-ng/issues/853))
- `[Dropdown]` Changed the keyboard dropdown so it will select the active item when tabbing out. ([#3028](https://github.com/infor-design/enterprise/issues/3028))
- `[Dropdown]` Fixed an issue where the search field does not stay in the initial position. ([#2659](https://github.com/infor-design/enterprise/issues/2659))
- `[Dropdown]` Fixed an issue where the search field does not stay in the initial position. ([#2659](https://github.com/infor-design/enterprise/issues/2659))
- `[Editor]` Fixed missing tooltips. ([#issues](https://github.com/infor-design/enterprise/issues/issues))
- `[Field Options]` Fixed an issue where the focus style was not aligning. ([#3628](https://github.com/infor-design/enterprise/issues/3628))
- `[Hierarchy]` Fixed an issue selection causes tab selection to be removed. ([#3597](https://github.com/infor-design/enterprise/issues/3597))
- `[Icons]` Fixed an issue with the amend icon in uplift theme. The meaning was lost on a design change and it has been updated. ([#3613](https://github.com/infor-design/enterprise/issues/3613))
- `[Locale]` Changed results text to lower case. ([#3974](https://github.com/infor-design/enterprise/issues/3974))
- `[Locale]` Fixed abbreviated chinese month translations. ([#4034](https://github.com/infor-design/enterprise/issues/4034))
- `[Lookup]` Fixed an issue in the min width examples that showed up in Safari only. ([#3949](https://github.com/infor-design/enterprise/issues/3949))
- `[Lookup]` Added example page for server side keyword search. ([#2806](https://github.com/infor-design/enterprise/issues/2806))
- `[Lookup]` Fixed a bug that the required validation would not reset from empty in certain cases. ([#810](https://github.com/infor-design/enterprise-ng/issues/810))
- `[Lookup]` Fixed an issue in the min width examples that showed up in Safari only. ([#3949](https://github.com/infor-design/enterprise/issues/3949))
- `[Popover]` Corrected the tabindex order of Popover elements when the Popover is contained within a Modal. ([#3644](https://github.com/infor-design/enterprise/issues/3644))
- `[Mask]` Fixed issue where languages with `,` as decimal were causing the fields to only show `.` instead of the actual characters that were input. ([#3933](https://github.com/infor-design/enterprise/issues/3933))
- `[Multiselect]` Fixed a bug that would incorrectly cause both text and tags to be rendered on the page when using the Select All checkbox. ([#3767](https://github.com/infor-design/enterprise/issues/3767))
- `[Multiselect]` When using the `showSelectAll` setting, if no selectable options are present, the Select All checkbox will now remain hidden and unusable. ([#3777](https://github.com/infor-design/enterprise/issues/3777))
- `[Multiselect]` Changed "Select All" checkbox's default behavior to only select items that match the current search filter, if a search filter is present.  The original filter behavior is available by setting `selectAllFilterOnly` to false. ([#3845](https://github.com/infor-design/enterprise/issues/3845))
- `[Textarea]` Added tests to show that the textarea count text is translated. ([#3807](https://github.com/infor-design/enterprise/issues/3807))
- `[Tooltip]` Fixed tooltip behavior so clicking and mousing out will not show the tooltip and fixed tooltip delay. ([#4050](https://github.com/infor-design/enterprise/issues/#4050))
- `[Tree]` Fixed an issue where previous text selection was not clearing after clicked to any tree-node. ([#3794](https://github.com/infor-design/enterprise/issues/3794))

(75 Issues Solved This Release, Backlog Enterprise 235, Backlog Ng 62, 1071 Functional Tests, 1448 e2e Tests)

## v4.29.0

### v4.29.0 Announcements

- `[General]` Heads Up that effective October 31, 2020 we will no longer support IE 11. Until that date we will test IE 11 but only critical issues will be fixed. See the linked issue for more details. ([#3756](https://github.com/infor-design/enterprise/issues/3756))

### v4.29.0 Features

- `[Accordion]` Added the ability to call collapse and expand with a header ID. ([#783](https://github.com/infor-design/enterprise-ng/issues/783))
- `[Lookup]` Added a tooltip functionality when the data is overflowed. ([#3703](https://github.com/infor-design/enterprise/issues/3703))
- `[Lookup]` Added a clear (x icon) button to clear the field. ([#740](https://github.com/infor-design/enterprise/issues/740))
- `[Lookup]` Added a clear (x icon) button and apply button inside of modal so there are now two options to clear the field. ([#2507](https://github.com/infor-design/enterprise/issues/2507))
- `[Lookup]` Fixed a bug where validation did not work if the lookup is non-editable (select only). ([#3950](https://github.com/infor-design/enterprise/issues/3950))
- `[Multiselect]` Moved the functionality for displaying the Multiselect List's searchfield underneath/above the pseudo element into a configurable setting. ([#3864](https://github.com/infor-design/enterprise/issues/3864))
- `[Popdown]` Fixed some integration problems with nested Lookups that were causing closing to happen prematurely. ([ng#760](https://github.com/infor-design/enterprise-ng/issues/760))
- `[Slider]` Added the ability to set position of the tooltip. ([#3746](https://github.com/infor-design/enterprise/issues/3746))
- `[Toast]` Added the ability to dismiss toasts via keyboard. ([#3521](https://github.com/infor-design/enterprise/issues/3521))
- `[Homepage]` Homepage edit events (resize, reorder, remove widgets) now fire on widget elements too ([#3679](https://github.com/infor-design/enterprise/issues/3679))

### v4.29.0 Fixes

- `[About]` Fixed a bug where About dialogs disappeared when being closed by the Modal Manager API. ([#3898](https://github.com/infor-design/enterprise/issues/3898))
- `[Application Menu]` Fixed personalization regressions on Soho theme ([#3704](github.com/infor-design/enterprise/issues/3704))
- `[General]` We Updated a lot of development dependencies. Most important things to note are: we now support node 12 for development and this is recommended, from tests 13 will also work. Node 14 will not work. We updated jQuery to 3.5.1 as a client side dependency and d3 to 5.16.0. If copying files from the `dist` folder note that the d3 file is called d3.v5.js. ([#1690](https://github.com/infor-design/enterprise/issues/1690))
- `[Bar Chart]` Fixed an issue where height was not calculating properly when used other elements along content container. ([#2670](https://github.com/infor-design/enterprise/issues/2670))
- `[Application Menu]` - Made it possible for App Menu Toolbars to dismiss the menu when the `dismissOnClickMobile` setting is true. ([#2831](https://github.com/infor-design/enterprise/issues/2831))
- `[Calendar/Weekview/Monthview]` Added more docs and exposed them on the design site. ([#3575](https://github.com/infor-design/enterprise/issues/3758))
- `[Checkbox]` Fixed an issue where the error icon was inconsistent between subtle and vibrant themes. ([#3575](https://github.com/infor-design/enterprise/issues/3575))
- `[Column Chart]` Fixed an issue where height was not calculating properly when used other elements along content container. ([#2670](https://github.com/infor-design/enterprise/issues/2670))
- `[Datagrid]` Fixed an issue where blank tooltip was showing when use Alert Formatter and no text. ([#2852](https://github.com/infor-design/enterprise/issues/2852))
- `[Datagrid]` Fixed a bug where the datagrid had blocked the clicking of buttons in an empty message area. ([#3922](https://github.com/infor-design/enterprise/issues/3922))
- `[Datagrid]` Fixed an issue where keyword search results were breaking the html markup for icons and badges. ([#3855](https://github.com/infor-design/enterprise/issues/3855))
- `[Datagrid]` Fixed an issue where keyword search results were breaking the html markup for hyperlink. ([#3731](https://github.com/infor-design/enterprise/issues/3731))
- `[Datagrid]` Fixed an issue where keyword search results were not showing for paging, if searched from other than 1st page it came blank table. ([#3629](https://github.com/infor-design/enterprise/issues/3629))
- `[Datagrid]` Fixed an issue where contents filtertype was not working on example page. ([#2887](https://github.com/infor-design/enterprise/issues/2887))
- `[Datagrid]` Fixed a bug in some themes, where the multi line cell would not be lined up correctly with a single line of data. ([#2703](https://github.com/infor-design/enterprise/issues/2703))
- `[Datagrid]` Fixed visibility of sort icons when toggling and when the column is in active. ([#3692](https://github.com/infor-design/enterprise/issues/3692))
- `[Datagrid]` Fixed a bug where the data passed to resultsText was incorrect in the case of reseting a filter. ([#2177](https://github.com/infor-design/enterprise/issues/2177))
- `[Datagrid/General]` Fixed an additional bug where when loading the datagrid with a columns object that contain recursive objects the grid would crash in saveColumns. [3759](https://github.com/infor-design/enterprise/issues/3759))
- `[Datepicker]` Fixed a bug where the modal would take aspects of the personalize colors by mistake. ([#3997](https://github.com/infor-design/enterprise/issues/3997))
- `[Dropdown]` Fixed tooltip content gets cut off inside of modal. ([#3106](https://github.com/infor-design/enterprise/issues/3106))
- `[DemoApp]` Fixed an issue with some pages in the design site where the did not have a height. ([#878](https://github.com/infor-design/website/issues/878))
- `[Fonts]` A note that the Source Sans Pro font thats used in the new theme and served at google fonts, now have a fix for the issue that capitalized letters and numbers had different heights. You may need to release any special caching. ([#1789](https://github.com/infor-design/enterprise/issues/1789))
- `[Form]` Fix broken links in the form readme file. ([#818](https://github.com/infor-design/website/issues/818))
- `[Line Chart]` Fixed an issue where height was not calculating properly when used other elements along content container. ([#2670](https://github.com/infor-design/enterprise/issues/2670))
- `[Locale]` Fixed the es-419 date time value, as it was incorrectly using the medium length date format. ([#3830](https://github.com/infor-design/enterprise/issues/3830))
- `[Modal]` Fixed the inconsistencies of spacing on required fields. ([#3587](https://github.com/infor-design/enterprise/issues/3587))
- `[Modal]` Fixed a bug where the title would overflow too soon. ([#3996](https://github.com/infor-design/enterprise/issues/3996))
- `[Multiselect]` Added ability to detect selected items from incoming data via `callSource()`. ([#2656](https://github.com/infor-design/enterprise/issues/2656))
- `[Multiselect]` Added support to api settings to `allTextString` and `selectedTextString` for custom headers. ([#3554](https://github.com/infor-design/enterprise/issues/3554))
- `[Pie Chart]` Fixed an issue where height was not calculating properly when used other elements along content container. ([#2670](https://github.com/infor-design/enterprise/issues/2670))
- `[Pie]` Fixed an issue where rounds decimal places for percent values were not working. ([#3599](https://github.com/infor-design/enterprise/issues/3599))
- `[Pie/Donut]` Fixed an issue where placing legend on bottom was not working for Homepage widget/Cards. ([#3560](https://github.com/infor-design/enterprise/issues/3560))
- `[Pager]` Reduced the space between buttons. ([#1942](https://github.com/infor-design/enterprise/issues/1942))
- `[Popupmenu]` Fixed an issue the shortcut text leaves gap when no icons are present. ([#3849](https://github.com/infor-design/enterprise/issues/3849))
- `[Tabs]` Fixed info and alert icons alignment on tabs and inside of modal. ([#2695](https://github.com/infor-design/enterprise/issues/2695))
- `[Tabs]` Fixes an issue where the search bar background color was going to transparent on smaller breakpoints. ([#3871](https://github.com/infor-design/enterprise/issues/3871))
- `[Notification]` Fixed an issue where the icons were lagging in the animation. ([#2099](https://github.com/infor-design/enterprise/issues/2099))
- `[Tree]` Fixed an issue where data was not in sync for children property. ([#1690](https://github.com/infor-design/enterprise/issues/1690))
- `[Splitter]` Fixed an issue the drag handle characters render incorrectly. ([#1458](https://github.com/infor-design/enterprise/issues/1458))
- `[Splitter]` Fixed an issue where dragging for RTL direction was not working. ([#1813](https://github.com/infor-design/enterprise/issues/1813))
- `[Spinbox]` Fixed an issue where a two or more digit min value would make it difficult to type in the spinbox. To fix this the values will only be validated on blur by default. ([#3909](https://github.com/infor-design/enterprise/issues/3909))
- `[Spinbox]` Fixed an issue where the number mask did not match the max value of the spinbox. ([#3939](https://github.com/infor-design/enterprise/issues/3939))
- `[Slider]` Improved the sliding so that decimal values would not trigger the change event. ([#787](https://github.com/infor-design/enterprise-ng/issues/787))
- `[Slider]` Reduced the number of change events that fire while sliding. ([#788](https://github.com/infor-design/enterprise-ng/issues/788))
- `[Swaplist]` Fixed an issue where dragging items more than once was not working on Android or iOS devices. ([#1423](https://github.com/infor-design/enterprise/issues/1423))
- `[Tree]` Fixed an issue where tree could not be expanded when using multiselect mode in IE 11. ([#3936](https://github.com/infor-design/enterprise/issues/3936))
- `[Tabs]` Fixed an issue where calling destroy did not remove the add tab button. ([#1439](https://github.com/infor-design/enterprise/issues/1439))
- `[Vertical Tabs]` Made personalization possible. ([#3029](https://github.com/infor-design/enterprise/issues/3029))

(64 Issues Solved This Release, Backlog Enterprise 248, Backlog Ng 69, 1149 Functional Tests, 1404 e2e Tests)

## v4.28.5

### v4.28.5 Fixes

- `[Datepicker]` Fixed an issue where change events did not fire consistently. ([#4087](https://github.com/infor-design/enterprise/issues/4087))

## v4.28.4

### v4.28.4 Fixes

- `[Datagrid]` Fixed an issue where checkboxes in an expandable area could not be checked. ([#4062](https://github.com/infor-design/enterprise/issues/4062))

## v4.28.3

### v4.28.3 Fixes

- `[Datepicker]` Fixed an issue where change did not fire when rangeselecting the same day. ([#4075](https://github.com/infor-design/enterprise/issues/4075))
- `[Datepicker]` Fixed an issue where change did not fire when selecting today after having a cleared value in the field. ([#853](https://github.com/infor-design/enterprise-ng/issues/853))

## v4.28.2

### v4.28.2 Fixes

- `[Splitter]` Fixed an issue where the splitter would remove the modal overlay in some cases. ([#3982](https://github.com/infor-design/enterprise/issues/3982))

## v4.28.1

### v4.28.1 Fixes

- `[Datagrid]` Fixed a bug where the datagrid had blocked the clicking of buttons in an empty message area. ([#3922](https://github.com/infor-design/enterprise/issues/3922))
- `[Datagrid]` Added ability to set the datagrid emptymessage as primary. ([#3922](https://github.com/infor-design/enterprise/issues/3922))

## v4.28.0

### v4.28.0 Important Changes

- `[Pager]` The Deprecated `pager` getter method was removed. Use `pagerAPI` instead for the same thing if accessing this internal object directly. ([#3759](https://github.com/infor-design/enterprise/issues/3759))

### v4.28.0 Features

- `[Bar Chart]` Added support to ellipsis for yaxis labels. ([#3702](https://github.com/infor-design/enterprise/issues/3702))
- `[Contextmenu]` Added support for shortcut display in menus. ([#3490](https://github.com/infor-design/enterprise/issues/3490))
- `[Datepicker]` Added support for custom api callback to disable passed dates and to disable dates by years. ([#3462](https://github.com/infor-design/enterprise/issues/3462))
- `[Datagrid]` Added and fixed up datagrid grouping aggregators. There is now aggregators for avg, count, list, max, min and sum. In addition null and undefined data will not cause issues. ([#3752](https://github.com/infor-design/enterprise/issues/3752))
- `[Error Page]` Added a new example showing a static error page. For example for a 404 page or generic error. ([#281](https://github.com/infor-design/design-system/issues/281))
- `[FileUploadAdvanced]` Added support to api settings `maxFiles` to limit number of uploads. ([#3512](https://github.com/infor-design/enterprise/issues/3512))
- `[FileUploadAdvanced]` Added support to fire event `fileremoved` for attached file removed. ([#3548](https://github.com/infor-design/enterprise/issues/3548))
- `[Line Chart]` Added support to ellipsis for yaxis labels. ([#3702](https://github.com/infor-design/enterprise/issues/3702))
- `[Modal]` Improved handling of multiple Modal windows stemming from a single trigger element. ([ng#705](https://github.com/infor-design/enterprise-ng/issues/705))

### v4.28.0 Fixes

- `[Accordion]` Fixed a regression where updating individual headers within an Accordion was no longer working ([#3826](https://github.com/infor-design/enterprise/issues/3070))
- `[Application Menu]` Fixed the icons on breaking apart it's appearance when zooming out the browser in IE11, uplift theme. ([#3070](https://github.com/infor-design/enterprise/issues/3070))
- `[Application Menu]` Fixed misalignment/size of bullet icons in the accordion on Android devices. ([#1429](http://localhost:4000/components/applicationmenu/test-six-levels.html))
- `[Application Menu]` Add keyboard support for closing Role Switcher panel ([#3477](https://github.com/infor-design/enterprise/issues/3477))
- `[Autocomplete]` Added a check to prevent the autocomplete from incorrectly stealing form focus, by checking for inner focus before opening a list on typeahead. ([#3639](https://github.com/infor-design/enterprise/issues/3070))
- `[Autocomplete]` Fixed an issue where an change event was not firing when selecting from the menu. ([#804](https://github.com/infor-design/enterprise/issues/804))
- `[Bubble Chart]` Fixed an issue where an extra axis line was shown when using the domain formatter. ([#501](https://github.com/infor-design/enterprise/issues/501))
- `[Bullet Chart]` Added support to format ranges and difference values. ([#3447](https://github.com/infor-design/enterprise/issues/3447))
- `[Button]` Fixed the button disabled method to no longer use class `is-disabled`. ([#3447](https://github.com/infor-design/enterprise-ng/issues/799))
- `[Charts]` Fixed an issue where selected items were being deselected after resizing the page. ([#323](https://github.com/infor-design/enterprise/issues/323))
- `[Colorpicker]` Fixed an issue where the color swatches shift when the colorpicker has a scrollbar. ([#2266](https://github.com/infor-design/enterprise/issues/2266))
- `[Custom Builds]` Fixed issues related to custom building Datagrid. ([#3784](https://github.com/infor-design/enterprise/issues/3784))
- `[Custom Builds]` Fixed issues related to custom building Locale. ([#3839](https://github.com/infor-design/enterprise/issues/3839))
- `[Custom Builds]` Fixed issues related to custom building Modal. ([#3822](https://github.com/infor-design/enterprise/issues/3822))
- `[Datagrid]` Fixed an issue where row data was not available for serializer with Treegrid. ([#3663](https://github.com/infor-design/enterprise/issues/3724))
- `[ContextualActionPanel]` Fixed an issue where toolbars in CAP are not torn down on destroy. ([#3785](https://github.com/infor-design/enterprise/issues/3785))
- `[ContextualActionPanel]` Fixed an issue where nested caps or closing and reopening caps would not work. ([#801](https://github.com/infor-design/enterprise-ng/issues/801))
- `[Datagrid]` Fixed a css issue in dark uplift mode where the group row lines were not visible. ([#3649](https://github.com/infor-design/enterprise/issues/3649))
- `[Datagrid]` Fixed some styling issues in alerts and tags, and made clickable tags available in the formatter. ([#3631](https://github.com/infor-design/enterprise/issues/3631))
- `[Datagrid]` Fixed a css issue in dark uplift mode where the group row lines were not visible . ([#3649](https://github.com/infor-design/enterprise/issues/3649))
- `[Datagrid]` Fixed lookup modal title to be visible and adjust the position to make it centered. ([#3635](https://github.com/infor-design/enterprise/issues/3635))
- `[Datagrid]` Fixed an issue where selected rows are not reset when calling loadData. ([#3718](https://github.com/infor-design/enterprise/issues/3718))
- `[Datagrid]` Fixed an issue where if using grouping totals and hiding and showing columns the page is not refreshed properly. ([#2564](https://github.com/infor-design/enterprise/issues/2564)
- `[Datagrid]` Fixed an issue the selected row header icon is the wrong state when using allowSelectAcrossPages. ([#3043](https://github.com/infor-design/enterprise/issues/3043)
- `[Datagrid]` Improved the `datagrid-default-modal-width` concept if setting a modal datagrid default with so it works on any parent. [3562](https://github.com/infor-design/enterprise/issues/3562))
- `[Datagrid]` Fixed a bug in the indeterminate paging example, that the select checkbox would not work and be out of sync when changing pages. [2230](https://github.com/infor-design/enterprise/issues/2230))
- `[Datagrid]` Fixed a bug when resizing the first column of the center pane when using frozen columns, the resize would jump out the size of the frozen section. [3741](https://github.com/infor-design/enterprise/issues/3741))
- `[Datagrid]` Fixed an issue where the filter condition leaves two selected if you just reorder. ([#3779](https://github.com/infor-design/enterprise/issues/3779))
- `[Datagrid/General]` Fixed a bug where when loading the datagrid with a columns object that contain recursive objects the grid would crash. [3759](https://github.com/infor-design/enterprise/issues/3759))
- `[Datagrid/Hyperlink]` Fixed layout issues with links in right text align mode. To do this refactored links to not use a psuedo element for the focus style. ([#3680](https://github.com/infor-design/enterprise/issues/3680))
- `[Datepicker]` Fixed a bug where for some locales like `af-ZA` and `fi_FI` with dots in the day periods, setting 24 hr time to AM did not work. [3750](https://github.com/infor-design/enterprise/issues/3750))
- `[Datepicker]` Fixed a bug where date picker erred on arabic dates. [3804](https://github.com/infor-design/enterprise/issues/3804))
- `[Datepicker]` Fixed a bug where date picker could not change arabic dates. [3819](https://github.com/infor-design/enterprise/issues/3819))
- `[Datepicker]` Fixed a bug the month only picker would error the second time opened. [3817](https://github.com/infor-design/enterprise/issues/3817))
- `[Datepicker]` Added fix for dates with month and day only format where day is first, this was incorrectly validating as invalid. ([#3833](https://github.com/infor-design/enterprise/issues/3833))
- `[Demoapp]` Fixed incorrect directory list hyperlinks in listview and listbuilder components. ([1783](https://github.com/infor-design/enterprise/issues/1783))
- `[Demoapp]` Did cleanup on the icons and patterns links. ([3790](https://github.com/infor-design/enterprise/issues/3790))
- `[Demoapp]` When deployed on a proxy the icons page would not change contents when changing theme. ([3790](https://github.com/infor-design/enterprise/issues/3790))
- `[Dropdown]` Fixed an issue that Dropdown did not close when scrolling in some nested containers. ([#3436](https://github.com/infor-design/enterprise/issues/3436))
- `[EmptyMessage]` Updated the text to be more subtle. ([#3476](https://github.com/infor-design/enterprise/issues/3476))
- `[Fieldset]` Fixed fieldset text data overlapping in compact mode on mobile view. ([#3627](https://github.com/infor-design/enterprise/issues/3627))
- `[General]` Added a number of small accessibility fixes base on older testing feedback. ([#1539](https://github.com/infor-design/enterprise/issues/1539))
- `[Hierarchy]` Added support for separators in the actions menu on a hierarchy leaf. ([#3636](https://github.com/infor-design/enterprise/issues/3636))
- `[Hierarchy]` Fixed an issue where clicking the "More Actions" menu trigger wouldn't open the menu anymore. ([#3873](https://github.com/infor-design/enterprise/issues/3873))
- `[Lookup]` Fixed an issue where `keywordFilter: true` and `filterable: true` used together cause the lookup modal to break. ([#3772](https://github.com/infor-design/enterprise/issues/3772))
- `[Masthead]` Fixed layout and color issues in uplift theme. ([#3526](https://github.com/infor-design/enterprise/issues/3526))
- `[Modal]` Fixed modal title to a two line with ellipsis when it's too long. ([#3479](https://github.com/infor-design/enterprise/issues/3479))
- `[Multiselect]` Fixed tags dismiss button on mobile devices. ([#3640](https://github.com/infor-design/enterprise/issues/3640))
- `[Icons]` Added new locked/unlocked icons in ids-identity [#3732](https://github.com/infor-design/enterprise/issues/3732)
- `[Radar Chart]` Fixed an issue where labels were cutoff at desktop view. ([#3510](https://github.com/infor-design/enterprise/issues/3510))
- `[Splitter]` Fixed an issue where collapse button was misaligned. ([#3825](https://github.com/infor-design/enterprise/issues/3825))
- `[Swaplist]` Fixed disabled swap buttons color in dark variant subtle theme. ([#3709](https://github.com/infor-design/enterprise/issues/3709))
- `[Utils]` Exposed `Soho.utils.isInViewport(elem)` for external use. ([#3436](https://github.com/infor-design/enterprise/issues/3436))
- `[Toolbar]` Improved the placeholder text color to be more visible in uplift (dark variant). ([#3727](https://github.com/infor-design/enterprise/issues/3727))
- `[Tree]` Fixed an issue where use `UpdateNode()` method the data was not sync. ([#3724](https://github.com/infor-design/enterprise/issues/3724))

(71 Issues Solved This Release, Backlog Enterprise 260, Backlog Ng 82, 1048 Functional Tests, 1370 e2e Tests)

## v4.27.4

### v4.27.4 Fixes

`[Button]` Fixed the button disabled method to no longer use class `is-disabled`. ([#3447](https://github.com/infor-design/enterprise-ng/issues/801))
`[Button]` Fixed a regression where some buttons would get a 100% width on mobile. ([#801](https://github.com/infor-design/enterprise-ng/issues/801))

## v4.27.3

### v4.27.3 Fixes

- `[Datagrid]` Fixed a bug in the indeterminate paging example, that the select checkbox would not work and be out of sync when changing pages. [2230](https://github.com/infor-design/enterprise/issues/2230))

## v4.27.2

### v4.27.2 Fixes

- `[Datagrid]` Fixed an issue in datagrid frozen columns, actions that re-render like sorting may cause rendering issues. ([#3735](https://github.com/infor-design/enterprise/issues/3735))
- `[Datagrid]` Fixed an issue in lookup datagrid editors that clicking a trigger in the cell would commit the cell causing editing not to work in some cases. ([#785](https://github.com/infor-design/enterprise-ng/issues/785))

## v4.27.1

### v4.27.1 Fixes

- `[Icons]` Added a fix to support both `href` and `xlink:href` in icons. ([#3734](https://github.com/infor-design/enterprise/issues/3734))

## v4.27.0

### v4.27.0 Important Changes

- `[Hierarchy]` Removed the following deprecated options `paging: <bool>` and `mobileView: <bool>`. Instead use `layout='paging'` or `layout='mobile-only'`.
- `[Icons]` Changed the svg icons to use `href` instead of deprecated `xlink:href`. This isnt a breaking change either will work but `href` works better with Ivy in Angular. ([#3611](https://github.com/infor-design/enterprise/issues/3611))

### v4.27.0 Features

- `[Button]` Add `toData()` and related API for programmatically handling control of buttons. ([ng#467](https://github.com/infor-design/enterprise-ng/issues/467))
- `[Calendar]` Enhanced the look and feel of monthview calendar by displaying legend and calendar event on mobile view. ([#925](https://github.com/infor-design/enterprise/issues/925))
- `[Modal]` Created API for controlling the Modal ButtonSet. ([ng#467](https://github.com/infor-design/enterprise-ng/issues/467))
- `[Datagrid]` Added support for api setting on expand and collapse children. ([#3274](https://github.com/infor-design/enterprise/issues/3274))
- `[Datagrid]` Updated the fixedRowHeight setting to accept `auto` as an option. This will calculate the row height for all frozenRows section. If you have a lot of rows this may be slow so a number is preferred. ([#3374](https://github.com/infor-design/enterprise/issues/3374))
- `[Editor]` Added an option to set the height of the editor in `rows`. If you set this the estimated number for rows can be specified for the source and html pane. It will scroll after that. ([#3688](https://github.com/infor-design/enterprise/issues/3688))
- `[Homepage]` Added support for reordering, resizing, and removing widgets by enabling edit mode on the homepage component. ([#3531](https://github.com/infor-design/enterprise/issues/3531))

### v4.27.0 Fixes

- `[Accordion]` Removed stoppage of event propagation when accordion headers are clicked, in order to allow external click event listeners to propagate. ([ng#321](https://github.com/infor-design/enterprise-ng/issues/321))
- `[Bar Chart]` Fixed an issue where chart was not resizing on homepage widget resize. ([#2669](https://github.com/infor-design/enterprise/issues/2669))
- `[Blockgrid]` Fixed an issue where there was no index if the data is empty, and removed deprecated internal calls. ([#748](https://github.com/infor-design/enterprise-ng/issues/748))
- `[Busy Indicator]` Fixed an issue where it throws an error when a display delay, the busy-indicator parent removed and added via ngIf before the busyindicator shown. ([#703](https://github.com/infor-design/enterprise-ng/issues/703))
- `[Busy Indicator]` Fixed an issue where the overlay would close when closing the Modal. ([#3424](https://github.com/infor-design/enterprise/issues/3424))
- `[Busy Indicator]` Fixed an issue where position was not aligning. ([#3341](https://github.com/infor-design/enterprise/issues/3341))
- `[Colorpicker]` Fixed the dropdown icon position is too close to the right edge of the field. ([#3508](https://github.com/infor-design/enterprise/issues/3508))
- `[Contextual Action Panel]` Fixed misaligned search icon in uplift theme. ([#3630](https://github.com/infor-design/enterprise/issues/3630))
- `[Contextual Action Panel]` Fixed close icon button in getting cut off on mobile view ([#3586](https://github.com/infor-design/enterprise/issues/3586))
- `[Datagrid]` Fixed an issue where lookup editor was removing all characters following and including the '|' pipe character. ([#3556](https://github.com/infor-design/enterprise/issues/3556))
- `[Datagrid]` Fixed an issue where date range filter was unable to filter data. ([#3503](https://github.com/infor-design/enterprise/issues/3503))
- `[Datagrid]` Fixed a bug where datagrid tree would have very big text in the tree nodes on IOS. ([#3347](https://github.com/infor-design/enterprise/issues/3347))
- `[Datagrid]` Fixed a focus trap issue when using actionable mode, tab will now move up and down rows. ([#2399](https://github.com/infor-design/enterprise/issues/2399))
- `[Datagrid]` Fixed a bug when setting the UI indicator with `setSortIndicator` then it would take two clicks to sort the inverse direction. ([#3391](https://github.com/infor-design/enterprise/issues/3391))
- `[Datagrid]` Fixed an issue where date range filter was not working. ([#3337](https://github.com/infor-design/enterprise/issues/3337))
- `[Datagrid]` Fixed a bug when combining multiselect and expandable rows. If using the shift key to select multiple rows the selection would include incorrect rows. ([#2302](https://github.com/infor-design/enterprise/issues/2302))
- `[Datagrid]` Added support for dragging and reordering columns in RTL and some minor style cleanup with dragging to reorder. ([#3552](https://github.com/infor-design/enterprise/issues/3552))
- `[Datagrid]` Fixed an issue that the click event did not show the item data when the keyboard is used. ([#3645](https://github.com/infor-design/enterprise/issues/3645))
- `[Datagrid]` Fixed an issue where datagrid tree did not show empty messages. ([#3642](https://github.com/infor-design/enterprise/issues/3642))
- `[Datagrid]` Fixed an issue where grouped rows did not render when combined with frozen columns. ([#3367](https://github.com/infor-design/enterprise/issues/3367))
- `[Datagrid]` Fixed an issue where the overlay was closing after close Modal. ([#735](https://github.com/infor-design/enterprise-ng/issues/735))
- `[Datagrid]` Fixed a misaligned drag and drop column icon on IE 11. ([#3648](https://github.com/infor-design/enterprise/issues/3648))
- `[Datagrid]` Fixed an issue when using the colspan column option along with frozenColumns. ([#3416](https://github.com/infor-design/enterprise/issues/3416))
- `[Datagrid]` Fixed an issue where the empty message might still show if the amount of rows do not fill the page. ([#3697](https://github.com/infor-design/enterprise/issues/3697))
- `[Datepicker]` Fixed popover height and datepicker layout on mobile view. ([#2569](https://github.com/infor-design/enterprise/issues/3569))
- `[Datepicker]` Fixed an issue where date range with minimum range was not working. ([#3268](https://github.com/infor-design/enterprise/issues/3268))
- `[Datepicker]` Fixed an issue where date range was reverting to initial values after clearing. ([#1306](https://github.com/infor-design/enterprise/issues/1306))
- `[Datepicker]` Fixed an issue where dates would be invalid in ko-KO locale. ([#3470](https://github.com/infor-design/enterprise/issues/3470))
- `[Datepicker]` Fixed an issue where dates would be invalid in zh-TW locale. ([#3473](https://github.com/infor-design/enterprise/issues/3473))
- `[Datepicker]` Fixed an issue where AM/PM could not be set in hi-IN locale. ([#3474](https://github.com/infor-design/enterprise/issues/3474))
- `[Datepicker]` Fixed an issue where change would fire twice or when the value is still blank. ([#3423](https://github.com/infor-design/enterprise/issues/3423))
- `[Datepicker]` Fixed an issue where time would be reset to 12:00 AM when setting the time and clicking today. ([#3202](https://github.com/infor-design/enterprise/issues/3202))
- `[Dropdown]` Fixed a bug where it was not possible for Dropdowns in certain scrollable Modal regions to close on scroll. ([#2650](https://github.com/infor-design/enterprise/issues/2650))
- `[Dropdown]` Fixed a bug that dropdowns are in the wrong position if flowing up and other minor cases. ([#2068](https://github.com/infor-design/enterprise/issues/2068))
- `[Dropdown]` Fixed alignment when using dropdown in compound field. ([#3647](https://github.com/infor-design/enterprise/issues/3647))
- `[Editor]` Added ui updates to the toolbar in uplift (vibrant mode) and minor style fixes. ([#3577](https://github.com/infor-design/enterprise/issues/3577))
- `[Editor]` Added fixes to reseting the dirty indicator when used in an editor. ([#3662](https://github.com/infor-design/enterprise/issues/3662))
- `[Editor]` Fixed a width change when toggle source view when the editor is on a modal, this is also based on UI feedback that the switch was confusing, so we now disable the buttons. ([#3594](https://github.com/infor-design/enterprise/issues/3594))
- `[Editor]` Fixed an issue where bullet and number lists could not be converted to headings and regular text with the font picker. ([#2679](https://github.com/infor-design/enterprise/issues/2679))
- `[Editor]` Fixed an issue where some settings like bold and italics would not be reset consistently when applying headings and regular text with the font picker. ([#2256](https://github.com/infor-design/enterprise/issues/2256))
- `[Editor]` Fixed an issue where the dirty events did not fire changing the source view. ([#3598](https://github.com/infor-design/enterprise/issues/3598))
- `[Editor]` Adding missing bottom spacing under heading elements. ([#3288](https://github.com/infor-design/enterprise/issues/3288))
- `[Field Filter]` Fixed an issue where switching to In Range filter type with a value in the field was causing an error. ([#3515](https://github.com/infor-design/enterprise/issues/3515))
- `[Editor]` Added a font color for rest/none swatch. ([#2035](https://github.com/infor-design/enterprise/issues/2035))
- `[Field Filter]` Fixed an issue where switching to In Range filter type with a value in the field was causing an error. ([#3515](https://github.com/infor-design/enterprise/issues/3515))
- `[Field Filter]` Fixed an issue where date range was not working after using other filter. ([#2764](https://github.com/infor-design/enterprise/issues/2764))
- `[Field Filter]` Fixed an issue where stray text would be shown if the filters are hidden and then shown later. ([#3687](https://github.com/infor-design/enterprise/issues/3687))
- `[Line Chart]` Fixed an issue where x-axis labels were overlapping for small viewport on homepage widget. ([#2674](https://github.com/infor-design/enterprise/issues/2674))
- `[Lookup]` Fixed an issue where selected values were clearing when use server side data. ([#588](https://github.com/infor-design/enterprise-ng/issues/588))
- `[Locale]` Added missing Afrikaans translations. ([#3685](https://github.com/infor-design/enterprise/issues/3685))
- `[Masthead]` Fixed layout and color issues in uplift theme. ([#3526](https://github.com/infor-design/enterprise/issues/3526))
- `[Modal]` Fixed an iOS bug where after opening several Modals/Messages, it would occasionally be impossible to scroll a scrollable page area. ([#3389](https://github.com/infor-design/enterprise/issues/3389))
- `[Modal]` Fixed a bug where when iframe elements are present, focus traps could occur and cause focus on elements outside of the Modal, but within the iframe. ([#2287](https://github.com/infor-design/enterprise/issues/2287))
- `[Modal]` Added a check for preventing Tooltips inside a Modal from opening while the Modal is not visible ([#3588](https://github.com/infor-design/enterprise/issues/3588))
- `[Modal]` Fixed dropdown position when the field is required. ([#3482](https://github.com/infor-design/enterprise/issues/3482))
- `[Modal]` Fixed a regression where some Close buttons were not properly closing. ([#3615](https://github.com/infor-design/enterprise/issues/3615))
- `[Process Indicator]` Fixed icons that are not centered inside the circle indicators. ([#3509](https://github.com/infor-design/enterprise/issues/3509))
- `[Personalize]` Fixed an issue that colorschanged events do not fire on when doing a set to default ation. ([#751](https://github.com/infor-design/enterprise-ng/issues/751))
- `[Searchfield]` Correct the background color of toolbar search fields. ([#3527](https://github.com/infor-design/enterprise/issues/3527))
- `[Spinbox]` Corrected an issue in the enable method, where it did not fully remove the readonly state. ([#3527](https://github.com/infor-design/enterprise/issues/3527))
- `[Swaplist]` Fixed an issue where lists were overlapping on uplift theme. ([#3452](https://github.com/infor-design/enterprise/issues/3452))
- `[Tabs]` Fixed the position of error icon too close to the border on focus state. ([#3544](https://github.com/infor-design/enterprise/issues/3544))
- `[Tabs-Vertical]` Fixed an issue where the content cannot scroll on mobile view. ([#3542](https://github.com/infor-design/enterprise/issues/3542))
- `[Tags]` Fixed a regression on Tag Buttons, where they were visually, vertically misaligned with Tag text. ([#3604](https://github.com/infor-design/enterprise/issues/3604))
- `[Week-View]` Changed the look of the week-view and day-view day of the week so its a 3 (or 2) letter abbreviation and emphasizes the date and spans two lines. This makes all the days of the week the same length. ([#3262](https://github.com/infor-design/enterprise/issues/3262))
- `[Validation]` Fixed a bug where addMessage did not add messages to the parent. ([#711](https://github.com/infor-design/enterprise-ng/issues/711))

(87 Issues Solved This Release, Backlog Enterprise 279, Backlog Ng 75, 1033 Functional Tests, 1322 e2e Tests)

## v4.26.2

### v4.26.2 Fixes

- `[Textarea]` Fixed missing text in safari on disabled text areas. ([#3638](https://github.com/infor-design/enterprise/issues/3638))

## v4.26.1

### v4.26.1 Fixes

- `[Demo App]` Fixed the embedded layout to show uplift theme. ([#861](https://github.com/infor-design/website/issues/861))

## v4.26.0

### v4.26.0 Features

- `[Datagrid]` Added support for expandable row to expand across all frozen columns, and fixed span layout issues on the right side frozen columns. ([#2867](https://github.com/infor-design/enterprise/issues/2867))
- `[Datagrid]` Added a new `resizeMode` option that allows you to pick between `flex` and `fit`. `flex` will resize columns independently shifting other columns to fit the table layout if needed. `fit` will resize using the neighbor's column width. This is possible more useful when you have less columns. ([#3251](https://github.com/infor-design/enterprise/issues/3251))
- `[Calendar]` Made the monthview, weekview and calendar work in RTL mode and added official support for UmAlQura calendar. ([#2788](https://github.com/infor-design/enterprise/issues/2788))
- `[Icons]` Added new icons `icon-play, icon-stop, icon-record, icon-pause` for video players. ([#411](https://github.com/infor-design/design-system/issues/411))
- `[Icons]` Added new icons `icon-security-off, icon-security-on` for toggles related to security/secure items. ([#397](https://github.com/infor-design/design-system/issues/397))
- `[Searchfield]` Added a setting that makes it possible to adjust the "collapsed" size of a Toolbar Searchfield to better accommodate some use cases. ([#3296](https://github.com/infor-design/enterprise/issues/3296))

### v4.26.0 Fixes

- `[Application Menu]` Fixed bugs with filtering where it was not possible to have the filter match text within content areas, as well as general expand/collapse bugs with filtering. ([#3131](https://github.com/infor-design/enterprise/issues/3131))
- `[Application Menu]` Fixed overlap button when label is too long, and aligned dropdown icon in application menu uplift theme. ([#3133](https://github.com/infor-design/enterprise/issues/3133))
[Contextual Action Panel] - Fixed shade colors of text and icon buttons in uplift theme high contrast. (#3394)
- `[Accordion]` - Fixed an issue with a missing border on the last element in certain states. ([#3885](https://github.com/infor-design/enterprise/issues/3885))
- `[Calendar]` Fixed issue where on month view in events info `Date` and `Duration` fields were not working with some events and `Duration` field. Now `Duration` field support `Days, Hours and Minutes` text. ([#2777](https://github.com/infor-design/enterprise/issues/2777))
- `[Calendar]` Fixed an issue where link was not working on monthview to switch to day view when clicked on more events on that day. ([#3181](https://github.com/infor-design/enterprise/issues/3181))
- `[Calendar]` Fixed a calendar event where the start date today is not displaying as upcoming event in different timezone. ([#2776](https://github.com/infor-design/enterprise/issues/2776))
- `[Calendar]` Fixed an issue where adding an event was inconsistent in Safari. ([#3079](https://github.com/infor-design/enterprise/issues/3079))
- `[Calendar]` Fixed an issue where any event was not rendering in day and week view. ([#3222](https://github.com/infor-design/enterprise/issues/3222))
- `[Calendar]` Fixed an issue where date selection was not persist when switching from month view to week view to day view. ([#3319](https://github.com/infor-design/enterprise/issues/3319))
- `[Colors]` Fixed an incorrect ruby06 color, and made the background change on theme change now (again). ([#3448](https://github.com/infor-design/enterprise/issues/3448))
- `[Datagrid]` Fixed an issue where focus on reload data was forced to be on active cell. ([#358](https://github.com/infor-design/enterprise-ng/issues/358))
- `[Datagrid]` Fixed RTL issues in the filter row. ([#3517](https://github.com/infor-design/enterprise/issues/3517))
- `[Datagrid]` Improved the column resize behavior in speed and usability with the cursor being more accurate during resize. ([#3251](https://github.com/infor-design/enterprise/issues/3251))
- `[Datagrid]` Improved the column resize behavior to work much better in RTL mode. ([#1924](https://github.com/infor-design/enterprise/issues/1924))
- `[Datagrid]` Fixed a bug where if a filter row column is frozen the mask and editor options would not be applied. ([#2553](https://github.com/infor-design/enterprise-ng/issues/2553))
- `[Datagrid]` Fixed an issue where when using rowTemplate/expandableRows and frozenColumns on both sides the right side did not render properly. ([#2867](https://github.com/infor-design/enterprise/issues/2867))
- `[Datagrid]` Fixed an issue where height was not aligning to expandable row for frozen columns. ([#3516](https://github.com/infor-design/enterprise/issues/3516))
- `[Datagrid]` Fixed hover color should not be similar to alternate rows when hovering in uplift high contrast. ([#3338](https://github.com/infor-design/enterprise/issues/3338))
- `[Datagrid]` Fixed a demo app issue filtering decimal fields in some examples. ([#3351](https://github.com/infor-design/enterprise/issues/3351))
- `[Datagrid]` Fixed an issue where some columns were disappear after resizing the browser or after changing themes. ([#3434](https://github.com/infor-design/enterprise/issues/3434))
- `[Datagrid]` Fixed an issue that the filter row type dropdowns did not close when the grid is scrolled. ([#3216](https://github.com/infor-design/enterprise/issues/3216))
- `[Datagrid]` Added an example showing the configuration needed to filter date time fields on just dates without the time part. ([#2865](https://github.com/infor-design/enterprise/issues/2865))
- `[Datagrid]` Changed the isFilter added value to datasets to a more unique value to avoid clashes. ([#2668](https://github.com/infor-design/enterprise/issues/2668))
- `[Datagrid]` Added a `getDataset` method that will return the current dataset without any added properties. ([#2668](https://github.com/infor-design/enterprise/issues/2668))
- `[Datagrid]` Fixed an issue that when reordering filter columns the filter values would disappear. ([#2565](https://github.com/infor-design/enterprise/issues/2565))
- `[Datagrid]` Fixed an issue that dropdown lists in filter rows did not close when scrolling. ([#2056](https://github.com/infor-design/enterprise/issues/2565))
- `[Datagrid]` Added a `filterType` option to the filter event data so the type can be determined. ([#826](https://github.com/infor-design/enterprise/issues/826))
- `[Datagrid]` Add options to `toolbar.filterRow` so that instead of true/false you can set `showFilter, clearFilter, runFilter` independently. ([#1479](https://github.com/infor-design/enterprise/issues/1479))
- `[Datagrid]` Added fixes to improve the usage of the textarea editor. ([#3417](https://github.com/infor-design/enterprise/issues/3417))
- `[Datagrid]` Fixed an issue where reset to default was not working properly. ([#3487](https://github.com/infor-design/enterprise/issues/3487))
- `[Datepicker]` Fixed an issue where setting date format with comma character was not working. ([#3008](https://github.com/infor-design/enterprise/issues/3008))
- `[Editor]` Made the link and image link fields required on the dialogs. ([#3008](https://github.com/infor-design/enterprise/issues/3008))
- `[Editor]` Fixed an issue where it was possible to clear text and end up with text outside the default paragraph separator. ([#2268](https://github.com/infor-design/enterprise/issues/2268))
- `[Fileupload]` Fixed an issue where tabbing out of a fileupload in was causing the modal dialog to disappear. ([#3458](https://github.com/infor-design/enterprise/issues/3458))
- `[Form Compact Layout]` Added support for `form-compact-layout` the remaining components. ([#3008](https://github.com/infor-design/enterprise/issues/3329))
- `[Dropdown]` Fixed a bug that was causing the `selectValue()` method not to update the visual display of the in-page Dropdown element. ([#3432](https://github.com/infor-design/enterprise/issues/3432))
- `[Forms]` Fixed an issue where radio group was overlapping fields. ([#3466](https://github.com/infor-design/enterprise/issues/3466))
- `[Forms Compact]` Fixed an issue where fileupload was misaligned in RTL mode in uplift theme. ([#3483](https://github.com/infor-design/enterprise/issues/3483))
- `[Icons]` Fixed color inconsistencies of the icons when the fields are in readonly state. ([#3176](https://github.com/infor-design/enterprise/issues/3176))
- `[Input]` Added the ability to line up data labels with inputs by adding class `field-height` to the `data` element and placing it in a responsive grid. ([#987](https://github.com/infor-design/enterprise/issues/987))
- `[Input]` Added the ability to use standalone required spans, this will help on responsive fields if they are cut off. ([#3115](https://github.com/infor-design/enterprise/issues/3115))
- `[Input/Forms]` Added the ability to add a class to rows to align the fields on the bottom, this will line up fields if they have wrapping labels or long labels with required fields. To enable this add class `flex-align-bottom` to the grid `row`. ([#443](https://github.com/infor-design/enterprise/issues/443))
- `[Locale]` Fixed an issue where formatDate() method was not working for es-419. ([#3363](https://github.com/infor-design/enterprise/issues/3363))
- `[Locale]` Fixed an issue where setting language to `nb` would error. ([#3455](https://github.com/infor-design/enterprise/issues/3455))
- `[Locale]` Fixed incorrect time separators in the no, nn, and nn locales. ([#3468](https://github.com/infor-design/enterprise/issues/3468))
- `[Locale]` Added further separation of language from formatting in date oriented components (calendar, datepicker, timepicker ect). [3244](https://github.com/infor-design/enterprise/issues/3244))
- `[Locale]` Added support for `nn` locale and language, but this will change to no language as only this is translated as its the same. ([#3455](https://github.com/infor-design/enterprise/issues/3455))
- `[Locale]` Correct the month names in Russian locale and capitalized the day names. ([#3464](https://github.com/infor-design/enterprise/issues/3464))
- `[Module Tabs]` Fixed color tab indicator and small gap below when selected/opened for all color variations in uplift theme. ([#3312](https://github.com/infor-design/enterprise/issues/3312))
- `[Modal]` Fixed colors in dark mode for the primary disabled button and error and background contrast. ([#2754](https://github.com/infor-design/enterprise/issues/2754))
- `[Pie]` Fixed an issue where initial selection was getting error. ([#3157](https://github.com/infor-design/enterprise/issues/3157))
- `[Popupmenu]` Fixed an issue where list separators were disappearing when reduced the browser zoom level e.g. 70-80%. ([#3407](https://github.com/infor-design/enterprise/issues/3407))
- `[Radar Chart]` Fixed an issue where labels was cut off for some screen sizes. ([#3320](https://github.com/infor-design/enterprise/issues/3320))
- `[Searchfield]` Fixed a bug where changing filter results while the autocomplete is open may result in the menu being positioned incorrectly. ([#3243](https://github.com/infor-design/enterprise/issues/3243))
- `[Searchfield]` Fixed a bug in Toolbar Searchfields where a component configured with `collapsible: false` and `collapseSize` defined, the searchfield would incorrectly collapse. ([NG#719](https://github.com/infor-design/enterprise-ng/issues/719))
- `[Splitter]` Fixed an issue in the destroy function where the expand button was not removed. ([#3371](https://github.com/infor-design/enterprise/issues/3371))
- `[Swaplist]` Fixed an issue where top buttons were not aligned in Firefox. ([#3425](https://github.com/infor-design/enterprise/issues/3425))
- `[Textarea]` Fixed an issue where using `rows` stopped working, and fixed the autoGrow option to work better. ([#3471](https://github.com/infor-design/enterprise/issues/3471))
- `[Toolbar]` Fixed an issue where some `destroy()` methods being called in `teardown()` were not type-checking for the `destroy()` method, and sometimes would incorrectly try to call this on an object or data property defined as `button`. ([#3449](https://github.com/infor-design/enterprise/issues/3449))
- `[Tooltip/Popover]` Fixed incorrect placement when in RTL modes, as well as some broken styles on the RTL Popover. ([#3119](https://github.com/infor-design/enterprise/issues/3119))
- `[Validation/Checkboxes]` Fixed issues with making checkboxes required, the styling did not work for it and the scrollIntoView function and validation failed to fire. Note that to add required to the checkbox you need to add an extra span, adding a class to the label will not work because the checkbox is styled using the label already. ([#3147](https://github.com/infor-design/enterprise/issues/3147))
- `[Validation]` Fixed an issue where calling removeMessage would not remove a manually added error class. ([#3318](https://github.com/infor-design/enterprise/issues/3318))

(78 Issues Solved This Release, Backlog Enterprise 336, Backlog Ng 77, 989 Functional Tests, 1246 e2e Tests)

## v4.25.3

### v4.25.3 Fixes

- `[Bar]` Fixed an error rendering charts with only one dataset point. ([#3505](https://github.com/infor-design/enterprise/issues/3505))
- `[Datagrid]` Fixed an issue where date range filter was unable to filter data. ([#3503](https://github.com/infor-design/enterprise/issues/3503))
- `[Datagrid]` Fixed an issue where date range filter was not working. ([#3337](https://github.com/infor-design/enterprise/issues/3337))
- `[Datepicker]` Fixed an issue where date range with minimum range was not working. ([#3268](https://github.com/infor-design/enterprise/issues/3268))
- `[Datepicker]` Fixed an issue where date range was reverting to initial values after clearing. ([#1306](https://github.com/infor-design/enterprise/issues/1306))
- `[Field Filter]` Fixed an issue where switching to In Range filter type with a value in the field was causesing an error. ([#3515](https://github.com/infor-design/enterprise/issues/3515))
- `[Field Filter]` Fixed an issue where date range was not working after using other filter. ([#2764](https://github.com/infor-design/enterprise/issues/2764))

## v4.25.2

### v4.25.2 Fixes

- `[Fileupload]` Fixed an issue where tabbing out of a fileupload in was causing the modal dialog to disappear. ([#3458](https://github.com/infor-design/enterprise/issues/3458))

## v4.25.1

### v4.25.1 Fixes

- `[Datagrid]` Fixed a bug where if there was an editor datagrid might error when loading. ([#3313](https://github.com/infor-design/enterprise/issues/3313))
- `[Mask]` Fixed a bug where leading zeroes were not possible to apply against Number Masks on standard input fields that also handled formatting for thousands separators. ([#3315](https://github.com/infor-design/enterprise/issues/3315))
- `[General]` Improved the colors of windows chrome custom scrollbars in uplift themes. ([#3413](https://github.com/infor-design/enterprise/issues/3413))

## v4.25.0

### v4.25.0 Features

- `[Fields]` Added a form level class to toggle all fields in the form to a more compact (shorter) mode called `form-layout-compact`. Added and fixed existing components so that there is now the option to have more compact forms by using shorter fields. ([#3249](https://github.com/infor-design/enterprise/issues/3249))
- `[Tag]` Added a new style for linkable tags that will work for default, info, good, error, alert, and neutral styles. ([#3113](https://github.com/infor-design/enterprise/issues/3113))
- `[Multiselect]` Added Tag Display as a new style for interacting with selected results in Multiselect components. ([#3114](https://github.com/infor-design/enterprise/issues/3114))
- `[Popdown]` Added support for tabbing into and exit out of it. ([#3218](https://github.com/infor-design/enterprise/issues/3218))
- `[Colors]` Updated design system tokens to new colors for uplift and did a pass on all three theme variants. This impacts and improves many internal colors in components and charts. ([#3007](https://github.com/infor-design/enterprise/issues/3007))

### v4.25.0 Fixes

- `[About]` Added further indication for Microsoft Edge Chrome next to the underlying chrome version. ([#3073](https://github.com/infor-design/enterprise/issues/3073))
- `[About]` Fixed a bug where the browser language was shown as the locale name, we now show browser language and IDs language and locale separate. ([#2913](https://github.com/infor-design/enterprise/issues/2913))
- `[About]` Fixed a bug where the OS version was duplicated. ([#1650](https://github.com/infor-design/enterprise/issues/1650))
- `[Accordion]` Fixed inconsistency style of focus element after clicking on a certain accordion header. ([#3082](https://github.com/infor-design/enterprise/issues/3082))
- `[Accordion]` Fixed an issue that when all panes are expanded then they could no longer be closed. ([#701](https://github.com/infor-design/enterprise-ng/issues/3217))
- `[Application Menu]` Fixed minor usability issues when attempting to filter on application menus, display of hidden filtered children, and filtering reset when a Searchfield is blurred. ([#3285](https://github.com/infor-design/enterprise/issues/3285))
- `[Application Menu]` Fixed incorrect font-size/padding around list item headers' bullet points. ([#3364](https://github.com/infor-design/enterprise/issues/3364))
- `[Application Menu]` Tweaked some font colors on the Vibrant theme. ([#3400](https://github.com/infor-design/enterprise/issues/3400))
- `[Autocomplete]` Fixed an issue where selected event was not firing when its parent is partly overflowing. ([#3072](https://github.com/infor-design/enterprise/issues/3072))
- `[Calendar]` Fixed an issue setting the legend checked elements to false in the api. ([#3170](https://github.com/infor-design/enterprise/issues/3170))
- `[Datagrid]` Fixed an issue where the data after commit edit was not in sync for tree. ([#659](https://github.com/infor-design/enterprise-ng/issues/659))
- `[Datagrid]` Fixed an issue where the add row or load new data for grouping was not working. ([#2801](https://github.com/infor-design/enterprise/issues/2801))
- `[Datagrid]` Fixed an issue where time picker filter trigger icon and text was overlapping. ([#3062](https://github.com/infor-design/enterprise/issues/3062))
- `[Datagrid]` Fixed a bug where floating point math would cause the grouping sum aggregator to round incorrectly. ([#3233](https://github.com/infor-design/enterprise/issues/3233))
- `[Datagrid]` Fixed style issues in all theme and theme variants when using the list style including grouped headers and states. ([#3265](https://github.com/infor-design/enterprise/issues/3265))
- `[Datagrid]` Fixed issues with the stretch columns minimum width. ([#3308](https://github.com/infor-design/enterprise/issues/3308))
- `[Datagrid]` Fixed an issue where converting circular structure to JSON was throwing an error. ([#3309](https://github.com/infor-design/enterprise/issues/3309))
- `[Datagrid]` Fixed an issue where focus in date picker field was not aligning. ([#3350](https://github.com/infor-design/enterprise/issues/3350))
- `[Datagrid]` Added fixes for editing lookup fields, fixed the styling of the lookup editor and improved padding, also fixed the sort indicator color. ([#3160](https://github.com/infor-design/enterprise/issues/3160))
- `[Datagrid]` Fixed a bug that made selecting blank items in lists in a dropdown not possible. ([#3313](https://github.com/infor-design/enterprise/issues/3313))
- `[Editor]` Fixed an issue where line spacing was inconsistent. ([#3335](https://github.com/infor-design/enterprise/issues/3335))
- `[General]` Added detection for wkWebView which is paired with safari. This caused issues with all black text as this browser had previously been unknown. ([#3336](https://github.com/infor-design/enterprise/issues/3336))
- `[Homepage]` Fixed an issue where the DOM order was not working for triple width widgets. ([#3101](https://github.com/infor-design/enterprise/issues/3101))
- `[Locale]` Fixed an issue where enter all digits was not working for fr-FR. ([#3217](https://github.com/infor-design/enterprise/issues/3217))
- `[Locale]` Added the ability to set a 5 digit language (`fr-FR` and `fr-CA` vs `fr`) and added separate strings for `fr-CA` vs `fr-FR`. ([#3245](https://github.com/infor-design/enterprise/issues/3245))
- `[Locale]` Changed incorrect Chinese locale year formats to the correct format as noted by translators. For example `2019年 12月`. ([#3081](https://github.com/infor-design/enterprise/issues/3081))
- `[Locale]` Corrected and added the firstDayofWeek setting for every locale. ([#3060](https://github.com/infor-design/enterprise/issues/3060))
- `[Mask]` Fixed an issue when applying Masks to input fields configured for numbers, where errors would be thrown when the Mask attempted to overwrite the input field value. ([#3315](https://github.com/infor-design/enterprise/issues/3315))
- `[Modal]` Fixed an issue where the returns focus to button after closing was not working. ([#3166](https://github.com/infor-design/enterprise/issues/3166))
- `[Multiselect]` Adjusted the placeholder color as it was too dark. ([#3276](https://github.com/infor-design/enterprise/issues/3276))
- `[Pie]` Fixed cut off line labels when something other than value is used. ([#3143](https://github.com/infor-design/enterprise/issues/3143))
- `[Popupmenu]` Switched the `attachToBody` setting to be true by default. ([#3331](https://github.com/infor-design/enterprise/issues/3331))
- `[Searchfield]` Fixed an issue where multiselect items' checkboxes and text were misaligned in RTL mode. ([#1811](https://github.com/infor-design/enterprise/issues/1811))
- `[Searchfield]` Fixed placeholder text alignment issues on Vibrant theme in Firefox. ([#3055](https://github.com/infor-design/enterprise/issues/3055))
- `[Scrollbar]` Fixed styles for windows chrome to work with all themes. ([#3172](https://github.com/infor-design/enterprise/issues/3172))
- `[Searchfield]` Fixed an overlapping text in searchfield when close icon button is showed. ([#3135](https://github.com/infor-design/enterprise/issues/3135))
- `[Tabs]` Fixed an issue where scroll was not working on mobile view for scrollable-flex layout. ([#2931](https://github.com/infor-design/enterprise/issues/2931))

(47 Issues Solved This Release, Backlog Enterprise 374, Backlog Ng 96, 980 Functional Tests, 1196 e2e Tests)

## v4.24.0

### v4.24.0 Important Changes

- `[Icons]` Reversed a change in previous versions to make alert icons all have a white background as this caused issues. Concerning alert icons there are now the following `icon-[name]` - which will have transparent background, in Uplift these are linear in style, in soho these are solid in style. We also add a `icon-[name]-alert` for alert icons with a white background. If you need a white background you can use these otherwise we have restored the functionality from the 4.21 version, you might need a white background in calendar icons. Also the pending icon is fixed and now orange. ([#3052](https://github.com/infor-design/enterprise/issues/3052))
- `[Datagrid]` Changed the way tables are rendered to avoid gaps at the end of the grid and fix the sizes so they work in resize. This is done by using css position: sticky for headers. It has a few consequences. The spaceColumn option which was never completed was removed. The stretchColumn option is still working but is less important now and defaults to no stretch. IE 11 will now no longer support sticky headers because it does not support css position sticky, so it will degrade in functionality. This improves all issues with columns getting out of alignment. ([#2825](https://github.com/infor-design/enterprise/issues/2825))

### v4.24.0 Deprecation

### v4.24.0 Features

- `[Datagrid]` Added support to get only changed values as return array for get modified rows method. ([#2958](https://github.com/infor-design/enterprise/issues/2958))
- `[Editor]` Replaced the `h3` and `h4` buttons with a more robust Fontpicker component. ([#2722](https://github.com/infor-design/enterprise/issues/2722))
- `[Spinbox]` Standardized Spinbox field sizes to match other input field sizes, added responsive form (fluid) functionality for Spinbox, and reworked the standard size of the Spinbox to match other form fields. ([#1344](https://github.com/infor-design/enterprise/issues/1344))

### v4.24.0 Fixes

- `[All]` Removed the property `-webkit-text-fill-color` from usage throughout out our codebase, except for one rule that changes it to `unset` if it's present. ([#3041](https://github.com/infor-design/enterprise/issues/3041))
- `[Application Menu]` Fixed issue in application menu where scrollbar is visible even if it's not needed in uplift theme. ([#3134](https://github.com/infor-design/enterprise/issues/3134))
- `[Datagrid]` Fixed an issue where the hide pager on one page setting was not working correctly when applying a filter. ([#2676](https://github.com/infor-design/enterprise/issues/2676))
- `[Datagrid]` Fixed an issue where if the grid is initialized with an empty array then updateColumns is used the resetColumns function failed. ([#690](https://github.com/infor-design/enterprise-ng/issues/690))
- `[Datagrid]` Fixed an issue where the dirty cell indicator was not updating after remove row. ([#2960](https://github.com/infor-design/enterprise/issues/2960))
- `[Datagrid]` Fixed an issue where the method getModifiedRows was not working, it had duplicate entries for the same row. ([#2908](https://github.com/infor-design/enterprise/issues/2908))
- `[Datagrid]` Fixed an issue where the personalized columns were not working when toggle columns and drag drop. ([#3004](https://github.com/infor-design/enterprise/issues/3004))
- `[Datagrid]` Fixed an issue where the grouping filter was not working after do sort. ([#3012](https://github.com/infor-design/enterprise/issues/3012))
- `[Datagrid]` Fixed an issue where the editable single column was not working. ([#3023](https://github.com/infor-design/enterprise/issues/3023))
- `[Datagrid]` Fixed an issue where when hovering a parent row the same row index in the child row will show the hover state. ([#2227](https://github.com/infor-design/enterprise/issues/2227))
- `[Datagrid]` Fixed an issue where the focus state for action button formatter was not working correctly. ([#3006](https://github.com/infor-design/enterprise/issues/3006))
- `[Datagrid]` Fixed an issue where the personalization dialog was not centered on IE 11. ([#3175](https://github.com/infor-design/enterprise/issues/3175))
- `[Datagrid]` Fixed an issue finally so that all columns will always align and will never come out of alignment. ([#2835](https://github.com/infor-design/enterprise/issues/2835))
- `[Datagrid]` Fixed an issue where in some cases when there is no data you could not scroll right. ([#2363](https://github.com/infor-design/enterprise/issues/2363))
- `[Datagrid]` Fixed an issue where in some cases where you could not scroll right over the empty message. ([#2864](https://github.com/infor-design/enterprise/issues/2864))
- `[Datagrid]` Fixed an issue where the IOS text would appear very large on group headers. ([#2224](https://github.com/infor-design/enterprise/issues/2224))
- `[Datagrid]` Fixed an issue where in some cases where if you have one column and are in edit mode resizing the page behaved strangely. ([#3193](https://github.com/infor-design/enterprise/issues/3193))
- `[Datagrid]` Changed the rendering of columns so that there will never be a gap on the left side, changed the default of stretchColumn to null which will fill. ([#1818](https://github.com/infor-design/enterprise/issues/1818))
- `[Datagrid]` Fixed an issue that hyperlinks in the datagrid would redirect. ([#3207](https://github.com/infor-design/enterprise/issues/3207))
- `[Datagrid]` Changed the behavior of column resizing to use "fit" during resize, which means adjacent columns only will be resized. ([#605](https://github.com/infor-design/enterprise/issues/605))
- `[Datagrid]` Fixed an issue that resizing the last column would create a gap. ([#1671](https://github.com/infor-design/enterprise/issues/1671))
- `[Datepicker]` Fixed missing background color on disable dates and adjusted the colors in all themes. ([#2910](https://github.com/infor-design/enterprise/issues/2910))
- `[Datepicker]` Fixed a layout issue on the focus state on colored/legend days. ([#2910](https://github.com/infor-design/enterprise/issues/2910))
- `[Datepicker]` Fixed an issue where the calendar layout was not working on ie11. ([#3226](https://github.com/infor-design/enterprise/issues/3226))
- `[Dropdown]` Fix a bug where a dropdown in a datagrid cell would sometimes not display the correct value when selected. ([#2919](https://github.com/infor-design/enterprise/issues/2919))
- `[Dropdown]` Fix a layout issue in RTL on the badges example. ([#3150](https://github.com/infor-design/enterprise/issues/3150))
- `[Editor]` Corrected CSP errors and broken images in the Editor Preview when inserting the default image. ([#2937](https://github.com/infor-design/enterprise/issues/2937))
- `[Editor]` Fixes issues with Editors configured to use Flex Toolbar, where toolbar buttons were not properly triggering selected events, and overflowed items were not triggering editor actions as expected. ([#2938](https://github.com/infor-design/enterprise/issues/2938))
- `[Editor]` The Editor now uses the same routine for stripping disallowed tags and attributes from pasted content when it transitions from the Source View to the Preview. This makes it impossible to paste/type HTML tags containing a `style` property with CSS rules that are not allowed to be applied to inline Editor elements, such as `font-family`. ([#2987](https://github.com/infor-design/enterprise/issues/2987))
- `[Editor]` Fixed a problem in Safari that would cause scrolling to occur inside Flex Toolbars unexpectedly. ([#3033](https://github.com/infor-design/enterprise/issues/3033))
- `[Editor]` Fixed many memory leaks related to view swapping and `destroy()` in the Editor. ([#3112](https://github.com/infor-design/enterprise/issues/3112))
- `[EmptyMessage]` Added a fix so that click will only fire on the button part of the empty message. ([#3139](https://github.com/infor-design/enterprise/issues/3139))
- `[Header]` Update the header placeholder text color to match better. ([#3040](https://github.com/infor-design/enterprise/issues/3040))
- `[Locale]` Fixed a problem in fi-FI where some date formats where incorrect with one digit days. ([#3019](https://github.com/infor-design/enterprise/issues/3019))
- `[Locale]` Added new conversion methods for gregorian to umalqura dates and vice versa with Locale. The fromGregorian and togregorian methods were in two separate locations ar-SA and ar-EG. These new methods gregorianToUmalqura and umalquraToGregorian now moved to to one location in locale and removed the maxDate on them. ([#3051](https://github.com/infor-design/enterprise/issues/3051))
- `[Locale]` Fixed an issue when formatting with `SSS` in the format string, the leading zeros were incorrectly removed from the millisecond output. ([#2696](https://github.com/infor-design/enterprise/issues/2696))
- `[Locale/Datagrid]` Fixed an issue in the datagrid/locale that meant if a string is provided in the current locale for a number it wont parse correctly if the decimal format is a `,` (such as nl-NL). ([#3165](https://github.com/infor-design/enterprise/issues/3165))
- `[Locale]` Fixed an issue when loading en-XX locales where some data may be mixed with en-US. ([#3208](https://github.com/infor-design/enterprise/issues/3208))
- `[Mask]` Fixed a Safari bug where certain masked values would not trigger a "change" event on the input field. ([#3002](https://github.com/infor-design/enterprise/issues/3002))
- `[Modal]` Added a new setting `overlayOpacity` that give the user to control the opacity level of the modal/message dialog overlay. ([#2975](https://github.com/infor-design/enterprise/issues/2975))
- `[Popover]` Fixed an issue where the content was disappearing when change themes on IE11. ([#2954](https://github.com/infor-design/enterprise/issues/2954))
- `[Progress]` Added the ability to init the progress and update it to zero, this was previously not working. ([#3020](https://github.com/infor-design/enterprise/issues/3020))
- `[Sparkline Chart]` Fixed an issue where an error was thrown while a sparkline chart was present during a theme chnage. ([#3159](https://github.com/infor-design/enterprise/issues/3159))
- `[Tabs Module]` Fixed missing ellipsis and spacing issue on mobile view in searchfield of tabs module when resizing the browser. ([#2940](https://github.com/infor-design/enterprise/issues/2940))
- `[Toast]` Fixed an issue where the saved position was not working for whole app. ([#3025](https://github.com/infor-design/enterprise/issues/3025))
- `[Tree]` Fixed an issue where the nodes were not rendering. ([#3194](https://github.com/infor-design/enterprise/issues/3194))

### v4.24.0 Chores & Maintenance

- `[Demoapp]` Allow the query params that affect theming/personalization (theme/variant/colors) to be appended/adjusted on the browser's URL without affecting other query parameters, or adding unnecessary paramters that weren't changed.
- `[Toolbar Searchfield]` Increased the amount of text shown when the Searchfield is not expanded, and appears similar to a button.  Also modified some styles in all themes to make alignment of the text better between the Searchfield and buttons when the Searchfield is not expanded. ([#2944](https://github.com/infor-design/enterprise/issues/2944))

(74 Issues Solved This Release, Backlog Enterprise 374, Backlog Ng 85, 974 Functional Tests, 1191 e2e Tests)

## v4.23.0

### v4.23.0 Deprecation

- `[Icons]` We added per theme empty state icons for both uplift (vibrant) and soho (subtle) themes. Because of this `svg-empty.html` is now deprecated. Please use the theme based files `theme-soho-svg-empty.html` and `theme-uplift-svg-empty.html`. ([#426](https://github.com/infor-design/design-system/issues/426))

### v4.23.0 Features

- `[Accordion]` Added a new setting `expanderDisplay` that can display all expander button icons in the classic style, or with all "chevron" or "plus-minus"-style icons.  Deprecated the legacy `displayChevron` setting in favor of this change. ([#2900](https://github.com/infor-design/enterprise/issues/2900))
- `[Calendar / Day View]` A new component Week View was created, you can configure it to show a single day as well, or several days so we now have a day view. ([#2780](https://github.com/infor-design/enterprise/issues/2780))
- `[Calendar / Week View]` A new component Week View was added. You can show events in a series of days. This is also integrated into view switcher in the calendar component. ([#1757](https://github.com/infor-design/enterprise/issues/1757))
- `[Empty Messages]` Added a new icon `empty-no-users`. ([#3046](https://github.com/infor-design/enterprise/issues/3046))
- `[Locale]` Added updated translation files for 16 in house languages. ([#3049](https://github.com/infor-design/enterprise/issues/3049))
- `[Modal]` Added a new setting `overlayOpacity` that gives the developer ability to control the opacity level of the modal/message dialog overlay. ([#2975](https://github.com/infor-design/enterprise/issues/2975))

### v4.23.0 Fixes

- `[Accordion]` Fixed the font color when hovered on uplift high contrast. ([#3042](https://github.com/infor-design/enterprise/issues/3042))
- `[Autocomplete]` Fixed memory leaks by preventing re-rendering of an open autocomplete list from attaching new events, adding multiple `aria-polite` elements, etc. ([#2888](https://github.com/infor-design/enterprise/issues/2888))
- `[Calendar]` Pass calendar tooltip settings down to week-view component. ([#3179](https://github.com/infor-design/enterprise/issues/3179))
- `[Calendar]` Fixed disabled legend label color on vibrant/uplift with dark Variant theme. ([#2965](https://github.com/infor-design/enterprise/issues/2965))
- `[Calendar]` Fixed missing arrow and scrolling issues in the event popup. ([#2962](https://github.com/infor-design/enterprise/issues/2962))
- `[Contextual Action Panel]` Fixed an issue where the CAP close but beforeclose event not fired. ([#2826](https://github.com/infor-design/enterprise/issues/2826))
- `[Context Menu]` Fixed a placement bug that would cut the size of the menu to an unusable size in small viewport displays. ([#2899](https://github.com/infor-design/enterprise/issues/2899))
- `[Contextual Action Panel]` Fixed placement of `(X)` close button on both standard and Flex toolbars when using the `showCloseBtn` setting. ([#2834](https://github.com/infor-design/enterprise/issues/2834))
- `[Datagrid]` Fixed column headers font color in uplift high contrast. ([#2830](https://github.com/infor-design/enterprise/issues/2830))
- `[Datagrid]` Fixed an issue where the tree children expand and collapse was not working. ([#633](https://github.com/infor-design/enterprise-ng/issues/633))
- `[Datagrid]` Fixed an issue where the pager was not updating with updated method. ([#2759](https://github.com/infor-design/enterprise/issues/2759))
- `[Datagrid]` Fixed an issue where the browser contextmenu was not showing by default. ([#2842](https://github.com/infor-design/enterprise/issues/2842))
- `[Datagrid]` Fixed an issue where string include zeroes not working with text filter. ([#2854](https://github.com/infor-design/enterprise/issues/2854))
- `[Datagrid]` Fixed an issue where the select all button for multiselect grouping was not working. ([#2895](https://github.com/infor-design/enterprise/issues/2895))
- `[Datagrid]` Fixed an issue where the select children for tree was not working. ([#2961](https://github.com/infor-design/enterprise/issues/2961))
- `[Datepicker]` Fixed an issue where the selected date was getting cleared and creating js error after changing month or year in Umalqura date and Calendar. ([#3093](https://github.com/infor-design/enterprise/issues/3093))
- `[Datepicker]` Fixed an issue where the validation after body re-initialize was not working. ([#2410](https://github.com/infor-design/enterprise/issues/2410))
- `[Datepicker]` Fixed an issue where the islamic-umalqura calendar was not working, when used with user vs settings locale and translate data was not loading from parent locale. ([#2878](https://github.com/infor-design/enterprise/issues/2878))
- `[Datepicker]` Fixed layout issues in RTL mode, also the buttons are switched the to the opposite side now. ([#3068](https://github.com/infor-design/enterprise/issues/3068))
- `[Dropdown]` Fixed an issue where the dropdown icons are misaligned in IE11 in the Uplift theme. ([#2826](https://github.com/infor-design/enterprise/issues/2912))
- `[Dropdown]` Fixed an issue where the placeholder was incorrectly renders when initially set selected item. ([#2870](https://github.com/infor-design/enterprise/issues/2870))
- `[Dropdown]` Fixed placement logic when dropdown's flip, as well as a visual bug with checkmark/icon placement on some browsers. ([#3058](https://github.com/infor-design/enterprise/issues/3058))
- `[Dropdown]` Fixed an issue where it was possible to inject xss when clearing the typeahead. ([#650](https://github.com/infor-design/enterprise-ng/issues/650))
- `[Field Filter]` Fixed an issues where the icons are not vertically centered, and layout issues when opening the dropdown in a smaller height browser. ([#2951](https://github.com/infor-design/enterprise/issues/2951))
- `[Header]` Fixed an iOS bug where the theme switcher wasn't working after Popupmenu lifecycle changes. ([#2986](https://github.com/infor-design/enterprise/issues/2986))
- `[Header Tabs]` Added a more distinct style to selected header tabs. ([infor-design/design-system#422](https://github.com/infor-design/design-system/issues/422))
- `[Hierarchy]` Fixed the border color on hierarchy cards. ([#423](https://github.com/infor-design/design-system/issues/423))
- `[Locale]` Fixed an issue where the parseDate method was not working for leap year. ([#2737](https://github.com/infor-design/enterprise/issues/2737))
- `[Locale]` Fixed an issue where some culture files does not have a name property in the calendar. ([#2880](https://github.com/infor-design/enterprise/issues/2880))
- `[Locale]` Fixed an issue where cultures with a group of space was not parsing correctly. ([#2959](https://github.com/infor-design/enterprise/issues/2959))
- `[Locale]` Fixed a problem loading nb-NO locale where it would fail to find translations and possibly error. ([#3035](https://github.com/infor-design/enterprise/issues/3035))
- `[Lookup]` Fixed missing X button in searchfield on a mobile viewport. ([#2948](https://github.com/infor-design/enterprise/issues/2948))
- `[Message]` Fixed an issue with an extra scroll bar, updated padding. ([#2964](https://github.com/infor-design/enterprise/issues/2964))
- `[Modal]` Fixed a layout issue when using 2 or more buttons on some smaller devices. ([#3014](https://github.com/infor-design/enterprise/issues/3014))
- `[Monthview]` Fixed an issue that the month/year text will reset when pressing cancel. ([#3080](https://github.com/infor-design/enterprise/issues/3080))
- `[Monthview]` Fixed a layout issue on the header in IE 11. ([#2862](https://github.com/infor-design/enterprise/issues/2862))
- `[Pie]` Fixed an issue where legends in pie chart gets cut off on mobile view. ([#902](https://github.com/infor-design/enterprise/issues/902))
- `[Popupmenu]` In mobile settings (specifically iOS), input fields will now allow for text input when also being assigned a context menu. ([#2613](https://github.com/infor-design/enterprise/issues/2613))
- `[Popupmenu]` Fixed an issue where the destroy event was bubbling up to other parent components. ([#2809](https://github.com/infor-design/enterprise/issues/2809))
- `[Popupmenu]` Fixed an issue where checkable menu items were not causing a popupmenu list to become properly formatted to fit the checkmarks when generated as part of a Flex Toolbar.  Also reworked the selection system to better handle selectable sections. ([#2989](https://github.com/infor-design/enterprise/issues/2809))
- `[Toolbar]` Fixed a bug where the dropdown/toolbar menu is being cut off on iOS device. ([#2800](https://github.com/infor-design/enterprise/issues/2800))
- `[Tooltip]` Fixed a personalization bug on Dark Themes where text colors were sometimes illegible when using certain color configurations. ([#3011](https://github.com/infor-design/enterprise/issues/3011))

### v4.23.0 Chores & Maintenance

- `[Build System]` Created separate sets linting rules for demoapp, source code, and tests, as well as a base set of rules for all environments. ([#2662](https://github.com/infor-design/enterprise/issues/2662))

(70 Issues Solved This Release, Backlog Enterprise 378, Backlog Ng 82, 939 Functional Tests, 1136 e2e Tests)

## v4.22.0

### v4.22.0 Deprecation

- `[Icons]` The alert icons now all have a white background allowing them to appear on colored areas. There was previously a special `-solid` version of the icons created that is now not needed, if you used the `icon-<name>-solid` icon change it to just `icon-<name>`. ([#396](https://github.com/infor-design/design-system/issues/396))

### v4.22.0 Features

- `[Build]` Replaced UglifyES in the minification script with Terser ([#2660](https://github.com/infor-design/enterprise/issues/2660))
- `[Build]` Added the Locale culture files to the minification script. `.min.js` versions of each locale are now available in the `dist/` folder. ([#2660](https://github.com/infor-design/enterprise/issues/2660))
- `[Calendar / Weekview]` Added a new week-view component that can be used standalone and ability switch to calendar week view in calendar. ([#1757](https://github.com/infor-design/enterprise/issues/1757))
- `[Application Menu]` Improved design of the App Menu Accordion's hierarchy, among other visual improvements, in the Uplift theme. ([#2739](https://github.com/infor-design/enterprise/issues/2739))
- `[Calendar]` Fixed layout issues in uplift theme. ([#2907](https://github.com/infor-design/enterprise/issues/2907))
- `[Charts]` Added support for context menu event with charts. ([#2699](https://github.com/infor-design/enterprise/issues/2699))
- `[Checkboxes]` Fixed layout issues when in grid rows. ([#2907](https://github.com/infor-design/enterprise/issues/2907))
- `[Contextual Action Panel]` Added support for passing in a full range of settings to the underlying Modal component API. ([#2433](https://github.com/infor-design/enterprise/issues/2433))
- `[Export]` Added support for separator to use custom string or object type with Export to CSV. ([#2490](https://github.com/infor-design/enterprise/issues/2490))
- `[Locale]` Added support for fetching minified culture files. ([#2660](https://github.com/infor-design/enterprise/issues/2660))
- `[Locale]` Added new translations for missing entries. ([#2896](https://github.com/infor-design/enterprise/issues/2896))
- `[Locale]` Fixed a bug that the language would reset when opening some components if a seperate language is used. ([#2982](https://github.com/infor-design/enterprise/issues/2982))
- `[Modal]` Added support for a "fullsize" sheet display at all times, or simply beneath the responsive breakpoint. ([#2433](https://github.com/infor-design/enterprise/issues/2433))
- `[Tabs-Vertical]` Added the ability to personalize Vertical Tabs in accordance with theming. ([#2824](https://github.com/infor-design/enterprise/issues/2824))
- `[Wizard]` Added support for short labels. If short labels not supplied it will add ellipsis to text and tooltip. ([#2604](https://github.com/infor-design/enterprise/issues/2604))

### v4.22.0 Fixes

- `[Accordion]` Fixed a Safari bug where accordion headers would not lose focus when another accordion header was clicked. ([#2851](https://github.com/infor-design/enterprise/issues/2851))
- `[Application Menu]` Fixed an issue where footer toolbar area was overlapping to menu content. ([#2552](https://github.com/infor-design/enterprise/issues/2552))
- `[Application Menu]` Fixed an issue where tooltip was showing white text on white background which makes text to be unreadable. ([#2811](https://github.com/infor-design/enterprise/issues/2811))
- `[Application Menu]` Fixed a bug where application menus were not dismissed when clicking directly on Popupmenu triggers in a mobile setting. ([#2831](https://github.com/infor-design/enterprise/issues/2831))
- `[Application Menu]` Fixed an issue on mobile where the body was scroll bouncing when dragging/scrolling in the app menu. ([#2434](https://github.com/infor-design/enterprise/issues/2434))
- `[Bar Chart]` Fixed an issue where labels were overwritten when use more then one chart on page. ([#2723](https://github.com/infor-design/enterprise/issues/2723))
- `[Buttons]` Adjust the contrast of buttons (tertiary) on uplift theme. ([#396](https://github.com/infor-design/design-system/issues/396))
- `[Calendar]` Fixed an issue where the upcoming event description was overlapping the upcoming duration when text is too long, adjust width of spinbox count and fixed alignment of all day checkbox in uplift light theme. ([#2778](https://github.com/infor-design/enterprise/issues/2778))
- `[Datagrid]` Fixed an issue where if you have duplicate Id's the columns many become misaligned. ([#2687](https://github.com/infor-design/enterprise/issues/2687))
- `[Datagrid]` Made the text all white on the targeted achievement formatter. ([#2730](https://github.com/infor-design/enterprise/issues/2730))
- `[Datagrid]` Fixed keyword search so that it will again work with client side paging. ([#2797](https://github.com/infor-design/enterprise/issues/2797))
- `[Datagrid]` Fixed an issue where the header and cells do not align perfectly. ([#2849](https://github.com/infor-design/enterprise/issues/2849))
- `[Datagrid]` Fixed an issue where actions menu was not opening after reload the data. ([#2876](https://github.com/infor-design/enterprise/issues/2876))
- `[Datepicker]` Moved the today button to the datepicker header and adding a setting to hide it if wanted. ([#2704](https://github.com/infor-design/enterprise/issues/2704))
- `[FieldSet]` Fixed an issue where the fieldset text in chart completion overlap when resizing the browser. ([#2610](https://github.com/infor-design/enterprise/issues/2610))
- `[Datepicker]` Fixed a bug in datepicker where the destroy method does not readd the masking functionality. [2832](https://github.com/infor-design/enterprise/issues/2832))
- `[Field Options]` Fixed an issue where the option menu is misaligned in full length input field in uplift theme. ([#2765](https://github.com/infor-design/enterprise/issues/2765))
- `[Icons]` Added and updated the following icons: icon-new, icon-calculator, icon-save-new, icon-doc-check. ([#391](https://github.com/infor-design/design-system/issues/391))
- `[Icons]` Added and updated the following icons: icon-bed, icon-user-clock, icon-phone-filled, icon-phone-empty. ([#419](https://github.com/infor-design/design-system/issues/419))
- `[Listview]` Fixed an issue where empty message would not be centered if the listview in a flex container. ([#2716](https://github.com/infor-design/enterprise/issues/2716))
- `[Locale/Initialize]` Fixed an issue where opening some components like Contextual Action Panel would change the current locale because it calls initialize when it loads. ([#2873](https://github.com/infor-design/enterprise/issues/2873))
- `[Mask]` Added an example showing how to user percent format with the locale. ([#434](https://github.com/infor-design/enterprise/issues/434))
- `[Modal]` Fixed an issue where encoded html would not be recoded on the title. ([#246](https://github.com/infor-design/enterprise/issues/246))
- `[Modal]` Fixed an issue where the page content behind the modal is still scrollable while the modal window is open on iOS devices. ([#2678](https://github.com/infor-design/enterprise/issues/2678))
- `[Popupmenu]` Prevent popupmenus from closing after exit and reentry to the popupmenu submenu structure. ([#2702](https://github.com/infor-design/enterprise/issues/2702))
- `[Swaplist]` Fixed an issue where passed data for searched items were not syncing for beforeswap event. ([#2819](https://github.com/infor-design/enterprise/issues/2819))
- `[Tabs]` Add more padding to the count styles. ([#2744](https://github.com/infor-design/enterprise/issues/2744))
- `[Tabs]` Fixed the disabled tab color. ([#396](https://github.com/infor-design/design-system/issues/396))
- `[Tabs-Module]` Fixed styling and appearance issues on an example page demonstrating the Go Button alongside a Searchfield with Categories. ([#2745](https://github.com/infor-design/enterprise/issues/2745))
- `[Tabs-Multi]` Fixed an issue where tooltip was not showing when hovering a tab with cut-off text. ([#2747](https://github.com/infor-design/enterprise/issues/2747))
- `[Toolbar Flex]` Fixed a bug in toolbar flex where the title is getting truncated even if there's enough space for it. ([#2810](https://github.com/infor-design/enterprise/issues/2810))
- `[Validation]` Fixed an issue where if the mask is set to use a time other than the default time for the locale, this was not taken into account in validation. ([#2821](https://github.com/infor-design/enterprise/issues/2821))

### v4.22.0 Chores & Maintenance

- `[Demo App]` Changed the theme switch to call the page refresh. ([#2743](https://github.com/infor-design/enterprise/issues/2743))
- `[Export]` Added support for separator to use custom string or object type with Export to CSV. ([#2490](https://github.com/infor-design/enterprise/issues/2490))

(53 Issues Solved This Release, Backlog Enterprise 342, Backlog Ng 81, 892 Functional Tests, 909 e2e Tests)

## v4.21.0

### v4.21.0 Deprecation

- `[Icons]` Removed the hardcoded red color of the `icon-flag` so it can be used as a normal icon. If red is desired please add an additional class of `icon-flag icon-error`. ([#2548](https://github.com/infor-design/enterprise/issues/2548))

### v4.21.0 Features

- `[Calendar]` Added the ability to show tooltip on event and event icon and the ability to fire a context menu event. ([#2518](https://github.com/infor-design/enterprise/issues/2518))
- `[Datagrid]` Added the ability to use frozen columns with tree grid. ([#2102](https://github.com/infor-design/enterprise/issues/2102))
- `[Datagrid]` Added support for a fixed row size, this can be used in some cases like frozen columns where rows may have a different size than the three row heights (normal, short, medium). ([#2101](https://github.com/infor-design/enterprise/issues/2101))
- `[Datagrid]` Added filter row editor options to api setting. ([#2648](https://github.com/infor-design/enterprise/issues/2648))
- `[Datagrid]` Fixed an issue that alert text is cut off when using the textEllipsis option. ([#2773](https://github.com/infor-design/enterprise/issues/2773))
- `[Editor]` Added events to trigger on view change. ([#2430](https://github.com/infor-design/enterprise/issues/2430))
- `[Homepage]` Added a parameter to the `resize` event that provides metadata about the Homepage's state, including a calculated container height. ([#2446](https://github.com/infor-design/enterprise/issues/2446))
- `[Locale]` Added support for big numbers (18.6) to formatNumber and parseNumber. ([#1800](https://github.com/infor-design/enterprise/issues/1800))

### v4.21.0 Fixes

- `[Application Menu]` Fixed an indentation issue with child elements in an accordion in the Angular application (enterprise-ng). ([#2616](https://github.com/infor-design/enterprise/issues/2616))
- `[AppMenu/Accordion]` Improved performance on Angular by not calling siftFor on the app menu build. ([#2767](https://github.com/infor-design/enterprise/issues/2767))
- `[AppMenu/Accordion]` Fixed a bug where the busy indicator would immediately close. ([#2767](https://github.com/infor-design/enterprise/issues/2767))
- `[Button]` Fixed an issue where updated method was not teardown and re-init. ([#2304](https://github.com/infor-design/enterprise/issues/2304))
- `[Circle Pager]` Fixed a bug where it was not showing on mobile view. ([#2589](https://github.com/infor-design/enterprise/issues/2589))
- `[Contextual Action Panel]` Fixed an issue where if the title is longer, there will be an overflow causing a white space on the right on mobile view. ([#2605](https://github.com/infor-design/enterprise/issues/2605))
- `[Custom Builds]` Fixed a problem where including components with extra punctuation (periods, etc) may cause a build to fail. ([#1322](https://github.com/infor-design/enterprise/issues/1322))
- `[Datagrid]` Fixed an issue where key navigation was not working for inlineEditor. ([#2157](https://github.com/infor-design/enterprise/issues/2157))
- `[Datagrid]` Fixed a bug where calling update rows in the filter callback will cause an infinite loop. ([#2526](https://github.com/infor-design/enterprise/issues/2526))
- `[Datagrid]` Fixed a bug where the value would clear when using a lookup editor with a mask on new rows. ([#2305](https://github.com/infor-design/enterprise/issues/2305))
- `[Datagrid]` Fixed a bug where horizontal scrolling would not work when in a card/widget. ([#1785](https://github.com/infor-design/enterprise/issues/1785))
- `[Datagrid]` Fixed an issue where dirty and row status on the same cell would cause a UI issue. ([#2641](https://github.com/infor-design/enterprise/issues/2641))
- `[Datagrid]` Changed the onKeyDown callback to fire on any key. ([#536](https://github.com/infor-design/enterprise-ng/issues/536))
- `[Datagrid]` Added a more descriptive aria-label to checkboxes if the required descriptors exist. ([#2031](https://github.com/infor-design/enterprise-ng/issues/2031))
- `[Datagrid]` Added an announcement of the selection state of a row. ([#2535](https://github.com/infor-design/enterprise/issues/2535))
- `[Datagrid]` Fixed filtering on time columns when time is a string. ([#2535](https://github.com/infor-design/enterprise/issues/2535))
- `[Datagrid]` Fixed icon layout issues on the filter row in medium rowHeight mode. ([#2709](https://github.com/infor-design/enterprise/issues/2709))
- `[Datagrid]` Fixed an issue where short row height was misaligning in Uplift theme. ([#2717](https://github.com/infor-design/enterprise/issues/2717))
- `[Datagrid]` Fixed an issue where new row and dirty cell were not working when combined. ([#2729](https://github.com/infor-design/enterprise/issues/2729))
- `[Dropdown]` Fixed an issue where tooltip on all browsers and ellipsis on firefox, ie11 was not showing with long text after update. ([#2534](https://github.com/infor-design/enterprise/issues/2534))
- `[Editor]` Fixed an issue where clear formatting was causing to break while switch mode on Firefox. ([#2424](https://github.com/infor-design/enterprise/issues/2424))
- `[Empty Message]` Fixed padding and alignment issues, the icon is now centered better. ([#2424](https://github.com/infor-design/enterprise/issues/2733))
- `[Fileupload Advanced]` Added custom errors example page. ([#2620](https://github.com/infor-design/enterprise/issues/2620))
- `[Flex Toolbar]` Fixed a lifecycle problem that was preventing Menu Buttons with a `removeOnDestroy` setting from opening. ([#2664](https://github.com/infor-design/enterprise/issues/2664))
- `[Homepage]` Fixed an issue where dynamically added widget was not positioning correctly. ([#2425](https://github.com/infor-design/enterprise/issues/2425))
- `[Icons]` Fixed an issue with partially invisible empty messages in uplift theme. ([#2474](https://github.com/infor-design/enterprise/issues/2474))
- `[Icons (Component)]` Fixed a bug where it was possible to store a full base-tag prefixed URL in the `use` setting, which shouldn't be possible. ([PR#2738](https://github.com/infor-design/enterprise/pull/2738))
- `[Locale]` Fixed a bug where getCulturePath does not work if the sohoxi.js file name has a hash part. ([#2637](https://github.com/infor-design/enterprise/issues/2637))
- `[Locale]` Fixed a bug found when using NG8 that the default us locale causes issues. It is now an official requirement that you set a locale for all components that require locale information. ([#2640](https://github.com/infor-design/enterprise/issues/2640))
- `[Locale]` Fixed an occurrence where an nonstandard locale filename was not correctly processed. ([#2684](https://github.com/infor-design/enterprise/issues/2684))
- `[Lookup]` Fixed memory leak issues after destroy. ([#2494](https://github.com/infor-design/enterprise/issues/2494))
- `[Modal]` Fixed memory leak issues after destroy. ([#2497](https://github.com/infor-design/enterprise/issues/2497))
- `[Popupmenu]` Fixed DOM leak where many arrows could be inserted in the DOM. ([#568](https://github.com/infor-design/enterprise-ng/issues/568))
- `[Pager]` Fixed a bug where clicking disabled buttons caused a refresh of the page in NG. ([#2170](https://github.com/infor-design/enterprise/issues/2170))
- `[Slider]` Updated the color variant logic to match new uplift theming. ([#2647](https://github.com/infor-design/enterprise/issues/2647))
- `[Tabs]` Fixed a memory leak caused by removing a tab. ([#2686](https://github.com/infor-design/enterprise/issues/2686))
- `[Toast]` Fixed memory leak issues after destroy. ([#2634](https://github.com/infor-design/enterprise/issues/2634))
- `[Toolbar]` Fixed the conditions for when `noSearchfieldReinvoke` destroys an inner Searchfield that's been previously invoked. ([PR#2738](https://github.com/infor-design/enterprise/pull/2738))
- `[Uplift Theme]` Various improvements to the Dark/Contrast variants, with a focus on passing WCAG ([#2541](https://github.com/infor-design/enterprise/issues/2541)) ([#2588](https://github.com/infor-design/enterprise/issues/2588))

### v4.21.0 Chores & Maintenance

- `[Custom Builds]` Improved Sass builder's ability to code split and include partials once. ([#1038](https://github.com/infor-design/enterprise/issues/1038))

(61 Issues Solved This Release, Backlog Enterprise 335, Backlog Ng 76, 867 Functional Tests, 880 e2e Tests)

## v4.20.0

### v4.20.0 Deprecation

- `[ListFilter]` Deprecated `startsWith` in favor of `wordStartsWith`, due to the addition of the `phraseStartsWith` filterMode. ([#1606](https://github.com/infor-design/enterprise/issues/1606))
- `[Popdown]` Deprecated `Popdown` in favor of `Popover`. Both components have similar functionality and we want to trim the code logic down. ([#2468](https://github.com/infor-design/enterprise/issues/2468))
- `[StepProcess]` Deprecated `StepProcess` as the component is no longer commonly used. We will remove it within 3-6 versions. ([#1476](https://github.com/infor-design/enterprise/issues/1476))
- `[CompositeForm]` Deprecated `CompositeForm` as the component is no longer commonly used. We will remove it within 3-6 versions. ([#1476](https://github.com/infor-design/enterprise/issues/1476))
- `[FieldOptions]` Deprecated `FieldOptions` as the component is no longer commonly used. We will remove it within 3-6 versions. ([#1476](https://github.com/infor-design/enterprise/issues/1476))

### v4.20.0 Features

- `[Datagrid]` Added support to resize column widths after a value change via the stretchColumnOnChange setting. ([#2174](https://github.com/infor-design/enterprise/issues/2174))
- `[Datagrid]` Added a Sort Function to the datagrid column to allow the value to be formatted for the sort. ([#2274](https://github.com/infor-design/enterprise/issues/2274)))
- `[Datagrid]` Added placeholder functionality to Lookup, Dropdown, and Decimal Formatters. ([#2408](https://github.com/infor-design/enterprise/issues/2408)))
- `[Datagrid]` Added support to restrict the size of a column with minWidth and maxWidth setting on the column. ([#2313](https://github.com/infor-design/enterprise/issues/2313))
- `[Datagrid]` Automatically remove nonVisibleCellError when a row is removed. ([#2436](https://github.com/infor-design/enterprise/issues/2436))
- `[Datagrid]` Fixed header alignment with textOverflow ellipsis setting. ([#2351](https://github.com/infor-design/enterprise/issues/2351))
- `[Datagrid]` Fixed an issue where code-block editor focus was not working. ([#526](https://github.com/infor-design/enterprise-ng/issues/526))
- `[Datagrid]` Automatically remove nonVisibleCellError when a row is removed. ([#2436](https://github.com/infor-design/enterprise/issues/2436))
- `[Datagrid]` Add a fix to show ellipsis text on lookups in the datagrid filter. ([#2122](https://github.com/infor-design/enterprise/issues/2122))
- `[Datagrid]` Made grouping work better with editable, including fixes to addRow, removeRow, messages, and dirty indication. ([#1851](https://github.com/infor-design/enterprise/issues/1851))
- `[Datagrid]` Changed the beforeCommitCellEdit event into a function on the column that is synchronous. ([#2442](https://github.com/infor-design/enterprise/issues/2442))
- `[Datagrid]` Fixed a bug that the selected event would fire when no rows are deselected and on initial load. ([#2472](https://github.com/infor-design/enterprise/issues/2472))
- `[Datagrid]` Removed a white background from the colorpicker editor in high contrast theme. ([#1574](https://github.com/infor-design/enterprise/issues/1574))
- `[Datepicker]` Made the showMonthYearPicker option true by default and added a newly designed panel to select the year and day. ([#1958](https://github.com/infor-design/enterprise/issues/1958))
- `[Datepicker]` Fixed a layout issue in IE 11 with the datepicker title. ([#2598](https://github.com/infor-design/enterprise/issues/2598))
- `[Datepicker]` Fixed issues with the mask when using the range picker. ([#2597](https://github.com/infor-design/enterprise/issues/2597))
- `[Dropdown]` Fixed an issue where ellipsis was not working when use firefox new tab. ([#2236](https://github.com/infor-design/enterprise/issues/2236))
- `[Form Compact]` Added checkboxes/radios, and improved visual style. ([#2193](https://github.com/infor-design/enterprise/issues/2193))
- `[Images]` Created an additional image class to apply focus state without coercing width and height. ([#2025](https://github.com/infor-design/enterprise/issues/2025))
- `[ListFilter]` Added `phraseStartsWith` filterMode for only matching a search term against the beginning of a string. ([#1606](https://github.com/infor-design/enterprise/issues/1606))
- `[Multiselect]` Changed interactions in filtered lists to no longer reset text inside the search input and the contents of the list. ([#920](https://github.com/infor-design/enterprise/issues/920))
- `[Toast]` Added api settings for drag drop and save position. ([#1876](https://github.com/infor-design/enterprise/issues/1876))
- `[Uplift Theme]` Various minor improvements. ([#2318](https://github.com/infor-design/enterprise/issues/2318))

### v4.20.0 Fixes

- `[Alerts]` Removed dirty tracker from the page due to layout issues. ([#1679](https://github.com/infor-design/enterprise/issues/1679))
- `[App Menu]` Fixed an issue where the lower toolbar inverts left and right keyboard actions. ([#2240](https://github.com/infor-design/enterprise/issues/2240))
- `[Bar Chart]` Fixed an issue where the tooltip would not show. ([#2097](https://github.com/infor-design/enterprise/issues/2097))
- `[Calendar]` Added more information to the onMonthRendered callback. ([#2419](https://github.com/infor-design/enterprise/issues/2419))
- `[Calendar]` Changed updated method so it can reinit the calendar with new data. ([#2419](https://github.com/infor-design/enterprise/issues/2419))
- `[Calendar]` Fixed stack exceeded error in angular using updated and legend. ([#2419](https://github.com/infor-design/enterprise/issues/2419))
- `[Calendar]` Added an eventclick and eventdoubleclick information to the onMonthRendered callback. ([#2419](https://github.com/infor-design/enterprise/issues/2419))
- `[Calendar]` Allow Validation of the Calendar Popup. ([#1742](https://github.com/infor-design/enterprise/issues/1742))
- `[Calendar]` Prevent double click from reopening the event popup. ([#1705](https://github.com/infor-design/enterprise/issues/1705))
- `[Calendar]` Enable vertical scrolling at short window sizes in monthview. ([#2489](https://github.com/infor-design/enterprise/issues/2489))
- `[Charts]` Made fixes so all charts change color in uplift theme. ([#2058](https://github.com/infor-design/enterprise/issues/2058))
- `[Charts]` Fixes dynamic tooltips on a bar chart. ([#2447](https://github.com/infor-design/enterprise/issues/2447))
- `[Colorpicker]` Fixed colorpicker left and right keys advanced oppositely in right-to-left mode. ([#2352](https://github.com/infor-design/enterprise/issues/2352))
- `[Column Chart]` Fixed an issue where the tooltip would not show. ([#2097](https://github.com/infor-design/enterprise/issues/2097))
- `[Datagrid]` Fixes an issue where method selectedRows() was returning incorrect information when new row added via addRow(). ([#1794](https://github.com/infor-design/enterprise/issues/1794))
- `[Datagrid]` Fixed the text width functions for better auto sized columns when using editors and special formatters. ([#2270](https://github.com/infor-design/enterprise/issues/2270))
- `[Datagrid]` Fixes the alignment of the alert and warning icons on a lookup editor. ([#2175](https://github.com/infor-design/enterprise/issues/2175))
- `[Datagrid]` Fixes tooltip on the non displayed table errors. ([#2264](https://github.com/infor-design/enterprise/issues/2264))
- `[Datagrid]` Fixes an issue with alignment when toggling the filter row. ([#2332](https://github.com/infor-design/enterprise/issues/2332))
- `[Datagrid]` Fixes an issue where method setFilterConditions() were not working for multiselect filter. ([#2414](https://github.com/infor-design/enterprise/issues/2414))
- `[Datagrid]` Fixes an error on tree grid when using server-side paging. ([#2132](https://github.com/infor-design/enterprise/issues/2132))
- `[Datagrid]` Fixed an issue where autocompletes popped up on cell editors. ([#1575](https://github.com/infor-design/enterprise/issues/1575))
- `[Datagrid]` Fixes reset columns to set the correct hidden status. ([#2315](https://github.com/infor-design/enterprise/issues/2315))
- `[Datagrid]` Fixes the filtering of null values. ([#2336](https://github.com/infor-design/enterprise/issues/2336))
- `[Datagrid]` Fixed an issue where performance was significantly slower for export methods. ([#2291](https://github.com/infor-design/enterprise/issues/2291))
- `[Datagrid]` Fixes a bug that stopped the search in datagrid personalization from working. ([#2299](https://github.com/infor-design/enterprise/issues/2299))
- `[Datagrid]` Fixes an error on tree grid when using server-side paging. ([#2132](https://github.com/infor-design/enterprise/issues/2132))
- `[Datagrid]` Fixed an issue where autocompletes popped up on cell editors. ([#1575](https://github.com/infor-design/enterprise/issues/1575))
- `[Datagrid]` Fixes the filtering of null values. ([#2336](https://github.com/infor-design/enterprise/issues/2336))
- `[Datagrid]` Fixed an issue where performance was significantly slower for export methods. ([#2291](https://github.com/infor-design/enterprise/issues/2291))
- `[Datagrid]` Fixed an issue where source would not fire on sorting. ([#2390](https://github.com/infor-design/enterprise/issues/2390))
- `[Datagrid]` Fixes the styling of non editable checkbox cells so they look disabled. ([#2340](https://github.com/infor-design/enterprise/issues/2340))
- `[Datagrid]` Changed the dynamic column tooltip function to pass the row and more details. This changes the order of parameters but since this feature is new did not consider this a breaking change. If you are using this please take note. ([#2333](https://github.com/infor-design/enterprise/issues/2333))
- `[Datagrid]` Fixed a bug is the isEditable column callback in editable tree grid where some data was missing in the callback. ([#2357](https://github.com/infor-design/enterprise/issues/2357))
- `[Datepicker]` Removed the advanceMonths option as the dropdowns for this are no longer there in the new design. ([#970](https://github.com/infor-design/enterprise/issues/970))
- `[Datepicker]` Fixed an issue where range selection was not working. ([#2569](https://github.com/infor-design/enterprise/issues/2569))
- `[Datepicker]` Fixed some issue where footer buttons were not working properly with range selection. ([#2595](https://github.com/infor-design/enterprise/issues/2595))
- `[Datepicker]` Fixed an issue where time was not updating after change on range selection. ([#2599](https://github.com/infor-design/enterprise/issues/2599))
- `[Datagrid]` Fixed a bug where deselect all would not deselect some rows when using grouping. ([#1796](https://github.com/infor-design/enterprise/issues/1796))
- `[Datagrid]` Fixed a bug where summary counts in grouping would show even if the group is collapsed. ([#2221](https://github.com/infor-design/enterprise/issues/2221))
- `[Datagrid]` Fixed issues when using paging (client side) and removeRow. ([#2590](https://github.com/infor-design/enterprise/issues/2590))
- `[Demoapp]` When displaying Uplift theme, now shows the correct alternate fonts for some locales when switching via the `locale` query string. ([#2365](https://github.com/infor-design/enterprise/issues/2365))
- `[Dropdown]` Fixed a memory leak when calling destroy. ([#2493](https://github.com/infor-design/enterprise/issues/2493))
- `[Editor]` Fixed a bug where tab or shift tab would break out of the editor when doing an indent/outdent. ([#2421](https://github.com/infor-design/enterprise/issues/2421))
- `[Editor]` Fixed a bug where the dirty indicator would be hidden above. ([#2577](https://github.com/infor-design/enterprise/issues/2577))
- `[Fieldfilter]` Fixed an issue where fields were getting wrap to second line on iPhone SE. ([#1861](https://github.com/infor-design/enterprise/issues/1861))
- `[Fieldfilter]` Fixed an issue where Dropdown was not switching mode on example page. ([#2288](https://github.com/infor-design/enterprise/issues/2288))
- `[Field Options]` Fixed an issue where input example was not working. ([#2348](https://github.com/infor-design/enterprise/issues/2348))
- `[Homepages]` Fixed an issue where personalize and chart text colors were not working with hero. ([#2097](https://github.com/infor-design/enterprise/issues/2097))
- `[Images]` Fixed an issue where images were not tabbable or receiving a visual focus state. ([#2025](https://github.com/infor-design/enterprise/issues/2025))
- `[Listview]` Fixed a bug that caused the listview to run initialize too many times. ([#2179](https://github.com/infor-design/enterprise/issues/2179))
- `[Lookup]` Added `autocomplete="off"` to lookup input fields to prevent browser interference. ([#2366](https://github.com/infor-design/enterprise/issues/2366))
- `[Lookup]` Fixed a bug that caused a filter to reapply when reopening the modal. ([#2566](https://github.com/infor-design/enterprise/issues/2566))
- `[Lookup]` Fixed a bug that caused a selections to reapply when reopening the modal. ([#2568](https://github.com/infor-design/enterprise/issues/2568))
- `[Locale]` Fixed race condition when using initialize and loading locales with a parent locale. ([#2540](https://github.com/infor-design/enterprise/issues/2540))
- `[Lookup]` Fixed a double scrollbar when the modal needs to be scrolled. ([#2586](https://github.com/infor-design/enterprise/issues/2586))
- `[Modal]` Fixed an issue where the modal component would disappear if its content had a checkbox in it in RTL. ([#332](https://github.com/infor-design/enterprise-ng/issues/332))
- `[Modal]` Fixed an issue where tabbing was very slow on large DOMs in IE 11. ([#2607](https://github.com/infor-design/enterprise/issues/2607))
- `[Personalization]` Fixed an issue where the text color was too dark. Changed the text color to be more readable in high contrast mode. ([#2539](https://github.com/infor-design/enterprise/issues/2539))
- `[Personalization]` Updated some of the colors to more readable in contrast mode. ([#2097](https://github.com/infor-design/enterprise/issues/2097))
- `[Personalization]` Fixes an issue where text color was too dark. ([#2476](https://github.com/infor-design/enterprise/issues/2476))
- `[Pager]` Fixed an issue where click was not firing on any of the buttons with ie11. ([#2560](https://github.com/infor-design/enterprise/issues/2560))
- `[Pager]` Added a complete Popupmenu settings object for configuring the Page Size Selector Button, and deprecated the `attachPageSizeMenuToBody` setting in favor of `pageSizeMenuSettings.attachToBody`. ([#2356](https://github.com/infor-design/enterprise/issues/2356))
- `[Pager]` Fixed memory leak when using the `attachToBody` setting to change the menu's render location. ([#2482](https://github.com/infor-design/enterprise/issues/2482))
- `[Popdown]` Fixed usability issue where the Popdown could close prematurely when attempting to use inner components, such as Dropdowns. ([#2092](https://github.com/infor-design/enterprise/issues/2092))
- `[Popover]` Correctly align the popover close button. ([#1576](https://github.com/infor-design/enterprise/issues/1576))
- `[Popover]` Fixed an issue where buttons inside the popover would overflow at smaller screen sizes. ([#2271](https://github.com/infor-design/enterprise/issues/2271))
- `[Popupmenu]` Fixed an issue where js error was showing after removing a menu item. ([#414](https://github.com/infor-design/enterprise-ng/issues/414))
- `[Popupmenu]` Fixed a layout issue on disabled checkboxes in multiselect popupmenus. ([#2340](https://github.com/infor-design/enterprise/issues/2340))
- `[Popupmenu]` Fixed a bug on IOS that prevented menu scrolling. ([#645](https://github.com/infor-design/enterprise/issues/645))
- `[Popupmenu]` Fixed a bug on IOS that prevented some submenus from showing. ([#1928](https://github.com/infor-design/enterprise/issues/1928))
- `[Popupmenu]` Added a type-check during building/rebuilding of submenus that prevents an error when a submenu `<ul>` tag is not present. ([#2458](https://github.com/infor-design/enterprise/issues/2458))
- `[Scatter Plot]` Fixed the incorrect color on the tooltips. ([#1066](https://github.com/infor-design/enterprise/issues/1066))
- `[Stepprocess]` Fixed an issue where a newly enabled step is not shown. ([#2391](https://github.com/infor-design/enterprise/issues/2391))
- `[Searchfield]` Fixed an issue where the close icon on a searchfield is inoperable. ([#2578](https://github.com/infor-design/enterprise/issues/2578))
- `[Searchfield]` Fixed strange alignment of text/icons on the Uplift theme. ([#2612](https://github.com/infor-design/enterprise/issues/2612))
- `[Tabs]` Fixed the more tabs button to style as disabled when the tabs component is disabled. ([#2347](https://github.com/infor-design/enterprise/issues/2347))
- `[Tabs]` Added the select method inside the hide method to ensure proper focusing of the selected tab. ([#2346](https://github.com/infor-design/enterprise/issues/2346))
- `[Tabs]` Added an independent count for adding new tabs and their associated IDs to prevent duplication. ([#2345](https://github.com/infor-design/enterprise/issues/2345))
- `[Toolbar]` Fixed memory leaks. ([#2496](https://github.com/infor-design/enterprise/issues/2496))
- `[Toolbar]` Fixed an issue where `noSearchfieldReinvoke` was not being respected during the teardown method, causing lifecycle issues in Angular. ([#2691](https://github.com/infor-design/enterprise/issues/2691))
- `[Toolbar Flex]` Removed a 100% height on the toolbar which caused issues when nested in some situations. ([#474](https://github.com/infor-design/enterprise-ng/issues/474))
- `[Listview]` Fixed search to work when not using templates. ([#466](https://github.com/infor-design/enterprise-ng/issues/466))

### v4.20.0 Chores & Maintenance

- `[Build]` Add a file verification tool to the build process to ensure all necessary files are present. ([#2384](https://github.com/infor-design/enterprise/issues/2384))
- `[Demo App]` Add the uplift theme to the theme switcher menu. ([#2335](https://github.com/infor-design/enterprise/issues/2335))
- `[Demo App]` Fixed routing issues that could cause 500 errors or crash the Demoapp. ([#2343](https://github.com/infor-design/enterprise/issues/2343))
- `[Demo App]` Fixed an issue where the sorting was wrong on compressor data. ([#2390](https://github.com/infor-design/enterprise/issues/2390))

(95 Issues Solved This Release, Backlog Enterprise 296, Backlog Ng 79, 852 Functional Tests, 865 e2e Tests)

## v4.19.3

- `[Datagrid]` Fixes the multiselect filter on header from reloading during serverside filtering. ([#2383](https://github.com/infor-design/enterprise/issues/2383))
- `[Datagrid]` Fixed an issue where contextmenu was not opening with first click. ([#2398](https://github.com/infor-design/enterprise/issues/2398))
- `[Datagrid / Tooltip]` Fixed an error on some datagrid cells when tooltips are attached. ([#2403](https://github.com/infor-design/enterprise/issues/2403))

## v4.19.2

- `[Build]` Fixes missing minified files in the build and a missing svg-extended.html deprecated file for backwards compatibility. ([Teams](https://bit.ly/2FlzYCT))

## v4.19.0

### v4.19.0 Deprecations

- `[CSS]` The Soho light theme CSS file has been renamed from `light-theme.css` to `theme-soho-light.css` ([1972](https://github.com/infor-design/enterprise/issues/1972))
- `[CSS]` The Soho dark theme CSS file has been renamed from `dark-theme.css` to `theme-soho-dark.css` ([1972](https://github.com/infor-design/enterprise/issues/1972))
- `[CSS]` The Soho high-contrast theme CSS file has been renamed from `high-contrast-theme.css` to `theme-soho-contrast.css` ([1972](https://github.com/infor-design/enterprise/issues/1972))
- `[Datagrid]` The older savedColumns method has been deprecated since 4.10 and is now removed. Use saveUserSettings instead. ([#1766](https://github.com/infor-design/enterprise/issues/1766))

### v4.19.0 Features

- `[App Menu]` Improved style of personalized app menu. ([#2195](https://github.com/infor-design/enterprise/pull/2195))
- `[Column]` Added support to existing custom tooltip content in the callback setting. ([#1909](https://github.com/infor-design/enterprise/issues/1909))
- `[Contextual Action Panel]` Fixed an issue where the close button was misaligned. ([#1943](https://github.com/infor-design/enterprise/issues/1943))
- `[Datagrid]` Added support for disabling rows by data or a dynamic function, rows are disabled from selection and editing. ([#1614](https://github.com/infor-design/enterprise/issues/1614))
- `[Datagrid]` Fixes a column alignment issue when resizing and sorting columns that were originally set to percentage width. ([#1797](https://github.com/infor-design/enterprise/issues/1797))
- `[Datagrid]` Fixes a column alignment issue when there are duplicate column ids. ([#1797](https://github.com/infor-design/enterprise/issues/1797))
- `[Datagrid]` Fixes a column alignment by clearing a cache to help prevent column misalignment from randomly happening. ([#1797](https://github.com/infor-design/enterprise/issues/1797))
- `[Datagrid]` Fixes an issue that caused the active page to not restore correctly when saving user settings, . ([#1766](https://github.com/infor-design/enterprise/issues/1766))
- `[Datagrid]` Fixes an issue with dropdown filters when the ids are numbers. ([#1879](https://github.com/infor-design/enterprise/issues/1879))
- `[Datagrid]` Fixed alignment issues in the new uplift theme. ([#2212](https://github.com/infor-design/enterprise/issues/2212))
- `[Datagrid]` Fixes Datagrid time filtering for string type dates. ([#2281](https://github.com/infor-design/enterprise/issues/2281))
- `[Form Compact]` Adds support for Datepicker, Timepicker, Lookup, and File Uploader fields. ([#1955](https://github.com/infor-design/enterprise/issues/1955))
- `[Keyboard]` Added a new API that you can call at anytime to see what key is being pressed at the moment. ([#1906](https://github.com/infor-design/enterprise/issues/1906))
- `[Targeted/Completion Chart]` Added back the ability to inline svg icons and hyperlinks. ([#2152](https://github.com/infor-design/enterprise/issues/2152))
- `[Themes]` Added support for multiple themes in the demo app and renamed distribute Uplift (only) theme files. ([#1972](https://github.com/infor-design/enterprise/issues/1972))

### v4.19.0 Fixes

- `[App Menu]` Fixed an issue where the menu would not be entirely colored if short. ([#2062](https://github.com/infor-design/enterprise/issues/2062))
- `[App Menu]` Changed the scroll area to the outside when using a footer. ([#2062](https://github.com/infor-design/enterprise/issues/2062))
- `[App Menu]` Expandable area updates within application menu. ([#1982](https://github.com/infor-design/enterprise/pull/1982))
- `[App Menu]` Fixed an issue where role switcher was not clickable with long title. ([#2060](https://github.com/infor-design/enterprise/issues/2060))
- `[App Menu]` Fixed an issue where it was not possible to manually add a filter field that you can control on your own. Caveat to this is if you set filterable: false it will no longer remove the filter field from the DOM, if you do that you must now do it manually. ([#2066](https://github.com/infor-design/enterprise/issues/2066))
- `[App Menu]` Added support for mobile when dismissOnClickMobile setting is true to dismiss application menu when a role is selected. ([#2520](https://github.com/infor-design/enterprise/issues/2520))
- `[App Menu]` Fixed an issue with the logo which was positioned badly when scrolling. ([#2116](https://github.com/infor-design/enterprise/issues/2116))
- `[Calendar]` Fixed some bugs having a calendar month along or just a legend, fixed the clicking of upcoming days and added a dblclick even emitter. ([#2149](https://github.com/infor-design/enterprise/issues/2149))
- `[Colorpicker]` Fixed an issue where the colorpicker label is cut off in extra small input field. ([#2023](https://github.com/infor-design/enterprise/issues/2023))
- `[Colorpicker]` Fixed an issue where the colorpickers are not responsive at mobile screen sizes. ([#1995](https://github.com/infor-design/enterprise/issues/1995))
- `[Colorpicker]` Fixed an issue where the text is not visible on IE11 after choosing a color. ([#2134](https://github.com/infor-design/enterprise/issues/2134))
- `[Completion Chart]` Cleaned up excessive padding in some cases. ([#2171](https://github.com/infor-design/enterprise/issues/2171))
- `[Context Menu]` Fixes a bug where a left click on the originating field would not close a context menu opened with a right click. ([#1992](https://github.com/infor-design/enterprise/issues/1992))
- `[Contextual Action Panel]` Fixed an issue where the CAP title is too close to the edge at small screen sizes. ([#2249](https://github.com/infor-design/enterprise/issues/2249))
- `[Datagrid]` Fixed an issue where using the context menu with datagrid was not properly destroyed which being created multiple times. ([#392](https://github.com/infor-design/enterprise-ng/issues/392))
- `[Datagrid]` Fixed charts in columns not resizing correctly to short row height. ([#1930](https://github.com/infor-design/enterprise/issues/1930))
- `[Datagrid]` Fixed an issue for xss where console.log was not sanitizing and make grid to not render. ([#1941](https://github.com/infor-design/enterprise/issues/1941))
- `[Datagrid]` Fixed charts in columns not resizing correctly to short row height. ([#1930](https://github.com/infor-design/enterprise/issues/1930))
- `[Datagrid]` Fixed a layout issue on primary buttons in expandable rows. ([#1999](https://github.com/infor-design/enterprise/issues/1999))
- `[Datagrid]` Fixed a layout issue on short row grouped header buttons. ([#2005](https://github.com/infor-design/enterprise/issues/2005))
- `[Datagrid]` Fixed an issue where disabled button color for contextual toolbar was not applying. ([#2150](https://github.com/infor-design/enterprise/issues/2150))
- `[Datagrid]` Fixed an issue for xss where console.log was not sanitizing and make grid to not render. ([#1941](https://github.com/infor-design/enterprise/issues/1941))
- `[Datagrid]` Added an onBeforeSelect call back that you can return false from to disable row selection. ([#1906](https://github.com/infor-design/enterprise/issues/1906))
- `[Datagrid]` Fixed an issue where header checkbox was not sync after removing selected rows. ([#2226](https://github.com/infor-design/enterprise/issues/2226))
- `[Datagrid]` Fixed an issue where custom filter conditions were not setting up filter button. ([#2234](https://github.com/infor-design/enterprise/issues/2234))
- `[Datagrid]` Fixed an issue where pager was not updating while removing rows. ([#1985](https://github.com/infor-design/enterprise/issues/1985))
- `[Datagrid]` Adds a function to add a visual dirty indictaor and a new function to get all modified rows. Modified means either dirty, in-progress or in error. Existing API's are not touched. ([#2091](https://github.com/infor-design/enterprise/issues/2091))
- `[Datagrid]` Fixes an error when saving columns if you have a lookup column. ([#2279](https://github.com/infor-design/enterprise/issues/2279))
- `[Datagrid]` Fixed a bug with column reset not working sometimes. ([#1921](https://github.com/infor-design/enterprise/issues/1921))
- `[Datagrid]` Fixed grouped headers not sorting when selectable is multiselect. ([#2251](https://github.com/infor-design/enterprise/issues/2251))
- `[Datagrid]` Fixed a bug where the sort indicator disappeared when changing pages. ([#2228](https://github.com/infor-design/enterprise/issues/2228))
- `[Datagrid]` Fixed rendering on modals with single columns. ([#1923](https://github.com/infor-design/enterprise/issues/1923))
- `[Datagrid]` Fixed double firing of popupmenu events. ([#2140](https://github.com/infor-design/enterprise/issues/2140))
- `[Datagrid]` Fixed incorrect pattern in filterConditions. ([#2159](https://github.com/infor-design/enterprise/issues/2159))
- `[Datepicker]` Fixed an issue loading on IE 11. ([#2183](https://github.com/infor-design/enterprise-ng/issues/2183))
- `[Dropdown]` Fixed the dropdown appearing misaligned at smaller screen sizes. ([#2248](https://github.com/infor-design/enterprise/issues/2248))
- `[Editor]` Fixed an issue where button state for toolbar buttons were wrong when clicked one after another. ([#391](https://github.com/infor-design/enterprise/issues/391))
- `[Hierarchy]` Fixed a bug where the hierarchy will only partially load with two instances on a page. ([#2205](https://github.com/infor-design/enterprise/issues/2205))
- `[Field Options]` Fixed an issue where field options were misaligning, especially spin box was focusing outside of the field. ([#1862](https://github.com/infor-design/enterprise/issues/1862))
- `[Field Options]` Fixed a border alignment issue. ([#2107](https://github.com/infor-design/enterprise/issues/2107))
- `[Fileuploader]` Fixed an issue where the fileuploader icon and close icon were misplaced and not visible in RTL after uploading a file. ([#2098](https://github.com/infor-design/enterprise/issues/2098))
- `[Fileuploader]` Fixed an issue where backspace in IE11 caused the browser to go back instead of removing the uploaded file from the input. ([#2184](https://github.com/infor-design/enterprise/issues/2184))
- `[Input]` Improved alignment of icons in the uplift theme input components. ([#2072](https://github.com/infor-design/enterprise/issues/2072))
- `[Listview]` Improved accessibility when configured as selectable (all types), as well as re-enabled accessibility e2e Tests. ([#403](https://github.com/infor-design/enterprise/issues/403))
- `[Locale]` Synced up date and time patterns with the CLDR several time patterns in particular were corrected. ([#2022](https://github.com/infor-design/enterprise/issues/2022))
- `[Locale]` Fixed an issue loading duplicate locales such as en-GB where the strings are copies, before you might get undefined strings. ([#2216](https://github.com/infor-design/enterprise/issues/2216))
- `[Locale]` Added support for es-419 locale. ([#2204](https://github.com/infor-design/enterprise/issues/2204))
- `[Locale]` Restored functionality for dynamically changing fonts for some languages. ([#2144](https://github.com/infor-design/enterprise/issues/2144))
- `[Modal]` Fixed a demoapp issue where the select all checkbox wasn't selecting all. ([2225](https://github.com/infor-design/enterprise/issues/2225))
- `[Monthview]` Fixed an issue where the previous and next buttons were not correctly reversed in right-to-left mode. ([1910](https://github.com/infor-design/enterprise/issues/1910))
- `[Personalization]` Changed the default turquoise personalization to a darker one. ([#2063](https://github.com/infor-design/enterprise/issues/2063))
- `[Personalization]` Changed the default turquoise personalization to a darker one. ([#2063](https://github.com/infor-design/enterprise/issues/2063))
- `[Personalization]` Added a default option to the personalization color pickers. ([#2063](https://github.com/infor-design/enterprise/issues/2063))
- `[Personalization]` Added more classes and examples for the personalization colors so that you can personalize certain form elements. ([#2120](https://github.com/infor-design/enterprise/issues/2120))
- `[Personalization]` Added several form examples with buttons and completion chart that can be personalized. ([#1963](https://github.com/infor-design/enterprise/issues/1963))
- `[Personalization]` Added an example of normal tabs behaving like header tabs in a personalized area. ([#1962](https://github.com/infor-design/enterprise/issues/1962))
- `[Personalization]` Added completion chart and alerts to the list of header items that will work when personalized. ([#2171](https://github.com/infor-design/enterprise/issues/2171))
- `[Personalization]` Fixed a bug where the overlay would not disappear when manually loading stylesheets. ([#2258](https://github.com/infor-design/enterprise/issues/2258))
- `[Popupmenu]` Fixed an issue where disabled submenus were opening on mouseover. ([#1863](https://github.com/infor-design/enterprise/issues/1863))
- `[Radios]` Fixed an issue where in `RTL` the radio seems visually separate from it's label. ([#2096](https://github.com/infor-design/enterprise/issues/2096))
- `[Summary Form]` Updated to improve readability. ([#1765](https://github.com/infor-design/enterprise/issues/1765))
- `[Targeted Achievement]` Updated to work in uplift theme. ([#2220](https://github.com/infor-design/enterprise/issues/2220))
- `[Timepicker]` Fixed an issue where AM/PM dropdown tooltip was displaying on android devices. ([#1446](https://github.com/infor-design/enterprise/issues/1446))
- `[Timepicker]` Fixed an issue where dropdown popup was out of position on android devices. ([#2021](https://github.com/infor-design/enterprise/issues/2021))
- `[Timepicker]` Updated the Swedish translation for Set Time. ([#2153](https://github.com/infor-design/enterprise/issues/2153))
- `[Tree]` Fixed an issue where children property null was breaking tree to not render. ([#1908](https://github.com/infor-design/enterprise/issues/1908))

### v4.19.0 Chores & Maintenance

- `[General]` Updated to jquery 3.4.1 to fix a jquery bug seen occasionally. ([#2109](https://github.com/infor-design/enterprise/issues/2109))
- `[General]` Fixed relative links in several markdown files.
- `[Demo App]` Fixed CSP and handling of image paths for better support of images in examples on IDS demo sites (demo.design.infor.com). ([#1888](https://github.com/infor-design/enterprise/issues/1888))
- `[Personalize]` Separated personalization styles into standalone file for improved maintainability. ([#2127](https://github.com/infor-design/enterprise/issues/2127))

(84 Issues Solved This Release, Backlog Enterprise 311, Backlog Ng 79, 839 Functional Tests, 876 e2e Tests)

## v4.18.2

### v4.18.2 Fixes

- `[Autocomplete]` Fixed an XSS injection issue. ([#502](https://github.com/infor-design/enterprise-ng/issues/502)).
- `[Dropdown]` Fixed an XSS injection issue. ([#503](https://github.com/infor-design/enterprise-ng/issues/503)).

## v4.18.1

### v4.18.1 Fixes

- `[Input]` Added backwards-compatibility for previous accessibility changes to labels. ([#2118](https://github.com/infor-design/enterprise/issues/2118)). Additional information can be found in the [Form Component documentation](https://github.com/infor-design/enterprise/blob/4.18.x/src/components/form/readme.md#field-labels).

## v4.18.0

### v4.18.0 Features

- `[App Menu]` Added support for personalization by adding the `is-personalizable` class the menu will now change colors along with headers ([#1847](https://github.com/infor-design/enterprise/issues/1847))
- `[App Menu]` Added a special role switcher dropdown to change the menu role. ([#1935](https://github.com/infor-design/enterprise/issues/1935))
- `[Personalize]` Added classes for the personalization colors so that you can personalize certain form elements. ([#1847](https://github.com/infor-design/enterprise/issues/1847))
- `[Expandable Area]` Added example of a standalone button the toggles a form area. ([#1935](https://github.com/infor-design/enterprise/issues/1935))
- `[Datagrid]` Added support so if there are multiple inputs within an editor they work with the keyboard tab key. ([#355](https://github.com/infor-design/enterprise-ng/issues/355))
- `[Datagrid]` Fixed an error on IE when doing an excel export. ([#2018](https://github.com/infor-design/enterprise/issues/2018))
- `[Editor]` Added a JS setting and CSS styles to support usage of a Flex Toolbar ([#1120](https://github.com/infor-design/enterprise/issues/1120))
- `[Header]` Added a JS setting and CSS styles to support usage of a Flex Toolbar ([#1120](https://github.com/infor-design/enterprise/issues/1120))
- `[Mask]` Added a setting for passing a locale string, allowing Number masks to be localized.  This enables usage of the `groupSize` property, among others, from locale data in the Mask. ([#440](https://github.com/infor-design/enterprise/issues/440))
- `[Masthead]` Added CSS styles to support usage of a Flex Toolbar ([#1120](https://github.com/infor-design/enterprise/issues/1120))
- `[Notification]` Added example of a Widget/Card with notification and add code to truncate the text (via ellipsis) if it is lengthy. ([#1881](https://github.com/infor-design/enterprise/issues/1881))
- `[Theme/Colors]` Added new component for getting theme and color information. This is used throughout the code. There was a hidden property `Soho.theme`, if you used this in some way you should now use `Soho.theme.currentTheme`. ([#1866](https://github.com/infor-design/enterprise/issues/1866))

### v4.18.0 Fixes

- `[App Menu]` Fixed some accessibility issues on the nav menu. ([#1721](https://github.com/infor-design/enterprise/issues/1721))
- `[Busy Indicator]` Fixed a bug that causes a javascript error when the busy indicator is used on the body tag. ([#1918](https://github.com/infor-design/enterprise/issues/1918))
- `[Css/Sass]` Fixed an issue where the High Contrast theme and Uplift theme were not using the right tokens. ([#1897](https://github.com/infor-design/enterprise/pull/1897))
- `[Colors]` Fixed the color palette demo page to showcase the correct hex values based on the current theme ([#1801](https://github.com/infor-design/enterprise/issues/1801))
- `[Contextual Action Panel]` Fixed an issue where cap modal would only open the first time. ([#1993](https://github.com/infor-design/enterprise/issues/1993))
- `[Datepicker]` Fixed an issue in NG where the custom validation is removed during the teardown of a datepicker.([NG #411](https://github.com/infor-design/enterprise-ng/issues/411))
- `[Datagrid]` Fixed an issue where lookup filterConditions were not rendering. ([#1873](https://github.com/infor-design/enterprise/issues/1873))
- `[Datagrid]` Fixed an issue where when using filtering and server side paging the filter operations would cause two ajax requests. ([#2069](https://github.com/infor-design/enterprise/issues/2069))
- `[Datagrid]` Fixed issue where header columns are misaligned with body columns on load. ([#1892](https://github.com/infor-design/enterprise/issues/1892))
- `[Datagrid]` Fixed an issue where filtering was missing translation. ([#1900](https://github.com/infor-design/enterprise/issues/1900))
- `[Datagrid]` Fixed an issue with the checkbox formatter where string based 1 or 0 would not work as a dataset source. ([#1948](https://github.com/infor-design/enterprise/issues/1948))
- `[Datagrid]` Fixed a bug where text would be misaligned when repeatedly toggling the filter row. ([#1969](https://github.com/infor-design/enterprise/issues/1969))
- `[Datagrid]` Added an example of expandOnActivate on a customer editor. ([#353](https://github.com/infor-design/enterprise-ng/issues/353))
- `[Datagrid]` Added ability to pass a function to the tooltip option for custom formatting. ([#354](https://github.com/infor-design/enterprise-ng/issues/354))
- `[Datagrid]` Fixed `aria-checked` not toggling correctly on selection of multiselect checkbox. ([#1961](https://github.com/infor-design/enterprise/issues/1961))
- `[Datagrid]` Fixed incorrectly exported CSV/Excel data. ([#2001](https://github.com/infor-design/enterprise/issues/2001))
- `[Dropdown]` Changed the way dropdowns work with screen readers to be a collapsible listbox.([#404](https://github.com/infor-design/enterprise/issues/404))
- `[Dropdown]` Fixed an issue where multiselect dropdown unchecking "Select All" was not getting clear after close list with Safari browser.([#1882](https://github.com/infor-design/enterprise/issues/1882))
- `[Dropdown]` Added an example of a color dropdown showing palette colors as icons.([#2013](https://github.com/infor-design/enterprise/issues/2013))
- `[Datagrid]` Fixed a misalignment of the close icon on mobile. ([#2018](https://github.com/infor-design/enterprise/issues/2018))
- `[List/Detail]` Removed some legacy CSS code that was causing text inside of inline Toolbar Searchfields to become transparent. ([#2075](https://github.com/infor-design/enterprise/issues/2075))
- `[Listbuilder]` Fixed an issue where the text was not sanitizing. ([#1692](https://github.com/infor-design/enterprise/issues/1692))
- `[Lookup]` Fixed an issue where the tooltip was using audible text in the code block component. ([#354](https://github.com/infor-design/enterprise-ng/issues/354))
- `[Locale]` Fixed trailing zeros were getting ignored when displaying thousands values. ([#404](https://github.com/infor-design/enterprise/issues/1840))
- `[MenuButton]` Improved the way menu buttons work with screen readers.([#404](https://github.com/infor-design/enterprise/issues/404))
- `[Message]` Added an audible announce of the message type.([#964](https://github.com/infor-design/enterprise/issues/964))
- `[Message]` Change audible announce of message type added in #964 to an option that is strictly audible.([#2120](https://github.com/infor-design/enterprise/issues/2120))
- `[Modal]` Changed text and button font colors to pass accessibility checks.([#964](https://github.com/infor-design/enterprise/issues/964))
- `[Multiselect]` Fixed an issue where previous selection was still selected after clear all by "Select All" option. ([#2003](https://github.com/infor-design/enterprise/issues/2003))
- `[Notifications]` Fixed a few issues with notification background colors by using the corresponding ids-identity token for each. ([1857](https://github.com/infor-design/enterprise/issues/1857), [1865](https://github.com/infor-design/enterprise/issues/1865))
- `[Notifications]` Fixed an issue where you couldn't click the close icon in Firefox. ([1573](https://github.com/infor-design/enterprise/issues/1573))
- `[Radios]` Fixed the last radio item was being selected when clicking on the first when displayed horizontal. ([#1878](https://github.com/infor-design/enterprise/issues/1878))
- `[Signin]` Fixed accessibility issues. ([#421](https://github.com/infor-design/enterprise/issues/421))
- `[Skiplink]` Fixed a z-index issue on skip links over the nav menu. ([#1721](https://github.com/infor-design/enterprise/issues/1721))
- `[Slider]` Changed the demo so the tooltip will hide when resizing the page. ([#2033](https://github.com/infor-design/enterprise/issues/2033))
- `[Stepprocess]` Fixed rtl style issues. ([#413](https://github.com/infor-design/enterprise/issues/413))
- `[Swaplist]` Fixed disabled styling on swap header buttons. ([#2019](https://github.com/infor-design/enterprise/issues/2019))
- `[Tabs]` Fixed an issue where focus was changed after enable/disable tabs. ([#1934](https://github.com/infor-design/enterprise/issues/1934))
- `[Tabs-Module]` Fixed an issue where the close icon was outside the searchfield. ([#1704](https://github.com/infor-design/enterprise/issues/1704))
- `[Toolbar]` Fixed issues when tooltip shows on hover of toolbar ([#1622](https://github.com/infor-design/enterprise/issues/1622))
- `[Validation]` Fixed an issue where the isAlert settings set to true, the border color, control text color, control icon color was displaying the color for the alert rather than displaying the default color. ([#1922](https://github.com/infor-design/enterprise/issues/1922))

### v4.18.0 Chore & Maintenance

- `[Buttons]` Updated button disabled states with corresponding ids-identity tokens. ([1914](https://github.com/infor-design/enterprise/issues/1914)
- `[Docs]` Added a statement on supporting accessibility. ([#1540](https://github.com/infor-design/enterprise/issues/1540))
- `[Docs]` Added the supported screen readers and some notes on accessibility. ([#1722](https://github.com/infor-design/enterprise/issues/1722))

(50 Issues Solved This Release, Backlog Enterprise 294, Backlog Ng 80, 809 Functional Tests, 803 e2e Tests)

## v4.17.1

### v4.17.1 Fixes

- `[Datagrid]` Fixed an issue where the second to last column was having resize issues with frozen column sets.(<https://github.com/infor-design/enterprise/issues/1890>)
- `[Datagrid]` Re-align icons and items in the datagrid's "short header" configuration.(<https://github.com/infor-design/enterprise/issues/1880>)
- `[Locale]` Fixed incorrect "groupsize" for `en-US` locale.(<https://github.com/infor-design/enterprise/issues/1907>)

### v4.17.1 Chores & Maintenance

- `[Demoapp]` Fixed embedded icons example with missing icons.(<https://github.com/infor-design/enterprise/issues/1889>)
- `[Demoapp]` Fixed notification demo examples.(<https://github.com/infor-design/enterprise/issues/1893>, <https://github.com/infor-design/enterprise/pull/1896>)

(5 Issues Solved this patch release)

## v4.17.0

- [Npm Package](https://www.npmjs.com/package/ids-enterprise)
- [IDS Enterprise Angular Change Log](https://github.com/infor-design/enterprise-ng/blob/main/docs/CHANGELOG.md)

### v4.17.0 Future Deprecation

- `[Mask]` Using legacy mask options is now deprecated (was starting 4.3.2) and we will remove this in approximately 6 months from the code base. This means using the `data-mask` option and the `mode` as well as legacy patterns in favor of the newer settings and regexes. ([#439](https://github.com/infor-design/enterprise/issues/439))

### v4.17.0 Features

- `[Datagrid]` Added support for ellipsis to header text. ([#842](https://github.com/infor-design/enterprise/issues/842))
- `[Datagrid]` Added support to cancel `rowactivated` event. Now it will trigger the new event `beforerowactivated` which will wait/sync to cancel or proceed to do `rowactivated` event. ([#1021](https://github.com/infor-design/enterprise/issues/1021))
- `[Datagrid]` Added option to align grouped headers text. ([#1714](https://github.com/infor-design/enterprise/issues/1714))
- `[Datagrid]` Tabbing through a new row moves focus to next line for a lookup column. ([#1822](https://github.com/infor-design/enterprise/issues/1822))
- `[Datagrid]` Validation tooltip does not wrap words correctly across multiple lines. ([#1829](https://github.com/infor-design/enterprise/issues/1829))
- `[Dropdown]` Added support to make dropdown readonly fields optionally not tab-able. ([#1591](https://github.com/infor-design/enterprise/issues/1591))
- `[Form Compact]` Implemented design for field-heavy forms. This design is experimental, likely not production ready, and subject to change without notice. ([#1699](https://github.com/infor-design/enterprise/issues/1699))
- `[Hierarchy]` Changed the newer stacked layout to support mutiple root elements. ([#1677](https://github.com/infor-design/enterprise/issues/1677))
- `[Locale]` Added support for passing in `locale` or `language` to the `parse` and `format` and `translation` functions so they will work without changing the current locale or language. ([#462](https://github.com/infor-design/enterprise/issues/462))
- `[Locale]` Added support for setting a specific group size other than the ones in the locale. This includes using no group size. ([#462](https://github.com/infor-design/enterprise/issues/462))
- `[Locale]` Added support for showing timezones in the current language with a fall back for IE 11. ([#592](https://github.com/infor-design/enterprise/issues/592))
- `[Locale]` Added support for different group sizes. This was previously not working correctly for locales like hi-IN (using 3, 2 group sizes) and en-US (using 3, 0 group sizes). We will later make this work on masks on a separate issue. ([#441](https://github.com/infor-design/enterprise/issues/441))
- `[Locale]` Its now possible to add new locales in by adding them to the `defaultLocales` and `supportedLocales` sets. ([#402](https://github.com/infor-design/enterprise/issues/402))
- `[Locale]` Added an example to show extending locales with new strings and an api method to make it easier. because of the way this is split, if your directly adding to `Locale.cultures` you will need to adjust your code to extend from `Locale.languages` instead. ([#402](https://github.com/infor-design/enterprise/issues/402))
- `[Locale]` Added support for having a different language and locale. This is done by calling the new `setLanguage` function. ([#1552](https://github.com/infor-design/enterprise/issues//1552))
- `[Locale / Mask]` Added limited initial support for some unicode languages. This means you can convert to and from numbers typed in Devangari, Arabic, and Chinese (Financial and Simplified). ([#439](https://github.com/infor-design/enterprise/issues/439))
- `[Locale]` Added support for passing a `locale` other the the current locale to calendar, monthview, datepicker and timepicker. ([#462](https://github.com/infor-design/enterprise/issues/462))
- `[Mask]` It is now possible to type numbers in unicode such as Devangari, Arabic, and Chinese (Financial and Simplified) into the the masks that involve numbers. ([#439](https://github.com/infor-design/enterprise/issues/439))
- `[Modal]` Added an option to dictate the maximum width of the modal. ([#1802](https://github.com/infor-design/enterprise/issues/1802))
- `[Icons]` Add support for creating an svg file for the Uplift theme's (alpha) new icons from ids-identity@2.4.0 assets. ([#1759](https://github.com/infor-design/enterprise/issues/1759))
- `[Radar]` Added support to three label sizes (name, abbrName, shortName). ([#1553](https://github.com/infor-design/enterprise/issues/1553))

### v4.17.0 Fixes

- `[Accordion]` Fixed a bug where some truncated text elements were not generating a tooltip. ([#1736](https://github.com/infor-design/enterprise/issues/1736))
- `[Builder]` Cropped Header for Builder Panel When Text is Long. ([#1814](https://github.com/infor-design/enterprise/issues/1814))
- `[Calendar]` Event model title color is not correct if the modal is opened and another event is selected. ([#1739](https://github.com/infor-design/enterprise/issues/1739))
- `[Calendar]` Modal is still displayed after changing months. ([#1741](https://github.com/infor-design/enterprise/issues/1741))
- `[Calendar]` Changing some event spans is causing missing dates on the dialogs. ([#1708](https://github.com/infor-design/enterprise/issues/1708))
- `[Composite Form]` Fix a bug in IE11 where composite form content overflows to the lower container. ([#1768](https://github.com/infor-design/enterprise/issues/1768))
- `[Datagrid]` Added a fix where the column is next to the edge of the browser and the filter dropdown popup overflow the page.([#1604](https://github.com/infor-design/enterprise/issues/1604))
- `[Datagrid]` Added a fix to allow the commit of a cell edit after tabbing into a cell once having clicked into a previous cell.([#1608](https://github.com/infor-design/enterprise/issues/1608))
- `[Datagrid]` Stretch column not working in Edge browser. ([#1716](https://github.com/infor-design/enterprise/issues/1716))
- `[Datagrid]` Fixed a bug where the source callback was not called when filtering. ([#1688](https://github.com/infor-design/enterprise/issues/1688))
- `[Datagrid]` Fixed a bug where filtering Order Date with `is-not-empty` on a null value would not correctly filter out results. ([#1718](https://github.com/infor-design/enterprise/issues/1718))
- `[Datagrid]` Fixed a bug where when using the `disableClientSideFilter` setting the filtered event would not be called correctly. ([#1689](https://github.com/infor-design/enterprise/issues/1689))
- `[Datagrid]` Fixed a bug where hidden columns inside a colspan were aligning incorrectly. ([#1764](https://github.com/infor-design/enterprise/issues/1764))
- `[Dropdown]` Fixed a layout error on non inline fields with errors. ([#1770](https://github.com/infor-design/enterprise/issues/1770))
- `[Dropdown]` Fixed a bug where the dropdown did not close when tabbing if using the `noSearch` setting. ([#1731](https://github.com/infor-design/enterprise/issues/1731))
- `[Modal]` Fixed a bug where the modal can overflow the page. ([#1802](https://github.com/infor-design/enterprise/issues/1802))
- `[Radio Button]` Fixed a rendering problem on the selected state of Radio Buttons used inside of Accordion components. ([#1568](https://github.com/infor-design/enterprise/issues/1568))
- `[Radio Button]` Fixed a z-index issue that was causing radio buttons to sometimes display over top of page sections where they should have instead scrolled beneath. ([#1014](https://github.com/infor-design/enterprise/issues/1014))

### v4.17.0 Chore & Maintenance

- `[Css/Sass]` Replaced font-size numerical declarations with their ids-identity token counterpart. ([#1640](https://github.com/infor-design/enterprise/issues/1640))
- `[Demoapp]` Removed query parameter for changing fonts. ([#1747](https://github.com/infor-design/enterprise/issues/1747))
- `[Build]` Added a process to notify developers that things are being deprecated or going away. Documented the current deprecations in this system and made [notes for developers](https://github.com/infor-design/enterprise/blob/main/docs/CODING-STANDARDS.md#deprecations). ([#1747](https://github.com/infor-design/enterprise/issues/1747))

(30 Issues Solved This Release, Backlog Enterprise 224, Backlog Ng 59, 785 Functional Tests, 793 e2e Tests)

## v4.16.0

- [Npm Package](https://www.npmjs.com/package/ids-enterprise)
- [IDS Enterprise Angular Change Log](https://github.com/infor-design/enterprise-ng/blob/main/docs/CHANGELOG.md)

### v4.16.0 Features

- `[Busy Indicator]` Made a fix to make it possible to use a busy indicator on a modals. ([#827](https://github.com/infor-design/enterprise/issues/827))
- `[Datagrid]` Added an option to freeze columns from scrolling on the left and/or right. The new option is called `frozenColumns`. See notes on what works and doesnt with frozen column in the datagrid docs frozen column section. ([#464](https://github.com/infor-design/enterprise/issues/464))
- `[Editor]` Added new state called "preview" a non editable mode to editor. Where it only shows the HTML with no toolbar, borders etc. ([#1413](https://github.com/infor-design/enterprise/issues/1413))
- `[Field Filter]` Added support to get and set filter type programmatically. ([#1181](https://github.com/infor-design/enterprise/issues/1181))
- `[Hierarchy]` Add print media styles to decrease ink usage and increase presentability for print format. Note that you may need to enable the setting to print background images, both Mac and PC have a setting for this. ([#456](https://github.com/infor-design/enterprise/issues/456))
- `[Hierarchy]` Added a new "stacked" layout to eventually replace the current layouts. This works better responsively and prevents horizontal scrolling. ([#1629](https://github.com/infor-design/enterprise/issues/1629))
- `[Pager]` Added a "condensed" page size selector button for use on pagers in smaller containers, such as the list side of the list/detail pattern. ([#1459](https://github.com/infor-design/enterprise/issues/1459))

### v4.16.0 Future Deprecation

- `[Hierarchy]` The following options are now deprecated and will be removed approximately 2019-05-15. `paging` and `mobileView`. ([#1629](https://github.com/infor-design/enterprise/issues/1629))
- `[Hierarchy]` Stacked layout will become the default layout in favor of the existing horizontal layout, so the horizontal layout is now considered deprecated and will be removed approximately 2019-05-15. ([#1629](https://github.com/infor-design/enterprise/issues/1629))

### v4.16.0 Fixes

- `[Application Menu]` Fixed the truncation of long text in an accordion element in the application menu by adding a tooltip to truncated elements. ([#457](https://github.com/infor-design/enterprise/issues/457))
- `[Calendar]` Disable the new event modal when no template is defined. ([#1700](https://github.com/infor-design/enterprise/issues/1700))
- `[Dropdown]` Fixed a bug where the ellipsis was not showing on long text in some browsers. ([#1550](https://github.com/infor-design/enterprise/issues/1550))
- `[Datagrid]` Fixed a bug in equals filter on multiselect filters. ([#1586](https://github.com/infor-design/enterprise/issues/1586))
- `[Datagrid]` Fixed a bug where incorrect data is shown in the events in tree grid. ([#315](https://github.com/infor-design/enterprise-ng/issues/315))
- `[Datagrid]` Fixed a bug where when using minWidth on a column and sorting the column will become misaligned. ([#1481](https://github.com/infor-design/enterprise/issues/1481))
- `[Datagrid]` Fixed a bug where when resizing the last column may become invisible. ([#1456](https://github.com/infor-design/enterprise/issues/1456))
- `[Datagrid]` Fixed a bug where a checkbox column will become checked when selecting if there is no selection checkbox. ([#1641](https://github.com/infor-design/enterprise/issues/1641))
- `[Datagrid]` Fixed a bug where the last column would sometimes not render fully for buttons with longer text. ([#1246](https://github.com/infor-design/enterprise/issues/1246))
- `[Datagrid]` Fixed a bug where showMonthYearPicker did not work correctly on date filters. ([#1532](https://github.com/infor-design/enterprise-ng/issues/1532))
- `[Validation]` Fixed a bug in removeError where the icon is sometimes not removed. ([#1556](https://github.com/infor-design/enterprise/issues/1556))
- `[Datepicker]` Fixed the range picker to clear when changing months in a filter. ([#1537](https://github.com/infor-design/enterprise/issues/1537))
- `[Datepicker]` Fixed disabled dates example to validate again on disabled dates. ([#1445](https://github.com/infor-design/enterprise/issues/1445))
- `[Datagrid]` Fixed a Date Editor bug when passing a series of zeroes to a datagrid cell with an editable date. ([#1020](https://github.com/infor-design/enterprise/issues/1020))
- `[Dropdown]` Fixed a bug where a dropdown will never reopen if it is closed by clicking a menu button. ([#1670](https://github.com/infor-design/enterprise/issues/1670))
- `[Icons]` Established missing icon sourcing and sizing consistency from ids-identity icon/svg assets. ([PR#1628](https://github.com/infor-design/enterprise/pull/1628))
- `[Listview]` Addressed performance issues with paging on all platforms, especially Windows and IE/Edge browsers. As part of this, reworked all components that integrate with the Pager component to render their contents based on a dataset, as opposed to DOM elements. ([#922](https://github.com/infor-design/enterprise/issues/922))
- `[Lookup]` Fixed a bug with settings: async, server-side, and single select modes.  The grid was not deselecting the previously selected value when a new row was clicked.  If the value is preselected in the markup, the lookup modal will no longer close prematurely. ([PR#1654](https://github.com/infor-design/enterprise/issues/1654))
- `[Pager]` Made it possible to set and persist custom tooltips on first, previous, next and last pager buttons. ([#922](https://github.com/infor-design/enterprise/issues/922))
- `[Pager]` Fixed propagation of the `pagesizes` setting when using `updated()`. Previously the array was deep extended instead of being replaced outright. ([#1466](https://github.com/infor-design/enterprise/issues/1466))
- `[Tree]` Fixed a bug when calling the disable or enable methods of the tree. This was not working with ie11. ([PR#1600](https://github.com/infor-design/enterprise/issues/1600))
- `[Stepprocess]` Fixed a bug where the step folder was still selected when it was collapsed or expanded. ([#1633](https://github.com/infor-design/enterprise/issues/1633))
- `[Swaplist]` Fixed a bug where items were not able to drag anymore after make the search. ([#1703](https://github.com/infor-design/enterprise/issues/1703))
- `[Toolbar Flex]` Added the ability to pass in a `beforeOpen` callback to the More Actions menu (fixes a bug where it wasn't possible to dynamically add content to the More Actions menu in same way that was possible on the original Toolbar component)
- `[Toolbar Flex]` Fixed a bug where selected events were not bubbling up for a menu button on a flex toolbar. ([#1709](https://github.com/infor-design/enterprise/issues/1709))
- `[Stepprocess]` Disabled step selected when using the next or previous button. ([#1697](https://github.com/infor-design/enterprise/issues/1697))
- `[Tree]` Fixed a bug when calling the disable or enable methods of the tree. This was not working with ie11. ([PR#1600](https://github.com/infor-design/enterprise/issues/1600))

### v4.16.0 Chore & Maintenance

- `[Demo App]` Removed the search icon from the header on test pages as it doesn't function. ([#1449](https://github.com/infor-design/enterprise/issues/1449))
- `[Demo App]` Added a fix for incorrect links when running on windows. ([#1549](https://github.com/infor-design/enterprise/issues/1549))
- `[Docs]` Added a fix to prevent the documentation generator from failing intermittently. ([#1377](https://github.com/infor-design/enterprise/issues/1377))

(29 Issues Solved This Release, Backlog Enterprise 203, Backlog Ng 69, 735 Functional Tests, 670 e2e Tests)

## v4.15.0

- [Npm Package](https://www.npmjs.com/package/ids-enterprise)
- [IDS Enterprise Angular Change Log](https://github.com/infor-design/enterprise-ng/blob/main/docs/CHANGELOG.md)

### v4.15.0 Features

- `[Datagrid]` Added support for lookup in the datagrid filter. ([#653](https://github.com/infor-design/enterprise/issues/653))
- `[Datagrid]` Added support for masks on lookup editors. ([#406](https://github.com/infor-design/enterprise/issues/406))
- `[Validation]` When using legacy mode validation, made the icon dim if the text was on top of it. ([#644](https://github.com/infor-design/enterprise/issues/644))
- `[Calendar]` Now possible to edit events both with the API and by clicking/double clicking events. And other improvements. ([#1436](https://github.com/infor-design/enterprise/issues/1436))
- `[Datagrid]` Added new methods to clear dirty cells on cells, rows, and all. ([#1303](https://github.com/infor-design/enterprise/issues/1303))
- `[Tree]` Added several improvements: the ability to show a dropdown on the tree node, the ability to add nodes in between current nodes, the ability to set checkboxes for selection only on some nodes, and the ability to customize icons. ([#1364](https://github.com/infor-design/enterprise/issues/1364))
- `[Datagrid]` Added the ability to display or hide the new row indicator with a new `showNewIndicator` option. ([#1589](https://github.com/infor-design/enterprise/issues/1589))

### v4.15.0 Fixes

- `[Icons]` Icons with the word `confirm` have been changed to `success`. This is partially backwards compatible for now. We deprecated `confirm` and will remove in the next major version so rename your icons. Example `icon-confirm` to `icon-success`. ([#963](https://github.com/infor-design/enterprise/issues/963))
- `[Icons]` The alert icons now have a white background allowing them to appear on colored sections. There are now two versions, for example: `icon-error` and `icon-error-solid`. These are used in calendar. ([#1436](https://github.com/infor-design/enterprise/issues/1436))
- `[Circle Pager]` Made significant improvements to resizing, especially on tabs. ([#1284](https://github.com/infor-design/enterprise/issues/1284))
- `[Datagrid]` In high contrast mode the background is now white when editing cells. ([#1421](https://github.com/infor-design/enterprise/issues/1421))
- `[Dropdown]` Fixed an issue where filter did not work in no-search mode with the Caps Lock key. ([#1500](https://github.com/infor-design/enterprise/issues/1500))
- `[Popupmenu]` Fixed an issue when using the same menu on multiple inputs wherein destroying one instance actually destroyed all instances. ([#1025](https://github.com/infor-design/enterprise/issues/1025))
- `[Swaplist]` Fixed a bug where Shift+M did not work when typing in the search. ([#1408](https://github.com/infor-design/enterprise/issues/1408))
- `[Popupmenu]` Fixed a bug in immediate mode where right click only worked the first time. ([#1507](https://github.com/infor-design/enterprise/issues/1507))
- `[Editor]` Fixed a bug where clear formatting did not work in safari. ([#911](https://github.com/infor-design/enterprise/issues/911))
- `[Colorpicker]` Fixed a bug in Angular where the picker did not respond correctly to `editable=false` and `disabled=true`. ([#257](https://github.com/infor-design/enterprise-ng/issues/257))
- `[Locale]` Fixed a bug where the callback did not complete on nonexistent locales. ([#1267](https://github.com/infor-design/enterprise/issues/1267))
- `[Calendar]` Fixed a bug where event details remain when filtering event types. ([#1436](https://github.com/infor-design/enterprise/issues/1436))
- `[Busy Indicator]` Fixed a bug where the indicator closed when clicking on accordions. ([#281](https://github.com/infor-design/enterprise-ng/issues/281))
- `[Datagrid Tree]` Fixed the need for unique IDs on the tree nodes. ([#1361](https://github.com/infor-design/enterprise/issues/1361))
- `[Editor]` Improved the result of pasting bullet lists from MS Word. ([#1351](https://github.com/infor-design/enterprise/issues/1351))
- `[Hierarchy]` Fixed layout issues in the context menu in RTL mode. ([#1310](https://github.com/infor-design/enterprise/issues/1310))
- `[Datagrid]` Added a setting `allowChildExpandOnMatch` that optionally determines if a search/filter will show and allow nonmatching children to be shown. ([#1422](https://github.com/infor-design/enterprise/issues/1422))
- `[Datagrid]` If a link is added with a href it will now be followed when clicking, rather than needing to use the click method setting on columns. ([#1473](https://github.com/infor-design/enterprise/issues/1473))
- `[Datagrid Tree]` Fixed a bug where Expand/Collapse text is added into the +/- cell. ([#1145](https://github.com/infor-design/enterprise/issues/1145))
- `[Dropdown]` Fixed a bug in NG where two dropdowns in different components would cause each other to freeze. ([#229](https://github.com/infor-design/enterprise-ng/issues/229))
- `[Editor]` Verified a past fix where editor would not work with all buttons when in a modal. ([#408](https://github.com/infor-design/enterprise/issues/408))
- `[Datagrid Tree]` Fixed a bug in `updateRow` that caused the indent of the tree grid to collapse. ([#405](https://github.com/infor-design/enterprise/issues/405))
- `[Empty Message]` Fixed a bug where a null empty message would not be possible. This is used to show no empty message on initial load delays. ([#1467](https://github.com/infor-design/enterprise/issues/1467))
- `[Lookup]` Fixed a bug where nothing is inserted when you click a link editor in the lookup. ([#1315](https://github.com/infor-design/enterprise/issues/1315))
- `[About]` Fixed a bug where the version would not show when set. It would show the IDS version. ([#1414](https://github.com/infor-design/enterprise/issues/1414))
- `[Datagrid]` Fixed a bug in `disableClientSort` / `disableClientFilter`. It now retains visual indicators on sort and filter. ([#1248](https://github.com/infor-design/enterprise/issues/1248))
- `[Tree]` Fixed a bug where selected nodes are selected again after loading child nodes. ([#1270](https://github.com/infor-design/enterprise/issues/1270))
- `[Input]` Fixed a bug where inputs that have tooltips will not be selectable with the cursor. ([#1354](https://github.com/infor-design/enterprise/issues/1354))
- `[Accordion]` Fixed a bug where double clicking a header will open and then close the accordion. ([#1314](https://github.com/infor-design/enterprise/issues/1314))
- `[Datagrid]` Fixed a bug on hover with taller cells where the hover state would not cover the entire cell. ([#1490](https://github.com/infor-design/enterprise/issues/1490))
- `[Editor]` Fixed a bug where the image would still be shown if you press the Esc key and cancel the image dialog. ([#1489](https://github.com/infor-design/enterprise/issues/1489))
- `[Datagrid Lookup]` Added additional missing event info for ajax requests and filtering. ([#1486](https://github.com/infor-design/enterprise/issues/1486))
- `[Tabs]` Added protection from inserting HTML tags in the add method (XSS). ([#1462](https://github.com/infor-design/enterprise/issues/1462))
- `[App Menu]` Added better text wrapping for longer titles. ([#1116](https://github.com/infor-design/enterprise/issues/1116))
- `[Contextual Action Panel]` Fixed some examples so that they reopen more than one time. ([#1116](https://github.com/infor-design/enterprise/issues/506))
- `[Searchfield]` Fixed a border styling issue on longer labels in the search. ([#1500](https://github.com/infor-design/enterprise/issues/1500))
- `[Tabs Multi]` Improved the experience on mobile by collapsing the menus a bit. ([#971](https://github.com/infor-design/enterprise/issues/971))
- `[Lookup]` Fixed missing ellipsis menu on mobile devices. ([#1068](https://github.com/infor-design/enterprise/issues/1068))
- `[Accordion]` Fixed incorrect font size on p tags in the accordion. ([#1116](https://github.com/infor-design/enterprise/issues/1116))
- `[Line Chart]` Fixed and improved the legend text on mobile viewport. ([#609](https://github.com/infor-design/enterprise/issues/609))

### v4.15.0 Chore & Maintenance

- `[General]` Migrated sass to use IDS color variables. ([#1435](https://github.com/infor-design/enterprise/issues/1435))
- `[Angular]` Added all settings from 4.13 in time for future 5.1.0 ([#274](https://github.com/infor-design/enterprise-ng/issues/274))
- `[General]` Fixed some incorrect layouts. ([#1357](https://github.com/infor-design/enterprise/issues/1357))
- `[Targeted Achievement]` Removed some older non working examples. ([#520](https://github.com/infor-design/enterprise/issues/520))

(50 Issues Solved This Release, Backlog Enterprise 294, Backlog Ng 80, 809 Functional Tests, 716 e2e Tests)

## v4.14.0

- [Npm Package](https://www.npmjs.com/package/ids-enterprise)
- [IDS Enterprise Angular Change Log](https://github.com/infor-design/enterprise-ng/blob/main/docs/CHANGELOG.md)

### v4.14.0 Features

- `[Datepicker/Monthview]` Added a setting for the day of week the calendar starts that can be used outside of the Locale setting. ([#1179](https://github.com/infor-design/enterprise/issues/1179))
- `[Datagrid]` Made the tree datagrid work a lot better with filtering. ([#1281](https://github.com/infor-design/enterprise/issues/1281))
- `[Autocomplete/SearchField]` Added a caseSensitive filtering option. ([#385](https://github.com/infor-design/enterprise/issues/385))
- `[Datagrid]` Added an option `headerAlign` to set alignment on the header different than the rows. ([#420](https://github.com/infor-design/enterprise/issues/420))
- `[Message]` Added the ability to use certain formatter html tags in the message content. ([#379](https://github.com/infor-design/enterprise/issues/379))

### v4.14.0 Fixes

- `[Swaplist]` Fixed a bug that if you drag really fast everything disappears. ([#1195](https://github.com/infor-design/enterprise/issues/1195))
- `[Hierarchy]` Fixed a bug that part of the profile menu is cut off. ([#931](https://github.com/infor-design/enterprise/issues/931))
- `[Datagrid/Dropdown]` Fixed a bug that part of the dropdown menu is cut off. ([#1420](https://github.com/infor-design/enterprise/issues/1420))
- `[Modal]` Fixed bugs where with certain field types modal validation was not working. ([#1213](https://github.com/infor-design/enterprise/issues/1213))
- `[Dropdown]` Fixed a regression where the tooltip was not showing when data is overflowed. ([#1400](https://github.com/infor-design/enterprise/issues/1400))
- `[Tooltip]` Fixed a bugs where a tooltip would show up in unexpected places. ([#1396](https://github.com/infor-design/enterprise/issues/1396))
- `[Datagrid/Dropdown]` Fixed a bug where an error would occur if showSelectAll is used. ([#1360](https://github.com/infor-design/enterprise/issues/1360))
- `[Datagrid/Tooltip]` Fixed a bugs where a tooltip would show up in the header unexpectedly. ([#1395](https://github.com/infor-design/enterprise/issues/1395))
- `[Popupmenu]` Fixed incorrect highlighting on disabled list items.  ([#982](https://github.com/infor-design/enterprise/issues/982))
- `[Contextual Action Panel]` Fixed issues with certain styles of invoking the CAP where it would not reopen a second time. ([#1139](https://github.com/infor-design/enterprise/issues/1139))
- `[Spinbox]` Added a fix so the page will not zoom when click + and - on mobile devices. ([#1070](https://github.com/infor-design/enterprise/issues/1070))
- `[Splitter]` Removed the tooltip from the expand/collapse button as it was superfluous. ([#1180](https://github.com/infor-design/enterprise/issues/1180))
- `[Datagrid]` Added a fix so the last column when stretching will do so with percentage so it will stay when the page resize or the menu opens/closes. ([#1168](https://github.com/infor-design/enterprise/issues/1168))
- `[Datagrid]` Fixed bugs in the server side and filtering example. ([#396](https://github.com/infor-design/enterprise/issues/396))
- `[Datagrid]` Fixed a bug in applyFilter with datefields. ([#1269](https://github.com/infor-design/enterprise/issues/1269))
- `[Datagrid]` Fixed a bug in updateCellNode where sometimes it did not work. ([#1122](https://github.com/infor-design/enterprise/issues/1122))
- `[Hierarchy]` Made the empty image ring the same color as the left edge. ([#932](https://github.com/infor-design/enterprise/issues/932))
- `[Datagrid/Dropdown]` Fixed an issue that tab did not close dropdown editors. ([#1198](https://github.com/infor-design/enterprise/issues/1198))
- `[Datagrid/Dropdown]` Fixed a bug that if you click open a dropdown editor then you cannot use arrow keys to select. ([#1387](https://github.com/infor-design/enterprise/issues/1387))
- `[Datagrid/Dropdown]` Fixed a bug that if a smaller number of items the menu would be too short. ([#1298](https://github.com/infor-design/enterprise/issues/1298))
- `[Searchfield]` Fixed a bug that the search field didnt work in safari. ([#225](https://github.com/infor-design/enterprise/issues/225))
- `[Datagrid/Dropdown]` Fixed a bug that source is used the values may be cleared out when opening the list. ([#1185](https://github.com/infor-design/enterprise/issues/1185))
- `[Personalization]` Fixed a bug that when calling initialize the personalization would reset. ([#1231](https://github.com/infor-design/enterprise/issues/1231))
- `[Tabs]` Fixed the alignment of the closing icon. ([#1056](https://github.com/infor-design/enterprise/issues/1056))
- `[Dropdown]` Fixed list alignment issues on mobile. ([#1069](https://github.com/infor-design/enterprise/issues/1069))
- `[Dropdown]` Fixed issues where the listbox would not close on mobile. ([#1119](https://github.com/infor-design/enterprise/issues/1119))
- `[Dropdown]` Fixed a bug where modals would close on url hash change. ([#1207](https://github.com/infor-design/enterprise/issues/1207))
- `[Contextual Action Panel]` Fixed an issue where buttons would occasionally be out of view. ([#283](https://github.com/infor-design/enterprise/issues/283))
- `[Empty Message]` Added a new icon to indicate using the search function. ([#1325](https://github.com/infor-design/enterprise/issues/1325))
- `[Searchfield]` Added a fix for landscape mode on mobile. ([#1102](https://github.com/infor-design/enterprise/issues/1102))
- `[Datagrid]` Added a fix for hard to read fields in high contrast mode. ([#1193](https://github.com/infor-design/enterprise/issues/1193))

### v4.14.0 Chore & Maintenance

- `[General]` Fixed problems with the css mapping where the line numbers were wrong in the map files. ([#962](https://github.com/infor-design/enterprise/issues/962))
- `[Docs]` Added setting so themes can be shown in the documentation pages. ([#1327](https://github.com/infor-design/enterprise/issues/1327))
- `[Docs]` Made links to example pages open in a new window. ([#1132](https://github.com/infor-design/enterprise/issues/1132))

(43 Issues Solved This Release, Backlog Enterprise 181, Backlog Ng 64, 682 Functional Tests, 612 e2e Tests)

## v4.13.0

- [Npm Package](https://www.npmjs.com/package/ids-enterprise)
- [IDS Enterprise Angular Change Log](https://github.com/infor-design/enterprise-ng/blob/main/docs/CHANGELOG.md)

### v4.13.0 Features

- `[Calendar]` Added some new features such as upcoming events view, RTL, keyboard support and fixed styling issues and bugs. ([#1221](https://github.com/infor-design/enterprise/issues/1221))
- `[Flex Toolbar]` Added search field integration, so that the search field is mainly close to being able to replace the legacy toolbar. ([#269](https://github.com/infor-design/enterprise/issues/269))
- `[Bar]` Added short, medium label support for adapting the chart to responsive views. ([#1094](https://github.com/infor-design/enterprise/issues/1094))
- `[Textarea]` Added maxLength option to prevent typing over a set maximum. ([#1046](https://github.com/infor-design/enterprise/issues/1046))
- `[Textarea]` Added maxGrow option to prevent growing when typing over a set max. ([#1147](https://github.com/infor-design/enterprise/issues/1147))
- `[Datagrid]` If using the `showDirty` option the indication will now be on each cell. ([#1183](https://github.com/infor-design/enterprise/issues/1183))
- `[Datepicker]` Added an option `useCurrentTime` that will insert current time instead of noon time with date and timepickers. ([#1087](https://github.com/infor-design/enterprise/issues/1087))
- `[General]` Included an IE 11 polyfill for ES6 Promises, this is a new dependency in the package.json you should include. ([#1172](https://github.com/infor-design/enterprise/issues/1172))
- `[General]` Add translations in 38 languages including new support for Slovak (sk-SK). ([#557](https://github.com/infor-design/enterprise/issues/557))

### v4.13.0 Fixes

- `[Tooltips]` Fixed an important bug where tooltips would stick around in the page on the top corner. ([#1273](https://github.com/infor-design/enterprise/issues/1273))
- `[Tooltips]` Fixed some contrast issues on the high contrast theme. ([#1249](https://github.com/infor-design/enterprise/issues/1249))
- `[Tooltips]` Fixed a bug where Toolbar "More Actions" menu buttons could incorrectly display a tooltip overlapping an open menu. ([#1242](https://github.com/infor-design/enterprise/issues/1242))
- `[Datepicker / Timepicker]` Removed the need to use the customValidation setting. You can remove this option from your code. The logic will pick up if you added customValidation to your input by adding a data-validate option. You also may need to add `date` or `availableDate` validation to your  data-validate attribute if these validations are desired along with your custom or required validation. ([#862](https://github.com/infor-design/enterprise/issues/862))
- `[Menubutton]` Added a new setting `hideMenuArrow` you can use for buttons that don't require an arrow, such as menu buttons. ([#1088](https://github.com/infor-design/enterprise/issues/1088))
- `[Dropdown]` Fixed issues with destroy when multiple dropdown components are on the page. ([#1202](https://github.com/infor-design/enterprise/issues/1202))
- `[Datagrid]` Fixed alignment issues when using filtering with some columns that do not have a filter. ([#1124](https://github.com/infor-design/enterprise/issues/1124))
- `[Datagrid]` Fixed an error when dynamically adding context menus. ([#1216](https://github.com/infor-design/enterprise/issues/1216))
- `[Datagrid]` Added an example of dynamic intermediate paging and filtering. ([#396](https://github.com/infor-design/enterprise/issues/396))
- `[Dropdown]` Fixed alignment issues on mobile devices. ([#1069](https://github.com/infor-design/enterprise/issues/1069))
- `[Datepicker]` Fixed incorrect assumptions, causing incorrect umalqura calendar calculations. ([#1189](https://github.com/infor-design/enterprise/issues/1189))
- `[Datepicker]` Fixed an issue where the dialog would not close on click out if opening the time dropdown components first. ([#1278](https://github.com/infor-design/enterprise/issues/))
- `[General]` Added the ability to stop renderLoop. ([#214](https://github.com/infor-design/enterprise/issues/214))
- `[Datepicker]` Fixed an issue reselecting ranges with the date picker range option. ([#1197](https://github.com/infor-design/enterprise/issues/1197))
- `[Editor]` Fixed bugs on IE with background color option. ([#392](https://github.com/infor-design/enterprise/issues/392))
- `[Colorpicker]` Fixed issue where the palette is not closed on enter key / click. ([#1050](https://github.com/infor-design/enterprise/issues/1050))
- `[Accordion]` Fixed issues with context menus on the accordion. ([#639](https://github.com/infor-design/enterprise/issues/639))
- `[Searchfield]` Made no results appear not clickable. ([#329](https://github.com/infor-design/enterprise/issues/329))
- `[Datagrid]` Added an example of groups and paging. ([#435](https://github.com/infor-design/enterprise/issues/435))
- `[Editor]` Fixed the dirty indicator when using toolbar items. ([#910](https://github.com/infor-design/enterprise/issues/910))
- `[Datagrid]` Fixed a bug that made tooltips disappear when a lookup editor is closed. ([#1186](https://github.com/infor-design/enterprise/issues/1186))
- `[Datagrid]` Fixed a bug where not all rows are removed in the removeSelected function. ([#1036](https://github.com/infor-design/enterprise/issues/1036))
- `[Datagrid]` Fixed bugs in activateRow and deactivateRow in some edge cases. ([#948](https://github.com/infor-design/enterprise/issues/948))
- `[Datagrid]` Fixed formatting of tooltips on the header and filter. ([#955](https://github.com/infor-design/enterprise/issues/955))
- `[Datagrid]` Fixed wrong page number when saving the page number in localstorage and reloading. ([#798](https://github.com/infor-design/enterprise/issues/798))
- `[Tree]` Fixed issues when expanding and collapsing after dragging nodes around. ([#1183](https://github.com/infor-design/enterprise/issues/1183))
- `[ContextualActionPanel]` Fixed a bug where the CAP will be closed if clicking an accordion in it. ([#1138](https://github.com/infor-design/enterprise/issues/1138))
- `[Colorpicker]` Added a setting (customColors) to prevent adding default colors if totally custom colors are used. ([#1135](https://github.com/infor-design/enterprise/issues/1135))
- `[AppMenu]` Improved contrast in high contrast theme. ([#1146](https://github.com/infor-design/enterprise/issues/1146))
- `[Searchfield]` Fixed issue where ascenders/descenders are cut off. ([#1101](https://github.com/infor-design/enterprise/issues/1101))
- `[Tree]` Added sortstop and sortstart events. ([#1003](https://github.com/infor-design/enterprise/issues/1003))
- `[Searchfield]` Fixed some alignment issues in different browsers. ([#1106](https://github.com/infor-design/enterprise/issues/1106))
- `[Searchfield]` Fixed some contrast issues in different browsers. ([#1104](https://github.com/infor-design/enterprise/issues/1104))
- `[Searchfield]` Prevent multiple selected events from firing. ([#1259](https://github.com/infor-design/enterprise/issues/1259))
- `[Autocomplete]` Added a beforeOpen setting ([#398](https://github.com/infor-design/enterprise/issues/398))
- `[Toolbar]` Fixed an error where toolbar tried to focus a DOM item that was removed. ([#1177](https://github.com/infor-design/enterprise/issues/1177))
- `[Dropdown]` Fixed a problem where the bottom of some lists is cropped. ([#909](https://github.com/infor-design/enterprise/issues/909))
- `[General]` Fixed a few components so that they could still initialize when hidden. ([#230](https://github.com/infor-design/enterprise/issues/230))
- `[Datagrid]` Fixed missing tooltips on new row. ([#1081](https://github.com/infor-design/enterprise/issues/1081))
- `[Lookup]` Fixed a bug using select all where it would select the previous list. ([#295](https://github.com/infor-design/enterprise/issues/295))
- `[Datagrid]` Fixed missing summary row on initial render in some cases. ([#330](https://github.com/infor-design/enterprise/issues/330))
- `[Button]` Fixed alignment of text and icons. ([#973](https://github.com/infor-design/enterprise/issues/973))
- `[Datagrid]` Fixed missing source call when loading last page first. ([#1162](https://github.com/infor-design/enterprise/issues/1162))
- `[SwapList]` Made sure swap list will work in all cases and in angular. ([#152](https://github.com/infor-design/enterprise/issues/152))
- `[Toast]` Fixed a bug where some toasts on certain urls may not close. ([#1305](https://github.com/infor-design/enterprise/issues/1305))
- `[Datepicker / Lookup]` Fixed bugs where they would not load on tabs. ([#1304](https://github.com/infor-design/enterprise/issues/1304))

### v4.13.0 Chore & Maintenance

- `[General]` Added more complete visual tests. ([#978](https://github.com/infor-design/enterprise/issues/978))
- `[General]` Cleaned up some of the sample pages start at A, making sure examples work and tests are covered for better QA (on going). ([#1136](https://github.com/infor-design/enterprise/issues/1136))
- `[General]` Upgraded to ids-identity 2.0.x ([#1062](https://github.com/infor-design/enterprise/issues/1062))
- `[General]` Cleanup missing files in the directory listings. ([#985](https://github.com/infor-design/enterprise/issues/985))
- `[Angular 1.0]` We removed the angular 1.0 directives from the code and examples. These are no longer being updated. You can still use older versions of this or move on to Angular 7.x ([#1136](https://github.com/infor-design/enterprise/issues/1136))
- `[Uplift]` Included the uplift theme again as alpha for testing. It will show with a watermark and is only available via the personalize api or url params in the demo app. ([#1224](https://github.com/infor-design/enterprise/issues/1224))

(69 Issues Solved This Release, Backlog Enterprise 199, Backlog Ng 63, 662 Functional Tests, 659 e2e Tests)

## v4.12.0

- [Npm Package](https://www.npmjs.com/package/ids-enterprise)
- [IDS Enterprise Angular Change Log](https://github.com/infor-design/enterprise-ng/blob/main/docs/CHANGELOG.md)

### v4.12.0 Features

- `[General]` The ability to make custom/smaller builds has further been improved. We improved the component matching, made it possible to run the tests on only included components, fixed the banner, and improved the terminal functionality. Also removed/deprecated the older mapping tool. ([#417](https://github.com/infor-design/enterprise/issues/417))
- `[Message]` Added the ability to have different types (Info, Confirm, Error, Alert). ([#963](https://github.com/infor-design/enterprise/issues/963))
- `[General]` Further fixes to for xss issues. ([#683](https://github.com/infor-design/enterprise/issues/683))
- `[Pager]` Made it possible to use the pager as a standalone component. ([#250](https://github.com/infor-design/enterprise/issues/250))
- `[Editor]` Added a clear formatting button. ([#473](https://github.com/infor-design/enterprise/issues/473))
- `[Datepicker]` Added an option to show the time as current time instead of midnight. ([#889](https://github.com/infor-design/enterprise/issues/889))
- `[About]` Dialog now shows device information. ([#684](https://github.com/infor-design/enterprise/issues/684))

### v4.12.0 Fixes

- `[Datagrid Tree]` Fixed incorrect data on activated event. ([#412](https://github.com/infor-design/enterprise/issues/412))
- `[Datagrid]` Improved the export function so it works on different locales. ([#378](https://github.com/infor-design/enterprise/issues/378))
- `[Tabs]` Fixed a bug where clicking the x on tabs with a dropdowns would incorrectly open the dropdown. ([#276](https://github.com/infor-design/enterprise/issues/276))
- `[Datagrid]` Changed the `settingschange` event so it will only fire once. ([#903](https://github.com/infor-design/enterprise/issues/903))
- `[Listview]` Improved rendering performance. ([#430](https://github.com/infor-design/enterprise/issues/430))
- `[General]` Fixed issues when using base tag, that caused icons to disappear. ([#766](https://github.com/infor-design/enterprise/issues/766))
- `[Empty Message]` Made it possible to assign code to the button click if used. ([#667](https://github.com/infor-design/enterprise/issues/667))
- `[Datagrid]` Added translations for the new tooltip. ([#227](https://github.com/infor-design/enterprise/issues/227))
- `[Dropdown]` Fixed contrast issue in high contrast theme. ([#945](https://github.com/infor-design/enterprise/issues/945))
- `[Datagrid]` Reset to default did not reset dropdown columns. ([#847](https://github.com/infor-design/enterprise/issues/847))
- `[Datagrid]` Fixed bugs in keyword search highlighting with special characters. ([#849](https://github.com/infor-design/enterprise/issues/849))
- `[Datagrid]` Fixed bugs that causes NaN to appear in date fields. ([#891](https://github.com/infor-design/enterprise/issues/891))
- `[Dropdown]` Fixed issue where validation is not trigger on IOS on click out. ([#659](https://github.com/infor-design/enterprise/issues/659))
- `[Lookup]` Fixed bug in select all in multiselect with paging. ([#926](https://github.com/infor-design/enterprise/issues/926))
- `[Modal]` Fixed bug where the modal would close if hitting enter on a checkbox and inputs. ([#320](https://github.com/infor-design/enterprise/issues/320))
- `[Lookup]` Fixed bug trying to reselect a second time. ([#296](https://github.com/infor-design/enterprise/issues/296))
- `[Tabs]` Fixed behavior when closing and disabling tabs. ([#947](https://github.com/infor-design/enterprise/issues/947))
- `[Dropdown]` Fixed layout issues when using icons in the dropdown. ([#663](https://github.com/infor-design/enterprise/issues/663))
- `[Datagrid]` Fixed a bug where the tooltip did not show on validation. ([#1008](https://github.com/infor-design/enterprise/issues/1008))
- `[Tabs]` Fixed issue with opening spillover on IOS. ([#619](https://github.com/infor-design/enterprise/issues/619))
- `[Datagrid]` Fixed bugs when using `exportable: false` in certain column positions. ([#787](https://github.com/infor-design/enterprise/issues/787))
- `[Searchfield]` Removed double border. ([#328](https://github.com/infor-design/enterprise/issues/328))

### v4.12.0 Chore & Maintenance

- `[Masks]` Added missing and more documentation, cleaned up existing docs. ([#1033](https://github.com/infor-design/enterprise/issues/1033))
- `[General]` Based on design site comments, we improved some pages and fixed some missing links. ([#1034](https://github.com/infor-design/enterprise/issues/1034))
- `[Bar Chart]` Added test coverage. ([#848](https://github.com/infor-design/enterprise/issues/848))
- `[Datagrid]` Added full api test coverage. ([#242](https://github.com/infor-design/enterprise/issues/242))

(55 Issues Solved This Release, Backlog Enterprise 185, Backlog Ng 50, 628 Functional Tests, 562 e2e Tests)

## v4.11.0

- [Npm Package](https://www.npmjs.com/package/ids-enterprise)
- [IDS Enterprise Angular Change Log](https://github.com/infor-design/enterprise-ng/blob/main/docs/CHANGELOG.md)

### v4.11.0 Features

- `[General]` It is now possible to make custom builds. With a custom build you specify a command with a list of components that you use. This can be used to reduce the bundle size for both js and css. ([#417](https://github.com/infor-design/enterprise/issues/417))
- `[Calendar]` Added more features including: a readonly view, ability for events to span days, tooltips and notifications ([#417](https://github.com/infor-design/enterprise/issues/417))
- `[Lookup]` Added the ability to select across pages, even when doing server side paging. ([#375](https://github.com/infor-design/enterprise/issues/375))
- `[Datagrid]` Improved tooltip performance, and now tooltips show on cells that are not fully displayed. ([#447](https://github.com/infor-design/enterprise/issues/447))

### v4.11.0 Fixes

- `[Dropdown]` The onKeyDown callback was not firing if CTRL key is used. This is fixed. ([#793](https://github.com/infor-design/enterprise/issues/793))
- `[Tree]` Added a small feature to preserve the tree node states on reload. ([#792](https://github.com/infor-design/enterprise/issues/792))
- `[Tree]` Added a disable/enable method to disable/enable the whole tree. ([#752](https://github.com/infor-design/enterprise/issues/752))
- `[App Menu]` Fixed a bug clearing the search filter box. ([#702](https://github.com/infor-design/enterprise/issues/702))
- `[Column Chart]` Added a yAxis option, you can use to format the yAxis in custom ways. ([#627](https://github.com/infor-design/enterprise/issues/627))
- `[General]` More fixes to use external ids tokens. ([#708](https://github.com/infor-design/enterprise/issues/708))
- `[Datagrid]` Fixed an error calling selectRows with an integer. ([#756](https://github.com/infor-design/enterprise/issues/756))
- `[Tree]` Fixed a bug that caused newly added rows to not be draggable. ([#618](https://github.com/infor-design/enterprise/issues/618))
- `[Dropdown / Multiselect]` Re-added the ability to have a placeholder on the component. ([#832](https://github.com/infor-design/enterprise/issues/832))
- `[Datagrid]` Fixed a bug that caused dropdown filters to not save on reload of page (saveUserSettings) ([#791](https://github.com/infor-design/enterprise/issues/791))
- `[Dropdown]` Fixed a bug that caused an unneeded scrollbar. ([#786](https://github.com/infor-design/enterprise/issues/786))
- `[Tree]` Added drag events and events for when the data is changed. ([#801](https://github.com/infor-design/enterprise/issues/801))
- `[Datepicker]` Fixed a bug updating settings, where time was not changing correctly. ([#305](https://github.com/infor-design/enterprise/issues/305))
- `[Tree]` Fixed a bug where the underlying dataset was not synced up. ([#718](https://github.com/infor-design/enterprise/issues/718))
- `[Lookup]` Fixed incorrect text color on chrome. ([#762](https://github.com/infor-design/enterprise/issues/762))
- `[Editor]` Fixed duplicate ID's on the popup dialogs. ([#746](https://github.com/infor-design/enterprise/issues/746))
- `[Dropdown]` Fixed misalignment of icons on IOS. ([#657](https://github.com/infor-design/enterprise/issues/657))
- `[Demos]` Fixed a bug that caused RTL pages to sometimes load blank. ([#814](https://github.com/infor-design/enterprise/issues/814))
- `[Modal]` Fixed a bug that caused the modal to close when clicking an accordion on the modal. ([#747](https://github.com/infor-design/enterprise/issues/747))
- `[Tree]` Added a restoreOriginalState method to set the tree back to its original state. ([#751](https://github.com/infor-design/enterprise/issues/751))
- `[Datagrid]` Added an example of a nested datagrid with scrolling. ([#172](https://github.com/infor-design/enterprise/issues/172))
- `[Datagrid]` Fixed column alignment issues on grouped column examples. ([#147](https://github.com/infor-design/enterprise/issues/147))
- `[Datagrid]` Fixed bugs when dragging and resizing grouped columns. ([#374](https://github.com/infor-design/enterprise/issues/374))
- `[Validation]` Fixed a bug that caused validations with changing messages to not go away on correction. ([#640](https://github.com/infor-design/enterprise/issues/640))
- `[Datagrid]` Fixed bugs in actionable mode (enter was not moving down). ([#788](https://github.com/infor-design/enterprise/issues/788))
- `[Bar Charts]` Fixed bug that caused tooltips to occasionally not show up. ([#739](https://github.com/infor-design/enterprise/issues/739))
- `[Dirty]` Fixed appearance/contrast on high contrast theme. ([#692](https://github.com/infor-design/enterprise/issues/692))
- `[Locale]` Fixed incorrect date time format. ([#608](https://github.com/infor-design/enterprise/issues/608))
- `[Dropdown]` Fixed bug where filtering did not work with CAPS lock on. ([#608](https://github.com/infor-design/enterprise/issues/608))
- `[Accordion]` Fixed styling issue on safari. ([#282](https://github.com/infor-design/enterprise/issues/282))
- `[Dropdown]` Fixed a bug on mobile devices, where the list would close on scrolling. ([#656](https://github.com/infor-design/enterprise/issues/656))

### v4.11.0 Chore & Maintenance

- `[Textarea]` Added additional test coverage. ([#337](https://github.com/infor-design/enterprise/issues/337))
- `[Tree]` Added additional test coverage. ([#752](https://github.com/infor-design/enterprise/issues/752))
- `[Busy Indicator]` Added additional test coverage. ([#233](https://github.com/infor-design/enterprise/issues/233))
- `[Docs]` Added additional information for developers on how to use IDS. ([#721](https://github.com/infor-design/enterprise/issues/721))
- `[Docs]` Added Id's and test notes to all pages. ([#259](https://github.com/infor-design/enterprise/issues/259))
- `[Docs]` Fixed issues on the wizard docs. ([#824](https://github.com/infor-design/enterprise/issues/824))
- `[Accordion]` Added additional test coverage. ([#516](https://github.com/infor-design/enterprise/issues/516))
- `[General]` Added sass linter (stylelint). ([#767](https://github.com/infor-design/enterprise/issues/767))

(53 Issues Solved This Release, Backlog Enterprise 170, Backlog Ng 41, 587 Functional Tests, 458 e2e Tests)

## v4.10.0

- [Npm Package](https://www.npmjs.com/package/ids-enterprise)
- [IDS Enterprise Angular Change Log](https://github.com/infor-design/enterprise-ng/blob/main/docs/CHANGELOG.md)

### v4.10.0 Features

- `[Tooltips]` Will now activate on longpress on mobile devices. ([#400](https://github.com/infor-design/enterprise/issues/400))
- `[Contextmenu]` Will now activate on longpress on mobile devices (except when on inputs). ([#245](https://github.com/infor-design/enterprise/issues/245))
- `[Locale]` Added support for zh-Hant and zh-Hans. ([#397](https://github.com/infor-design/enterprise/issues/397))
- `[Tree]` Greatly improved rendering and expanding performance. ([#251](https://github.com/infor-design/enterprise/issues/251))
- `[General]` Internally all of the sass is now extended from [IDS Design tokens]( https://github.com/infor-design/design-system) ([#354](https://github.com/infor-design/enterprise/issues/354))
- `[Calendar]` Added initial readonly calendar. At the moment the calendar can only render events and has a filtering feature. More will be added next sprint. ([#261](https://github.com/infor-design/enterprise/issues/261))

### v4.10.0 Fixes

- `[Dropdown]` Minor Breaking Change for Xss reasons we removed the ability to set a custom hex color on icons in the dropdown. You can still pass in one of the alert colors from the colorpalette (fx alert, good, info). This was not even shown in the examples so may not be missed. ([#256](https://github.com/infor-design/enterprise/issues/256))
- `[Popupmenu]` Fixed a problem in popupmenu, if it was opened in immediate mode, submenus will be cleared of their text when the menu is eventually closed. ([#701](https://github.com/infor-design/enterprise/issues/701))
- `[Editor]` Fixed xss injection problem on the link dialog. ([#257](https://github.com/infor-design/enterprise/issues/257))
- `[Spinbox]` Fixed a height / alignment issue on spinboxes when used in short height configuration. ([#547](https://github.com/infor-design/enterprise/issues/547))
- `[Datepicker / Mask]` Fixed an issue in angular that caused using backspace to not save back to the model. ([#51](https://github.com/infor-design/enterprise-ng/issues/51))
- `[Field Options]` Fixed mobile support so they now work on touch better on IOS and Android. ([#555](https://github.com/infor-design/enterprise-ng/issues/555))
- `[Tree]` Tree with + and - for the folders was inversed visually. This was fixed, update your svg.html ([#685](https://github.com/infor-design/enterprise-ng/issues/685))
- `[Modal]` Fixed an alignment issue with the closing X on the top corner. ([#662](https://github.com/infor-design/enterprise-ng/issues/662))
- `[Popupmenu]` Fixed a visual flickering when opening dynamic submenus. ([#588](https://github.com/infor-design/enterprise/issues/588))
- `[Tree]` Added full unit and functional tests. ([#264](https://github.com/infor-design/enterprise/issues/264))
- `[Lookup]` Added full unit and functional tests. ([#344](https://github.com/infor-design/enterprise/issues/344))
- `[Datagrid]` Added more unit and functional tests. ([#242](https://github.com/infor-design/enterprise/issues/242))
- `[General]` Updated the develop tools and sample app to Node 10. During this update we set package-lock.json to be ignored in .gitignore ([#540](https://github.com/infor-design/enterprise/issues/540))
- `[Modal]` Allow beforeOpen callback to run optionally whether you have content or not passed back. ([#409](https://github.com/infor-design/enterprise/issues/409))
- `[Datagrid]` The lookup editor now supports left, right, and center align on the column settings. ([#228](https://github.com/infor-design/enterprise/issues/228))
- `[Mask]` When adding prefixes and suffixes (like % and $) if all the rest of the text is cleared, these will also now be cleared. ([#433](https://github.com/infor-design/enterprise/issues/433))
- `[Popupmenu]` Fixed low contrast selection icons in high contrast theme. ([#410](https://github.com/infor-design/enterprise/issues/410))
- `[Header Popupmenu]` Fixed missing focus state. ([#514](https://github.com/infor-design/enterprise/issues/514))
- `[Datepicker]` When using legends on days, fixed a problem that the hover states are shown incorrectly when changing month. ([#514](https://github.com/infor-design/enterprise/issues/514))
- `[Listview]` When the search field is disabled, it was not shown with disabled styling, this is fixed. ([#422](https://github.com/infor-design/enterprise/issues/422))
- `[Donut]` When having 4 or 2 sliced the tooltip would not show up on some slices. This is fixed. ([#482](https://github.com/infor-design/enterprise/issues/482))
- `[Datagrid]` Added a searchExpandableRow option so that you can control if data in expandable rows is searched/expanded. ([#480](https://github.com/infor-design/enterprise/issues/480))
- `[Multiselect]` If more items then fit are selected the tooltip was not showing on initial load, it only showed after changing values. This is fixed. ([#633](https://github.com/infor-design/enterprise/issues/633))
- `[Tooltip]` An example was added showing how you can show tooltips on disabled buttons. ([#453](https://github.com/infor-design/enterprise/issues/453))
- `[Modal]` A title with brackets in it was not escaping the text correctly. ([#246](https://github.com/infor-design/enterprise/issues/246))
- `[Modal]` Pressing enter when on inputs such as file upload no longer closes the modal. ([#321](https://github.com/infor-design/enterprise/issues/321))
- `[Locale]` Sent out translations so things like the Editor New/Same window dialog will be translated in the future. ([#511](https://github.com/infor-design/enterprise/issues/511))
- `[Nested Datagrid]` Fixed focus issues, the wrong cell in the nest was getting focused. ([#371](https://github.com/infor-design/enterprise/issues/371))

(44 Issues Solved This Release, Backlog Enterprise 173, Backlog Ng 44, 565 Functional Tests, 426 e2e Tests)

## v4.9.0

- [Npm Package](https://www.npmjs.com/package/ids-enterprise)
- [IDS Enterprise Angular Change Log](https://github.com/infor-design/enterprise-ng/blob/main/docs/CHANGELOG.md)

### v4.9.0 Features

- `[Datagrid]` Changed the way alerts work on rows. It now no longer requires an extra column. The rowStatus column will now be ignored so can be removed. When an alert / error / info message is added to the row the whole row will highlight. ([Check out the example.](https://bit.ly/2LC33iJ) ([#258](https://github.com/infor-design/enterprise/issues/258))
- `[Modal]` Added an option `showCloseBtn` which when set to true will show a X button on the top left corner. ([#358](https://github.com/infor-design/enterprise/issues/358))
- `[Multiselect / Dropdown]` Added the ability to see the search term during ajax requests. ([#267](https://github.com/infor-design/enterprise/issues/267))
- `[Scatterplot]` Added a scatter plot chart similar to a bubble chart but with shapes. ([Check out the example.](https://bit.ly/2K9N59M) ([#341](https://github.com/infor-design/enterprise/issues/341))
- `[Toast]` Added an option `allowLink` which when set to true will allow you to specify a `<a>` in the message content to add a link to the message. ([#341](https://github.com/infor-design/enterprise/issues/341))

### v4.9.0 Fixes

- `[Accordion]` Fixed an issue that prevented a right click menu from working on the accordion. ([#238](https://github.com/infor-design/enterprise/issues/238))
- `[Charts]` Fixed up missing empty states and selection methods so they work on all charts. ([#265](https://github.com/infor-design/enterprise/issues/265))
- `[Datagrid]` Fixed the performance of pasting from excel. ([#240](https://github.com/infor-design/enterprise/issues/240))
- `[Datagrid]` The keyword search will now clear when reloading data. ([#307](https://github.com/infor-design/enterprise/issues/307))
- `[Docs]` Fixed several noted missing pages and broken links in the docs. ([#244](https://github.com/infor-design/enterprise/issues/244))
- `[Dropdown]` Fixed bug in badges configuration. ([#270](https://github.com/infor-design/enterprise/issues/270))
- `[Flex Layout]` Fixed field-flex to work better on IE. ([#252](https://github.com/infor-design/enterprise/issues/252))
- `[Editor]` Fixed bug that made it impossible to edit the visual tab. ([#478](https://github.com/infor-design/enterprise/issues/478))
- `[Editor]` Fixed a bug with dirty indicator that caused a messed up layout. ([#241](https://github.com/infor-design/enterprise/issues/241))
- `[Lookup]` Fixed it so that select will work correctly when filtering. ([#248](https://github.com/infor-design/enterprise/issues/248))
- `[Header]` Fixed missing `More` tooltip on the header. ([#345](https://github.com/infor-design/enterprise/issues/345))
- `[Validation]` Added fixes to prevent `error` and `valid` events from going off more than once. ([#237](https://github.com/infor-design/enterprise/issues/237))
- `[Validation]` Added fixes to make multiple messages work better. There is now a `getMessages()` function that will return all erros on a field as an array. The older `getMessage()` will still return a string. ([#237](https://github.com/infor-design/enterprise/issues/237))
- `[Validation]` Fixed un-needed event handlers when using fields on a tab. ([#332](https://github.com/infor-design/enterprise/issues/332))

### v4.9.0 Chore & Maintenance

- `[Blockgrid]` Added full test coverage ([#234](https://github.com/infor-design/enterprise/issues/234))
- `[CAP]` Fixed some examples that would not close ([#283](https://github.com/infor-design/enterprise/issues/283))
- `[Datepicker]` Added full test coverage ([#243](https://github.com/infor-design/enterprise/issues/243))
- `[Datagrid]` Fixed an example so that it shows how to clear a dropdown filter. ([#254](https://github.com/infor-design/enterprise/issues/254))
- `[Docs]` Added TEAMS.MD for collecting info on the teams using ids. If you are not in the list let us know or make a pull request. ([#350](https://github.com/infor-design/enterprise/issues/350))
- `[Listview]` Fixed some links in the sample app that caused some examples to fail. ([#273](https://github.com/infor-design/enterprise/issues/273))
- `[Tabs]` Added more test coverage ([#239](https://github.com/infor-design/enterprise/issues/239))
- `[Toast]` Added full test coverage ([#232](https://github.com/infor-design/enterprise/issues/232))
- `[Testing]` Added visual regression tests, and more importantly a system for doing them via CI. ([#255](https://github.com/infor-design/enterprise/issues/255))

(34 Issues Solved This Release, Backlog Enterprise 158, Backlog Ng 41, 458 Functional Tests, 297 e2e Tests)

## v4.8.0

- [Npm Package](https://www.npmjs.com/package/ids-enterprise)
- [IDS Enterprise Angular Change Log](https://github.com/infor-design/enterprise-ng/blob/main/docs/CHANGELOG.md)

### v4.8.0 Features

- `[Datagrid]` Added an example of Nested Datagrids with ([basic nested grid support.](https://bit.ly/2lGKM4a)) ([#SOHO-3474](https://jira.infor.com/browse/SOHO-3474))
- `[Datagrid]` Added support for async validation. ([#SOHO-7943](https://jira.infor.com/browse/SOHO-7943))
- `[Export]` Extracted excel export code so it can be run outside the datagrid. ([#SOHO-7246](https://jira.infor.com/browse/SOHO-7246))

### v4.8.0 Fixes

- `[Searchfield / Toolbar Searchfield]` Merged code between them so there is just one component. This reduced code and fixed many bugs. ([#161](https://github.com/infor-design/enterprise/pull/161))
- `[Datagrid]` Fixed issues using expand row after hiding/showing columns. ([#SOHO-8103](https://jira.infor.com/browse/SOHO-8103))
- `[Datagrid]` Fixed issue that caused nested grids in expandable rows to hide after hiding/showing columns on the parent grid. ([#SOHO-8102](https://jira.infor.com/browse/SOHO-8102))
- `[Datagrid]` Added an example showing Math rounding on numeric columns ([#SOHO-5168](https://jira.infor.com/browse/SOHO-5168))
- `[Datagrid]` Date editors now maintain date format correctly. ([#SOHO-5861](https://jira.infor.com/browse/SOHO-5861))
- `[Datagrid]` Fixed alignment off sort indicator on centered columns. ([#SOHO-7444](https://jira.infor.com/browse/SOHO-7444))
- `[Datagrid]` Behavior Change - Sorting clicking now no longer refocuses last cell. ([#SOHO-7682](https://jira.infor.com/browse/SOHO-7682))
- `[Datagrid]` Fixed formatter error that showed NaN on some number cells. ([#SOHO-7839](https://jira.infor.com/browse/SOHO-7682))
- `[Datagrid]` Fixed a bug rendering last column in some situations. ([#SOHO-7987](https://jira.infor.com/browse/SOHO-7987))
- `[Datagrid]` Fixed incorrect data in context menu event. ([#SOHO-7991](https://jira.infor.com/browse/SOHO-7991))
- `[Dropdown]` Added an onKeyDown option so keys can be overriden. ([#SOHO-4815](https://jira.infor.com/browse/SOHO-4815))
- `[Slider]` Fixed step slider to work better jumping across steps. ([#SOHO-6271](https://jira.infor.com/browse/SOHO-6271))
- `[Tooltip]` Will strip tooltip markup to prevent xss. ([#SOHO-6522](https://jira.infor.com/browse/SOHO-6522))
- `[Contextual Action Panel]` Fixed alignment issue on x icon. ([#SOHO-6612](https://jira.infor.com/browse/SOHO-6612))
- `[Listview]` Fixed scrollbar size when removing items. ([#SOHO-7402](https://jira.infor.com/browse/SOHO-7402))
- `[Navigation Popup]` Fixed a bug setting initial selected value. ([#SOHO-7411](https://jira.infor.com/browse/SOHO-7411))
- `[Grid]` Added a no-margin setting for nested grids with no indentation. ([#SOHO-7495](https://jira.infor.com/browse/SOHO-7495))
- `[Grid]` Fixed positioning of checkboxes in the grid. ([#SOHO-7979](https://jira.infor.com/browse/SOHO-7979))
- `[Tabs]` Fixed bug calling add in NG applications. ([#SOHO-7511](https://jira.infor.com/browse/SOHO-7511))
- `[Listview]` Selected event now contains the dataset row. ([#SOHO-7512](https://jira.infor.com/browse/SOHO-7512))
- `[Multiselect]` Fixed incorrect showing of delselect button in certain states. ([#SOHO-7535](https://jira.infor.com/browse/SOHO-7535))
- `[Search]` Fixed bug where highlight search terms where not shown in bold. ([#SOHO-7796](https://jira.infor.com/browse/SOHO-7796))
- `[Multiselect]` Improved performance on select all. ([#SOHO-7816](https://jira.infor.com/browse/SOHO-7816))
- `[Spinbox]` Fixed problem where you could arrow up in a readonly spinbox. ([#SOHO-8025](https://jira.infor.com/browse/SOHO-8025))
- `[Dropdown]` Fixed bug selecting two items with same value. ([#SOHO-8029](https://jira.infor.com/browse/SOHO-8029))
- `[Modal]` Fixed incorrect enabling of submit on validating modals. ([#SOHO-8042](https://jira.infor.com/browse/SOHO-8042))
- `[Modal]` Fixed incorrect closing of modal on enter key. ([#SOHO-8059](https://jira.infor.com/browse/SOHO-8059))
- `[Rating]` Allow decimal values for example 4.3. ([#SOHO-8063](https://jira.infor.com/browse/SOHO-8063))
- `[Datepicker]` Prevent datepicker from scrolling to the top of the browser. ([#SOHO-8107](https://jira.infor.com/browse/SOHO-8107))
- `[Tag]` Fixed layout on Right-To-Left. ([#SOHO-8120](https://jira.infor.com/browse/SOHO-8120))
- `[Listview]` Fixed missing render event. ([#SOHO-8129](https://jira.infor.com/browse/SOHO-8129))
- `[Angular Datagrid]` Fixed maskOptions input definition. ([#SOHO-8131](https://jira.infor.com/browse/SOHO-8131))
- `[Datepicker]` Fixed several bugs on the UmAlQura Calendar. ([#SOHO-8147](https://jira.infor.com/browse/SOHO-8147))
- `[Datagrid]` Fixed bug on expanding and collapsing multiple expandable rows. ([#SOHO-8154](https://jira.infor.com/browse/SOHO-8154))
- `[Pager]` Fixed focus state clicking page numbers. ([#SOHO-4528](https://jira.infor.com/browse/SOHO-4528))
- `[SearchField]` Fixed bug initializing search field with text. ([#SOHO-4820](https://jira.infor.com/browse/SOHO-4820))
- `[ColorPicker]` Fixed bug with incorrect cursor on readonly color picker. ([#SOHO-8030](https://jira.infor.com/browse/SOHO-8030))
- `[Pie]` Fixed ui glitch on mobile when pressing slices. ([#SOHO-8141](https://jira.infor.com/browse/SOHO-8141))

### v4.8.0 Chore & Maintenance

- `[Npm Package]` Added back sass files in correct folder structure. ([#SOHO-7583](https://jira.infor.com/browse/SOHO-7583))
- `[Menu Button]` Added button functional and e2e Tests. ([#SOHO-7600](https://jira.infor.com/browse/SOHO-7600))
- `[Textarea]` Added Textarea functional and e2e Tests. ([#SOHO-7929](https://jira.infor.com/browse/SOHO-7929))
- `[ListFilter]` Added ListFilter functional and e2e Tests. ([#SOHO-7975](https://jira.infor.com/browse/SOHO-7975))
- `[Colorpicker]` Added Colorpicker functional and e2e Tests. ([#SOHO-8078](https://jira.infor.com/browse/SOHO-8078))
- `[Site / Docs]` Fixed a few broken links ([#SOHO-7993](https://jira.infor.com/browse/SOHO-7993))

(62 Jira Issues Solved This Release, Backlog Dev 186, Design 110, Unresolved 349, Test Count 380 Functional, 178 e2e )

## v4.7.0

- [Full Jira Release Notes](https://bit.ly/2HyT3zF)
- [Npm Package](https://www.npmjs.com/package/ids-enterprise)
- [IDS Enterprise Angular Change Log](https://github.com/infor-design/enterprise-ng/blob/main/docs/CHANGELOG.md)

### v4.7.0 Features

- `[Github]` The project was migrated to be open source on github with a new workflow and testing suite.
- `[Tag]` Added a Tag angular component. ([#SOHO-8005](https://jira.infor.com/browse/SOHO-8006))
- `[Validate]` Exposed validate and removeMessage methods. ([#SOHO-8003](https://jira.infor.com/browse/SOHO-8003))
- `[General]` Upgrade to Angular 6 ([#SOHO-7927](https://jira.infor.com/browse/SOHO-7927))
- `[General]` Introduced nightly versions in npm ([#SOHO-7804](https://jira.infor.com/browse/SOHO-7804))
- `[Multiselect]` A tooltip now shows if more content is selected than fits in the input. ([#SOHO-7799](https://jira.infor.com/browse/SOHO-7799))
- `[Datepicker]` Added an option to restrict moving to months that are not available to select from. ([#SOHO-7384](https://jira.infor.com/browse/SOHO-7384))
- `[Validation]` Added and icon alert([#SOHO-7225](https://jira.infor.com/browse/SOHO-7225)
- `[General]` Code is now available on ([public npm](https://www.npmjs.com/package/ids-enterprise)) ([#SOHO-7083](https://jira.infor.com/browse/SOHO-7083))

### v4.7.0 Fixes

- `[Lookup]` Fixed existing example that shows using an autocomplete on a lookup. ([#SOHO-8070](https://jira.infor.com/browse/SOHO-8070))
- `[Lookup]` Fixed existing example that shows creating a customized dialog on the lookup ([#SOHO-8069](https://jira.infor.com/browse/SOHO-8069))
- `[Lookup]` Fixed existing example that incorrectly showed a checkbox column. ([#SOHO-8068](https://jira.infor.com/browse/SOHO-8068))
- `[Line Chart]` Fixed an error when provoking the tooltip. ([#/SOHO-8051](https://jira.infor.com/browse/SOHO-8051))
- `[Module Tabs]` Fixed a bug toggling the menu on mobile. ([#/SOHO-8043](https://jira.infor.com/browse/SOHO-8043))
- `[Autocomplete]` Fixed a bug that made enter key not work to select. ([#SOHO-8036](https://jira.infor.com/browse/SOHO-8036))
- `[Tabs]` Removed an errant scrollbar that appeared sometimes on IE ([#SOHO-8034](https://jira.infor.com/browse/SOHO-8034))
- `[Datagrid]` The drill down click event now currently shows the right row information in the event data. ([#SOHO-8023](https://jira.infor.com/browse/SOHO-8023))
- `[Datagrid]` Fixed a broken nested data example. ([#SOHO-8019](https://jira.infor.com/browse/SOHO-8019))
- `[Datagrid]` Fixed a broken paging example. ([#SOHO-8013](https://jira.infor.com/browse/SOHO-8013))
- `[Datagrid]` Hyperlinks now can be clicked when in a datagrid expandable row. ([#SOHO-8009](https://jira.infor.com/browse/SOHO-8009))
- `[Popupmenu]` Removed extra padding on icon menus ([#SOHO-8006](https://jira.infor.com/browse/SOHO-8006))
- `[Spinbox]` Range limits now work correctly ([#SOHO-7999](https://jira.infor.com/browse/SOHO-7999))
- `[Dropdown]` Fixed not working filtering on nosearch option. ([#SOHO-7998](https://jira.infor.com/browse/SOHO-7998))
- `[Hierarchy]` Children layout and in general layouts where improved. ([#SOHO-7992](https://jira.infor.com/browse/SOHO-7992))
- `[Buttons]` Fixed layout issues on mobile. ([#SOHO-7982](https://jira.infor.com/browse/SOHO-7982))
- `[Datagrid]` Fixed format initialization issue ([#SOHO-7982](https://jira.infor.com/browse/SOHO-7982))
- `[Lookup]` Fixed a problem that caused the lookup to only work once. ([#SOHO-7971](https://jira.infor.com/browse/SOHO-7971))
- `[Treemap]` Fix a bug using `fixture.detectChanges()`. ([#SOHO-7969](https://jira.infor.com/browse/SOHO-7969))
- `[Textarea]` Fixed a bug that made it possible for the count to go to a negative value. ([#SOHO-7952](https://jira.infor.com/browse/SOHO-7952))
- `[Tabs]` Fixed a bug that made extra events fire. ([#SOHO-7948](https://jira.infor.com/browse/SOHO-7948))
- `[Toolbar]` Fixed a with showing icons and text in the overflowmenu. ([#SOHO-7942](https://jira.infor.com/browse/SOHO-7942))
- `[DatePicker]` Fixed an error when restricting dates. ([#SOHO-7922](https://jira.infor.com/browse/SOHO-7922))
- `[TimePicker]` Fixed sort order of times in arabic locales. ([#SOHO-7920](https://jira.infor.com/browse/SOHO-7920))
- `[Multiselect]` Fixed initialization of selected items. ([#SOHO-7916](https://jira.infor.com/browse/SOHO-7916))
- `[Line Chart]` Solved a problem clicking lines to select. ([#SOHO-7912](https://jira.infor.com/browse/SOHO-7912))
- `[Hierarchy]` Improved RTL version ([#SOHO-7888](https://jira.infor.com/browse/SOHO-7888))
- `[Datagrid]` Row click event now shows correct data when using Groups ([#SOHO-7861](https://jira.infor.com/browse/SOHO-7861))
- `[Modal]` Fixed cut of border on checkboxe focus states. ([#SOHO-7856](https://jira.infor.com/browse/SOHO-7856))
- `[Colorpicker]` Fixed cropped labels when longer ([#SOHO-7817](https://jira.infor.com/browse/SOHO-7817))
- `[Label]` Fixed cut off Thai characters ([#SOHO-7814](https://jira.infor.com/browse/SOHO-7814))
- `[Colorpicker]` Fixed styling issue on margins ([#SOHO-7776](https://jira.infor.com/browse/SOHO-7776))
- `[Hierarchy]` Fixed several layout issues and changed the paging example to show the back button on the left. ([#SOHO-7622](https://jira.infor.com/browse/SOHO-7622))
- `[Bar Chart]` Fixed RTL layout issues ([#SOHO-5196](https://jira.infor.com/browse/SOHO-5196))
- `[Lookup]` Made delimiter an option / changable ([#SOHO-4695](https://jira.infor.com/browse/SOHO-4695))

### v4.7.0 Chore & Maintenance

- `[Timepicker]` Added functional and e2e Tests ([#SOHO-7809](https://jira.infor.com/browse/SOHO-7809))
- `[General]` Restructured the project to clean up and separate the demo app from code. ([#SOHO-7803](https://jira.infor.com/browse/SOHO-7803))

(56 Jira Issues Solved This Release, Backlog Dev 218, Design 101, Unresolved 391, Test Count 232 Functional, 117 e2e )

## v4.6.0

- [Full Jira Release Notes](https://bit.ly/2jodbem)
- [Npm Package](http://npm.infor.com)
- [IDS Enterprise Angular Change Log](https://github.com/infor-design/enterprise-ng/blob/main/docs/CHANGELOG.md)

### v4.6.0 Key New Features

- `[Treemap]` New Component Added
- `[Website]` Launch of new docs site <https://design.infor.com/code/ids-enterprise/latest>
- `[Security]` Ids Now passes CSP (Content Security Policy) Compliance for info see <docs/SECURITY.md>.
- `[Toolbar]` New ["toolbar"](http://usalvlhlpool1.infor.com/4.6.0/components/toolbar-flex/list)
    - Based on css so it is much faster.
    - Expect a future breaking change from flex-toolbar to this toolbar when all features are implemented.
    - As of now collapsible search is not supported yet.

### v4.6.0 Behavior Changes

- `[App Menu]` Now automatically closes when items are clicked on mobile devices.

### v4.6.0 Improvements

- `[Angular]` Validation now allows dynamic functions.
- `[Editor]` Added a clear method.
- `[Locale]` Map iw locale to Hebrew.
- `[Locale]` Now defaults locals with no country. For example en maps to en-US es and es-ES.
- `[Color Picker]` Added option to clear the color.
- `[Angular]` Allow Formatters, Editors to work with Soho. without the migration script.
- `[Added a new labels example <http://usalvlhlpool1.infor.com/4.6.0/components/form/example-labels.html>
- `[Angular]` Added new Chart Wrappers (Line, Bar, Column ect ).
- `[Datagrid]` Added file up load editor.
- `[Editor]` Its possible to put a link on an image now.

### v4.6.0 Code Updates / Breaking Changes

- `[Templates]` The internal template engine changed for better XSS security as a result one feature is no longer supported. If you have a delimiter syntax to embed html like `{{& name}}`, change this to be `{{{name}}}`.
- `[jQuery]` Updated from 3.1.1 to 3.3.1.

### v4.6.0 Bug Fixes

- `[Angular]` Added fixes so that the `soho.migrate` script is no longer needed.
- `[Angular Datagrid]` Added filterWhenTyping option.
- `[Angular Popup]` Expose close, isOpen and keepOpen.
- `[Angular Linechart]` Added "xAxis" and "yAxis" options.
- `[Angular Treemap]` Added new wrapper.
- `[Angular Rating]` Added a rating wrapper.
- `[Angular Circle Page]` Added new wrapper.
- `[Checkbox]` Fixed issue when you click the top left of the page, would toggle the last checkbox.
- `[Composite Form]` Fixed broken swipe.
- `[Colorpicker]` Fixed cases where change did not fire.
- `[Colorpicker]` Added short field option.
- `[Completion Chart]` Added more colors.
- `[Datagrid]` Fixed some misaligned icons on short row height.
- `[Datagrid]` Fixed issue that blank dropdown filter items would not show.
- `[Datagrid]` Added click arguments for more information on editor clicks and callback data.
- `[Datagrid]` Fixed wrong data on events on second page with expandable row.
- `[Datagrid]` Fixed focus / filter bugs.
- `[Datagrid]` Fixed bug with filter dropdowns on IOS.
- `[Datagrid]` Fixed column alignment when scrolling and RTL.
- `[Datagrid]` Fixed NaN error when using the colspan example.
- `[Datagrid]` Made totals work correctly when filtering.
- `[Datagrid]` Fixed issue with focus when multiple grids on a page.
- `[Datagrid]` Removed extra rows from the grid export when using expandable rows.
- `[Datagrid]` Fixed performance of select all on paging client side.
- `[Datagrid]` Fixed text alignment on header when some columns are not filterable.
- `[Datagrid]` Fixed wrong cursor on non actionable rows.
- `[Hierarchy]` Fixed layout issues.
- `[Mask]` Fixed issue when not using decimals in the pattern option.
- `[Modal]` Allow editor and dropdown to properly block the submit button.
- `[Menu Button]` Fixed beforeOpen so it also runs on submenus.
- `[Message]` Fixed XSS vulnerability.
- `[Pager]` Added fixes for RTL.
- `[List Detail]` Improved amount of space the header takes
- `[Multiselect]` Fixed problems when using the tab key well manipulating the multiselect.
- `[Multiselect]` Fixed bug with select all not working correctly.
- `[Multiselect]` Fixed bug with required validation rule.
- `[Spinbox]` Fixed issue on short field versions.
- `[Textarea]` Fixed issue with counter when in angular and on a modal.
- `[Toast]` Fixed XSS vulnerability.
- `[Tree]` Fixed checkbox click issue.
- `[Lookup]` Fixed issue in the example when running on Edge.
- `[Validation]` Fixed broken form submit validation.
- `[Vertical Tabs]` Fix cut off header.

(98 Jira Issues Solved This Release, Backlog Dev 388, Design 105, Unresolved 595, Test Coverage 6.66%)

## v4.5.0

### v4.5.0 Key New Features

- `[Font]` Experimental new font added from IDS as explained.
- `[Datagrid]` Added support for pasting from excel.
- `[Datagrid]` Added option to specify which column stretches.

### v4.5.0 Behavior Changes

- `[Search Field]` `ESC` incorrectly cleared the field and was inconsistent. The proper key is `ctrl + backspace` (PC )/ `alt + delete` (mac) to clear all field contents. `ESC` no longer does anything.

### v4.5.0 Improvements

- `[Datagrid]` Added support for a two line title on the header.
- `[Dropdown]` Added onKeyPress override for custom key strokes.
- `[Contextual Action Panel]` Added an option to add a right side close button.
- `[Datepicker]` Added support to select ranges.
- `[Maintenence]` Added more unit tests.
- `[Maintenence]` Removed jsHint in favor of Eslint.

### v4.5.0 Code Updates / Breaking Changes

- `[Swaplist]` changed custom events `beforeswap and swapupdate` data (SOHO-7407). From `Array: list-items-moved` to `Object: from: container-info, to: container-info and items: list-items-moved`. It now uses data in a more reliable way

### v4.5.0 Bug Fixes

- `[Angular]` Added new wrappers for Radar, Bullet, Line, Pie, Sparkline.
- `[Angular Dropdown]` Fixed missing data from select event.
- `[Colorpicker]` Added better translation support.
- `[Compound Field]` Fixed layout with some field types.
- `[Datepicker]` Fixed issues with validation in certain locales.
- `[Datepicker]` Not able to validate on MMMM.
- `[Datagrid]` Fixed bug that filter did not work when it started out hidden.
- `[Datagrid]` Fixed issue with context menu not opening repeatedly.
- `[Datagrid]` Fixed bug in indeterminate paging with smaller page sizes.
- `[Datagrid]` Fixed error when editing some numbers.
- `[Datagrid]` Added support for single line markup.
- `[Datagrid]` Fixed exportable option, which was not working for both csv and xls export.
- `[Datagrid]` Fixed column sizing logic to work better with alerts and alerts plus text.
- `[Datagrid]` Fixed bug when reordering rows with expandable rows.
- `[Datagrid]` Added events for opening and closing the filter row.
- `[Datagrid]` Fixed bugs on multiselect + tree grid.
- `[Datagrid]` Fixed problems with missing data on click events when paging.
- `[Datagrid]` Fixed problems editing with paging.
- `[Datagrid]` Fixed Column alignment calling updateDataset.
- `[Datagrid]` Now passes sourceArgs for the filter row.
- `[Dropdown]` Fixed cursor on disabled items.
- `[Editor]` Added paste support for links.
- `[Editor]` Fixed bug that prevented some shortcut keys from working.
- `[Editor]` Fixed link pointers in readonly mode.
- `[Expandable Area]` Fixed bug when not working on second page.
- `[General]` Some ES6 imports missing.
- `[Personalization]` Added support for cache bust.
- `[Locale]` Fixed some months missing in some cultures.
- `[Listview]` Removed redundant resize events.
- `[Line]` Fixed problems updating data.
- `[Mask]` Fixed bug on alpha masks that ignored the last character.
- `[Modal]` Allow enter key to be stopped for forms.
- `[Modal]` Allow filter row to work if a grid is on a modal.
- `[Fileupload]` Fixed bug when running in Contextual Action Panel.
- `[Searchfield]` Fixed wrong width.
- `[Step Process]` Improved layout and responsive.
- `[Step Process]` Improved wrapping of step items.
- `[Targeted Achievement]` Fixed icon alignment.
- `[Timepicker]` Fixed error calling removePunctuation.
- `[Text Area]` Adding missing classes for use in responsive-forms.
- `[Toast]` Fixed missing animation.
- `[Tree]` Fixed a bug where if the callback is not async the node wont open.
- `[Track Dirty]` Fixed error when used on a file upload.
- `[Track Dirty]` Did not work to reset dirty on editor and Multiselect.
- `[Validation]` Fixed more extra events firing.

(67 Jira Issues Solved This Release, Backlog Dev 378, Design 105, Unresolved 585, Test Coverage 6% )<|MERGE_RESOLUTION|>--- conflicted
+++ resolved
@@ -8,14 +8,11 @@
 - `[Datagrid]` Fixed an issue where time format HHmm was not working for time picker editor. ([#4926](https://github.com/infor-design/enterprise/issues/4926))
 - `[Datagrid]` Fixed an issue where setting stretchColumn to 'last' did not stretch the last column in the table. ([#4913](https://github.com/infor-design/enterprise/issues/4913))
 - `[Datagrid]` Fixed an issue where the copy paste html to editable cell was cause to generate new cells. ([#4848](https://github.com/infor-design/enterprise/issues/4848))
-<<<<<<< HEAD
 - `[Dropdown]` Fixed a bug where the dropdown list gets detached to the input field. ([5056](https://github.com/infor-design/enterprise/issues/5056))
 - `[Multiselect]` Fixed a bug where the position of dropdown list was not correct when selecting multiple items on mobile. ([#5021](https://github.com/infor-design/enterprise/issues/5021))
-=======
 - `[Datepicker]` Fixed an issue where time was changing, if selected time was before noon for Danish language locale da-DK. ([#4987](https://github.com/infor-design/enterprise/issues/4987))
 - `[General]` Fixed incorrect version that was showing up as `[Object]` in the about dialog and html. ([#5069](https://github.com/infor-design/enterprise/issues/5069))
 - `[Locale]` Fixed an issue where the date and available date validation was not working for Croatian locale hr-HR. ([#4964](https://github.com/infor-design/enterprise/issues/4964))
->>>>>>> 8882b236
 - `[Locale]` Fixed an issue where the am/pm dot was causing issue to parseDate() method for greek language. ([#4793](https://github.com/infor-design/enterprise/issues/4793))
 - `[Password]` Changed the password reveal feature to not use `text="password"` and use css instead. This makes it possible to hide autocomplete. ([#5098](https://github.com/infor-design/enterprise/issues/5098))
 - `[Toast]` Fixed a bug where toast message were unable to drag down to it's current position when `position` sets to 'bottom right'. ([#5015](https://github.com/infor-design/enterprise/issues/5015))
