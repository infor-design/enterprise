# What's New with Enterprise

## v4.21.0

<<<<<<< HEAD
### v4.21.0 Features

- `[Homepage]` Added a parameter to the `resize` event that provides metadata about the Homepage's state, including a calculated container height. ([#2446](https://github.com/infor-design/enterprise/issues/2446))

### v4.21.0 Fixes

=======
### v4.21.0 Fixes

- `[Contextual Action Panel]` Fixed an issue where if the title is longer, there will be an overflow causing a white space on the right on mobile view. ([#2605](https://github.com/infor-design/enterprise/issues/2605))
>>>>>>> 50ec1bad
- `[Datagrid]` Fixed a bug where the value would clear when using a lookup editor with a mask on new rows. ([#2305](https://github.com/infor-design/enterprise/issues/2305))

## v4.20.0

### v4.20.0 Deprecation

- `[ListFilter]` Deprecated `startsWith` in favor of `wordStartsWith`, due to the addition of the `phraseStartsWith` filterMode. ([#1606](https://github.com/infor-design/enterprise/issues/1606))
- `[Popdown]` Deprecated `Popdown` in favor of `Popover`. Both components have similar functionality and we want to trim the code logic down. ([#2468](https://github.com/infor-design/enterprise/issues/2468))
- `[StepProcess]` Deprecated `StepProcess` as the component is no longer commonly used. We will remove it within 3-6 versions. ([#1476](https://github.com/infor-design/enterprise/issues/1476))
- `[CompositeForm]` Deprecated `CompositeForm` as the component is no longer commonly used. We will remove it within 3-6 versions. ([#1476](https://github.com/infor-design/enterprise/issues/1476))
- `[FieldOptions]` Deprecated `FieldOptions` as the component is no longer commonly used. We will remove it within 3-6 versions. ([#1476](https://github.com/infor-design/enterprise/issues/1476))

### v4.20.0 Features

- `[Datagrid]` Added support to resize column widths after a value change via the stretchColumnOnChange setting. ([#2174](https://github.com/infor-design/enterprise/issues/2174))
- `[Datagrid]` Added a Sort Function to the datagrid column to allow the value to be formatted for the sort. ([#2274](https://github.com/infor-design/enterprise/issues/2274)))
- `[Datagrid]` Added placeholder functionality to Lookup, Dropdown, and Decimal Formatrers. ([#2408](https://github.com/infor-design/enterprise/issues/2408)))
- `[Datagrid]` Added support to restrict the size of a column with minWidth and maxWidth setting on the column. ([#2313](https://github.com/infor-design/enterprise/issues/2313))
- `[Datagrid]` Automatically remove nonVisibleCellError when a row is removed. ([#2436](https://github.com/infor-design/enterprise/issues/2436))
- `[Datagrid]` Fixed header alignment with textOverflow ellipsis setting. ([#2351](https://github.com/infor-design/enterprise/issues/2351))
- `[Datagrid]` Fixed an issue where code-block editor focus was not working. ([#526](https://github.com/infor-design/enterprise-ng/issues/526))
- `[Datagrid]` Automatically remove nonVisibelCellError when a row is removed. ([#2436](https://github.com/infor-design/enterprise/issues/2436))
- `[Datagrid]` Add a fix to show ellipsis text on lookups in the datagrid filter. ([#2122](https://github.com/infor-design/enterprise/issues/2122))
- `[Datagrid]` Made grouping work better with editable, including fixes to addRow, removeRow, messages, and dirty indication. ([#1851](https://github.com/infor-design/enterprise/issues/1851))
- `[Datagrid]` Changed the beforeCommitCellEdit event into a function on the column that is synchronous. ([#2442](https://github.com/infor-design/enterprise/issues/2442))
- `[Datagrid]` Fixed a bug that the selected event would fire when no rows are deselected and on initial load. ([#2472](https://github.com/infor-design/enterprise/issues/2472))
- `[Datagrid]` Removed a white background from the colorpicker editor in high contrast theme. ([#1574](https://github.com/infor-design/enterprise/issues/1574))
- `[Datepicker]` Made the showMonthYearPicker option true by default and added a newly designed panel to select the year and day. ([#1958](https://github.com/infor-design/enterprise/issues/1958))
- `[Datepicker]` Fixed a layout issue in IE 11 with the datepicker title. ([#2598](https://github.com/infor-design/enterprise/issues/2598))
- `[Datepicker]` Fixed issues with the mask when using the range picker. ([#2597](https://github.com/infor-design/enterprise/issues/2597))
- `[Dropdown]` Fixed an issue where ellipsis was not working when use firefox new tab. ([#2236](https://github.com/infor-design/enterprise/issues/2236))
- `[Form Compact]` Added checkboxes/radios, and improved visual style. ([#2193](https://github.com/infor-design/enterprise/issues/2193))
- `[Images]` Created an additional image class to apply focus state without coercing width and height. ([#2025](https://github.com/infor-design/enterprise/issues/2025))
- `[ListFilter]` Added `phraseStartsWith` filterMode for only matching a search term against the beginning of a string. ([#1606](https://github.com/infor-design/enterprise/issues/1606))
- `[Multiselect]` Changed interactions in filtered lists to no longer reset text inside the search input and the contents of the list. ([#920](https://github.com/infor-design/enterprise/issues/920))
- `[Toast]` Added api settings for drag drop and save position. ([#1876](https://github.com/infor-design/enterprise/issues/1876))
- `[Uplift Theme]` Various minor improvements. ([#2318](https://github.com/infor-design/enterprise/issues/2318))

### v4.20.0 Fixes

- `[Alerts]` Removed dirty tracker from the page due to layout issues. ([#1679](https://github.com/infor-design/enterprise/issues/1679))
- `[App Menu]` Fixed an issue where the lower toolbar inverts left and right keyboard actions. ([#2240](https://github.com/infor-design/enterprise/issues/2240))
- `[Bar Chart]` Fixed an issue where the tooltip would not show. ([#2097](https://github.com/infor-design/enterprise/issues/2097))
- `[Calendar]` Added more information to the onMonthRendered callback. ([#2419](https://github.com/infor-design/enterprise/issues/2419))
- `[Calendar]` Changed updated method so it can reinit the calendar with new data. ([#2419](https://github.com/infor-design/enterprise/issues/2419))
- `[Calendar]` Fixed stack exceeded error in angular using updated and legend. ([#2419](https://github.com/infor-design/enterprise/issues/2419))
- `[Calendar]` Added an eventclick and eventdoubleclick information to the onMonthRendered callback. ([#2419](https://github.com/infor-design/enterprise/issues/2419))
- `[Calendar]` Allow Validation of the Calendar Popup. ([#1742](https://github.com/infor-design/enterprise/issues/1742))
- `[Calendar]` Prevent double click from reopening the event popup. ([#1705](https://github.com/infor-design/enterprise/issues/1705))
- `[Calendar]` Enable vertical scrolling at short window sizes in monthview. ([#2489](https://github.com/infor-design/enterprise/issues/2489))
- `[Charts]` Made fixes so all charts change color in uplift theme. ([#2058](https://github.com/infor-design/enterprise/issues/2058))
- `[Charts]` Fixes dynamic tooltips on a bar chart. ([#2447](https://github.com/infor-design/enterprise/issues/2447))
- `[Colorpicker]` Fixed colorpicker left and right keys advanced oppositely in right-to-left mode. ([#2352](https://github.com/infor-design/enterprise/issues/2352))
- `[Column Chart]` Fixed an issue where the tooltip would not show. ([#2097](https://github.com/infor-design/enterprise/issues/2097))
- `[Datagrid]` Fixes an issue where method selectedRows() was returning incorrect information when new row added via addRow(). ([#1794](https://github.com/infor-design/enterprise/issues/1794))
- `[Datagrid]` Fixed the text width functions for better auto sized columns when using editors and special formatters. ([#2270](https://github.com/infor-design/enterprise/issues/2270))
- `[Datagrid]` Fixes the alignment of the alert and warning icons on a lookup editor. ([#2175](https://github.com/infor-design/enterprise/issues/2175))
- `[Datagrid]` Fixes tooltip on the non displayed table errors. ([#2264](https://github.com/infor-design/enterprise/issues/2264))
- `[Datagrid]` Fixes an issue with alignment when toggling the filter row. ([#2332](https://github.com/infor-design/enterprise/issues/2332))
- `[Datagrid]` Fixes an issue where method setFilterConditions() were not working for multiselect filter. ([#2414](https://github.com/infor-design/enterprise/issues/2414))
- `[Datagrid]` Fixes an error on tree grid when using server-side paging. ([#2132](https://github.com/infor-design/enterprise/issues/2132))
- `[Datagrid]` Fixed an issue where autocompletes popped up on cell editors. ([#1575](https://github.com/infor-design/enterprise/issues/1575))
- `[Datagrid]` Fixes reset columns to set the correct hidden status. ([#2315](https://github.com/infor-design/enterprise/issues/2315))
- `[Datagrid]` Fixes the filtering of null values. ([#2336](https://github.com/infor-design/enterprise/issues/2336))
- `[Datagrid]` Fixed an issue where performance was significantly slower for export methods. ([#2291](https://github.com/infor-design/enterprise/issues/2291))
- `[Datagrid]` Fixes a bug that stopped the search in datagrid personalization from working. ([#2299](https://github.com/infor-design/enterprise/issues/2299))
- `[Datagrid]` Fixes an error on tree grid when using server-side paging. ([#2132](https://github.com/infor-design/enterprise/issues/2132))
- `[Datagrid]` Fixed an issue where autocompletes popped up on cell editors. ([#1575](https://github.com/infor-design/enterprise/issues/1575))
- `[Datagrid]` Fixes the filtering of null values. ([#2336](https://github.com/infor-design/enterprise/issues/2336))
- `[Datagrid]` Fixed an issue where performance was significantly slower for export methods. ([#2291](https://github.com/infor-design/enterprise/issues/2291))
- `[Datagrid]` Fixed an issue where source would not fire on sorting. ([#2390](https://github.com/infor-design/enterprise/issues/2390))
- `[Datagrid]` Fixes the styling of non editable checkbox cells so they look disabled. ([#2340](https://github.com/infor-design/enterprise/issues/2340))
- `[Datagrid]` Changed the dynamic column tooltip function to pass the row and more details. This changes the order of parameters but since this feature is new did not consider this a breaking change. If you are using this please take note. ([#2333](https://github.com/infor-design/enterprise/issues/2333))
- `[Datagrid]` Fixed a bug is the isEditable column callback in editable tree grid where some data was missing in the callback. ([#2357](https://github.com/infor-design/enterprise/issues/2357))
- `[Datepicker]` Removed the advanceMonths option as the dropdowns for this are no longer there in the new design. ([#970](https://github.com/infor-design/enterprise/issues/970))
- `[Datepicker]` Fixed an issue where range selection was not working. ([#2569](https://github.com/infor-design/enterprise/issues/2569))
- `[Datepicker]` Fixed some issue where footer buttons were not working properly with range selection. ([#2595](https://github.com/infor-design/enterprise/issues/2595))
- `[Datepicker]` Fixed an issue where time was not updating after change on range selection. ([#2599](https://github.com/infor-design/enterprise/issues/2599))
- `[Datagrid]` Fixed a bug where deselect all would not deselect some rows when using grouping. ([#1796](https://github.com/infor-design/enterprise/issues/1796))
- `[Datagrid]` Fixed a bug where summary counts in grouping would show even if the group is collapsed. ([#2221](https://github.com/infor-design/enterprise/issues/2221))
- `[Datagrid]` Fixed issues when using paging (client side) and removeRow. ([#2590](https://github.com/infor-design/enterprise/issues/2590))
- `[Demoapp]` When displaying Uplift theme, now shows the correct alternate fonts for some locales when switching via the `locale` query string. ([#2365](https://github.com/infor-design/enterprise/issues/2365))
- `[Dropdown]` Fixed a memory leak when calling destroy. ([#2493](https://github.com/infor-design/enterprise/issues/2493))
- `[Editor]` Fixed a bug where tab or shift tab would break out of the editor when doing an indent/outdent. ([#2421](https://github.com/infor-design/enterprise/issues/2421))
- `[Editor]` Fixed a bug where the dirty indicator would be hidden above. ([#2577](https://github.com/infor-design/enterprise/issues/2577))
- `[Fieldfilter]` Fixed an issue where fields were getting wrap to second line on iPhone SE. ([#1861](https://github.com/infor-design/enterprise/issues/1861))
- `[Fieldfilter]` Fixed an issue where Dropdown was not switching mode on example page. ([#2288](https://github.com/infor-design/enterprise/issues/2288))
- `[Field Options]` Fixed an issue where input example was not working. ([#2348](https://github.com/infor-design/enterprise/issues/2348))
- `[Homepages]` Fixed an issue where personalize and chart text colors were not working with hero. ([#2097](https://github.com/infor-design/enterprise/issues/2097))
- `[Images]` Fixed an issue where images were not tabbable or receiving a visual focus state. ([#2025](https://github.com/infor-design/enterprise/issues/2025))
- `[Listview]` Fixed a bug that caused the listview to run initialize too many times. ([#2179](https://github.com/infor-design/enterprise/issues/2179))
- `[Lookup]` Added `autocomplete="off"` to lookup input fields to prevent browser interference. ([#2366](https://github.com/infor-design/enterprise/issues/2366))
- `[Lookup]` Fixed a bug that caused a filter to reapply when reopening the modal. ([#2566](https://github.com/infor-design/enterprise/issues/2566))
- `[Lookup]` Fixed a bug that caused a selections to reapply when reopening the modal. ([#2568](https://github.com/infor-design/enterprise/issues/2568))
- `[Locale]` Fixed race condition when using initialize and loading locales with a parent locale. ([#2540](https://github.com/infor-design/enterprise/issues/2540))
- `[Lookup]` Fixed a double scrollbar when the modal needs to be scrolled. ([#2586](https://github.com/infor-design/enterprise/issues/2586))
- `[Modal]` Fixed an issue where the modal component would disappear if its content had a checkbox in it in RTL. ([#332](https://github.com/infor-design/enterprise-ng/issues/332))
- `[Modal]` Fixed an issue where tabbing was very slow on large DOMs in IE 11. ([#2607](https://github.com/infor-design/enterprise/issues/2607))
- `[Personalization]` Fixed an issue where the text color was too dark. Changed the text color to be more readable in high contrast mode. ([#2539](https://github.com/infor-design/enterprise/issues/2539))
- `[Personalization]` Updated some of the colors to more readable in contrast mode. ([#2097](https://github.com/infor-design/enterprise/issues/2097))
- `[Personalization]` Fixes an issue where text color was too dark. ([#2476](https://github.com/infor-design/enterprise/issues/2476))
- `[Pager]` Fixed an issue where click was not firing on any of the buttons with ie11. ([#2560](https://github.com/infor-design/enterprise/issues/2560))
- `[Pager]` Added a complete Popupmenu settings object for configuring the Page Size Selector Button, and deprecated the `attachPageSizeMenuToBody` setting in favor of `pageSizeMenuSettings.attachToBody`. ([#2356](https://github.com/infor-design/enterprise/issues/2356))
- `[Pager]` Fixed memory leak when using the `attachToBody` setting to change the menu's render location. ([#2482](https://github.com/infor-design/enterprise/issues/2482))
- `[Popdown]` Fixed usability issue where the Popdown could close prematurely when attempting to use inner components, such as Dropdowns. ([#2092](https://github.com/infor-design/enterprise/issues/2092))
- `[Popover]` Correctly align the popover close button. ([#1576](https://github.com/infor-design/enterprise/issues/1576))
- `[Popover]` Fixed an issue where buttons inside the popover would overflow at smaller screen sizes. ([#2271](https://github.com/infor-design/enterprise/issues/2271))
- `[Popupmenu]` Fixed an issue where js error was showing after removing a menu item. ([#414](https://github.com/infor-design/enterprise-ng/issues/414))
- `[Popupmenu]` Fixed a layout issue on disabled checkboxes in multiselect popupmenus. ([#2340](https://github.com/infor-design/enterprise/issues/2340))
- `[Popupmenu]` Fixed a bug on IOS that prevented menu scrolling. ([#645](https://github.com/infor-design/enterprise/issues/645))
- `[Popupmenu]` Fixed a bug on IOS that prevented some submenus from showing. ([#1928](https://github.com/infor-design/enterprise/issues/1928))
- `[Popupmenu]` Added a type-check during building/rebuilding of submenus that prevents an error when a submenu `<ul>` tag is not present. ([#2458](https://github.com/infor-design/enterprise/issues/2458))
- `[Scatter Plot]` Fixed the incorrect color on the tooltips. ([#1066](https://github.com/infor-design/enterprise/issues/1066))
- `[Stepprocess]` Fixed an issue where a newly enabled step is not shown. ([#2391](https://github.com/infor-design/enterprise/issues/2391))
- `[Searchfield]` Fixed an issue where the close icon on a searchfield is inoperable. ([#2578](https://github.com/infor-design/enterprise/issues/2578))
- `[Searchfield]` Fixed strange alignment of text/icons on the Uplift theme. ([#2612](https://github.com/infor-design/enterprise/issues/2612))
- `[Tabs]` Fixed the more tabs button to style as disabled when the tabs component is disabled. ([#2347](https://github.com/infor-design/enterprise/issues/2347))
- `[Tabs]` Added the select method inside the hide method to ensure proper focusing of the selected tab. ([#2346](https://github.com/infor-design/enterprise/issues/2346))
- `[Tabs]` Added an independent count for adding new tabs and their associated IDs to prevent duplication. ([#2345](https://github.com/infor-design/enterprise/issues/2345))
- `[Toolbar]` Fixed memory leaks. ([#2496](https://github.com/infor-design/enterprise/issues/2496))
- `[Toolbar Flex]` Removed a 100% height on the toolbar which caused issues when nested in some situations. ([#474](https://github.com/infor-design/enterprise-ng/issues/474))

### v4.20.0 Chores & Maintenance

- `[Build]` Add a file verification tool to the build process to ensure all necessary files are present. ([#2384](https://github.com/infor-design/enterprise/issues/2384))
- `[Demo App]` Add the uplift theme to the theme switcher menu. ([#2335](https://github.com/infor-design/enterprise/issues/2335))
- `[Demo App]` Fixed routing issues that could cause 500 errors or crash the Demoapp. ([#2343](https://github.com/infor-design/enterprise/issues/2343))
- `[Demo App]` Fixed an issue where the sorting was wrong on compressor data. ([#2390](https://github.com/infor-design/enterprise/issues/2390))

(95 Issues Solved this release, Backlog Enterprise 296, Backlog Ng 79, 852 Functional Tests, 865 e2e Test)

## v4.19.3

- `[Datagrid]` Fixes the multiselect filter on header from reloading during serverside filtering. ([#2383](https://github.com/infor-design/enterprise/issues/2383))
- `[Datagrid]` Fixed an issue where contextmenu was not opening with first click. ([#2398](https://github.com/infor-design/enterprise/issues/2398))
- `[Datagrid / Tooltip]` Fixed an error on some datagrid cells when tooltips are attached. ([#2403](https://github.com/infor-design/enterprise/issues/2403))

## v4.19.2

- `[Build]` Fixes missing minified files in the build and a missing svg-extended.html deprecated file for backwards compatibility. ([Teams](https://bit.ly/2FlzYCT))

## v4.19.0

### v4.19.0 Deprecations

- `[CSS]` The Soho light theme CSS file has been renamed from `light-theme.css` to `theme-soho-light.css` ([1972](https://github.com/infor-design/enterprise/issues/1972))
- `[CSS]` The Soho dark theme CSS file has been renamed from `dark-theme.css` to `theme-soho-dark.css` ([1972](https://github.com/infor-design/enterprise/issues/1972))
- `[CSS]` The Soho high-contrast theme CSS file has been renamed from `high-contrast-theme.css` to `theme-soho-contrast.css` ([1972](https://github.com/infor-design/enterprise/issues/1972))
- `[Datagrid]` The older savedColumns method has been deprecated since 4.10 and is now removed. Use saveUserSettings instead. ([#1766](https://github.com/infor-design/enterprise/issues/1766))

### v4.19.0 Features

- `[App Menu]` Improved style of personalized app menu. ([#2195](https://github.com/infor-design/enterprise/pull/2195))
- `[Column]` Added support to existing custom tooltip content in the callback setting. ([#1909](https://github.com/infor-design/enterprise/issues/1909))
- `[Contextual Action Panel]` Fixed an issue where the close button was misaligned. ([#1943](https://github.com/infor-design/enterprise/issues/1943))
- `[Datagrid]` Added support for disabling rows by data or a dynamic function, rows are disabled from selection and editing. ([#1614](https://github.com/infor-design/enterprise/issues/1614))
- `[Datagrid]` Fixes a column alignment issue when resizing and sorting columns that were originally set to percentage width. ([#1797](https://github.com/infor-design/enterprise/issues/1797))
- `[Datagrid]` Fixes a column alignment issue when there are duplicate column ids. ([#1797](https://github.com/infor-design/enterprise/issues/1797))
- `[Datagrid]` Fixes a column alignment by clearing a cache to help prevent column misalignment from randomly happening. ([#1797](https://github.com/infor-design/enterprise/issues/1797))
- `[Datagrid]` Fixes an issue that caused the active page to not restore correctly when saving user settings, . ([#1766](https://github.com/infor-design/enterprise/issues/1766))
- `[Datagrid]` Fixes an issue with dropdown filters when the ids are numbers. ([#1879](https://github.com/infor-design/enterprise/issues/1879))
- `[Datagrid]` Fixed alignment issues in the new uplift theme. ([#2212](https://github.com/infor-design/enterprise/issues/2212))
- `[Datagrid]` Fixes Datagrid time filtering for string type dates. ([#2281](https://github.com/infor-design/enterprise/issues/2281))
- `[Form Compact]` Adds support for Datepicker, Timepicker, Lookup, and File Uploader fields. ([#1955](https://github.com/infor-design/enterprise/issues/1955))
- `[Keyboard]` Added a new API that you can call at anytime to see what key is being pressed at the moment. ([#1906](https://github.com/infor-design/enterprise/issues/1906))
- `[Targeted/Completion Chart]` Added back the ability to inline svg icons and hyperlinks. ([#2152](https://github.com/infor-design/enterprise/issues/2152))
- `[Themes]` Added support for multiple themes in the demo app and renamed distribute Uplift (only) theme files. ([#1972](https://github.com/infor-design/enterprise/issues/1972))

### v4.19.0 Fixes

- `[App Menu]` Fixed an issue where the menu would not be entirely colored if short. ([#2062](https://github.com/infor-design/enterprise/issues/2062))
- `[App Menu]` Changed the scroll area to the outside when using a footer. ([#2062](https://github.com/infor-design/enterprise/issues/2062))
- `[App Menu]` Expandable area updates within application menu. ([#1982](https://github.com/infor-design/enterprise/pull/1982))
- `[App Menu]` Fixed an issue where role switcher was not clickable with long title. ([#2060](https://github.com/infor-design/enterprise/issues/2060))
- `[App Menu]` Fixed an issue where it was not possible to manually add a filter field that you can control on your own. Caveat to this is if you set filterable: false it will no longer remove the filter field from the DOM, if you do that you must now do it manually. ([#2066](https://github.com/infor-design/enterprise/issues/2066))
- `[App Menu]` Added support for mobile when dismissOnClickMobile setting is true to dismiss application menu when a role is selected. ([#2520](https://github.com/infor-design/enterprise/issues/2520))
- `[App Menu]` Fixed an issue with the logo which was positioned badly when scrolling. ([#2116](https://github.com/infor-design/enterprise/issues/2116))
- `[Calendar]` Fixed some bugs having a calendar month along or just a legend, fixed the clicking of upcoming days and added a dblclick even emitter. ([#2149](https://github.com/infor-design/enterprise/issues/2149))
- `[Colorpicker]` Fixed an issue where the colorpicker label is cut off in extra small input field. ([#2023](https://github.com/infor-design/enterprise/issues/2023))
- `[Colorpicker]` Fixed an issue where the colorpickers are not responsive at mobile screen sizes. ([#1995](https://github.com/infor-design/enterprise/issues/1995))
- `[Colorpicker]` Fixed an issue where the text is not visible on IE11 after choosing a color. ([#2134](https://github.com/infor-design/enterprise/issues/2134))
- `[Completion Chart]` Cleaned up excessive padding in some cases. ([#2171](https://github.com/infor-design/enterprise/issues/2171))
- `[Context Menu]` Fixes a bug where a left click on the originating field would not close a context menu opened with a right click. ([#1992](https://github.com/infor-design/enterprise/issues/1992))
- `[Contextual Action Panel]` Fixed an issue where the CAP title is too close to the edge at small screen sizes. ([#2249](https://github.com/infor-design/enterprise/issues/2249))
- `[Datagrid]` Fixed an issue where using the context menu with datagrid was not properly destroyed which being created multiple times. ([#392](https://github.com/infor-design/enterprise-ng/issues/392))
- `[Datagrid]` Fixed charts in columns not resizing correctly to short row height. ([#1930](https://github.com/infor-design/enterprise/issues/1930))
- `[Datagrid]` Fixed an issue for xss where console.log was not sanitizing and make grid to not render. ([#1941](https://github.com/infor-design/enterprise/issues/1941))
- `[Datagrid]` Fixed charts in columns not resizing correctly to short row height. ([#1930](https://github.com/infor-design/enterprise/issues/1930))
- `[Datagrid]` Fixed a layout issue on primary buttons in expandable rows. ([#1999](https://github.com/infor-design/enterprise/issues/1999))
- `[Datagrid]` Fixed a layout issue on short row grouped header buttons. ([#2005](https://github.com/infor-design/enterprise/issues/2005))
- `[Datagrid]` Fixed an issue where disabled button color for contextual toolbar was not applying. ([#2150](https://github.com/infor-design/enterprise/issues/2150))
- `[Datagrid]` Fixed an issue for xss where console.log was not sanitizing and make grid to not render. ([#1941](https://github.com/infor-design/enterprise/issues/1941))
- `[Datagrid]` Added an onBeforeSelect call back that you can return false from to disable row selection. ([#1906](https://github.com/infor-design/enterprise/issues/1906))
- `[Datagrid]` Fixed an issue where header checkbox was not sync after removing selected rows. ([#2226](https://github.com/infor-design/enterprise/issues/2226))
- `[Datagrid]` Fixed an issue where custom filter conditions were not setting up filter button. ([#2234](https://github.com/infor-design/enterprise/issues/2234))
- `[Datagrid]` Fixed an issue where pager was not updating while removing rows. ([#1985](https://github.com/infor-design/enterprise/issues/1985))
- `[Datagrid]` Adds a function to add a visual dirty indictaor and a new function to get all modified rows. Modified means either dirty, in-progress or in error. Existing API's are not touched. ([#2091](https://github.com/infor-design/enterprise/issues/2091))
- `[Datagrid]` Fixes an error when saving columns if you have a lookup column. ([#2279](https://github.com/infor-design/enterprise/issues/2279))
- `[Datagrid]` Fixed a bug with column reset not working sometimes. ([#1921](https://github.com/infor-design/enterprise/issues/1921))
- `[Datagrid]` Fixed grouped headers not sorting when selectable is multiselect. ([#2251](https://github.com/infor-design/enterprise/issues/2251))
- `[Datagrid]` Fixed a bug where the sort indicator disappeared when changing pages. ([#2228](https://github.com/infor-design/enterprise/issues/2228))
- `[Datagrid]` Fixed rendering on modals with single columns. ([#1923](https://github.com/infor-design/enterprise/issues/1923))
- `[Datagrid]` Fixed double firing of popupmenu events. ([#2140](https://github.com/infor-design/enterprise/issues/2140))
- `[Datagrid]` Fixed incorrect pattern in filterConditions. ([#2159](https://github.com/infor-design/enterprise/issues/2159))
- `[Datepicker]` Fixed an issue loading on IE 11. ([#2183](https://github.com/infor-design/enterprise-ng/issues/2183))
- `[Dropdown]` Fixed the dropdown appearing misaligned at smaller screen sizes. ([#2248](https://github.com/infor-design/enterprise/issues/2248))
- `[Editor]` Fixed an issue where button state for toolbar buttons were wrong when clicked one after another. ([#391](https://github.com/infor-design/enterprise/issues/391))
- `[Hierarchy]` Fixed a bug where the hierarchy will only partially load with two instances on a page. ([#2205](https://github.com/infor-design/enterprise/issues/2205))
- `[Field Options]` Fixed an issue where field options were misaligning, especially spin box was focusing outside of the field. ([#1862](https://github.com/infor-design/enterprise/issues/1862))
- `[Field Options]` Fixed a border alignment issue. ([#2107](https://github.com/infor-design/enterprise/issues/2107))
- `[Fileuploader]` Fixed an issue where the fileuploader icon and close icon were misplaced and not visible in RTL after uploading a file. ([#2098](https://github.com/infor-design/enterprise/issues/2098))
- `[Fileuploader]` Fixed an issue where backspace in IE11 caused the browser to go back instead of removing the uploaded file from the input. ([#2184](https://github.com/infor-design/enterprise/issues/2184))
- `[Input]` Improved alignment of icons in the uplift theme input components. ([#2072](https://github.com/infor-design/enterprise/issues/2072))
- `[Listview]` Improved accessibility when configured as selectable (all types), as well as re-enabled accessibility e2e tests. ([#403](https://github.com/infor-design/enterprise/issues/403))
- `[Locale]` Synced up date and time patterns with the CLDR several time patterns in particular were corrected. ([#2022](https://github.com/infor-design/enterprise/issues/2022))
- `[Locale]` Fixed an issue loading duplicate locales such as en-GB where the strings are copies, before you might get undefined strings. ([#2216](https://github.com/infor-design/enterprise/issues/2216))
- `[Locale]` Added support for es-419 locale. ([#2204](https://github.com/infor-design/enterprise/issues/2204))
- `[Locale]` Restored functionality for dynamically changing fonts for some languages. ([#2144](https://github.com/infor-design/enterprise/issues/2144))
- `[Modal]` Fixed a demoapp issue where the select all checkbox wasn't selecting all. ([2225](https://github.com/infor-design/enterprise/issues/2225))
- `[Monthview]` Fixed an issue where the previous and next buttons were not correctly reversed in right-to-left mode. ([1910](https://github.com/infor-design/enterprise/issues/1910))
- `[Personalization]` Changed the default turquoise personalization to a darker one. ([#2063](https://github.com/infor-design/enterprise/issues/2063))
- `[Personalization]` Changed the default turquoise personalization to a darker one. ([#2063](https://github.com/infor-design/enterprise/issues/2063))
- `[Personalization]` Added a default option to the personalization color pickers. ([#2063](https://github.com/infor-design/enterprise/issues/2063))
- `[Personalization]` Added more classes and examples for the personalization colors so that you can personalize certain form elements. ([#2120](https://github.com/infor-design/enterprise/issues/2120))
- `[Personalization]` Added several form examples with buttons and completion chart that can be personalized. ([#1963](https://github.com/infor-design/enterprise/issues/1963))
- `[Personalization]` Added an example of normal tabs behaving like header tabs in a personalized area. ([#1962](https://github.com/infor-design/enterprise/issues/1962))
- `[Personalization]` Added completion chart and alerts to the list of header items that will work when personalized. ([#2171](https://github.com/infor-design/enterprise/issues/2171))
- `[Personalization]` Fixed a bug where the overlay would not disappear when manually loading stylesheets. ([#2258](https://github.com/infor-design/enterprise/issues/2258))
- `[Popupmenu]` Fixed an issue where disabled submenus were opening on mouseover. ([#1863](https://github.com/infor-design/enterprise/issues/1863))
- `[Radios]` Fixed an issue where in `RTL` the radio seems visually separate from it's label. ([#2096](https://github.com/infor-design/enterprise/issues/2096))
- `[Summary Form]` Updated to improve readability. ([#1765](https://github.com/infor-design/enterprise/issues/1765))
-- `[Targeted Achievement]` Updated to work in uplift theme. ([#2220](https://github.com/infor-design/enterprise/issues/2220))
- `[Timepicker]` Fixed an issue where AM/PM dropdown tooltip was displaying on android devices. ([#1446](https://github.com/infor-design/enterprise/issues/1446))
- `[Timepicker]` Fixed an issue where dropdown popup was out of position on android devices. ([#2021](https://github.com/infor-design/enterprise/issues/2021))
- `[Timepicker]` Updated the Swedish translation for Set Time. ([#2153](https://github.com/infor-design/enterprise/issues/2153))
- `[Tree]` Fixed an issue where children property null was breaking tree to not render. ([#1908](https://github.com/infor-design/enterprise/issues/1908))

### v4.19.0 Chores & Maintenance

- `[General]` Updated to jquery 3.4.1 to fix a jquery bug seen occasionally. ([#2109](https://github.com/infor-design/enterprise/issues/2109))
- `[General]` Fixed relative links in several markdown files.
- `[Demo App]` Fixed CSP and handling of image paths for better support of images in examples on IDS demo sites (demo.design.infor.com). ([#1888](https://github.com/infor-design/enterprise/issues/1888))
- `[Personalize]` Separated personalization styles into standalone file for improved maintainability. ([#2127](https://github.com/infor-design/enterprise/issues/2127))

(84 Issues Solved this release, Backlog Enterprise 311, Backlog Ng 79, 839 Functional Tests, 876 e2e Test)

## v4.18.2

### v4.18.2 Fixes

- `[Autocomplete]` Fixed an XSS injection issue. ([#502](https://github.com/infor-design/enterprise-ng/issues/502)).
- `[Dropdown]` Fixed an XSS injection issue. ([#503](https://github.com/infor-design/enterprise-ng/issues/503)).

## v4.18.1

### v4.18.1 Fixes

- `[Input]` Added backwards-compatibility for previous accessibility changes to labels. ([#2118](https://github.com/infor-design/enterprise/issues/2118)). Additional information can be found in the [Form Component documentation](https://github.com/infor-design/enterprise/blob/4.18.x/src/components/form/readme.md#field-labels).

## v4.18.0

### v4.18.0 Features

- `[App Menu]` Added support for personalization by adding the `is-personalizable` class the menu will now change colors along with headers ([#1847](https://github.com/infor-design/enterprise/issues/1847))
- `[App Menu]` Added a special role switcher dropdown to change the menu role. ([#1935](https://github.com/infor-design/enterprise/issues/1935))
- `[Personalize]` Added classes for the personalization colors so that you can personalize certain form elements. ([#1847](https://github.com/infor-design/enterprise/issues/1847))
- `[Expandable Area]` Added example of a standalone button the toggles a form area. ([#1935](https://github.com/infor-design/enterprise/issues/1935))
- `[Datagrid]` Added support so if there are multiple inputs within an editor they work with the keyboard tab key. ([#355](https://github.com/infor-design/enterprise-ng/issues/355))
- `[Datagrid]` Fixed an error on IE when doing an excel export. ([#2018](https://github.com/infor-design/enterprise/issues/2018))
- `[Editor]` Added a JS setting and CSS styles to support usage of a Flex Toolbar ([#1120](https://github.com/infor-design/enterprise/issues/1120))
- `[Header]` Added a JS setting and CSS styles to support usage of a Flex Toolbar ([#1120](https://github.com/infor-design/enterprise/issues/1120))
- `[Mask]` Added a setting for passing a locale string, allowing Number masks to be localized.  This enables usage of the `groupSize` property, among others, from locale data in the Mask. ([#440](https://github.com/infor-design/enterprise/issues/440))
- `[Masthead]` Added CSS styles to support usage of a Flex Toolbar ([#1120](https://github.com/infor-design/enterprise/issues/1120))
- `[Notification]` Added example of a Widget/Card with notification and add code to truncate the text (via ellipsis) if it is lengthy. ([#1881](https://github.com/infor-design/enterprise/issues/1881))
- `[Theme/Colors]` Added new component for getting theme and color information. This is used throughout the code. There was a hidden property `Soho.theme`, if you used this in some way you should now use `Soho.theme.currentTheme`. ([#1866](https://github.com/infor-design/enterprise/issues/1866))

### v4.18.0 Fixes

- `[App Menu]` Fixed some accessibility issues on the nav menu. ([#1721](https://github.com/infor-design/enterprise/issues/1721))
- `[Busy Indicator]` Fixed a bug that causes a javascript error when the busy indicator is used on the body tag. ([#1918](https://github.com/infor-design/enterprise/issues/1918))
- `[Css/Sass]` Fixed an issue where the High Contrast theme and Uplift theme were not using the right tokens. ([#1897](https://github.com/infor-design/enterprise/pull/1897))
- `[Colors]` Fixed the color palette demo page to showcase the correct hex values based on the current theme ([#1801](https://github.com/infor-design/enterprise/issues/1801))
- `[Contextual Action Panel]` Fixed an issue where cap modal would only open the first time. ([#1993](https://github.com/infor-design/enterprise/issues/1993))
- `[Datepicker]` Fixed an issue in NG where the custom validation is removed during the teardown of a datepicker.([NG #411](https://github.com/infor-design/enterprise-ng/issues/411))
- `[Datagrid]` Fixed an issue where lookup filterConditions were not rendering. ([#1873](https://github.com/infor-design/enterprise/issues/1873))
- `[Datagrid]` Fixed an issue where when using filtering and server side paging the filter operations would cause two ajax requests. ([#2069](https://github.com/infor-design/enterprise/issues/2069))
- `[Datagrid]` Fixed issue where header columns are misaligned with body columns on load. ([#1892](https://github.com/infor-design/enterprise/issues/1892))
- `[Datagrid]` Fixed an issue where filtering was missing translation. ([#1900](https://github.com/infor-design/enterprise/issues/1900))
- `[Datagrid]` Fixed an issue with the checkbox formatter where string based 1 or 0 would not work as a dataset source. ([#1948](https://github.com/infor-design/enterprise/issues/1948))
- `[Datagrid]` Fixed a bug where text would be misaligned when repeatedly toggling the filter row. ([#1969](https://github.com/infor-design/enterprise/issues/1969))
- `[Datagrid]` Added an example of expandOnActivate on a customer editor. ([#353](https://github.com/infor-design/enterprise-ng/issues/353))
- `[Datagrid]` Added ability to pass a function to the tooltip option for custom formatting. ([#354](https://github.com/infor-design/enterprise-ng/issues/354))
- `[Datagrid]` Fixed `aria-checked` not toggling correctly on selection of multiselect checkbox. ([#1961](https://github.com/infor-design/enterprise/issues/1961))
- `[Datagrid]` Fixed incorrectly exported CSV/Excel data. ([#2001](https://github.com/infor-design/enterprise/issues/2001))
- `[Dropdown]` Changed the way dropdowns work with screen readers to be a collapsible listbox.([#404](https://github.com/infor-design/enterprise/issues/404))
- `[Dropdown]` Fixed an issue where multiselect dropdown unchecking "Select All" was not getting clear after close list with Safari browser.([#1882](https://github.com/infor-design/enterprise/issues/1882))
- `[Dropdown]` Added an example of a color dropdown showing palette colors as icons.([#2013](https://github.com/infor-design/enterprise/issues/2013))
- `[Datagrid]` Fixed a misalignment of the close icon on mobile. ([#2018](https://github.com/infor-design/enterprise/issues/2018))
- `[List/Detail]` Removed some legacy CSS code that was causing text inside of inline Toolbar Searchfields to become transparent. ([#2075](https://github.com/infor-design/enterprise/issues/2075))
- `[Listbuilder]` Fixed an issue where the text was not sanitizing. ([#1692](https://github.com/infor-design/enterprise/issues/1692))
- `[Lookup]` Fixed an issue where the tooltip was using audible text in the code block component. ([#354](https://github.com/infor-design/enterprise-ng/issues/354))
- `[Locale]` Fixed trailing zeros were getting ignored when displaying thousands values. ([#404](https://github.com/infor-design/enterprise/issues/1840))
- `[MenuButton]` Improved the way menu buttons work with screen readers.([#404](https://github.com/infor-design/enterprise/issues/404))
- `[Message]` Added an audible announce of the message type.([#964](https://github.com/infor-design/enterprise/issues/964))
- `[Message]` Change audible announce of message type added in #964 to an option that is strictly audible.([#2120](https://github.com/infor-design/enterprise/issues/2120))
- `[Modal]` Changed text and button font colors to pass accessibility checks.([#964](https://github.com/infor-design/enterprise/issues/964))
- `[Multiselect]` Fixed an issue where previous selection was still selected after clear all by "Select All" option. ([#2003](https://github.com/infor-design/enterprise/issues/2003))
- `[Notifications]` Fixed a few issues with notification background colors by using the corresponding ids-identity token for each. ([1857](https://github.com/infor-design/enterprise/issues/1857), [1865](https://github.com/infor-design/enterprise/issues/1865))
- `[Notifications]` Fixed an issue where you couldn't click the close icon in Firefox. ([1573](https://github.com/infor-design/enterprise/issues/1573))
- `[Radios]` Fixed the last radio item was being selected when clicking on the first when displayed horizontal. ([#1878](https://github.com/infor-design/enterprise/issues/1878))
- `[Signin]` Fixed accessibility issues. ([#421](https://github.com/infor-design/enterprise/issues/421))
- `[Skiplink]` Fixed a z-index issue on skip links over the nav menu. ([#1721](https://github.com/infor-design/enterprise/issues/1721))
- `[Slider]` Changed the demo so the tooltip will hide when resizing the page. ([#2033](https://github.com/infor-design/enterprise/issues/2033))
- `[Stepprocess]` Fixed rtl style issues. ([#413](https://github.com/infor-design/enterprise/issues/413))
- `[Swaplist]` Fixed disabled styling on swap header buttons. ([#2019](https://github.com/infor-design/enterprise/issues/2019))
- `[Tabs]` Fixed an issue where focus was changed after enable/disable tabs. ([#1934](https://github.com/infor-design/enterprise/issues/1934))
- `[Tabs-Module]` Fixed an issue where the close icon was outside the searchfield. ([#1704](https://github.com/infor-design/enterprise/issues/1704))
- `[Toolbar]` Fixed issues when tooltip shows on hover of toolbar ([#1622](https://github.com/infor-design/enterprise/issues/1622))
- `[Validation]` Fixed an issue where the isAlert settings set to true, the border color, control text color, control icon color was displaying the color for the alert rather than displaying the default color. ([#1922](https://github.com/infor-design/enterprise/issues/1922))

### v4.18.0 Chore & Maintenance

- `[Buttons]` Updated button disabled states with corresponding ids-identity tokens. ([1914](https://github.com/infor-design/enterprise/issues/1914)
- `[Docs]` Added a statement on supporting accessibility. ([#1540](https://github.com/infor-design/enterprise/issues/1540))
- `[Docs]` Added the supported screen readers and some notes on accessibility. ([#1722](https://github.com/infor-design/enterprise/issues/1722))

(50 Issues Solved this release, Backlog Enterprise 294, Backlog Ng 80, 809 Functional Tests, 803 e2e Test)

## v4.17.1

### v4.17.1 Fixes

- `[Datagrid]` Fixed an issue where the second to last column was having resize issues with frozen column sets.(<https://github.com/infor-design/enterprise/issues/1890>)
- `[Datagrid]` Re-align icons and items in the datagrid's "short header" configuration.(<https://github.com/infor-design/enterprise/issues/1880>)
- `[Locale]` Fixed incorrect "groupsize" for `en-US` locale.(<https://github.com/infor-design/enterprise/issues/1907>)

### v4.17.1 Chores & Maintenance

- `[Demoapp]` Fixed embedded icons example with missing icons.(<https://github.com/infor-design/enterprise/issues/1889>)
- `[Demoapp]` Fixed notification demo examples.(<https://github.com/infor-design/enterprise/issues/1893>, <https://github.com/infor-design/enterprise/pull/1896>)

(5 Issues Solved this patch release)

## v4.17.0

- [Npm Package](https://www.npmjs.com/package/ids-enterprise)
- [IDS Enterprise Angular Change Log](https://github.com/infor-design/enterprise-ng/blob/master/docs/CHANGELOG.md)

### v4.17.0 Future Deprecation

- `[Mask]` Using legacy mask options is now deprecated (was starting 4.3.2) and we will remove this in approximately 6 months from the code base. This means using the `data-mask` option and the `mode` as well as legacy patterns in favor of the newer settings and regexes. ([#439](https://github.com/infor-design/enterprise/issues/439))

### v4.17.0 Features

- `[Datagrid]` Added support for ellipsis to header text. ([#842](https://github.com/infor-design/enterprise/issues/842))
- `[Datagrid]` Added support to cancel `rowactivated` event. Now it will trigger the new event `beforerowactivated` which will wait/sync to cancel or proceed to do `rowactivated` event. ([#1021](https://github.com/infor-design/enterprise/issues/1021))
- `[Datagrid]` Added option to align grouped headers text. ([#1714](https://github.com/infor-design/enterprise/issues/1714))
- `[Datagrid]` Tabbing through a new row moves focus to next line for a lookup column. ([#1822](https://github.com/infor-design/enterprise/issues/1822))
- `[Datagrid]` Validation tooltip does not wrap words correctly across multiple lines. ([#1829](https://github.com/infor-design/enterprise/issues/1829))
- `[Dropdown]` Added support to make dropdown readonly fields optionally not tab-able. ([#1591](https://github.com/infor-design/enterprise/issues/1591))
- `[Form Compact]` Implemented design for field-heavy forms. This design is experimental, likely not production ready, and subject to change without notice. ([#1699](https://github.com/infor-design/enterprise/issues/1699))
- `[Hierarchy]` Changed the newer stacked layout to support mutiple root elements. ([#1677](https://github.com/infor-design/enterprise/issues/1677))
- `[Locale]` Added support for passing in `locale` or `language` to the `parse` and `format` and `translation` functions so they will work without changing the current locale or language. ([#462](https://github.com/infor-design/enterprise/issues/462))
- `[Locale]` Added support for setting a specific group size other than the ones in the locale. This includes using no group size. ([#462](https://github.com/infor-design/enterprise/issues/462))
- `[Locale]` Added support for showing timezones in the current language with a fall back for IE 11. ([#592](https://github.com/infor-design/enterprise/issues/592))
- `[Locale]` Added support for different group sizes. This was previously not working correctly for locales like hi-IN (using 3, 2 group sizes) and en-US (using 3, 0 group sizes). We will later make this work on masks on a separate issue. ([#441](https://github.com/infor-design/enterprise/issues/441))
- `[Locale]` Its now possible to add new locales in by adding them to the `defaultLocales` and `supportedLocales` sets. ([#402](https://github.com/infor-design/enterprise/issues/402))
- `[Locale]` Added an example to show extending locales with new strings and an api method to make it easier. because of the way this is split, if your directly adding to `Locale.cultures` you will need to adjust your code to extend from `Locale.languages` instead. ([#402](https://github.com/infor-design/enterprise/issues/402))
- `[Locale]` Added support for having a different language and locale. This is done by calling the new `setLanguage` function. ([#1552](https://github.com/infor-design/enterprise/issues//1552))
- `[Locale / Mask]` Added limited initial support for some unicode languages. This means you can convert to and from numbers typed in Devangari, Arabic, and Chinese (Financial and Simplified). ([#439](https://github.com/infor-design/enterprise/issues/439))
- `[Locale]` Added support for passing a `locale` other the the current locale to calendar, monthview, datepicker and timepicker. ([#462](https://github.com/infor-design/enterprise/issues/462))
- `[Mask]` It is now possible to type numbers in unicode such as Devangari, Arabic, and Chinese (Financial and Simplified) into the the masks that involve numbers. ([#439](https://github.com/infor-design/enterprise/issues/439))
- `[Modal]` Added an option to dictate the maximum width of the modal. ([#1802](https://github.com/infor-design/enterprise/issues/1802))
- `[Icons]` Add support for creating an svg file for the Uplift theme's (alpha) new icons from ids-identity@2.4.0 assets. ([#1759](https://github.com/infor-design/enterprise/issues/1759))
- `[Radar]` Added support to three label sizes (name, abbrName, shortName). ([#1553](https://github.com/infor-design/enterprise/issues/1553))

### v4.17.0 Fixes

- `[Accordion]` Fixed a bug where some truncated text elements were not generating a tooltip. ([#1736](https://github.com/infor-design/enterprise/issues/1736))
- `[Builder]` Cropped Header for Builder Panel When Text is Long. ([#1814](https://github.com/infor-design/enterprise/issues/1814))
- `[Calendar]` Event model title color is not correct if the modal is opened and another event is selected. ([#1739](https://github.com/infor-design/enterprise/issues/1739))
- `[Calendar]` Modal is still displayed after changing months. ([#1741](https://github.com/infor-design/enterprise/issues/1741))
- `[Calendar]` Changing some event spans is causing missing dates on the dialogs. ([#1708](https://github.com/infor-design/enterprise/issues/1708))
- `[Composite Form]` Fix a bug in IE11 where composite form content overflows to the lower container. ([#1768](https://github.com/infor-design/enterprise/issues/1768))
- `[Datagrid]` Added a fix where the column is next to the edge of the browser and the filter dropdown popup overflow the page.([#1604](https://github.com/infor-design/enterprise/issues/1604))
- `[Datagrid]` Added a fix to allow the commit of a cell edit after tabbing into a cell once having clicked into a previous cell.([#1608](https://github.com/infor-design/enterprise/issues/1608))
- `[Datagrid]` Stretch column not working in Edge browser. ([#1716](https://github.com/infor-design/enterprise/issues/1716))
- `[Datagrid]` Fixed a bug where the source callback was not called when filtering. ([#1688](https://github.com/infor-design/enterprise/issues/1688))
- `[Datagrid]` Fixed a bug where filtering Order Date with `is-not-empty` on a null value would not correctly filter out results. ([#1718](https://github.com/infor-design/enterprise/issues/1718))
- `[Datagrid]` Fixed a bug where when using the `disableClientSideFilter` setting the filtered event would not be called correctly. ([#1689](https://github.com/infor-design/enterprise/issues/1689))
- `[Datagrid]` Fixed a bug where hidden columns inside a colspan were aligning incorrectly. ([#1764](https://github.com/infor-design/enterprise/issues/1764))
- `[Dropdown]` Fixed a layout error on non inline fields with errors. ([#1770](https://github.com/infor-design/enterprise/issues/1770))
- `[Dropdown]` Fixed a bug where the dropdown did not close when tabbing if using the `noSearch` setting. ([#1731](https://github.com/infor-design/enterprise/issues/1731))
- `[Modal]` Fixed a bug where the modal can overflow the page. ([#1802](https://github.com/infor-design/enterprise/issues/1802))
- `[Radio Button]` Fixed a rendering problem on the selected state of Radio Buttons used inside of Accordion components. ([#1568](https://github.com/infor-design/enterprise/issues/1568))
- `[Radio Button]` Fixed a z-index issue that was causing radio buttons to sometimes display over top of page sections where they should have instead scrolled beneath. ([#1014](https://github.com/infor-design/enterprise/issues/1014))

### v4.17.0 Chore & Maintenance

- `[Css/Sass]` Replaced font-size numerical declarations with their ids-identity token counterpart. ([#1640](https://github.com/infor-design/enterprise/issues/1640))
- `[Demoapp]` Removed query parameter for changing fonts. ([#1747](https://github.com/infor-design/enterprise/issues/1747))
- `[Build]` Added a process to notify developers that things are being deprecated or going away. Documented the current deprecations in this system and made [notes for developers](https://github.com/infor-design/enterprise/blob/master/docs/CODING-STANDARDS.md#deprecations). ([#1747](https://github.com/infor-design/enterprise/issues/1747))
- `[Veracode]` Made additional fixes and mitigated in veracode. ([#1723](https://github.com/infor-design/enterprise/issues/1723))

(30 Issues Solved this release, Backlog Enterprise 224, Backlog Ng 59, 785 Functional Tests, 793 e2e Test)

## v4.16.0

- [Npm Package](https://www.npmjs.com/package/ids-enterprise)
- [IDS Enterprise Angular Change Log](https://github.com/infor-design/enterprise-ng/blob/master/docs/CHANGELOG.md)

### v4.16.0 Features

- `[Busy Indicator]` Made a fix to make it possible to use a busy indicator on a modals. ([#827](https://github.com/infor-design/enterprise/issues/827))
- `[Datagrid]` Added an option to freeze columns from scrolling on the left and/or right. The new option is called `frozenColumns`. See notes on what works and doesnt with frozen column in the datagrid docs frozen column section. ([#464](https://github.com/infor-design/enterprise/issues/464))
- `[Editor]` Added new state called "preview" a non editable mode to editor. Where it only shows the HTML with no toolbar, borders etc. ([#1413](https://github.com/infor-design/enterprise/issues/1413))
- `[Field Filter]` Added support to get and set filter type programmatically. ([#1181](https://github.com/infor-design/enterprise/issues/1181))
- `[Hierarchy]` Add print media styles to decrease ink usage and increase presentability for print format. Note that you may need to enable the setting to print background images, both Mac and PC have a setting for this. ([#456](https://github.com/infor-design/enterprise/issues/456))
- `[Hierarchy]` Added a new "stacked" layout to eventually replace the current layouts. This works better responsively and prevents horizontal scrolling. ([#1629](https://github.com/infor-design/enterprise/issues/1629))
- `[Pager]` Added a "condensed" page size selector button for use on pagers in smaller containers, such as the list side of the list/detail pattern. ([#1459](https://github.com/infor-design/enterprise/issues/1459))

### v4.16.0 Future Deprecation

- `[Hierarchy]` The following options are now deprecated and will be removed approximately 2019-05-15. `paging` and `mobileView`. ([#1629](https://github.com/infor-design/enterprise/issues/1629))
- `[Hierarchy]` Stacked layout will become the default layout in favor of the existing horizontal layout, so the horizontal layout is now considered deprecated and will be removed approximately 2019-05-15. ([#1629](https://github.com/infor-design/enterprise/issues/1629))

### v4.16.0 Fixes

- `[Application Menu]` Fixed the truncation of long text in an accordion element in the application menu by adding a tooltip to truncated elements. ([#457](https://github.com/infor-design/enterprise/issues/457))
- `[Calendar]` Disable the new event modal when no template is defined. ([#1700](https://github.com/infor-design/enterprise/issues/1700))
- `[Dropdown]` Fixed a bug where the ellipsis was not showing on long text in some browsers. ([#1550](https://github.com/infor-design/enterprise/issues/1550))
- `[Datagrid]` Fixed a bug in equals filter on multiselect filters. ([#1586](https://github.com/infor-design/enterprise/issues/1586))
- `[Datagrid]` Fixed a bug where incorrect data is shown in the events in tree grid. ([#315](https://github.com/infor-design/enterprise-ng/issues/315))
- `[Datagrid]` Fixed a bug where when using minWidth on a column and sorting the column will become misaligned. ([#1481](https://github.com/infor-design/enterprise/issues/1481))
- `[Datagrid]` Fixed a bug where when resizing the last column may become invisible. ([#1456](https://github.com/infor-design/enterprise/issues/1456))
- `[Datagrid]` Fixed a bug where a checkbox column will become checked when selecting if there is no selection checkbox. ([#1641](https://github.com/infor-design/enterprise/issues/1641))
- `[Datagrid]` Fixed a bug where the last column would sometimes not render fully for buttons with longer text. ([#1246](https://github.com/infor-design/enterprise/issues/1246))
- `[Datagrid]` Fixed a bug where showMonthYearPicker did not work correctly on date filters. ([#1532](https://github.com/infor-design/enterprise-ng/issues/1532))
- `[Validation]` Fixed a bug in removeError where the icon is sometimes not removed. ([#1556](https://github.com/infor-design/enterprise/issues/1556))
- `[Datepicker]` Fixed the range picker to clear when changing months in a filter. ([#1537](https://github.com/infor-design/enterprise/issues/1537))
- `[Datepicker]` Fixed disabled dates example to validate again on disabled dates. ([#1445](https://github.com/infor-design/enterprise/issues/1445))
- `[Datagrid]` Fixed a Date Editor bug when passing a series of zeroes to a datagrid cell with an editable date. ([#1020](https://github.com/infor-design/enterprise/issues/1020))
- `[Dropdown]` Fixed a bug where a dropdown will never reopen if it is closed by clicking a menu button. ([#1670](https://github.com/infor-design/enterprise/issues/1670))
- `[Icons]` Established missing icon sourcing and sizing consistency from ids-identity icon/svg assets. ([PR#1628](https://github.com/infor-design/enterprise/pull/1628))
- `[Listview]` Addressed performance issues with paging on all platforms, especially Windows and IE/Edge browsers. As part of this, reworked all components that integrate with the Pager component to render their contents based on a dataset, as opposed to DOM elements. ([#922](https://github.com/infor-design/enterprise/issues/922))
- `[Lookup]` Fixed a bug with settings: async, server-side, and single select modes.  The grid was not deselecting the previously selected value when a new row was clicked.  If the value is preselected in the markup, the lookup modal will no longer close prematurely. ([PR#1654](https://github.com/infor-design/enterprise/issues/1654))
- `[Pager]` Made it possible to set and persist custom tooltips on first, previous, next and last pager buttons. ([#922](https://github.com/infor-design/enterprise/issues/922))
- `[Pager]` Fixed propagation of the `pagesizes` setting when using `updated()`. Previously the array was deep extended instead of being replaced outright. ([#1466](https://github.com/infor-design/enterprise/issues/1466))
- `[Tree]` Fixed a bug when calling the disable or enable methods of the tree. This was not working with ie11. ([PR#1600](https://github.com/infor-design/enterprise/issues/1600))
- `[Stepprocess]` Fixed a bug where the step folder was still selected when it was collapsed or expanded. ([#1633](https://github.com/infor-design/enterprise/issues/1633))
- `[Swaplist]` Fixed a bug where items were not able to drag anymore after make the search. ([#1703](https://github.com/infor-design/enterprise/issues/1703))
- `[Toolbar Flex]` Added the ability to pass in a `beforeOpen` callback to the More Actions menu (fixes a bug where it wasn't possible to dynamically add content to the More Actions menu in same way that was possible on the original Toolbar component)
- `[Toolbar Flex]` Fixed a bug where selected events were not bubbling up for a menu button on a flex toolbar. ([#1709](https://github.com/infor-design/enterprise/issues/1709))
- `[Stepprocess]` Disabled step selected when using the next or previous button. ([#1697](https://github.com/infor-design/enterprise/issues/1697))
- `[Tree]` Fixed a bug when calling the disable or enable methods of the tree. This was not working with ie11. ([PR#1600](https://github.com/infor-design/enterprise/issues/1600))

### v4.16.0 Chore & Maintenance

- `[Demo App]` Removed the search icon from the header on test pages as it doesn't function. ([#1449](https://github.com/infor-design/enterprise/issues/1449))
- `[Demo App]` Added a fix for incorrect links when running on windows. ([#1549](https://github.com/infor-design/enterprise/issues/1549))
- `[Docs]` Added a fix to prevent the documentation generator from failing intermittently. ([#1377](https://github.com/infor-design/enterprise/issues/1377))

(29 Issues Solved this release, Backlog Enterprise 203, Backlog Ng 69, 735 Functional Tests, 670 e2e Test)

## v4.15.0

- [Npm Package](https://www.npmjs.com/package/ids-enterprise)
- [IDS Enterprise Angular Change Log](https://github.com/infor-design/enterprise-ng/blob/master/docs/CHANGELOG.md)

### v4.15.0 Features

- `[Datagrid]` Added support for lookup in the datagrid filter. ([#653](https://github.com/infor-design/enterprise/issues/653))
- `[Datagrid]` Added support for masks on lookup editors. ([#406](https://github.com/infor-design/enterprise/issues/406))
- `[Validation]` When using legacy mode validation, made the icon dim if the text was on top of it. ([#644](https://github.com/infor-design/enterprise/issues/644))
- `[Calendar]` Now possible to edit events both with the API and by clicking/double clicking events. And other improvements. ([#1436](https://github.com/infor-design/enterprise/issues/1436))
- `[Datagrid]` Added new methods to clear dirty cells on cells, rows, and all. ([#1303](https://github.com/infor-design/enterprise/issues/1303))
- `[Tree]` Added several improvements: the ability to show a dropdown on the tree node, the ability to add nodes in between current nodes, the ability to set checkboxes for selection only on some nodes, and the ability to customize icons. ([#1364](https://github.com/infor-design/enterprise/issues/1364))
- `[Datagrid]` Added the ability to display or hide the new row indicator with a new `showNewIndicator` option. ([#1589](https://github.com/infor-design/enterprise/issues/1589))

### v4.15.0 Fixes

- `[Icons]` Icons with the word `confirm` have been changed to `success`. This is partially backwards compatible for now. We deprecated `confirm` and will remove in the next major version so rename your icons. Example `icon-confirm` to `icon-success`. ([#963](https://github.com/infor-design/enterprise/issues/963))
- `[Icons]` The alert icons now have a white background allowing them to appear on colored sections. There are now two versions, for example: `icon-error` and `icon-error-solid`. These are used in calendar. ([#1436](https://github.com/infor-design/enterprise/issues/1436))
- `[Circle Pager]` Made significant improvements to resizing, especially on tabs. ([#1284](https://github.com/infor-design/enterprise/issues/1284))
- `[Datagrid]` In high contrast mode the background is now white when editing cells. ([#1421](https://github.com/infor-design/enterprise/issues/1421))
- `[Dropdown]` Fixed an issue where filter did not work in no-search mode with the Caps Lock key. ([#1500](https://github.com/infor-design/enterprise/issues/1500))
- `[Popupmenu]` Fixed an issue when using the same menu on multiple inputs wherein destroying one instance actually destroyed all instances. ([#1025](https://github.com/infor-design/enterprise/issues/1025))
- `[Swaplist]` Fixed a bug where Shift+M did not work when typing in the search. ([#1408](https://github.com/infor-design/enterprise/issues/1408))
- `[Popupmenu]` Fixed a bug in immediate mode where right click only worked the first time. ([#1507](https://github.com/infor-design/enterprise/issues/1507))
- `[Editor]` Fixed a bug where clear formatting did not work in safari. ([#911](https://github.com/infor-design/enterprise/issues/911))
- `[Colorpicker]` Fixed a bug in Angular where the picker did not respond correctly to `editable=false` and `disabled=true`. ([#257](https://github.com/infor-design/enterprise-ng/issues/257))
- `[Locale]` Fixed a bug where the callback did not complete on nonexistent locales. ([#1267](https://github.com/infor-design/enterprise/issues/1267))
- `[Calendar]` Fixed a bug where event details remain when filtering event types. ([#1436](https://github.com/infor-design/enterprise/issues/1436))
- `[Busy Indicator]` Fixed a bug where the indicator closed when clicking on accordions. ([#281](https://github.com/infor-design/enterprise-ng/issues/281))
- `[Datagrid Tree]` Fixed the need for unique IDs on the tree nodes. ([#1361](https://github.com/infor-design/enterprise/issues/1361))
- `[Editor]` Improved the result of pasting bullet lists from MS Word. ([#1351](https://github.com/infor-design/enterprise/issues/1351))
- `[Hierarchy]` Fixed layout issues in the context menu in RTL mode. ([#1310](https://github.com/infor-design/enterprise/issues/1310))
- `[Datagrid]` Added a setting `allowChildExpandOnMatch` that optionally determines if a search/filter will show and allow nonmatching children to be shown. ([#1422](https://github.com/infor-design/enterprise/issues/1422))
- `[Datagrid]` If a link is added with a href it will now be followed when clicking, rather than needing to use the click method setting on columns. ([#1473](https://github.com/infor-design/enterprise/issues/1473))
- `[Datagrid Tree]` Fixed a bug where Expand/Collapse text is added into the +/- cell. ([#1145](https://github.com/infor-design/enterprise/issues/1145))
- `[Dropdown]` Fixed a bug in NG where two dropdowns in different components would cause each other to freeze. ([#229](https://github.com/infor-design/enterprise-ng/issues/229))
- `[Editor]` Verified a past fix where editor would not work with all buttons when in a modal. ([#408](https://github.com/infor-design/enterprise/issues/408))
- `[Datagrid Tree]` Fixed a bug in `updateRow` that caused the indent of the tree grid to collapse. ([#405](https://github.com/infor-design/enterprise/issues/405))
- `[Empty Message]` Fixed a bug where a null empty message would not be possible. This is used to show no empty message on initial load delays. ([#1467](https://github.com/infor-design/enterprise/issues/1467))
- `[Lookup]` Fixed a bug where nothing is inserted when you click a link editor in the lookup. ([#1315](https://github.com/infor-design/enterprise/issues/1315))
- `[About]` Fixed a bug where the version would not show when set. It would show the IDS version. ([#1414](https://github.com/infor-design/enterprise/issues/1414))
- `[Datagrid]` Fixed a bug in `disableClientSort` / `disableClientFilter`. It now retains visual indicators on sort and filter. ([#1248](https://github.com/infor-design/enterprise/issues/1248))
- `[Tree]` Fixed a bug where selected nodes are selected again after loading child nodes. ([#1270](https://github.com/infor-design/enterprise/issues/1270))
- `[Input]` Fixed a bug where inputs that have tooltips will not be selectable with the cursor. ([#1354](https://github.com/infor-design/enterprise/issues/1354))
- `[Accordion]` Fixed a bug where double clicking a header will open and then close the accordion. ([#1314](https://github.com/infor-design/enterprise/issues/1314))
- `[Datagrid]` Fixed a bug on hover with taller cells where the hover state would not cover the entire cell. ([#1490](https://github.com/infor-design/enterprise/issues/1490))
- `[Editor]` Fixed a bug where the image would still be shown if you press the Esc key and cancel the image dialog. ([#1489](https://github.com/infor-design/enterprise/issues/1489))
- `[Datagrid Lookup]` Added additional missing event info for ajax requests and filtering. ([#1486](https://github.com/infor-design/enterprise/issues/1486))
- `[Tabs]` Added protection from inserting HTML tags in the add method (XSS). ([#1462](https://github.com/infor-design/enterprise/issues/1462))
- `[App Menu]` Added better text wrapping for longer titles. ([#1116](https://github.com/infor-design/enterprise/issues/1116))
- `[Contextual Action Panel]` Fixed some examples so that they reopen more than one time. ([#1116](https://github.com/infor-design/enterprise/issues/506))
- `[Searchfield]` Fixed a border styling issue on longer labels in the search. ([#1500](https://github.com/infor-design/enterprise/issues/1500))
- `[Tabs Multi]` Improved the experience on mobile by collapsing the menus a bit. ([#971](https://github.com/infor-design/enterprise/issues/971))
- `[Lookup]` Fixed missing ellipsis menu on mobile devices. ([#1068](https://github.com/infor-design/enterprise/issues/1068))
- `[Accordion]` Fixed incorrect font size on p tags in the accordion. ([#1116](https://github.com/infor-design/enterprise/issues/1116))
- `[Line Chart]` Fixed and improved the legend text on mobile viewport. ([#609](https://github.com/infor-design/enterprise/issues/609))

### v4.15.0 Chore & Maintenance

- `[General]` Migrated sass to use IDS color variables. ([#1435](https://github.com/infor-design/enterprise/issues/1435))
- `[Angular]` Added all settings from 4.13 in time for future 5.1.0 ([#274](https://github.com/infor-design/enterprise-ng/issues/274))
- `[General]` Fixed some incorrect layouts. ([#1357](https://github.com/infor-design/enterprise/issues/1357))
- `[Targeted Achievement]` Removed some older non working examples. ([#520](https://github.com/infor-design/enterprise/issues/520))

(50 Issues Solved this release, Backlog Enterprise 294, Backlog Ng 80, 809 Functional Tests, 716 e2e Test)

## v4.14.0

- [Npm Package](https://www.npmjs.com/package/ids-enterprise)
- [IDS Enterprise Angular Change Log](https://github.com/infor-design/enterprise-ng/blob/master/docs/CHANGELOG.md)

### v4.14.0 Features

- `[Datepicker/Monthview]` Added a setting for the day of week the calendar starts that can be used outside of the Locale setting. ([#1179](https://github.com/infor-design/enterprise/issues/1179))
- `[Datagrid]` Made the tree datagrid work a lot better with filtering. ([#1281](https://github.com/infor-design/enterprise/issues/1281))
- `[Autocomplete/SearchField]` Added a caseSensitive filtering option. ([#385](https://github.com/infor-design/enterprise/issues/385))
- `[Datagrid]` Added an option `headerAlign` to set alignment on the header different than the rows. ([#420](https://github.com/infor-design/enterprise/issues/420))
- `[Message]` Added the ability to use certain formatter html tags in the message content. ([#379](https://github.com/infor-design/enterprise/issues/379))

### v4.14.0 Fixes

- `[Swaplist]` Fixed a bug that if you drag really fast everything disappears. ([#1195](https://github.com/infor-design/enterprise/issues/1195))
- `[Hierarchy]` Fixed a bug that part of the profile menu is cut off. ([#931](https://github.com/infor-design/enterprise/issues/931))
- `[Datagrid/Dropdown]` Fixed a bug that part of the dropdown menu is cut off. ([#1420](https://github.com/infor-design/enterprise/issues/1420))
- `[Modal]` Fixed bugs where with certain field types modal validation was not working. ([#1213](https://github.com/infor-design/enterprise/issues/1213))
- `[Dropdown]` Fixed a regression where the tooltip was not showing when data is overflowed. ([#1400](https://github.com/infor-design/enterprise/issues/1400))
- `[Tooltip]` Fixed a bugs where a tooltip would show up in unexpected places. ([#1396](https://github.com/infor-design/enterprise/issues/1396))
- `[Datagrid/Dropdown]` Fixed a bug where an error would occur if showSelectAll is used. ([#1360](https://github.com/infor-design/enterprise/issues/1360))
- `[Datagrid/Tooltip]` Fixed a bugs where a tooltip would show up in the header unexpectedly. ([#1395](https://github.com/infor-design/enterprise/issues/1395))
- `[Popupmenu]` Fixed incorrect highlighting on disabled list items.  ([#982](https://github.com/infor-design/enterprise/issues/982))
- `[Contextual Action Panel]` Fixed issues with certain styles of invoking the CAP where it would not reopen a second time. ([#1139](https://github.com/infor-design/enterprise/issues/1139))
- `[Spinbox]` Added a fix so the page will not zoom when click + and - on mobile devices. ([#1070](https://github.com/infor-design/enterprise/issues/1070))
- `[Splitter]` Removed the tooltip from the expand/collapse button as it was superfluous. ([#1180](https://github.com/infor-design/enterprise/issues/1180))
- `[Datagrid]` Added a fix so the last column when stretching will do so with percentage so it will stay when the page resize or the menu opens/closes. ([#1168](https://github.com/infor-design/enterprise/issues/1168))
- `[Datagrid]` Fixed bugs in the server side and filtering example. ([#396](https://github.com/infor-design/enterprise/issues/396))
- `[Datagrid]` Fixed a bug in applyFilter with datefields. ([#1269](https://github.com/infor-design/enterprise/issues/1269))
- `[Datagrid]` Fixed a bug in updateCellNode where sometimes it did not work. ([#1122](https://github.com/infor-design/enterprise/issues/1122))
- `[Hierarchy]` Made the empty image ring the same color as the left edge. ([#932](https://github.com/infor-design/enterprise/issues/932))
- `[Datagrid/Dropdown]` Fixed an issue that tab did not close dropdown editors. ([#1198](https://github.com/infor-design/enterprise/issues/1198))
- `[Datagrid/Dropdown]` Fixed a bug that if you click open a dropdown editor then you cannot use arrow keys to select. ([#1387](https://github.com/infor-design/enterprise/issues/1387))
- `[Datagrid/Dropdown]` Fixed a bug that if a smaller number of items the menu would be too short. ([#1298](https://github.com/infor-design/enterprise/issues/1298))
- `[Searchfield]` Fixed a bug that the search field didnt work in safari. ([#225](https://github.com/infor-design/enterprise/issues/225))
- `[Datagrid/Dropdown]` Fixed a bug that source is used the values may be cleared out when opening the list. ([#1185](https://github.com/infor-design/enterprise/issues/1185))
- `[Personalization]` Fixed a bug that when calling initialize the personalization would reset. ([#1231](https://github.com/infor-design/enterprise/issues/1231))
- `[Tabs]` Fixed the alignment of the closing icon. ([#1056](https://github.com/infor-design/enterprise/issues/1056))
- `[Dropdown]` Fixed list alignment issues on mobile. ([#1069](https://github.com/infor-design/enterprise/issues/1069))
- `[Dropdown]` Fixed issues where the listbox would not close on mobile. ([#1119](https://github.com/infor-design/enterprise/issues/1119))
- `[Dropdown]` Fixed a bug where modals would close on url hash change. ([#1207](https://github.com/infor-design/enterprise/issues/1207))
- `[Contextual Action Panel]` Fixed an issue where buttons would occasionally be out of view. ([#283](https://github.com/infor-design/enterprise/issues/283))
- `[Empty Message]` Added a new icon to indicate using the search function. ([#1325](https://github.com/infor-design/enterprise/issues/1325))
- `[Searchfield]` Added a fix for landscape mode on mobile. ([#1102](https://github.com/infor-design/enterprise/issues/1102))
- `[Datagrid]` Added a fix for hard to read fields in high contrast mode. ([#1193](https://github.com/infor-design/enterprise/issues/1193))

### v4.14.0 Chore & Maintenance

- `[General]` Fixed problems with the css mapping where the line numbers were wrong in the map files. ([#962](https://github.com/infor-design/enterprise/issues/962))
- `[Docs]` Added setting so themes can be shown in the documentation pages. ([#1327](https://github.com/infor-design/enterprise/issues/1327))
- `[Docs]` Made links to example pages open in a new window. ([#1132](https://github.com/infor-design/enterprise/issues/1132))

(43 Issues Solved this release, Backlog Enterprise 181, Backlog Ng 64, 682 Functional Tests, 612 e2e Test)

## v4.13.0

- [Npm Package](https://www.npmjs.com/package/ids-enterprise)
- [IDS Enterprise Angular Change Log](https://github.com/infor-design/enterprise-ng/blob/master/docs/CHANGELOG.md)

### v4.13.0 Features

- `[Calendar]` Added some new features such as upcoming events view, RTL, keyboard support and fixed styling issues and bugs. ([#1221](https://github.com/infor-design/enterprise/issues/1221))
- `[Flex Toolbar]` Added search field integration, so that the search field is mainly close to being able to replace the legacy toolbar. ([#269](https://github.com/infor-design/enterprise/issues/269))
- `[Bar]` Added short, medium label support for adapting the chart to responsive views. ([#1094](https://github.com/infor-design/enterprise/issues/1094))
- `[Textarea]` Added maxLength option to prevent typing over a set maximum. ([#1046](https://github.com/infor-design/enterprise/issues/1046))
- `[Textarea]` Added maxGrow option to prevent growing when typing over a set max. ([#1147](https://github.com/infor-design/enterprise/issues/1147))
- `[Datagrid]` If using the `showDirty` option the indication will now be on each cell. ([#1183](https://github.com/infor-design/enterprise/issues/1183))
- `[Datepicker]` Added an option `useCurrentTime` that will insert current time instead of noon time with date and timepickers. ([#1087](https://github.com/infor-design/enterprise/issues/1087))
- `[General]` Included an IE 11 polyfill for ES6 Promises, this is a new dependency in the package.json you should include. ([#1172](https://github.com/infor-design/enterprise/issues/1172))
- `[General]` Add translations in 38 languages including new support for Slovak (sk-SK). ([#557](https://github.com/infor-design/enterprise/issues/557))

### v4.13.0 Fixes

- `[Tooltips]` Fixed an important bug where tooltips would stick around in the page on the top corner. ([#1273](https://github.com/infor-design/enterprise/issues/1273))
- `[Tooltips]` Fixed some contrast issues on the high contrast theme. ([#1249](https://github.com/infor-design/enterprise/issues/1249))
- `[Tooltips]` Fixed a bug where Toolbar "More Actions" menu buttons could incorrectly display a tooltip overlapping an open menu. ([#1242](https://github.com/infor-design/enterprise/issues/1242))
- `[Datepicker / Timepicker]` Removed the need to use the customValidation setting. You can remove this option from your code. The logic will pick up if you added customValidation to your input by adding a data-validate option. You also may need to add `date` or `availableDate` validation to your  data-validate attribute if these validations are desired along with your custom or required validation. ([#862](https://github.com/infor-design/enterprise/issues/862))
- `[Menubutton]` Added a new setting `hideMenuArrow` you can use for buttons that don't require an arrow, such as menu buttons. ([#1088](https://github.com/infor-design/enterprise/issues/1088))
- `[Dropdown]` Fixed issues with destroy when multiple dropdown components are on the page. ([#1202](https://github.com/infor-design/enterprise/issues/1202))
- `[Datagrid]` Fixed alignment issues when using filtering with some columns that do not have a filter. ([#1124](https://github.com/infor-design/enterprise/issues/1124))
- `[Datagrid]` Fixed an error when dynamically adding context menus. ([#1216](https://github.com/infor-design/enterprise/issues/1216))
- `[Datagrid]` Added an example of dynamic intermediate paging and filtering. ([#396](https://github.com/infor-design/enterprise/issues/396))
- `[Dropdown]` Fixed alignment issues on mobile devices. ([#1069](https://github.com/infor-design/enterprise/issues/1069))
- `[Datepicker]` Fixed incorrect assumptions, causing incorrect umalqura calendar calculations. ([#1189](https://github.com/infor-design/enterprise/issues/1189))
- `[Datepicker]` Fixed an issue where the dialog would not close on click out if opening the time dropdown components first. ([#1278](https://github.com/infor-design/enterprise/issues/))
- `[General]` Added the ability to stop renderLoop. ([#214](https://github.com/infor-design/enterprise/issues/214))
- `[Datepicker]` Fixed an issue reselecting ranges with the date picker range option. ([#1197](https://github.com/infor-design/enterprise/issues/1197))
- `[Editor]` Fixed bugs on IE with background color option. ([#392](https://github.com/infor-design/enterprise/issues/392))
- `[Colorpicker]` Fixed issue where the palette is not closed on enter key / click. ([#1050](https://github.com/infor-design/enterprise/issues/1050))
- `[Accordion]` Fixed issues with context menus on the accordion. ([#639](https://github.com/infor-design/enterprise/issues/639))
- `[Searchfield]` Made no results appear not clickable. ([#329](https://github.com/infor-design/enterprise/issues/329))
- `[Datagrid]` Added an example of groups and paging. ([#435](https://github.com/infor-design/enterprise/issues/435))
- `[Editor]` Fixed the dirty indicator when using toolbar items. ([#910](https://github.com/infor-design/enterprise/issues/910))
- `[Datagrid]` Fixed a bug that made tooltips disappear when a lookup editor is closed. ([#1186](https://github.com/infor-design/enterprise/issues/1186))
- `[Datagrid]` Fixed a bug where not all rows are removed in the removeSelected function. ([#1036](https://github.com/infor-design/enterprise/issues/1036))
- `[Datagrid]` Fixed bugs in activateRow and deactivateRow in some edge cases. ([#948](https://github.com/infor-design/enterprise/issues/948))
- `[Datagrid]` Fixed formatting of tooltips on the header and filter. ([#955](https://github.com/infor-design/enterprise/issues/955))
- `[Datagrid]` Fixed wrong page number when saving the page number in localstorage and reloading. ([#798](https://github.com/infor-design/enterprise/issues/798))
- `[Tree]` Fixed issues when expanding and collapsing after dragging nodes around. ([#1183](https://github.com/infor-design/enterprise/issues/1183))
- `[ContextualActionPanel]` Fixed a bug where the CAP will be closed if clicking an accordion in it. ([#1138](https://github.com/infor-design/enterprise/issues/1138))
- `[Colorpicker]` Added a setting (customColors) to prevent adding default colors if totally custom colors are used. ([#1135](https://github.com/infor-design/enterprise/issues/1135))
- `[AppMenu]` Improved contrast in high contrast theme. ([#1146](https://github.com/infor-design/enterprise/issues/1146))
- `[Searchfield]` Fixed issue where ascenders/descenders are cut off. ([#1101](https://github.com/infor-design/enterprise/issues/1101))
- `[Tree]` Added sortstop and sortstart events. ([#1003](https://github.com/infor-design/enterprise/issues/1003))
- `[Searchfield]` Fixed some alignment issues in different browsers. ([#1106](https://github.com/infor-design/enterprise/issues/1106))
- `[Searchfield]` Fixed some contrast issues in different browsers. ([#1104](https://github.com/infor-design/enterprise/issues/1104))
- `[Searchfield]` Prevent multiple selected events from firing. ([#1259](https://github.com/infor-design/enterprise/issues/1259))
- `[Autocomplete]` Added a beforeOpen setting ([#398](https://github.com/infor-design/enterprise/issues/398))
- `[Toolbar]` Fixed an error where toolbar tried to focus a DOM item that was removed. ([#1177](https://github.com/infor-design/enterprise/issues/1177))
- `[Dropdown]` Fixed a problem where the bottom of some lists is cropped. ([#909](https://github.com/infor-design/enterprise/issues/909))
- `[General]` Fixed a few components so that they could still initialize when hidden. ([#230](https://github.com/infor-design/enterprise/issues/230))
- `[Datagrid]` Fixed missing tooltips on new row. ([#1081](https://github.com/infor-design/enterprise/issues/1081))
- `[Lookup]` Fixed a bug using select all where it would select the previous list. ([#295](https://github.com/infor-design/enterprise/issues/295))
- `[Datagrid]` Fixed missing summary row on initial render in some cases. ([#330](https://github.com/infor-design/enterprise/issues/330))
- `[Button]` Fixed alignment of text and icons. ([#973](https://github.com/infor-design/enterprise/issues/973))
- `[Datagrid]` Fixed missing source call when loading last page first. ([#1162](https://github.com/infor-design/enterprise/issues/1162))
- `[SwapList]` Made sure swap list will work in all cases and in angular. ([#152](https://github.com/infor-design/enterprise/issues/152))
- `[Toast]` Fixed a bug where some toasts on certain urls may not close. ([#1305](https://github.com/infor-design/enterprise/issues/1305))
- `[Datepicker / Lookup]` Fixed bugs where they would not load on tabs. ([#1304](https://github.com/infor-design/enterprise/issues/1304))

### v4.13.0 Chore & Maintenance

- `[General]` Added more complete visual tests. ([#978](https://github.com/infor-design/enterprise/issues/978))
- `[General]` Cleaned up some of the sample pages start at A, making sure examples work and tests are covered for better QA (on going). ([#1136](https://github.com/infor-design/enterprise/issues/1136))
- `[General]` Upgraded to ids-identity 2.0.x ([#1062](https://github.com/infor-design/enterprise/issues/1062))
- `[General]` Cleanup missing files in the directory listings. ([#985](https://github.com/infor-design/enterprise/issues/985))
- `[Demo App]` Removed response headers for less Veracode errors. ([#959](https://github.com/infor-design/enterprise/issues/959))
- `[Angular 1.0]` We removed the angular 1.0 directives from the code and examples. These are no longer being updated. You can still use older versions of this or move on to Angular 7.x ([#1136](https://github.com/infor-design/enterprise/issues/1136))
- `[Uplift]` Included the uplift theme again as alpha for testing. It will show with a watermark and is only available via the personalize api or url params in the demo app. ([#1224](https://github.com/infor-design/enterprise/issues/1224))

(69 Issues Solved this release, Backlog Enterprise 199, Backlog Ng 63, 662 Functional Tests, 659 e2e Test)

## v4.12.0

- [Npm Package](https://www.npmjs.com/package/ids-enterprise)
- [IDS Enterprise Angular Change Log](https://github.com/infor-design/enterprise-ng/blob/master/docs/CHANGELOG.md)

### v4.12.0 Features

- `[General]` The ability to make custom/smaller builds has further been improved. We improved the component matching, made it possible to run the tests on only included components, fixed the banner, and improved the terminal functionality. Also removed/deprecated the older mapping tool. ([#417](https://github.com/infor-design/enterprise/issues/417))
- `[Message]` Added the ability to have different types (Info, Confirm, Error, Alert). ([#963](https://github.com/infor-design/enterprise/issues/963))
- `[General]` Further fixes to pass veracode scans. Now passing conditionally. ([#683](https://github.com/infor-design/enterprise/issues/683))
- `[Pager]` Made it possible to use the pager as a standalone component. ([#250](https://github.com/infor-design/enterprise/issues/250))
- `[Editor]` Added a clear formatting button. ([#473](https://github.com/infor-design/enterprise/issues/473))
- `[Datepicker]` Added an option to show the time as current time instead of midnight. ([#889](https://github.com/infor-design/enterprise/issues/889))
- `[About]` Dialog now shows device information. ([#684](https://github.com/infor-design/enterprise/issues/684))

### v4.12.0 Fixes

- `[Datagrid Tree]` Fixed incorrect data on activated event. ([#412](https://github.com/infor-design/enterprise/issues/412))
- `[Datagrid]` Improved the export function so it works on different locales. ([#378](https://github.com/infor-design/enterprise/issues/378))
- `[Tabs]` Fixed a bug where clicking the x on tabs with a dropdowns would incorrectly open the dropdown. ([#276](https://github.com/infor-design/enterprise/issues/276))
- `[Datagrid]` Changed the `settingschange` event so it will only fire once. ([#903](https://github.com/infor-design/enterprise/issues/903))
- `[Listview]` Improved rendering performance. ([#430](https://github.com/infor-design/enterprise/issues/430))
- `[General]` Fixed issues when using base tag, that caused icons to disappear. ([#766](https://github.com/infor-design/enterprise/issues/766))
- `[Empty Message]` Made it possible to assign code to the button click if used. ([#667](https://github.com/infor-design/enterprise/issues/667))
- `[Datagrid]` Added translations for the new tooltip. ([#227](https://github.com/infor-design/enterprise/issues/227))
- `[Dropdown]` Fixed contrast issue in high contrast theme. ([#945](https://github.com/infor-design/enterprise/issues/945))
- `[Datagrid]` Reset to default did not reset dropdown columns. ([#847](https://github.com/infor-design/enterprise/issues/847))
- `[Datagrid]` Fixed bugs in keyword search highlighting with special characters. ([#849](https://github.com/infor-design/enterprise/issues/849))
- `[Datagrid]` Fixed bugs that causes NaN to appear in date fields. ([#891](https://github.com/infor-design/enterprise/issues/891))
- `[Dropdown]` Fixed issue where validation is not trigger on IOS on click out. ([#659](https://github.com/infor-design/enterprise/issues/659))
- `[Lookup]` Fixed bug in select all in multiselect with paging. ([#926](https://github.com/infor-design/enterprise/issues/926))
- `[Modal]` Fixed bug where the modal would close if hitting enter on a checkbox and inputs. ([#320](https://github.com/infor-design/enterprise/issues/320))
- `[Lookup]` Fixed bug trying to reselect a second time. ([#296](https://github.com/infor-design/enterprise/issues/296))
- `[Tabs]` Fixed behavior when closing and disabling tabs. ([#947](https://github.com/infor-design/enterprise/issues/947))
- `[Dropdown]` Fixed layout issues when using icons in the dropdown. ([#663](https://github.com/infor-design/enterprise/issues/663))
- `[Datagrid]` Fixed a bug where the tooltip did not show on validation. ([#1008](https://github.com/infor-design/enterprise/issues/1008))
- `[Tabs]` Fixed issue with opening spillover on IOS. ([#619](https://github.com/infor-design/enterprise/issues/619))
- `[Datagrid]` Fixed bugs when using `exportable: false` in certain column positions. ([#787](https://github.com/infor-design/enterprise/issues/787))
- `[Searchfield]` Removed double border. ([#328](https://github.com/infor-design/enterprise/issues/328))

### v4.12.0 Chore & Maintenance

- `[Masks]` Added missing and more documentation, cleaned up existing docs. ([#1033](https://github.com/infor-design/enterprise/issues/1033))
- `[General]` Based on design site comments, we improved some pages and fixed some missing links. ([#1034](https://github.com/infor-design/enterprise/issues/1034))
- `[Bar Chart]` Added test coverage. ([#848](https://github.com/infor-design/enterprise/issues/848))
- `[Datagrid]` Added full api test coverage. ([#242](https://github.com/infor-design/enterprise/issues/242))

(55 Issues Solved this release, Backlog Enterprise 185, Backlog Ng 50, 628 Functional Tests, 562 e2e Test)

## v4.11.0

- [Npm Package](https://www.npmjs.com/package/ids-enterprise)
- [IDS Enterprise Angular Change Log](https://github.com/infor-design/enterprise-ng/blob/master/docs/CHANGELOG.md)

### v4.11.0 Features

- `[General]` It is now possible to make custom builds. With a custom build you specify a command with a list of components that you use. This can be used to reduce the bundle size for both js and css. ([#417](https://github.com/infor-design/enterprise/issues/417))
- `[Calendar]` Added more features including: a readonly view, ability for events to span days, tooltips and notifications ([#417](https://github.com/infor-design/enterprise/issues/417))
- `[Lookup]` Added the ability to select across pages, even when doing server side paging. ([#375](https://github.com/infor-design/enterprise/issues/375))
- `[Datagrid]` Improved tooltip performance, and now tooltips show on cells that are not fully displayed. ([#447](https://github.com/infor-design/enterprise/issues/447))

### v4.11.0 Fixes

- `[Dropdown]` The onKeyDown callback was not firing if CTRL key is used. This is fixed. ([#793](https://github.com/infor-design/enterprise/issues/793))
- `[Tree]` Added a small feature to preserve the tree node states on reload. ([#792](https://github.com/infor-design/enterprise/issues/792))
- `[Tree]` Added a disable/enable method to disable/enable the whole tree. ([#752](https://github.com/infor-design/enterprise/issues/752))
- `[App Menu]` Fixed a bug clearing the search filter box. ([#702](https://github.com/infor-design/enterprise/issues/702))
- `[Column Chart]` Added a yAxis option, you can use to format the yAxis in custom ways. ([#627](https://github.com/infor-design/enterprise/issues/627))
- `[General]` More fixes to use external ids tokens. ([#708](https://github.com/infor-design/enterprise/issues/708))
- `[Datagrid]` Fixed an error calling selectRows with an integer. ([#756](https://github.com/infor-design/enterprise/issues/756))
- `[Tree]` Fixed a bug that caused newly added rows to not be draggable. ([#618](https://github.com/infor-design/enterprise/issues/618))
- `[Dropdown / Multiselect]` Re-added the ability to have a placeholder on the component. ([#832](https://github.com/infor-design/enterprise/issues/832))
- `[Datagrid]` Fixed a bug that caused dropdown filters to not save on reload of page (saveUserSettings) ([#791](https://github.com/infor-design/enterprise/issues/791))
- `[Dropdown]` Fixed a bug that caused an unneeded scrollbar. ([#786](https://github.com/infor-design/enterprise/issues/786))
- `[Tree]` Added drag events and events for when the data is changed. ([#801](https://github.com/infor-design/enterprise/issues/801))
- `[Datepicker]` Fixed a bug updating settings, where time was not changing correctly. ([#305](https://github.com/infor-design/enterprise/issues/305))
- `[Tree]` Fixed a bug where the underlying dataset was not synced up. ([#718](https://github.com/infor-design/enterprise/issues/718))
- `[Lookup]` Fixed incorrect text color on chrome. ([#762](https://github.com/infor-design/enterprise/issues/762))
- `[Editor]` Fixed duplicate ID's on the popup dialogs. ([#746](https://github.com/infor-design/enterprise/issues/746))
- `[Dropdown]` Fixed misalignment of icons on IOS. ([#657](https://github.com/infor-design/enterprise/issues/657))
- `[Demos]` Fixed a bug that caused RTL pages to sometimes load blank. ([#814](https://github.com/infor-design/enterprise/issues/814))
- `[Modal]` Fixed a bug that caused the modal to close when clicking an accordion on the modal. ([#747](https://github.com/infor-design/enterprise/issues/747))
- `[Tree]` Added a restoreOriginalState method to set the tree back to its original state. ([#751](https://github.com/infor-design/enterprise/issues/751))
- `[Datagrid]` Added an example of a nested datagrid with scrolling. ([#172](https://github.com/infor-design/enterprise/issues/172))
- `[Datagrid]` Fixed column alignment issues on grouped column examples. ([#147](https://github.com/infor-design/enterprise/issues/147))
- `[Datagrid]` Fixed bugs when dragging and resizing grouped columns. ([#374](https://github.com/infor-design/enterprise/issues/374))
- `[Validation]` Fixed a bug that caused validations with changing messages to not go away on correction. ([#640](https://github.com/infor-design/enterprise/issues/640))
- `[Datagrid]` Fixed bugs in actionable mode (enter was not moving down). ([#788](https://github.com/infor-design/enterprise/issues/788))
- `[Bar Charts]` Fixed bug that caused tooltips to occasionally not show up. ([#739](https://github.com/infor-design/enterprise/issues/739))
- `[Dirty]` Fixed appearance/contrast on high contrast theme. ([#692](https://github.com/infor-design/enterprise/issues/692))
- `[Locale]` Fixed incorrect date time format. ([#608](https://github.com/infor-design/enterprise/issues/608))
- `[Dropdown]` Fixed bug where filtering did not work with CAPS lock on. ([#608](https://github.com/infor-design/enterprise/issues/608))
- `[Accordion]` Fixed styling issue on safari. ([#282](https://github.com/infor-design/enterprise/issues/282))
- `[Dropdown]` Fixed a bug on mobile devices, where the list would close on scrolling. ([#656](https://github.com/infor-design/enterprise/issues/656))

### v4.11.0 Chore & Maintenance

- `[Textarea]` Added additional test coverage. ([#337](https://github.com/infor-design/enterprise/issues/337))
- `[Tree]` Added additional test coverage. ([#752](https://github.com/infor-design/enterprise/issues/752))
- `[Busy Indicator]` Added additional test coverage. ([#233](https://github.com/infor-design/enterprise/issues/233))
- `[Docs]` Added additional information for developers on how to use IDS. ([#721](https://github.com/infor-design/enterprise/issues/721))
- `[Docs]` Added Id's and test notes to all pages. ([#259](https://github.com/infor-design/enterprise/issues/259))
- `[Docs]` Fixed issues on the wizard docs. ([#824](https://github.com/infor-design/enterprise/issues/824))
- `[Accordion]` Added additional test coverage. ([#516](https://github.com/infor-design/enterprise/issues/516))
- `[General]` Added sass linter (stylelint). ([#767](https://github.com/infor-design/enterprise/issues/767))

(53 Issues Solved this release, Backlog Enterprise 170, Backlog Ng 41, 587 Functional Tests, 458 e2e Test)

## v4.10.0

- [Npm Package](https://www.npmjs.com/package/ids-enterprise)
- [IDS Enterprise Angular Change Log](https://github.com/infor-design/enterprise-ng/blob/master/docs/CHANGELOG.md)

### v4.10.0 Features

- `[General]` Changed the code to pass Veracode scans. The IDS components now pass ISO at 86 rating. The rest of the flaws are mitigated with fixes such as stripping tags. As a result we went fairly aggressive with what we strip. If teams are doing something special we don't have tests for there is potential for customizations being stripped. ([#256](https://github.com/infor-design/enterprise/issues/256))
- `[Tooltips]` Will now activate on longpress on mobile devices. ([#400](https://github.com/infor-design/enterprise/issues/400))
- `[Contextmenu]` Will now activate on longpress on mobile devices (except when on inputs). ([#245](https://github.com/infor-design/enterprise/issues/245))
- `[Locale]` Added support for zh-Hant and zh-Hans. ([#397](https://github.com/infor-design/enterprise/issues/397))
- `[Tree]` Greatly improved rendering and expanding performance. ([#251](https://github.com/infor-design/enterprise/issues/251))
- `[General]` Internally all of the sass is now extended from [IDS Design tokens]( https://github.com/infor-design/design-system) ([#354](https://github.com/infor-design/enterprise/issues/354))
- `[Calendar]` Added initial readonly calendar. At the moment the calendar can only render events and has a filtering feature. More will be added next sprint. ([#261](https://github.com/infor-design/enterprise/issues/261))

### v4.10.0 Fixes

- `[Dropdown]` Minor Breaking Change for Xss reasons we removed the ability to set a custom hex color on icons in the dropdown. You can still pass in one of the alert colors from the colorpallette (fx alert, good, info). This was not even shown in the examples so may not be missed. ([#256](https://github.com/infor-design/enterprise/issues/256))
- `[Popupmenu]` Fixed a problem in popupmenu, if it was opened in immediate mode, submenus will be cleared of their text when the menu is eventually closed. ([#701](https://github.com/infor-design/enterprise/issues/701))
- `[Editor]` Fixed xss injection problem on the link dialog. ([#257](https://github.com/infor-design/enterprise/issues/257))
- `[Spinbox]` Fixed a height / alignment issue on spinboxes when used in short height configuration. ([#547](https://github.com/infor-design/enterprise/issues/547))
- `[Datepicker / Mask]` Fixed an issue in angular that caused using backspace to not save back to the model. ([#51](https://github.com/infor-design/enterprise-ng/issues/51))
- `[Field Options]` Fixed mobile support so they now work on touch better on IOS and Android. ([#555](https://github.com/infor-design/enterprise-ng/issues/555))
- `[Tree]` Tree with + and - for the folders was inversed visually. This was fixed, update your svg.html ([#685](https://github.com/infor-design/enterprise-ng/issues/685))
- `[Modal]` Fixed an alignment issue with the closing X on the top corner. ([#662](https://github.com/infor-design/enterprise-ng/issues/662))
- `[Popupmenu]` Fixed a visual flickering when opening dynamic submenus. ([#588](https://github.com/infor-design/enterprise/issues/588))
- `[Tree]` Added full unit and functional tests. ([#264](https://github.com/infor-design/enterprise/issues/264))
- `[Lookup]` Added full unit and functional tests. ([#344](https://github.com/infor-design/enterprise/issues/344))
- `[Datagrid]` Added more unit and functional tests. ([#242](https://github.com/infor-design/enterprise/issues/242))
- `[General]` Updated the develop tools and sample app to Node 10. During this update we set package-lock.json to be ignored in .gitignore ([#540](https://github.com/infor-design/enterprise/issues/540))
- `[Modal]` Allow beforeOpen callback to run optionally whether you have content or not passed back. ([#409](https://github.com/infor-design/enterprise/issues/409))
- `[Datagrid]` The lookup editor now supports left, right, and center align on the column settings. ([#228](https://github.com/infor-design/enterprise/issues/228))
- `[Mask]` When adding prefixes and suffixes (like % and $) if all the rest of the text is cleared, these will also now be cleared. ([#433](https://github.com/infor-design/enterprise/issues/433))
- `[Popupmenu]` Fixed low contrast selection icons in high contrast theme. ([#410](https://github.com/infor-design/enterprise/issues/410))
- `[Header Popupmenu]` Fixed missing focus state. ([#514](https://github.com/infor-design/enterprise/issues/514))
- `[Datepicker]` When using legends on days, fixed a problem that the hover states are shown incorrectly when changing month. ([#514](https://github.com/infor-design/enterprise/issues/514))
- `[Listview]` When the search field is disabled, it was not shown with disabled styling, this is fixed. ([#422](https://github.com/infor-design/enterprise/issues/422))
- `[Donut]` When having 4 or 2 sliced the tooltip would not show up on some slices. This is fixed. ([#482](https://github.com/infor-design/enterprise/issues/482))
- `[Datagrid]` Added a searchExpandableRow option so that you can control if data in expandable rows is searched/expanded. ([#480](https://github.com/infor-design/enterprise/issues/480))
- `[Multiselect]` If more items then fit are selected the tooltip was not showing on initial load, it only showed after changing values. This is fixed. ([#633](https://github.com/infor-design/enterprise/issues/633))
- `[Tooltip]` An example was added showing how you can show tooltips on disabled buttons. ([#453](https://github.com/infor-design/enterprise/issues/453))
- `[Modal]` A title with brackets in it was not escaping the text correctly. ([#246](https://github.com/infor-design/enterprise/issues/246))
- `[Modal]` Pressing enter when on inputs such as file upload no longer closes the modal. ([#321](https://github.com/infor-design/enterprise/issues/321))
- `[Locale]` Sent out translations so things like the Editor New/Same window dialog will be translated in the future. ([#511](https://github.com/infor-design/enterprise/issues/511))
- `[Nested Datagrid]` Fixed focus issues, the wrong cell in the nest was getting focused. ([#371](https://github.com/infor-design/enterprise/issues/371))

(44 Issues Solved this release, Backlog Enterprise 173, Backlog Ng 44, 565 Functional Tests, 426 e2e Test)

## v4.9.0

- [Npm Package](https://www.npmjs.com/package/ids-enterprise)
- [IDS Enterprise Angular Change Log](https://github.com/infor-design/enterprise-ng/blob/master/docs/CHANGELOG.md)

### v4.9.0 Features

- `[Datagrid]` Changed the way alerts work on rows. It now no longer requires an extra column. The rowStatus column will now be ignored so can be removed. When an alert / error / info message is added to the row the whole row will highlight. ([Check out the example.](https://bit.ly/2LC33iJ) ([#258](https://github.com/infor-design/enterprise/issues/258))
- `[Modal]` Added an option `showCloseBtn` which when set to true will show a X button on the top left corner. ([#358](https://github.com/infor-design/enterprise/issues/358))
- `[Multiselect / Dropdown]` Added the ability to see the search term during ajax requests. ([#267](https://github.com/infor-design/enterprise/issues/267))
- `[Scatterplot]` Added a scatter plot chart similar to a bubble chart but with shapes. ([Check out the example.](https://bit.ly/2K9N59M) ([#341](https://github.com/infor-design/enterprise/issues/341))
- `[Toast]` Added an option `allowLink` which when set to true will allow you to specify a `<a>` in the message content to add a link to the message. ([#341](https://github.com/infor-design/enterprise/issues/341))

### v4.9.0 Fixes

- `[Accordion]` Fixed an issue that prevented a right click menu from working on the accordion. ([#238](https://github.com/infor-design/enterprise/issues/238))
- `[Charts]` Fixed up missing empty states and selection methods so they work on all charts. ([#265](https://github.com/infor-design/enterprise/issues/265))
- `[Datagrid]` Fixed the performance of pasting from excel. ([#240](https://github.com/infor-design/enterprise/issues/240))
- `[Datagrid]` The keyword search will now clear when reloading data. ([#307](https://github.com/infor-design/enterprise/issues/307))
- `[Docs]` Fixed several noted missing pages and broken links in the docs. ([#244](https://github.com/infor-design/enterprise/issues/244))
- `[Dropdown]` Fixed bug in badges configuration. ([#270](https://github.com/infor-design/enterprise/issues/270))
- `[Flex Layout]` Fixed field-flex to work better on IE. ([#252](https://github.com/infor-design/enterprise/issues/252))
- `[Editor]` Fixed bug that made it impossible to edit the visual tab. ([#478](https://github.com/infor-design/enterprise/issues/478))
- `[Editor]` Fixed a bug with dirty indicator that caused a messed up layout. ([#241](https://github.com/infor-design/enterprise/issues/241))
- `[Lookup]` Fixed it so that select will work correctly when filtering. ([#248](https://github.com/infor-design/enterprise/issues/248))
- `[Header]` Fixed missing `More` tooltip on the header. ([#345](https://github.com/infor-design/enterprise/issues/345))
- `[Validation]` Added fixes to prevent `error` and `valid` events from going off more than once. ([#237](https://github.com/infor-design/enterprise/issues/237))
- `[Validation]` Added fixes to make multiple messages work better. There is now a `getMessages()` function that will return all erros on a field as an array. The older `getMessage()` will still return a string. ([#237](https://github.com/infor-design/enterprise/issues/237))
- `[Validation]` Fixed un-needed event handlers when using fields on a tab. ([#332](https://github.com/infor-design/enterprise/issues/332))

### v4.9.0 Chore & Maintenance

- `[Blockgrid]` Added full test coverage ([#234](https://github.com/infor-design/enterprise/issues/234))
- `[CAP]` Fixed some examples that would not close ([#283](https://github.com/infor-design/enterprise/issues/283))
- `[Datepicker]` Added full test coverage ([#243](https://github.com/infor-design/enterprise/issues/243))
- `[Datagrid]` Fixed an example so that it shows how to clear a dropdown filter. ([#254](https://github.com/infor-design/enterprise/issues/254))
- `[Docs]` Added TEAMS.MD for collecting info on the teams using ids. If you are not in the list let us know or make a pull request. ([#350](https://github.com/infor-design/enterprise/issues/350))
- `[Listview]` Fixed some links in the sample app that caused some examples to fail. ([#273](https://github.com/infor-design/enterprise/issues/273))
- `[Tabs]` Added more test coverage ([#239](https://github.com/infor-design/enterprise/issues/239))
- `[Toast]` Added full test coverage ([#232](https://github.com/infor-design/enterprise/issues/232))
- `[Testing]` Added visual regression tests, and more importantly a system for doing them via CI. ([#255](https://github.com/infor-design/enterprise/issues/255))

(34 Issues Solved this release, Backlog Enterprise 158, Backlog Ng 41, 458 Functional Tests, 297 e2e Test)

## v4.8.0

- [Npm Package](https://www.npmjs.com/package/ids-enterprise)
- [IDS Enterprise Angular Change Log](https://github.com/infor-design/enterprise-ng/blob/master/docs/CHANGELOG.md)

### v4.8.0 Features

- `[Datagrid]` Added an example of Nested Datagrids with ([basic nested grid support.](https://bit.ly/2lGKM4a)) ([#SOHO-3474](https://jira.infor.com/browse/SOHO-3474))
- `[Datagrid]` Added support for async validation. ([#SOHO-7943](https://jira.infor.com/browse/SOHO-7943))
- `[Export]` Extracted excel export code so it can be run outside the datagrid. ([#SOHO-7246](https://jira.infor.com/browse/SOHO-7246))

### v4.8.0 Fixes

- `[Searchfield / Toolbar Searchfield]` Merged code between them so there is just one component. This reduced code and fixed many bugs. ([#161](https://github.com/infor-design/enterprise/pull/161))
- `[Datagrid]` Fixed issues using expand row after hiding/showing columns. ([#SOHO-8103](https://jira.infor.com/browse/SOHO-8103))
- `[Datagrid]` Fixed issue that caused nested grids in expandable rows to hide after hiding/showing columns on the parent grid. ([#SOHO-8102](https://jira.infor.com/browse/SOHO-8102))
- `[Datagrid]` Added an example showing Math rounding on numeric columns ([#SOHO-5168](https://jira.infor.com/browse/SOHO-5168))
- `[Datagrid]` Date editors now maintain date format correctly. ([#SOHO-5861](https://jira.infor.com/browse/SOHO-5861))
- `[Datagrid]` Fixed alignment off sort indicator on centered columns. ([#SOHO-7444](https://jira.infor.com/browse/SOHO-7444))
- `[Datagrid]` Behavior Change - Sorting clicking now no longer refocuses last cell. ([#SOHO-7682](https://jira.infor.com/browse/SOHO-7682))
- `[Datagrid]` Fixed formatter error that showed NaN on some number cells. ([#SOHO-7839](https://jira.infor.com/browse/SOHO-7682))
- `[Datagrid]` Fixed a bug rendering last column in some situations. ([#SOHO-7987](https://jira.infor.com/browse/SOHO-7987))
- `[Datagrid]` Fixed incorrect data in context menu event. ([#SOHO-7991](https://jira.infor.com/browse/SOHO-7991))
- `[Dropdown]` Added an onKeyDown option so keys can be overriden. ([#SOHO-4815](https://jira.infor.com/browse/SOHO-4815))
- `[Slider]` Fixed step slider to work better jumping across steps. ([#SOHO-6271](https://jira.infor.com/browse/SOHO-6271))
- `[Tooltip]` Will strip tooltip markup to prevent xss. ([#SOHO-6522](https://jira.infor.com/browse/SOHO-6522))
- `[Contextual Action Panel]` Fixed alignment issue on x icon. ([#SOHO-6612](https://jira.infor.com/browse/SOHO-6612))
- `[Listview]` Fixed scrollbar size when removing items. ([#SOHO-7402](https://jira.infor.com/browse/SOHO-7402))
- `[Navigation Popup]` Fixed a bug setting initial selected value. ([#SOHO-7411](https://jira.infor.com/browse/SOHO-7411))
- `[Grid]` Added a no-margin setting for nested grids with no indentation. ([#SOHO-7495](https://jira.infor.com/browse/SOHO-7495))
- `[Grid]` Fixed positioning of checkboxes in the grid. ([#SOHO-7979](https://jira.infor.com/browse/SOHO-7979))
- `[Tabs]` Fixed bug calling add in NG applications. ([#SOHO-7511](https://jira.infor.com/browse/SOHO-7511))
- `[Listview]` Selected event now contains the dataset row. ([#SOHO-7512](https://jira.infor.com/browse/SOHO-7512))
- `[Multiselect]` Fixed incorrect showing of delselect button in certain states. ([#SOHO-7535](https://jira.infor.com/browse/SOHO-7535))
- `[Search]` Fixed bug where highlight search terms where not shown in bold. ([#SOHO-7796](https://jira.infor.com/browse/SOHO-7796))
- `[Multiselect]` Improved performance on select all. ([#SOHO-7816](https://jira.infor.com/browse/SOHO-7816))
- `[Spinbox]` Fixed problem where you could arrow up in a readonly spinbox. ([#SOHO-8025](https://jira.infor.com/browse/SOHO-8025))
- `[Dropdown]` Fixed bug selecting two items with same value. ([#SOHO-8029](https://jira.infor.com/browse/SOHO-8029))
- `[Modal]` Fixed incorrect enabling of submit on validating modals. ([#SOHO-8042](https://jira.infor.com/browse/SOHO-8042))
- `[Modal]` Fixed incorrect closing of modal on enter key. ([#SOHO-8059](https://jira.infor.com/browse/SOHO-8059))
- `[Rating]` Allow decimal values for example 4.3. ([#SOHO-8063](https://jira.infor.com/browse/SOHO-8063))
- `[Datepicker]` Prevent datepicker from scrolling to the top of the browser. ([#SOHO-8107](https://jira.infor.com/browse/SOHO-8107))
- `[Tag]` Fixed layout on Right-To-Left. ([#SOHO-8120](https://jira.infor.com/browse/SOHO-8120))
- `[Listview]` Fixed missing render event. ([#SOHO-8129](https://jira.infor.com/browse/SOHO-8129))
- `[Angular Datagrid]` Fixed maskOptions input definition. ([#SOHO-8131](https://jira.infor.com/browse/SOHO-8131))
- `[Datepicker]` Fixed several bugs on the UmAlQura Calendar. ([#SOHO-8147](https://jira.infor.com/browse/SOHO-8147))
- `[Datagrid]` Fixed bug on expanding and collapsing multiple expandable rows. ([#SOHO-8154](https://jira.infor.com/browse/SOHO-8154))
- `[Pager]` Fixed focus state clicking page numbers. ([#SOHO-4528](https://jira.infor.com/browse/SOHO-4528))
- `[SearchField]` Fixed bug initializing search field with text. ([#SOHO-4820](https://jira.infor.com/browse/SOHO-4820))
- `[ColorPicker]` Fixed bug with incorrect cursor on readonly color picker. ([#SOHO-8030](https://jira.infor.com/browse/SOHO-8030))
- `[Pie]` Fixed ui glitch on mobile when pressing slices. ([#SOHO-8141](https://jira.infor.com/browse/SOHO-8141))

### v4.8.0 Chore & Maintenance

- `[Npm Package]` Added back sass files in correct folder structure. ([#SOHO-7583](https://jira.infor.com/browse/SOHO-7583))
- `[Menu Button]` Added button functional and e2e tests. ([#SOHO-7600](https://jira.infor.com/browse/SOHO-7600))
- `[Textarea]` Added Textarea functional and e2e tests. ([#SOHO-7929](https://jira.infor.com/browse/SOHO-7929))
- `[ListFilter]` Added ListFilter functional and e2e tests. ([#SOHO-7975](https://jira.infor.com/browse/SOHO-7975))
- `[Colorpicker]` Added Colorpicker functional and e2e tests. ([#SOHO-8078](https://jira.infor.com/browse/SOHO-8078))
- `[Site / Docs]` Fixed a few broken links ([#SOHO-7993](https://jira.infor.com/browse/SOHO-7993))

(62 Jira Issues Solved this release, Backlog Dev 186, Design 110, Unresolved 349, Test Count 380 Functional, 178 e2e )

## v4.7.0

- [Full Jira Release Notes](https://bit.ly/2HyT3zF)
- [Npm Package](https://www.npmjs.com/package/ids-enterprise)
- [IDS Enterprise Angular Change Log](https://github.com/infor-design/enterprise-ng/blob/master/docs/CHANGELOG.md)

### v4.7.0 Features

- `[Github]` The project was migrated to be open source on github with a new workflow and testing suite.
- `[Tag]` Added a Tag angular component. ([#SOHO-8005](https://jira.infor.com/browse/SOHO-8006))
- `[Validate]` Exposed validate and removeMessage methods. ([#SOHO-8003](https://jira.infor.com/browse/SOHO-8003))
- `[General]` Upgrade to Angular 6 ([#SOHO-7927](https://jira.infor.com/browse/SOHO-7927))
- `[General]` Introduced nightly versions in npm ([#SOHO-7804](https://jira.infor.com/browse/SOHO-7804))
- `[Multiselect]` A tooltip now shows if more content is selected than fits in the input. ([#SOHO-7799](https://jira.infor.com/browse/SOHO-7799))
- `[Datepicker]` Added an option to restrict moving to months that are not available to select from. ([#SOHO-7384](https://jira.infor.com/browse/SOHO-7384))
- `[Validation]` Added and icon alert([#SOHO-7225](https://jira.infor.com/browse/SOHO-7225)
- `[General]` Code is now available on ([public npm](https://www.npmjs.com/package/ids-enterprise)) ([#SOHO-7083](https://jira.infor.com/browse/SOHO-7083))

### v4.7.0 Fixes

- `[Lookup]` Fixed existing example that shows using an autocomplete on a lookup. ([#SOHO-8070](https://jira.infor.com/browse/SOHO-8070))
- `[Lookup]` Fixed existing example that shows creating a customized dialog on the lookup ([#SOHO-8069](https://jira.infor.com/browse/SOHO-8069))
- `[Lookup]` Fixed existing example that incorrectly showed a checkbox column. ([#SOHO-8068](https://jira.infor.com/browse/SOHO-8068))
- `[Line Chart]` Fixed an error when provoking the tooltip. ([#/SOHO-8051](https://jira.infor.com/browse/SOHO-8051))
- `[Module Tabs]` Fixed a bug toggling the menu on mobile. ([#/SOHO-8043](https://jira.infor.com/browse/SOHO-8043))
- `[Autocomplete]` Fixed a bug that made enter key not work to select. ([#SOHO-8036](https://jira.infor.com/browse/SOHO-8036))
- `[Tabs]` Removed an errant scrollbar that appeared sometimes on IE ([#SOHO-8034](https://jira.infor.com/browse/SOHO-8034))
- `[Datagrid]` The drill down click event now currently shows the right row information in the event data. ([#SOHO-8023](https://jira.infor.com/browse/SOHO-8023))
- `[Datagrid]` Fixed a broken nested data example. ([#SOHO-8019](https://jira.infor.com/browse/SOHO-8019))
- `[Datagrid]` Fixed a broken paging example. ([#SOHO-8013](https://jira.infor.com/browse/SOHO-8013))
- `[Datagrid]` Hyperlinks now can be clicked when in a datagrid expandable row. ([#SOHO-8009](https://jira.infor.com/browse/SOHO-8009))
- `[Popupmenu]` Removed extra padding on icon menus ([#SOHO-8006](https://jira.infor.com/browse/SOHO-8006))
- `[Spinbox]` Range limits now work correctly ([#SOHO-7999](https://jira.infor.com/browse/SOHO-7999))
- `[Dropdown]` Fixed not working filtering on nosearch option. ([#SOHO-7998](https://jira.infor.com/browse/SOHO-7998))
- `[Hierarchy]` Children layout and in general layouts where improved. ([#SOHO-7992](https://jira.infor.com/browse/SOHO-7992))
- `[Buttons]` Fixed layout issues on mobile. ([#SOHO-7982](https://jira.infor.com/browse/SOHO-7982))
- `[Datagrid]` Fixed format initialization issue ([#SOHO-7982](https://jira.infor.com/browse/SOHO-7982))
- `[Lookup]` Fixed a problem that caused the lookup to only work once. ([#SOHO-7971](https://jira.infor.com/browse/SOHO-7971))
- `[Treemap]` Fix a bug using `fixture.detectChanges()`. ([#SOHO-7969](https://jira.infor.com/browse/SOHO-7969))
- `[Textarea]` Fixed a bug that made it possible for the count to go to a negative value. ([#SOHO-7952](https://jira.infor.com/browse/SOHO-7952))
- `[Tabs]` Fixed a bug that made extra events fire. ([#SOHO-7948](https://jira.infor.com/browse/SOHO-7948))
- `[Toolbar]` Fixed a with showing icons and text in the overflowmenu. ([#SOHO-7942](https://jira.infor.com/browse/SOHO-7942))
- `[DatePicker]` Fixed an error when restricting dates. ([#SOHO-7922](https://jira.infor.com/browse/SOHO-7922))
- `[TimePicker]` Fixed sort order of times in arabic locales. ([#SOHO-7920](https://jira.infor.com/browse/SOHO-7920))
- `[Multiselect]` Fixed initialization of selected items. ([#SOHO-7916](https://jira.infor.com/browse/SOHO-7916))
- `[Line Chart]` Solved a problem clicking lines to select. ([#SOHO-7912](https://jira.infor.com/browse/SOHO-7912))
- `[Hierarchy]` Improved RTL version ([#SOHO-7888](https://jira.infor.com/browse/SOHO-7888))
- `[Datagrid]` Row click event now shows correct data when using Groups ([#SOHO-7861](https://jira.infor.com/browse/SOHO-7861))
- `[Modal]` Fixed cut of border on checkboxe focus states. ([#SOHO-7856](https://jira.infor.com/browse/SOHO-7856))
- `[Colorpicker]` Fixed cropped labels when longer ([#SOHO-7817](https://jira.infor.com/browse/SOHO-7817))
- `[Label]` Fixed cut off Thai characters ([#SOHO-7814](https://jira.infor.com/browse/SOHO-7814))
- `[Colorpicker]` Fixed styling issue on margins ([#SOHO-7776](https://jira.infor.com/browse/SOHO-7776))
- `[Hierarchy]` Fixed several layout issues and changed the paging example to show the back button on the left. ([#SOHO-7622](https://jira.infor.com/browse/SOHO-7622))
- `[Bar Chart]` Fixed RTL layout issues ([#SOHO-5196](https://jira.infor.com/browse/SOHO-5196))
- `[Lookup]` Made delimiter an option / changable ([#SOHO-4695](https://jira.infor.com/browse/SOHO-4695))

### v4.7.0 Chore & Maintenance

- `[Timepicker]` Added functional and e2e tests ([#SOHO-7809](https://jira.infor.com/browse/SOHO-7809))
- `[General]` Restructured the project to clean up and separate the demo app from code. ([#SOHO-7803](https://jira.infor.com/browse/SOHO-7803))

(56 Jira Issues Solved this release, Backlog Dev 218, Design 101, Unresolved 391, Test Count 232 Functional, 117 e2e )

## v4.6.0

- [Full Jira Release Notes](https://bit.ly/2jodbem)
- [Npm Package](http://npm.infor.com)
- [IDS Enterprise Angular Change Log](https://github.com/infor-design/enterprise-ng/blob/master/docs/CHANGELOG.md)

### v4.6.0 Key New Features

- `[Treemap]` New Component Added
- `[Website]` Launch of new docs site <https://design.infor.com/code/ids-enterprise/latest>
- `[Security]` Ids Now passes CSP (Content Security Policy) Compliance for info see <docs/SECURITY.md>.
- `[Toolbar]` New ["toolbar"](http://usalvlhlpool1.infor.com/4.6.0/components/toolbar-flex/list)
    - Based on css so it is much faster.
    - Expect a future breaking change from flex-toolbar to this toolbar when all features are implemented.
    - As of now collapsible search is not supported yet.

### v4.6.0 Behavior Changes

- `[App Menu]` Now automatically closes when items are clicked on mobile devices.

### v4.6.0 Improvements

- `[Angular]` Validation now allows dynamic functions.
- `[Editor]` Added a clear method.
- `[Locale]` Map iw locale to Hebrew.
- `[Locale]` Now defaults locals with no country. For example en maps to en-US es and es-ES.
- `[Color Picker]` Added option to clear the color.
- `[Angular]` Allow Formatters, Editors to work with Soho. without the migration script.
- `[Added a new labels example <http://usalvlhlpool1.infor.com/4.6.0/components/form/example-labels.html>
- `[Angular]` Added new Chart Wrappers (Line, Bar, Column ect ).
- `[Datagrid]` Added file up load editor.
- `[Editor]` Its possible to put a link on an image now.

### v4.6.0 Code Updates / Breaking Changes

- `[Templates]` The internal template engine changed for better XSS security as a result one feature is no longer supported. If you have a delimiter syntax to embed html like `{{& name}}`, change this to be `{{{name}}}`.
- `[jQuery]` Updated from 3.1.1 to 3.3.1.

### v4.6.0 Bug Fixes

- `[Angular]` Added fixes so that the `soho.migrate` script is no longer needed.
- `[Angular Datagrid]` Added filterWhenTyping option.
- `[Angular Popup]` Expose close, isOpen and keepOpen.
- `[Angular Linechart]` Added "xAxis" and "yAxis" options.
- `[Angular Treemap]` Added new wrapper.
- `[Angular Rating]` Added a rating wrapper.
- `[Angular Circle Page]` Added new wrapper.
- `[Checkbox]` Fixed issue when you click the top left of the page, would toggle the last checkbox.
- `[Composite Form]` Fixed broken swipe.
- `[Colorpicker]` Fixed cases where change did not fire.
- `[Colorpicker]` Added short field option.
- `[Completion Chart]` Added more colors.
- `[Datagrid]` Fixed some misaligned icons on short row height.
- `[Datagrid]` Fixed issue that blank dropdown filter items would not show.
- `[Datagrid]` Added click arguments for more information on editor clicks and callback data.
- `[Datagrid]` Fixed wrong data on events on second page with expandable row.
- `[Datagrid]` Fixed focus / filter bugs.
- `[Datagrid]` Fixed bug with filter dropdowns on IOS.
- `[Datagrid]` Fixed column alignment when scrolling and RTL.
- `[Datagrid]` Fixed NaN error when using the colspan example.
- `[Datagrid]` Made totals work correctly when filtering.
- `[Datagrid]` Fixed issue with focus when multiple grids on a page.
- `[Datagrid]` Removed extra rows from the grid export when using expandable rows.
- `[Datagrid]` Fixed performance of select all on paging client side.
- `[Datagrid]` Fixed text alignment on header when some columns are not filterable.
- `[Datagrid]` Fixed wrong cursor on non actionable rows.
- `[Hierarchy]` Fixed layout issues.
- `[Mask]` Fixed issue when not using decimals in the pattern option.
- `[Modal]` Allow editor and dropdown to properly block the submit button.
- `[Menu Button]` Fixed beforeOpen so it also runs on submenus.
- `[Message]` Fixed XSS vulnerability.
- `[Pager]` Added fixes for RTL.
- `[List Detail]` Improved amount of space the header takes
- `[Multiselect]` Fixed problems when using the tab key well manipulating the multiselect.
- `[Multiselect]` Fixed bug with select all not working correctly.
- `[Multiselect]` Fixed bug with required validation rule.
- `[Spinbox]` Fixed issue on short field versions.
- `[Textarea]` Fixed issue with counter when in angular and on a modal.
- `[Toast]` Fixed XSS vulnerability.
- `[Tree]` Fixed checkbox click issue.
- `[Lookup]` Fixed issue in the example when running on Edge.
- `[Validation]` Fixed broken form submit validation.
- `[Vertical Tabs]` Fix cut off header.

(98 Jira Issues Solved this release, Backlog Dev 388, Design 105, Unresolved 595, Test Coverage 6.66%)

## v4.5.0

### v4.5.0 Key New Features

- `[Font]` Experimental new font added from IDS as explained.
- `[Datagrid]` Added support for pasting from excel.
- `[Datagrid]` Added option to specify which column stretches.

### v4.5.0 Behavior Changes

- `[Search Field]` `ESC` incorrectly cleared the field and was inconsistent. The proper key is `ctrl + backspace` (PC )/ `alt + delete` (mac) to clear all field contents. `ESC` no longer does anything.

### v4.5.0 Improvements

- `[Datagrid]` Added support for a two line title on the header.
- `[Dropdown]` Added onKeyPress override for custom key strokes.
- `[Contextual Action Panel]` Added an option to add a right side close button.
- `[Datepicker]` Added support to select ranges.
- `[Maintenence]` Added more unit tests.
- `[Maintenence]` Removed jsHint in favor of Eslint.

### v4.5.0 Code Updates / Breaking Changes

- `[Swaplist]` changed custom events `beforeswap and swapupdate` data (SOHO-7407). From `Array: list-items-moved` to `Object: from: container-info, to: container-info and items: list-items-moved`. It now uses data in a more reliable way

### v4.5.0 Bug Fixes

- `[Angular]` Added new wrappers for Radar, Bullet, Line, Pie, Sparkline.
- `[Angular Dropdown]` Fixed missing data from select event.
- `[Colorpicker]` Added better translation support.
- `[Compound Field]` Fixed layout with some field types.
- `[Datepicker]` Fixed issues with validation in certain locales.
- `[Datepicker]` Not able to validate on MMMM.
- `[Datagrid]` Fixed bug that filter did not work when it started out hidden.
- `[Datagrid]` Fixed issue with context menu not opening repeatedly.
- `[Datagrid]` Fixed bug in indeterminate paging with smaller page sizes.
- `[Datagrid]` Fixed error when editing some numbers.
- `[Datagrid]` Added support for single line markup.
- `[Datagrid]` Fixed exportable option, which was not working for both csv and xls export.
- `[Datagrid]` Fixed column sizing logic to work better with alerts and alerts plus text.
- `[Datagrid]` Fixed bug when reordering rows with expandable rows.
- `[Datagrid]` Added events for opening and closing the filter row.
- `[Datagrid]` Fixed bugs on multiselect + tree grid.
- `[Datagrid]` Fixed problems with missing data on click events when paging.
- `[Datagrid]` Fixed problems editing with paging.
- `[Datagrid]` Fixed Column alignment calling updateDataset.
- `[Datagrid]` Now passes sourceArgs for the filter row.
- `[Dropdown]` Fixed cursor on disabled items.
- `[Editor]` Added paste support for links.
- `[Editor]` Fixed bug that prevented some shortcut keys from working.
- `[Editor]` Fixed link pointers in readonly mode.
- `[Expandable Area]` Fixed bug when not working on second page.
- `[General]` Some ES6 imports missing.
- `[Personalization]` Added support for cache bust.
- `[Locale]` Fixed some months missing in some cultures.
- `[Listview]` Removed redundant resize events.
- `[Line]` Fixed problems updating data.
- `[Mask]` Fixed bug on alpha masks that ignored the last character.
- `[Modal]` Allow enter key to be stopped for forms.
- `[Modal]` Allow filter row to work if a grid is on a modal.
- `[Fileupload]` Fixed bug when running in Contextual Action Panel.
- `[Searchfield]` Fixed wrong width.
- `[Step Process]` Improved layout and responsive.
- `[Step Process]` Improved wrapping of step items.
- `[Targeted Achievement]` Fixed icon alignment.
- `[Timepicker]` Fixed error calling removePunctuation.
- `[Text Area]` Adding missing classes for use in responsive-forms.
- `[Toast]` Fixed missing animation.
- `[Tree]` Fixed a bug where if the callback is not async the node wont open.
- `[Track Dirty]` Fixed error when used on a file upload.
- `[Track Dirty]` Did not work to reset dirty on editor and Multiselect.
- `[Validation]` Fixed more extra events firing.

(67 Jira Issues Solved this release, Backlog Dev 378, Design 105, Unresolved 585, Test Coverage 6% )<|MERGE_RESOLUTION|>--- conflicted
+++ resolved
@@ -2,18 +2,13 @@
 
 ## v4.21.0
 
-<<<<<<< HEAD
 ### v4.21.0 Features
 
 - `[Homepage]` Added a parameter to the `resize` event that provides metadata about the Homepage's state, including a calculated container height. ([#2446](https://github.com/infor-design/enterprise/issues/2446))
 
 ### v4.21.0 Fixes
 
-=======
-### v4.21.0 Fixes
-
 - `[Contextual Action Panel]` Fixed an issue where if the title is longer, there will be an overflow causing a white space on the right on mobile view. ([#2605](https://github.com/infor-design/enterprise/issues/2605))
->>>>>>> 50ec1bad
 - `[Datagrid]` Fixed a bug where the value would clear when using a lookup editor with a mask on new rows. ([#2305](https://github.com/infor-design/enterprise/issues/2305))
 
 ## v4.20.0
