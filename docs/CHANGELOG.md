--- conflicted
+++ resolved
@@ -11,14 +11,10 @@
 - `[Breadcrumb]` Fixed unnecessary scrollbar in safari on a flex toolbar. ([#4839](https://github.com/infor-design/enterprise/issues/4839))
 - `[Datagrid]` Added the ability to use shift click to select in mixed selection mode. ([#4748](https://github.com/infor-design/enterprise/issues/4748))
 - `[Datagrid]` Fixed alignment issue when editing. ([#4814](https://github.com/infor-design/enterprise/issues/4814))
-<<<<<<< HEAD
 - `[Datagrid]` Added a fix for checkbox aria cells, the aria was in the wrong location. ([#4790](https://github.com/infor-design/enterprise/issues/4790))
+- `[Datagrid]` Fixed a bug where shift+f10 did not open the context menu in the Datagrid. ([#4614](https://github.com/infor-design/enterprise/issues/4614))
+- `[Datagrid]` Fixed an issue where tooltips on buttons in the contexual action toolbar in datagrid would never show up. ([#4876](https://github.com/infor-design/enterprise/issues/4876))
 - `[Environment]` Fixed feature detection classes and routines on IPad 13 and up. ([#4855](https://github.com/infor-design/enterprise/issues/4855))
-=======
-- `[Datagrid]` Fixed a bug where shift+f10 did not open the context menu in the Datagrid. ([#4614](https://github.com/infor-design/enterprise/issues/4614))
->>>>>>> d333f8f6
-- `[Datagrid]` Fixed an issue where tooltips on buttons in the contexual action toolbar in datagrid would never show up. ([#4876](https://github.com/infor-design/enterprise/issues/4876))
-- `[Environment]` Fixed feature detection classes and routines on ipad 13 and up. ([#4855](https://github.com/infor-design/enterprise/issues/4855))
 - `[Input]` Fixed a bug where the cursor overlapped the icon in right aligned lookup and input fields when selecting the field. ([#4718](https://github.com/infor-design/enterprise/issues/4718))
 - `[ListView]` Fixed an issue selecting after focusing the list with the keyboard. ([#4621](https://github.com/infor-design/enterprise/issues/4621))
 - `[Popover]` Fixed a bug where the close button did not get an automation ID and added automation ID to the title. ([#4743](https://github.com/infor-design/enterprise/issues/4743))
