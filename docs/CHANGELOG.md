--- conflicted
+++ resolved
@@ -31,11 +31,8 @@
 - `[Editor]` Fixed many memory leaks related to view swapping and `destroy()` in the Editor. ([#3112](https://github.com/infor-design/enterprise/issues/3112))
 - `[EmptyMessage]` Added a fix so that click will only fire on the button part of the empty message. ([#3139](https://github.com/infor-design/enterprise/issues/3139))
 - `[Locale]` Fixed a problem in fi-FI where some date formats where incorrect with one digit days. ([#3019](https://github.com/infor-design/enterprise/issues/3019))
-<<<<<<< HEAD
+- `[Locale]` Fixed an issue when formatting with `SSS` in the format string, the leading zeros were incorrectly removed from the millisecond output. ([#2696](https://github.com/infor-design/enterprise/issues/2696))
 - `[Mask]` Fixed a Safari bug where certain masked values would not trigger a "change" event on the input field. ([#3002](https://github.com/infor-design/enterprise/issues/3002))
-=======
-- `[Locale]` Fixed an issue when formatting with `SSS` in the format string, the leading zeros were incorrectly removed from the millisecond output. ([#2696](https://github.com/infor-design/enterprise/issues/2696))
->>>>>>> d962f1f7
 - `[Modal]` Added a new setting `overlayOpacity` that give the user to control the opacity level of the modal/message dialog overlay. ([#2975](https://github.com/infor-design/enterprise/issues/2975))
 - `[Progress]` Added the ability to init the progress and update it to zero, this was previously not working. ([#3020](https://github.com/infor-design/enterprise/issues/3020))
 - `[Sparkline Chart]` Fixed an issue where an error was thrown while a sparkline chart was present during a theme chnage. ([#3159](https://github.com/infor-design/enterprise/issues/3159))
