# What's New with Enterprise

## v4.52.0

### v4.52.0 Fixes

<<<<<<< HEAD
- `[Datagrid]` Fixed an issue where the datagrid resize did not work when zoomed, this was only occuring in some situations like frozen columns and colspans. ([#5115](https://github.com/infor-design/enterprise/issues/5115))
=======
- `[Lookup/Datagrid]` Fixed a bug where unselecting all items in an active page affects other selected items on other pages. ([#4503](https://github.com/infor-design/enterprise/issues/4503))
- `[Radio]` Fixed a bug where legend tag blinks when clicking the radio buttons. ([#4901](https://github.com/infor-design/enterprise/issues/4901))
>>>>>>> bbe10540

## v4.51.0

### v4.51.0 Fixes

- `[Circlepager]` Fixed a bug where circle buttons doesn't work on smaller viewport and first initialization of the page. ([#4966](https://github.com/infor-design/enterprise/issues/4966))
- `[General]` The master branch is now called main. Also cleaned up some language in the repo known to be less inclusive. ([#5027](https://github.com/infor-design/enterprise/issues/5027))
- `[Datagrid]` Fixed an issue where stretching the last column of a table was not consistent when resizing the window. ([#5045](https://github.com/infor-design/enterprise/issues/5045))
- `[Datagrid]` Fixed an issue where time format HHmm was not working for time picker editor. ([#4926](https://github.com/infor-design/enterprise/issues/4926))
- `[Datagrid]` Fixed an issue where setting stretchColumn to 'last' did not stretch the last column in the table. ([#4913](https://github.com/infor-design/enterprise/issues/4913))
- `[Datagrid]` Fixed an issue where the copy paste html to editable cell was cause to generate new cells. ([#4848](https://github.com/infor-design/enterprise/issues/4848))
- `[Datagrid]` Fixed some visual glitches related to focus/hover state and editable date/time cells. ([#5091](https://github.com/infor-design/enterprise/issues/5091))
- `[Datepicker]` Fixed an issue where time was changing, if selected time was before noon for Danish language locale da-DK. ([#4987](https://github.com/infor-design/enterprise/issues/4987))
- `[Datepicker]` Removed deprecation warning for close method. ([#5120](https://github.com/infor-design/enterprise/issues/5120))
- `[Dropdown]` Fixed a bug where the dropdown list gets detached to the input field. ([5056](https://github.com/infor-design/enterprise/issues/5056))
- `[Dropdown]` Improved accessibility on readonly dropdowns by adding the aria-readonly property. ([#5107](https://github.com/infor-design/enterprise/issues/5107))
- `[Editor]` Fixed a bug where the anchor link does not firing the change event. ([#5141](https://github.com/infor-design/enterprise/issues/5141))
- `[Editor]` Fixed a bug that links would not wrap in the editor when multiline. ([#5145](https://github.com/infor-design/enterprise/issues/5145))
- `[General]` Fixed incorrect version that was showing up as `[Object]` in the about dialog and html. ([#5069](https://github.com/infor-design/enterprise/issues/5069))
- `[Hierarchy]` Improved accessibility on readonly dropdowns by adding the aria-readonly property. ([#5107](https://github.com/infor-design/enterprise/issues/5107))
- `[Hierarchy]` Fixed an issue where the action refs passed around were broken. ([#5124](https://github.com/infor-design/enterprise/issues/5124))
- `[Listview]` Fixed a bug where changing selectable setting from 'mixed' to 'single' does not remove checkboxes. ([#5048](https://github.com/infor-design/enterprise/issues/5048))
- `[Locale]` Fixed an issue where the date and available date validation was not working for Croatian locale hr-HR. ([#4964](https://github.com/infor-design/enterprise/issues/4964))
- `[Locale]` Fixed an issue where the am/pm dot was causing issue to parseDate() method for greek language. ([#4793](https://github.com/infor-design/enterprise/issues/4793))
- `[Locale]` Fixed all chinese locales to have monday as the first day of the week. ([#5147](https://github.com/infor-design/enterprise/issues/5147))
- `[Lookup]` Fixed an issue where readonly lookups showed up as enabled. ([#5149](https://github.com/infor-design/enterprise/issues/5149))
- `[Multiselect]` Fixed a bug where the position of dropdown list was not correct when selecting multiple items on mobile. ([#5021](https://github.com/infor-design/enterprise/issues/5021))
- `[Modal]` Fixed a bug that prevented modals from closing while a tooltip was displayed inside ([#5047](https://github.com/infor-design/enterprise/issues/5047))
- `[Pager]` Fixed an accessibility issue to use tabs instead arrow keys. ([#4862](https://github.com/infor-design/enterprise/issues/4862))
- `[Password]` Changed the password reveal feature to not use `text="password"` and use css instead. This makes it possible to hide autocomplete. ([#5098](https://github.com/infor-design/enterprise/issues/5098))
- `[Tabs]` Fixed a bug where where if urls contain a href with a forward slash (paths), then this would error. Note that in this situation you need to make sure the tab panel is linked without the hash. ([#5014](https://github.com/infor-design/enterprise/issues/5014))
- `[Tabs]` Added support to sortable drag and drop tabs. Non touch devices it good with almost every type of tabs `Module`, `Vertical`, `Header`, `Scrollable` and `Regular`. For touch devices only support with `Module` and `Vertical` Tabs. ([#4520](https://github.com/infor-design/enterprise/issues/4520))
- `[Tabs]` Changed the `rename()` method to also modify a tab's corresponding "More Tabs" menu item, if the menu is open. ([#5105](https://github.com/infor-design/enterprise/issues/5105))
- `[Toast]` Fixed a bug where toast message were unable to drag down to it's current position when `position` sets to 'bottom right'. ([#5015](https://github.com/infor-design/enterprise/issues/5015))
- `[Toolbar]` Add fix for invisible inputs in the toolbar. ([#5122](https://github.com/infor-design/enterprise/issues/5122))
- `[Toolbar]` Prevent individual buttons from getting stuck inside the Toolbar's overflow menu ([#4857](https://github.com/infor-design/enterprise/issues/4857))
- `[Tree]` Added api support for collapse/expand node methods. ([#4707](https://github.com/infor-design/enterprise/issues/4707))

(42 Issues Solved This Release, Backlog Enterprise 166, Backlog Ng 28, 1081 Functional Tests, 1647 e2e Tests)

## v4.50.3

### v4.50.3 Fixes

- `[Lookup]` Fixed an issue where readonly lookups showed up as enabled. ([#5149](https://github.com/infor-design/enterprise/issues/5149))

## v4.50.2

### v4.50.2 Fixes

- `[General]` Fixed incorrect version that was showing up as `[Object]` in the about dialog and html. ([#5069](https://github.com/infor-design/enterprise/issues/5069))

## v4.50.1

### v4.50.1 Fixes

- `[Datagrid]` Set the tabbable feature off for the datagrid editors. ([#5089](https://github.com/infor-design/enterprise/issues/5089))
- `[Datagrid]` Fixed issues with misalignment on filter fields with icons. ([#5063](https://github.com/infor-design/enterprise/issues/5063))
- `[Lookup]` Fixed a bug where non editable lookups could not be clicked/opened. ([#5062](https://github.com/infor-design/enterprise/issues/5062))
- `[Lookup]` Fixed a bug where non strict / non editable lookups could not be clicked/opened. ([#5087](https://github.com/infor-design/enterprise/issues/5087))

## v4.50.0

### v4.50.0 Important Notes

- `[General]` We bumped the version from 4.39 (four - thirty nine) to 4.50 (four - fifty) to correspond with the general release of Soho (IDS) Design system 4.5 so the versions sync up better. We could not use 4.5 since it was already in use previously. ([#5012](https://github.com/infor-design/enterprise/issues/5012))
- `[General]` We Updated development dependencies. Most important things to note are: we now support node 14 for development and this is recommended. ([#4998](https://github.com/infor-design/enterprise/issues/4998))
- `[Tabs]` Changed the target element from 'li' to 'a' to be consistent. ([#4566](https://github.com/infor-design/enterprise/issues/4566))

### v4.50.0 Fixes

- `[Breadcrumb]` Changed the colors for disabled breadcrumbs to make them lighter than the enabled ones. ([#4917](https://github.com/infor-design/enterprise/issues/4917))
- `[Bar Chart]` Added support for double click to Bar, Bar Grouped, Bar Stacked. ([#3229](https://github.com/infor-design/enterprise/issues/3229))
- `[Bullet Chart]` Added support for double click. ([#3229](https://github.com/infor-design/enterprise/issues/3229))
- `[BusyIndicator]` Fixed a bug that caused the busy-indicator to show below the busy indicator container. ([#4953](https://github.com/infor-design/enterprise/issues/4953))
- `[Color Picker]`Fix issue with text disappearing and improve responsiveness when there isn't space horizontally ([#4930](https://github.com/infor-design/enterprise/issues/4930))
- `[Column Chart]` Added support for double click to Column, Column Grouped, Column Stacked, Column Stacked-singular and Column Positive Negative. ([#3229](https://github.com/infor-design/enterprise/issues/3229))
- `[Datagrid]` Added api setting `allowChildExpandOnMatchOnly` with Datagrid. It will show/hide children match only or all of them this setting only will effect if use with `allowChildExpandOnMatch:true`. ([#4209](https://github.com/infor-design/enterprise/issues/4209))
- `[Datagrid]` Fixed a bug where filter dropdown menus did not close when focusing a filter input. ([#4766](https://github.com/infor-design/enterprise/issues/4766))
- `[Datagrid]` Fixed an issue where the keyboard was not working to sort data for sortable columns. ([#4858](https://github.com/infor-design/enterprise/issues/4858))
- `[Datagrid]` Fixed an issue where the keyboard was not working to select all from header checkbox. ([#4859](https://github.com/infor-design/enterprise/issues/4859))
- `[Datagrid]` Fixed an issue where the selection was getting clear after use pagesize dropdown for client side paging. ([#4915](https://github.com/infor-design/enterprise/issues/4915))
- `[Datagrid]` Fixed an error seen clicking items if using a flex toolbar for the datagrid toolbar. ([#4941](https://github.com/infor-design/enterprise/issues/4941))
- `[Datagrid]` Only show row status when dirty indicator and row status both exist to address conflicting visual issue. ([#4918](https://github.com/infor-design/enterprise/issues/4918))
- `[Datagrid]` Fixed an issue where selecting a row added background to row-status. ([#4918](https://github.com/infor-design/enterprise/issues/4918))
- `[Datagrid]` Fixed an issue where the filter menu would not reopen in some cases. ([#4995](https://github.com/infor-design/enterprise/issues/4995))
- `[Datepicker]` Added a setting that replaces the trigger icon with an actual button for better accessibility, enabled by default. ([#4820](https://github.com/infor-design/enterprise/issues/4820))
- `[Datepicker]` Updated validation.js to check if date picker contains a time value ([#4888](https://github.com/infor-design/enterprise/issues/4888))
- `[Datepicker]` Fixed a UI issue where the apply and cancel buttons were unable to see on small screens. ([#4950](https://github.com/infor-design/enterprise/issues/4950))
- `[Datagrid]` Clean up hover appearance of datagrid actions button when the grid is viewed as a list. ([#4963](https://github.com/infor-design/enterprise/issues/4963))
- `[Editor]`Adjusted the editor to not treat separators after headers as leading and removing them. ([#4751](https://github.com/infor-design/enterprise/issues/4751))
- `[Environment]`Updated the regular expression search criteria from Edge to Edg to resolve the EDGE is not detected issue. ([#4603](https://github.com/infor-design/enterprise/issues/4603))
- `[Field Filter]` Fixed a UI issues where the input field has a missing border and the dropdown list does not properly align when it opened. ([#4982](https://github.com/infor-design/enterprise/issues/4982))
- `[Editor]`Adjusted the editor to not treat separators after headers as leading and removing them. ([#4751](https://github.com/infor-design/enterprise/issues/4751))
- `[General]` Can run stylelint command on W10 cmd for development ([#4993](https://github.com/infor-design/enterprise/issues/4993))
- `[General]` We Updated jQuery to use 3.6.0. ([#1690](https://github.com/infor-design/enterprise/issues/1690))
- `[Header]` Removed breadcrumb coloring from current class, which was causing the wrong kind of emphasis for breadcrumbs in headers. ([#5003](https://github.com/infor-design/enterprise/issues/5003))
- `[Input]` Changed the disabled search field color for Safari to match that of other browsers. ([#4611](https://github.com/infor-design/enterprise/issues/4611))
- `[Lookup]` Isolated the scss/css .close.icon class inside of .modal-content and removed any extra top property to fix the alignment issue.([#4933](https://github.com/infor-design/enterprise/issues/4933))
- `[Lookup]` Added a setting that replaces the trigger icon with an actual button for better accessibility, enabled by default. ([#4820](https://github.com/infor-design/enterprise/issues/4820))
- `[Lookup]` fix close button alignment issue. ([#5088](https://github.com/infor-design/enterprise/issues/5088))
- `[Line Chart]` Added support for double click to Area, Bubble, Line and Scatterplot. ([#3229](https://github.com/infor-design/enterprise/issues/3229))
- `[Message]` Added automation id's to the message's modal main area dialog as well with `modal` prefix. ([#4871](https://github.com/infor-design/enterprise/issues/4871))
- `[Modal]` Fixed a bug where full size responsive setting doesn't work on android phones in landscape mode. ([#4451](https://github.com/infor-design/enterprise/issues/4451))
- `[Pie Chart]` Added support for double click to Pie and Donut. ([#3229](https://github.com/infor-design/enterprise/issues/3229))
- `[Pie Chart]` Fixed bug were pie chart type does not remove old class name ([#3144](https://github.com/infor-design/enterprise/issues/3144))
- `[Pie Chart]` Improved the accessibility of legend items with roles and offscreen labels. ([#4831](https://github.com/infor-design/enterprise/issues/4831))
- `[Radar Chart]` Added support for double click. ([#3229](https://github.com/infor-design/enterprise/issues/3229))
- `[Rating]` Fixed color of the un-checked rating star. ([#4853](https://github.com/infor-design/enterprise/issues/4853))
- `[Popupmenu]` Fixed a lifecycle issue on menus that are shared between trigger elements, where these menus were incorrectly being torn down. ([NG#987](https://github.com/infor-design/enterprise-ng/issues/987))
- `[Searchfield]` Fixed alignment issues with the close button in various scenarios ([#4989](https://github.com/infor-design/enterprise/issues/4989), [#5096](https://github.com/infor-design/enterprise/issues/5096), [#5158](https://github.com/infor-design/enterprise/issues/4989), [#5090](https://github.com/infor-design/enterprise/issues/4989))
- `[Switch]` Adjust styles to be more discernable between checked and checked+disabled ([#4341](https://github.com/infor-design/enterprise/issues/4341))
- `[Tabs (Horizontal/Header)]` Fixed bug with the placement of the focus state in RTL mode, and other minor visual improvements. ([#4877](https://github.com/infor-design/enterprise/issues/4877))
- `[Tabs Module]` Fixed a bug where clear button was missing when clearable setting is activated in tabs module searchfield. ([#4898](https://github.com/infor-design/enterprise/issues/4898))
- `[Textarea]` Fixed a bug where the textarea options like autogrow, autoGrowMaxHeight doesn't work after the initialization inside of the accordion. ([#4977](https://github.com/infor-design/enterprise/issues/4977))
- `[Timepicker]` Added a setting that replaces the trigger icon with an actual button for better accessibility, enabled by default. ([#4820](https://github.com/infor-design/enterprise/issues/4820))
- `[Toast]` Fixed a bug where the first toast in the page is not announced to screen readers. ([#4519](https://github.com/infor-design/enterprise/issues/4519))
- `[Tooltip]` Fixed a bug in tooltip that prevented linking id-based tooltip content. ([#4827](https://github.com/infor-design/enterprise/issues/4827))

(48 Issues Solved This Release, Backlog Enterprise 152, Backlog Ng 32, 1086 Functional Tests, 1640 e2e Tests)

## v4.38.1

### v4.38.1 Fixes

- `[BusyIndicator]` Fixed a bug that caused the busy-indicator to show below the busy indicator container. ([#4953](https://github.com/infor-design/enterprise/issues/4953))

## v4.38.0

### v4.38.0 Important Changes

- `[Themes]` Renamed the concept of themes to versions and renamed uplift to new and soho to classic. The new/uplift theme is now the default and its recommend you use it as your default. The old scripts and names will still work ok but new copies with the new names are added for you. In addition Variants are now called Modes. But we got rid of the older script names from 2017 as they have been deprecated for a while now. In addition the ids-identity package thats included was bumped to 4.0 if using tokens directly from this the paths there have been changed to reflect the new names. ([#2606](https://github.com/infor-design/enterprise/issues/2606))

### v4.38.0 Fixes

- `[Application Menu]` Fixed visibility of expander icon on classic theme. ([#4874](https://github.com/infor-design/enterprise/issues/4874))
- `[Accordion]` Fixed an issue where the afterexpand and aftercollapse events fired before the states are set.  ([#4838](https://github.com/infor-design/enterprise/issues/4838))
- `[Breadcrumb]` Fixed unnecessary scrollbar in safari on a flex toolbar. ([#4839](https://github.com/infor-design/enterprise/issues/4839))
- `[Calendar]` Fixed calendar event details listview on mobile perspective. ([#4886](https://github.com/infor-design/enterprise/issues/4886))
- `[Datagrid]` Fixed an issue with missing scrollbars when in frozen column mode on wide screens. ([#4922](https://github.com/infor-design/enterprise/issues/4922))
- `[Datagrid]` Added the ability to use shift click to select in mixed selection mode. ([#4748](https://github.com/infor-design/enterprise/issues/4748))
- `[Datagrid]` Fixed alignment issue when editing. ([#4814](https://github.com/infor-design/enterprise/issues/4814))
- `[Datagrid]` Added a fix for checkbox aria cells, the aria was in the wrong location. ([#4790](https://github.com/infor-design/enterprise/issues/4790))
- `[Datagrid]` Fixed a bug where shift+f10 did not open the context menu in the Datagrid. ([#4614](https://github.com/infor-design/enterprise/issues/4614))
- `[Datagrid]` Fixed an issue where tooltips on buttons in the contextual action toolbar in datagrid would never show up. ([#4876](https://github.com/infor-design/enterprise/issues/4876))
- `[Datagrid]` Fixed an issue where when using selectAllCurrentPage the deselect all did not trigger an event. ([#4916](https://github.com/infor-design/enterprise/issues/4916))
- `[Datagrid]` Fixed an issue where when using a scroll-flex container to contain datagrid it did not show the Y scrollbar. ([#4914](https://github.com/infor-design/enterprise/issues/4914))
- `[EmptyMessage]` Fixed an issue where you may get double the click handlers. ([#4889](https://github.com/infor-design/enterprise/issues/4889))
- `[Environment]` Fixed feature detection classes and routines on IPad 13 and up. ([#4855](https://github.com/infor-design/enterprise/issues/4855))
- `[Fileupload Advanced]` Fixed a bug where the disable and enable methods were not working correctly. ([#4872](https://github.com/infor-design/enterprise/issues/4872))
- `[General]` Increased windows custom css scrollbars from 8px to 12px. ([#4837](https://github.com/infor-design/enterprise/issues/4837))
- `[Input]` Fixed a bug where the cursor overlapped the icon in right aligned lookup and input fields when selecting the field. ([#4718](https://github.com/infor-design/enterprise/issues/4718))
- `[ListView]` Fixed an issue selecting after focusing the list with the keyboard. ([#4621](https://github.com/infor-design/enterprise/issues/4621))
- `[Lookup]` Fixed an issue with select all across pages in lookup. ([#4503](https://github.com/infor-design/enterprise/issues/4503))
- `[Lookup]` Fixed an issue clearing selections with selectAcrossPages. ([#4539](https://github.com/infor-design/enterprise/issues/4539))
- `[Message]` Fixed multiple events were firing. ([#953](https://github.com/infor-design/enterprise-ng/issues/953))
- `[Popover]` Fixed a bug where the close button did not get an automation ID and added automation ID to the title. ([#4743](https://github.com/infor-design/enterprise/issues/4743))
- `[Locale/Multiselect]` Fixed a bug where translations could not be made correctly on All label and Selected Label, so we dropped having the label in the field. You can use the allTextString and selectedTextString if you want something special. ([#4505](https://github.com/infor-design/enterprise/issues/4505))
- `[Locale]` Fixed a bug in Estonian translations. ([#4805](https://github.com/infor-design/enterprise/issues/4805))
- `[Locale]` Fixed several bugs in Greek translations. ([#4791](https://github.com/infor-design/enterprise/issues/4791))
- `[Locale]` Fixed a bug in Turkish translations. ([#4788](https://github.com/infor-design/enterprise/issues/4788))
- `[Locale]` Fixed a bug in Thai translations. ([#4738](https://github.com/infor-design/enterprise/issues/4738))
- `[Searchfield]` Fixed an accessibility issue where the X was not tabbable with the keyboard. To fix this added a tabbable setting which is on by default. If you want it off you can set it to false but you would pass accessibility testing. ([#4815](https://github.com/infor-design/enterprise/issues/4815))
- `[Tabs]` Fixed an iOS bug that was preventing dismissible tabs to be dismissed by tap. ([#4763](https://github.com/infor-design/enterprise/issues/4763))
- `[Tabs Module]` Fixed positioning of the icon in tabs module. ([#4842](https://github.com/infor-design/enterprise/issues/4842))
- `[Tabs Module]` Fixed the focus border of the home button and make it tabbable in tabs module. ([#4850](https://github.com/infor-design/enterprise/issues/4850))
- `[Tabs Vertical]` Fixed black hover state in new (uplift) theme contrast mode. ([#4867](https://github.com/infor-design/enterprise/issues/4867))
- `[Validation]` Fixed an issue where validation messages did not have the correct aria for accessibility. ([#4830](https://github.com/infor-design/enterprise/issues/4830))
- `[TabsModule]` Fixed positioning of the icon in tabs module. ([#4842](https://github.com/infor-design/enterprise/issues/4842))
- `[Timepicker]` Improved accessibility on both the input field and its inner picker elements. ([#4403](https://github.com/infor-design/enterprise/issues/4403))

(37 Issues Solved This Release, Backlog Enterprise 136, Backlog Ng 32, 1082 Functional Tests, 1638 e2e Tests)

## v4.37.3

### v4.37.3 Fixes

- `[BusyIndicator]` Fixed a bug that caused the busy-indicator to show below the busy indicator container. ([#4953](https://github.com/infor-design/enterprise/issues/4953))

### v4.37.2 Fixes

- `[Datagrid]` Fixed an issue with missing scrollbars when in frozen column mode on wide screens. ([#4922](https://github.com/infor-design/enterprise/issues/4922))

## v4.37.1

### v4.37.1 Fixes

- `[General]` Increased windows custom css scrollbars from 8px to 12px. ([#4837](https://github.com/infor-design/enterprise/issues/4837))
- `[Datagrid]` Fixed an issue where when using a scroll-flex container to contain datagrid it did not show the Y scrollbar. ([#4914](https://github.com/infor-design/enterprise/issues/4914))

## v4.37.0

### v4.37.0 Features

- `[FileUpload]` Added the ability to drag files onto the file upload field like in 3.x versions. ([#4723](https://github.com/infor-design/enterprise/issues/4723))
- `[Datagrid]` Added the ability to edit columns formatted with tags and badges with an Input editor. ([#4637](https://github.com/infor-design/enterprise/issues/4637))
- `[Datagrid]` Added the ability to pass a locale numberFormat to the TargetedAchievement formatter and also set the default to two decimals. ([#4802](https://github.com/infor-design/enterprise/issues/4802))
- `[Dropdown]` Added basic virtual scrolling to dropdown for if you have thousands of items. Only basic dropdown functionality will work with this setting but it improved performance on larger dropdown lists. ([#4708](https://github.com/infor-design/enterprise/issues/4708))
- `[Sidebar]` Added the ability to hide and show the side bar with the list detail view. ([#4394](https://github.com/infor-design/enterprise/issues/4394))

### v4.37.0 Fixes

- `[App Menu]` Fixed a regression bug  where the searchfield icon duplicated and were not properly aligned with the searchfield. ([#4737](https://github.com/infor-design/enterprise/issues/4737))
- `[App Menu]` Removed the close button animation on the hamburger button when app menus open. ([#4756](https://github.com/infor-design/enterprise/issues/4756))
- `[Bar Chart]` Fixed an issue where the data was passing wrong for grouped type custom tooltip. ([#4548](https://github.com/infor-design/enterprise/issues/4548))
- `[Busy Indicator]` Fixed an error was showing when called `close()` method too soon after `activate()`. ([#980](https://github.com/infor-design/enterprise-ng/issues/980))
- `[Calendar]` Fixed a regression where clicking Legend checkboxes was no longer possible. ([#4746](https://github.com/infor-design/enterprise/issues/4746))
- `[Checkboxes]` Fixed a bug where if checkboxes are in a specific relative layout the checkboxes may click the wrong one. ([#4808](https://github.com/infor-design/enterprise/issues/4808))
- `[Column Chart]` Fixed an issue where the data was passing wrong for grouped type custom tooltip. ([#4548](https://github.com/infor-design/enterprise/issues/4548))
- `[Datagrid]` Fixed an issue where the filter border on readonly lookups was not displayed in high contrast mode. ([#4724](https://github.com/infor-design/enterprise/issues/4724))
- `[Datagrid]` Added missing aria row group role to the datagrid. ([#4479](https://github.com/infor-design/enterprise/issues/4479))
- `[Datagrid]` Fixed a bug where when setting a group and decimal out of the current locale then editing would not work. ([#4806](https://github.com/infor-design/enterprise/issues/4806))
- `[Dropdown]` Fixed an issue where some elements did not correctly get an id in the dropdown. ([#4742](https://github.com/infor-design/enterprise/issues/4742))
- `[Dropdown]` Fixed a bug where you could click the label and focus a disabled dropdown. ([#4739](https://github.com/infor-design/enterprise/issues/4739))
- `[Homepage]` Fixed the wrong metadata was sending for resize, reorder and remove card events. ([#4798](https://github.com/infor-design/enterprise/issues/4798))
- `[Locale]` Fixed an issue where if the 11th digit is a zero the formatNumbers and truncateDecimals function will loose a digit. ([#4656](https://github.com/infor-design/enterprise/issues/4656))
- `[Modal]` Improved detection of non-focusable elements when a Modal is configured to auto focus one of its inner components. ([#4740](https://github.com/infor-design/enterprise/issues/4740))
- `[Module Tabs]` Fixed a bug related to automatic linking of Application Menu trigger tabs in Angular environments ([#4736](https://github.com/infor-design/enterprise/issues/4736))
- `[ProcessIndicator]` Fixed a layout issue on the index page and added a rejected icon. ([#4770](https://github.com/infor-design/enterprise/issues/4770))
- `[Rating]` Fixed an issue where the rating was not clear on toggle. ([#4571](https://github.com/infor-design/enterprise/issues/4571))
- `[Splitter]` Fixed the splitter was dragging to wrong direction in RTL. ([#1813](https://github.com/infor-design/enterprise/issues/1813))
- `[Swaplist]` Fixed an issue where the user attributes need to be override existing attributes. ([#4694](https://github.com/infor-design/enterprise/issues/4694))
- `[Tabs]` Fixed a bug where the info icon were not aligned correctly in the tab, and info message were not visible. ([#4711](https://github.com/infor-design/enterprise/issues/4711))
- `[Tabs]` Fixed a bug where the tab key would move through tabs rather than moving to the tab content. ([#4745](https://github.com/infor-design/enterprise/issues/4745))
- `[Toolbar Searchfield]` Fixed a bug where the toolbar searchfield were unable to focused when tabbing through the page. ([#4683](https://github.com/infor-design/enterprise/issues/4683))
- `[Toolbar Searchfield]` Fixed a bug where the search bar were showing extra outline when focused. ([#4682](https://github.com/infor-design/enterprise/issues/4682))
- `[Track Dirty]` Fixed an error that was showing when using dirty indicator within a tab component. ([#936](https://github.com/infor-design/enterprise-ng/issues/936))
- `[Tree]` Fixed an issue where the character entity was stripped for addNode() method. ([#4694](https://github.com/infor-design/enterprise/issues/4694))

(49 Issues Solved This Release, Backlog Enterprise 137, Backlog Ng 35, 1082 Functional Tests, 1639 e2e Tests)

## v4.36.2

### v4.36.2 Fixes

- `[App Menu]` Removed the close button animation on the hamburger button when app menus open. ([#4756](https://github.com/infor-design/enterprise/issues/4756))
- `[App Menu]` Fixed a regression bug  where the searchfield icon duplicated and were not properly aligned with the searchfield. ([#4737](https://github.com/infor-design/enterprise/issues/4737))
- `[Calendar]` Fixed a regression where clicking Legend checkboxes was no longer possible. ([#4746](https://github.com/infor-design/enterprise/issues/4746))
- `[FileUpload]` Added the ability to drag files onto the file upload field like in 3.x versions. ([#4723](https://github.com/infor-design/enterprise/issues/4723))
- `[Modal]` Improved detection of non-focusable elements when a Modal is configured to auto focus one of its inner components. ([#4740](https://github.com/infor-design/enterprise/issues/4740))
- `[Locale]` Fixed an issue where if the 11th digit is a zero the formatNumbers and truncateDecimals function will loose a digit. ([#4656](https://github.com/infor-design/enterprise/issues/4656))
- `[Rating]` Fixed an issue where the rating was not clear on toggle. ([#4571](https://github.com/infor-design/enterprise/issues/4571))

## v4.36.1

### v4.36.1 Fixes

- `[Calendar]` Fixed a regression where clicking Legend checkboxes was no longer possible. ([#4746](https://github.com/infor-design/enterprise/issues/4746))
- `[Dropdown]` Fixed an issue where some elements did not correctly get an id in the dropdow n. ([#4742](https://github.com/infor-design/enterprise/issues/4742))
- `[Editor]` Fixed a follow up issue with readonly links in the editor. ([#4702](https://github.com/infor-design/enterprise/issues/4702))

## v4.36.0

### v4.36.0 Important Changes

- `[Datagrid]` Fixed a bug where the datagrid header checkbox had the wrong aria-checked state when only some rows are selected, this change occured because the aria-checked was not on the focusable element so was not announced. If using automation scripts on this attribute, you should be aware and adjust accordingly. ([#4491](https://github.com/infor-design/enterprise/issues/4491))

### v4.36.0 Features

- `[Datagrid]` Made the summary row sticky on the bottom of the datagrid. ([#4645](https://github.com/infor-design/enterprise/issues/4645))
- `[Lookup]` Added a clear callback function like the click callback that fires when clicking the clear X if enabled. ([#4693](https://github.com/infor-design/enterprise/issues/4693))
- `[Tabs]` Added a setting for making the text on Module Tabs' optional Application Menu trigger only accessible to screen readers. ([#4590](https://github.com/infor-design/enterprise/issues/4590))

### v4.36.0 Fixes

- `[Application Menu]` Fixed an issue with filtering where nested items matching the filter were not always displayed. ([#4592](https://github.com/infor-design/enterprise/issues/4592))
- `[Column Chart]` Fixed an alignment issue with the labels in grouped column charts. ([#4645](https://github.com/infor-design/enterprise/issues/4645))
- `[Datagrid]` Fixed a bug where filterWhenTyping did not work on lookup filter columns. ([#4678](https://github.com/infor-design/enterprise/issues/4678))
- `[Datagrid]` Fixed an issue where updateRow will not correctly sync and merge data. ([#4674](https://github.com/infor-design/enterprise/issues/4674))
- `[Datagrid]` Fixed a bug where the error icon overlapped to the calendar icon when a row has been selected and hovered. ([#4670](https://github.com/infor-design/enterprise/issues/4670))
- `[Datagrid]` Fixed a bug where multiselect would loose selection across pages when using selectRowsAcrossPages. ([#954](https://github.com/infor-design/enterprise-ng/issues/954))
- `[Datagrid]` Made a fix that when calling applyFilter the lookup checkbox did not update. ([#4693](https://github.com/infor-design/enterprise/issues/4693))
- `[Datagrid]` Added the datagrid api to the current clearArguments setting's callback. ([#4693](https://github.com/infor-design/enterprise/issues/4693))
- `[Datagrid]` Fixed the inbuilt date validation to use the datagrid column settings for date fields. ([#4693](https://github.com/infor-design/enterprise/issues/4730))
- `[Dropdown]` Fixed a bug where the tooltips are invoked for each dropdown item. This was slow with a lot of items. ([#4672](https://github.com/infor-design/enterprise/issues/4672))
- `[Dropdown]` Fixed a bug where mouseup was used rather than click to open the list and this was inconsistent. ([#4638](https://github.com/infor-design/enterprise/issues/4638))
- `[Editor]` Fixed an issue where the dirty indicator was not reset when the contents contain `<br>` tags. ([#4624](https://github.com/infor-design/enterprise/issues/4624))
- `[Editor]` Fixed a bug where hyperlinks were not clickable in readonly state. ([#4702](https://github.com/infor-design/enterprise/issues/4702))
- `[Homepage]` Fixed a bug where the border behaves differently and does not change back correctly when hovering in editable mode. ([#4640](https://github.com/infor-design/enterprise/issues/4640))
- `[Homepage]` Added support for small size (260x260) widgets and six columns. ([#4663](https://github.com/infor-design/enterprise/issues/4663))
- `[Homepage]` Fixed an issue where the animation was not working on widget removed. ([#4686](https://github.com/infor-design/enterprise/issues/4686))
- `[Homepage]` Fixed a bug where the border behaves differently and does not change back correctly when hovering in editable mode. ([#4640](https://github.com/infor-design/enterprise/issues/4640))
- `[Listview]` Fixed an issue where the contextmenu was not open on longpress and text as not selectable for iOS device. ([#4655](https://github.com/infor-design/enterprise/issues/4655))
- `[Locale]` Don't attempt to set d3 locale if d3 is not being used ([#4668](https://github.com/infor-design/enterprise/issues/4486))
- `[Modal]` Fixed a bug where the autofocus was not working on anchor tag inside of the modal and moving the first button as a default focus if there's no `isDefault` property set up.
- `[Pager]` Fixed a bug that automation id's are not added when the attachToBody is used. ([#4692](https://github.com/infor-design/enterprise/issues/4692))
- `[Rating]` Fixed a bug with the readonly function, it did not toggle the readonly state correctly. ([#958](https://github.com/infor-design/enterprise-ng/issues/958))
- `[Tabs]` Added support for a "More Actions" button to exist beside horizontal/header tabs. ([#4532](https://github.com/infor-design/enterprise/issues/4532))
- `[Tree]` Fixed an issue where the parent value was get deleted after use `addNode()` method. ([#4486](https://github.com/infor-design/enterprise/issues/4486))
- `[Wizard]` Fixed a slight layout issue with the highlighted step in RTL mode. ([#4714](https://github.com/infor-design/enterprise/issues/4714))

(42 Issues Solved This Release, Backlog Enterprise 136, Backlog Ng 32, 1084 Functional Tests, 1642 e2e Tests)

## v4.35.4

### v4.35.4 Fixes

- `[Datagrid]` Added the datagrid api to the current clearArguments setting's callback. ([#4693](https://github.com/infor-design/enterprise/issues/4693))

## v4.35.3

### v4.35.3 Fixes

- `[Datagrid]` Made a fix that when calling applyFilter the lookup checkbox did not update. ([#4693](https://github.com/infor-design/enterprise/issues/4693))
- `[Dropdown]` Fixed a bug where the tooltips are invoked for each dropdown item. This was slow with a lot of items. ([#4672](https://github.com/infor-design/enterprise/issues/4672))
- `[Dropdown]` Fixed a bug where mouseup was used rather than click to open the list and this was inconsistent. ([#4638](https://github.com/infor-design/enterprise/issues/4638))
- `[Lookup]` Added a clear callback function like the click callback that fires when clicking the clear X if enabled. ([#4693](https://github.com/infor-design/enterprise/issues/4693))
- `[Pager]` Fixed a bug that automation id's are not added when the attachToBody is used. ([#4692](https://github.com/infor-design/enterprise/issues/4692))
- `[Rating]` Fixed a bug with the readonly function, it did not toggle the readonly state correctly. ([#958](https://github.com/infor-design/enterprise-ng/issues/958))

## v4.35.2

### v4.35.2 Fixes

- `[Datagrid]` Fixed an additional issue where updateRow will cause rows to no longer be reorderable. ([#4674](https://github.com/infor-design/enterprise/issues/4674))

## v4.35.1

### v4.35.1 Fixes

- `[Datagrid]` Fixed an issue where updateRow will not correctly sync and merge data. ([#4674](https://github.com/infor-design/enterprise/issues/4674))
- `[Datagrid]` Fixed a bug where filterWhenTyping did not work on lookup filter columns. ([#4678](https://github.com/infor-design/enterprise/issues/4678))
- `[Editor]` Fixed an issue where the dirty indicator was not reset when the contents contain `<br>` tags. ([#4624](https://github.com/infor-design/enterprise/issues/4624))

## v4.35.0

### v4.35.0 Important Notes

- `[Breadcrumb]` We added support for the use of `span` in place of `a` tags inside Breadcrumb List Items at the component API level.  In order to facilitate this, some internal API methods had to be changed to recognize the list item instead of the anchor.  If you rely on the Breadcrumb API and reference breadcrumb item anchor tags, please note that before adopting this version, you should change your code to instead reference the list items, or only use the BreadcrumbItem API.

### v4.35.0 Features

- `[Datagrid]` Added support to select all rows on current page only for client side paging. ([#4265](https://github.com/infor-design/enterprise/issues/4265))
- `[Datagrid]` Added a new ProcessIndicator formatter. ([#3918](https://github.com/infor-design/enterprise/issues/3918))
- `[Dropdown]` Improved behavior of list item navigation/selection when a Dropdown is configured with "no search" mode activated. ([#4483](https://github.com/infor-design/enterprise/issues/4483))
- `[Lookup]` Added the ability to change the lookup icon. ([#4527](https://github.com/infor-design/enterprise/issues/4527))
- `[ProcessIndicator]` Added: labels, more icon support, and a content areas and made it responsive. ([#3918](https://github.com/infor-design/enterprise/issues/3918))

### v4.35.0 Fixes

- `[Application Menu]` Fixed accessibility issues getting redundant info in expand/collapse button. ([#4462](https://github.com/infor-design/enterprise/issues/4462))
- `[Application Menu]` Fixed accessibility issues with missing instructional text and incorrect aria-role assignments on the App Menu triggers (hamburger buttons) and Role switcher buttons. ([#4489](https://github.com/infor-design/enterprise/issues/4489))
- `[About]` Made it possible to close About dialogs that previously had open, nested Modals present. ([NG#915](https://github.com/infor-design/enterprise-ng/issues/915))
- `[Badges]` Fixed alignment issues in uplift theme. ([#4578](https://github.com/infor-design/enterprise/issues/4578))
- `[Busy Indicator]` Fixed an issue where the whole page and parent div was shifts when active. ([#746](https://github.com/infor-design/enterprise-ng/issues/746))
- `[Button]` Fixed the tooltip in action button to be not visible when there's no title attribute. ([#4473](https://github.com/infor-design/enterprise/issues/4473))
- `[Column Chart]` Fixed a minor alignment issue in the xAxis labels ([#4460](https://github.com/infor-design/enterprise/issues/4460))
- `[Colorpicker]` Fixed an issue where values were not being selecting when multiple colopickers are present. ([#4146](https://github.com/infor-design/enterprise/issues/4146))
- `[Datagrid]` Fix a bug where changing selectable on the fly did not change the select behavior. ([#4575](https://github.com/infor-design/enterprise/issues/4575))
- `[Datagrid]` Fixed an issue where the click event was not fire for hyperlinks keyword search results. ([#4550](https://github.com/infor-design/enterprise/issues/4550))
- `[Datagrid]` Added api setting for selection on enter edit mode. ([#4485](https://github.com/infor-design/enterprise/issues/4485))
- `[Datagrid]` Fixed a bug where the onPostRenderCell function would get an empty container if using frozen columns. ([#947](https://github.com/infor-design/enterprise-ng/issues/947))
- `[Datagrid]` Fix a bug where changing selectable on the fly did not change the select behavior. ([#4575](https://github.com/infor-design/enterprise/issues/4575))
- `[Dropdown]` Fixed a bug where the last option icon changes when searching/filtering in dropdown search field. ([#4474](https://github.com/infor-design/enterprise/issues/4474))
- `[Editor/Fontpicker]` Fixed a bug where the label relationship were not valid in the editor role. Adding aria-labelledby will fix the association for both editor and the label. Also, added an audible label in fontpicker. ([#4454](https://github.com/infor-design/enterprise/issues/4454))
- `[Field Options]` Fixed an issue where the action button was misaligned for safari. ([#4610](https://github.com/infor-design/enterprise/issues/4610))
- `[FileUploadAdvanced]` Fixed an issue where abort method was not working properly to remove the file block when upload fails. ([#938](https://github.com/infor-design/enterprise-ng/issues/938))
- `[Header]` Fixed a bug where the searchfield automatically expands when clicking the app menu button. ([#4617](https://github.com/infor-design/enterprise/issues/4617))
- `[Lookup]` Fixed some layout issues when using the editable and clearable options on the filter row. ([#4527](https://github.com/infor-design/enterprise/issues/4527))
- `[Lookup]` Fixed incorrect counts when using allowSelectAcrossPages. ([#4316](https://github.com/infor-design/enterprise/issues/4316))
- `[Mask]` Fixed broken date/time masks in the `sv-SE` locale. ([#4613](https://github.com/infor-design/enterprise/issues/4613))
- `[Tree]` Fixed an issue where the character entity references were render differently for parent and child levels. ([#4512](https://github.com/infor-design/enterprise/issues/4512))
- `[Tooltip/Pager]` Fixed an issue where the tooltip would show at the top when clicking paging buttons. ([#218](https://github.com/infor-design/enterprise-ng/issues/218))

(40 Issues Solved This Release, Backlog Enterprise 173, Backlog Ng 42, 1083 Functional Tests, 1638 e2e Tests)

## v4.34.3

### v4.34.3 Fixes

- `[Lookup]` Added the ability to change the lookup icon. ([#4527](https://github.com/infor-design/enterprise/issues/4527))
- `[Lookup]` Fixed some layout issues when using the editable and clearable options on the filter row. ([#4527](https://github.com/infor-design/enterprise/issues/4527))

## v4.34.2

### v4.34.2 Fixes

- `[Dropdown/Autocomplete]` Fix a bug where these components would fail in IE 11. Note that IE 11 isn't "supported" but we fixed these issues to give teams more time to migrate. ([#4608](https://github.com/infor-design/enterprise/issues/4608))
- `[General]` Fix a bug where the regex scripts will error on Big Sur. ([#4612](https://github.com/infor-design/enterprise/issues/4612))

## v4.34.1

### v4.34.1 Fixes

- `[Datagrid]` Fix a bug where changing selectable on the fly did not change the select behavior. ([#4575](https://github.com/infor-design/enterprise/issues/4575)

## v4.34.0

### v4.34.0 Features

- `[All Components]` Added `attributes` setting to set automation id's and id's. ([#4498](https://github.com/infor-design/enterprise/issues/4498))
- `[Datagrid]` Added a limited experimental sticky header feature. ([#3993](https://github.com/infor-design/enterprise/issues/3993))
- `[Input]` Add a `revealText` plugin that will add a button to password fields to hide and show sensitive information such as SIN or passwords. ([#4098](https://github.com/infor-design/enterprise/issues/4098))
- `[Listview]` Added a new setting `allowDeselect` which will make it such that if you select an item you cant deselect, you can only select another item. ([#4376](https://github.com/infor-design/enterprise/issues/4376))
- `[Locale]` Added a new set of translations from the translation team. ([#4501](https://github.com/infor-design/enterprise/issues/4501))
- `[Locale/Charts]` The numbers inside charts are now formatted using the current locale's, number settings. This can be disabled/changed in some charts by passing in a localeInfo object to override the default settings. ([#4437](https://github.com/infor-design/enterprise/issues/4437))
- `[Treemap]` Added ability to show a tooltip. ([#2794](https://github.com/infor-design/enterprise/issues/2794))

### v4.34.0 Fixes

- `[Autocomplete]` Fixed an issue where a slow and incomplete ajax request would cause the dropdown to briefly show wrong contents. ([#4387](https://github.com/infor-design/enterprise/issues/4387))
- `[Breadcrumb]` Fixed an issue where css only breadcrumbs were missing styles. ([#4501](https://github.com/infor-design/enterprise/issues/4501))
- `[Datepicker]` Fixed an issue where range highlight was not aligning for Mac/Safari. ([#4352](https://github.com/infor-design/enterprise/issues/4352))
- `[Datagrid]` Fixed an issue with a custom toolbar, where buttons would click twice. ([#4471](https://github.com/infor-design/enterprise/issues/4471))
- `[Datagrid]` Fixed an issue where the special characters (é, à, ü, û, ...) export to csv was not generated them correctly. ([#4347](https://github.com/infor-design/enterprise/issues/4347))
- `[Datagrid]` Fixed an issue where the leading spaces were removed on editing cells. ([#4380](https://github.com/infor-design/enterprise/issues/4380))
- `[Datagrid]` Fixed an issue where the double click event was not firing for checkbox columns. ([#4381](https://github.com/infor-design/enterprise/issues/4381))
- `[Datagrid]` Fixed an issue where the dropdown in a datagrid would stay open when clicking to the next page of results. ([#4396](https://github.com/infor-design/enterprise/issues/4396))
- `[Datagrid]` Fixed a bug where a scroll bar shows even when there's no data in datagrid. ([#4228](https://github.com/infor-design/enterprise/issues/4228))
- `[Datagrid]` Fixed an issue where calling setFocus on the datagrid would stop open menus from working. ([#4429](https://github.com/infor-design/enterprise/issues/4429))
- `[Datagrid]` To allow for some script tools to work we now set draggable to true. ([#4490](https://github.com/infor-design/enterprise/issues/4490))
- `[Datagrid]` Fixed an error on the filter box on the personalization dialog where it would error if there is a column with no name field. ([#4495](https://github.com/infor-design/enterprise/issues/4495))
- `[Datagrid]` Fixed links when changing personalization as they would inherit the wrong color. ([#4481](https://github.com/infor-design/enterprise/issues/4481))
- `[Datagrid]` Fixed a bug where seaching with the search on the toolbar would not highlight results. ([#4488](https://github.com/infor-design/enterprise/issues/4488))
- `[Datagrid]` Fixed an issue with a custom toolbar, where buttons would click twice. ([#4471](https://github.com/infor-design/enterprise/issues/4471))
- `[Datagrid]` Fixed a bug in updateRow where it did not sync up all data passed in with the dataset. ([#4476](https://github.com/infor-design/enterprise/issues/4476))
- `[Datepicker]` Changed the month/year picker to skip 10 years instead of one. ([#4388](https://github.com/infor-design/enterprise/issues/4388))
- `[Dropdown]` Improved the behavior of the `noSearch` dropdown when using the keyboard. ([#4388](https://github.com/infor-design/enterprise/issues/4388))
- `[Editor]` Fixed an issue where the focus was getting lost after pressing toolbar buttons. ([#4335](https://github.com/infor-design/enterprise/issues/4335))
- `[Editor]` Fixed an issue where the color picker was not opening the popup for overflow menu and had name as undefined in list. ([#4398](https://github.com/infor-design/enterprise/issues/4398))
- `[Editor]` Fixed an issue where font-size tags are stripped from the css. ([#4557](https://github.com/infor-design/enterprise/issues/4557))
- `[Favorites]` Removed the favorites component as its not really a component, info on it can be found under buttons in the toggle example. ([#4405](https://github.com/infor-design/enterprise/issues/4405))
- `[Fieldset]` Fixed a bug where summary form data gets cut off on a smaller viewport. ([#3861](https://github.com/infor-design/enterprise/issues/3861))
- `[Homepage]` Fixed an issue where the four column widgets were incorrectly positioned, left aligned on large screen. ([#4541](https://github.com/infor-design/enterprise/issues/4541))
- `[List Detail]` Fixed css height for list detail in responsive view ([#4426](https://github.com/infor-design/enterprise/issues/4426))
- `[Listview]` Fixed a bug where readonly and non-selectable listview should not have hover state. ([#4452](https://github.com/infor-design/enterprise/issues/4452))
- `[Lookup]` Fixed a bug where the filter header together with the checkbox column is not properly align. ([#3774](https://github.com/infor-design/enterprise/issues/3774))
- `[MenuButton]` Removed the menubutton component sections as its not really a component, info on it can be found under buttons in the MenuButton examples. ([#4416](https://github.com/infor-design/enterprise/issues/4416))
- `[Message]` Added support for lists in the message, also fixed a problem when doing so, with screen readers. ([#4400](https://github.com/infor-design/enterprise/issues/4400))
- `[Message]` Added the `noRefocus` setting that will feed through to the modal. ([#4507](https://github.com/infor-design/enterprise/issues/4507))
- `[Splitter]` Added missing audible labels in splitter collapse button and splitter handle. ([#4404](https://github.com/infor-design/enterprise/issues/4404))
- `[Tabs Module]` Fixed a bug where tab items were not centered correctly in uplift theme. ([#4538](https://github.com/infor-design/enterprise/issues/4538))
- `[Treemap]` Fixed a bug where small slices may show a "tip" below the chart. ([#2794](https://github.com/infor-design/enterprise/issues/2794))

(56 Issues Solved This Release, Backlog Enterprise 185, Backlog Ng 42, 1082 Functional Tests, 1612 e2e Tests)

## v4.33.2

### v4.33.2 Fixes

`[General]` Fix a bug where the regex blows up on Mac Big Sur. ([#4612](https://github.com/infor-design/enterprise/issues/4612))

## v4.33.1

### v4.33.1 Fixes

- `[Breadcrumb]` Fixed an issue were css only breadcrumbs were missing styles. ([#4501](https://github.com/infor-design/enterprise/issues/4501))

## v4.33.0

### v4.33.0 Features

- `[Locale]` Added a new dateTimeMillis and timeStampMillis format if milliseconds are needed. ([#4384](https://github.com/infor-design/enterprise/issues/4384))
- `[Toast]` Added a setting to enable setting ids or other attributes on the toast element. ([#4275](https://github.com/infor-design/enterprise/issues/4275))

### v4.33.0 Fixes

- `[Autocomplete]` Fix a bug when connected to NG where pressing the enter key would not select Autocomplete items/. ([ng#901](https://github.com/infor-design/enterprise-ng/issues/901))
- `[Autocomplete]` Fixed an issue where the Searchfield items were not selectable after 'All results for "xx"' was selected. ([#4446](https://github.com/infor-design/enterprise/issues/4446))
- `[Calendar]` Removed some extra keyboard stops when tabing. ([#4318](https://github.com/infor-design/enterprise/issues/4318))
- `[Calendar]` Fixed a bug where the incorrect color was shown when events are added with the dialog. ([#4439](https://github.com/infor-design/enterprise/issues/4439))
- `[Colorpicker]` Fixed an issue where the colorpicker closes when pressing or clicking outside the swatch. ([#3559](https://github.com/infor-design/enterprise/issues/3559))
- `[Datagrid]` Fixed an issue where activated row on 2nd or any subsequent page was not highlighting for mixed selection mode. ([ng#900](https://github.com/infor-design/enterprise-ng/issues/900))
- `[Datagrid]` Added support to disable column buttons. ([1590](https://github.com/infor-design/enterprise/issues/1590))
- `[Datagrid]` Fixed an issue where short field icon padding was misaligned in RTL mode. ([#1812](https://github.com/infor-design/enterprise/issues/1812))
- `[Datagrid]` Added support to `In Range` filter operator for numeric columns. ([#3988](https://github.com/infor-design/enterprise/issues/3988))
- `[Datagrid]` Fixed an issue where filter was not working if user types slow in the filter input for treegrid. ([#4270](https://github.com/infor-design/enterprise/issues/4270))
- `[Datagrid]` Fixed an issue where the icons right text was truncated for extra-small row height. ([#4355](https://github.com/infor-design/enterprise/issues/4355))
- `[Datagrid]` Fixed an issue where the column icons and content was overlapping. ([#4264](https://github.com/infor-design/enterprise/issues/4264))
- `[Datagrid]` Fixed an issue where using flex toolbar as a custom toolbar did not work. ([#4385](https://github.com/infor-design/enterprise/issues/4385))
- `[Datepicker]` Added missing off screen text for the picker buttons in the datepicker month/year view. ([#4318](https://github.com/infor-design/enterprise/issues/4318))
- `[Editor]` Fixed a bug where the Fontpicker's displayed style wasn't updating to match the current text selection in some cases. ([#4309](https://github.com/infor-design/enterprise/issues/4309))
- `[Editor]` Fixed a bug where b tags in an empty p tag would be stripped. ([#4411](https://github.com/infor-design/enterprise/issues/4411))
- `[Locale]` Added a new translation token for Records Per Page with no number. ([#4334](https://github.com/infor-design/enterprise/issues/4334))
- `[Locale]` Fixed an max stack error when setting `nb-NO` as a language. ([#874](https://github.com/infor-design/enterprise-ng/issues/874))
- `[Lookup]` Fixed an issue where the event `beforeShow` was only triggered the first time. ([#899](https://github.com/infor-design/enterprise-ng/issues/899))
- `[Lookup]` Fixed a bug where the lookup count doesn't update correctly. ([#4312](https://github.com/infor-design/enterprise/issues/4312))
- `[Mask]` Enabled editable sections of Date masks.  Editing within a section will no longer incorrectly alter values that may already exist in a date field's other editable sections. ([#4079](https://github.com/infor-design/enterprise/issues/4079))
- `[Modal Manager]` Modals now pass `isCancelled` properly when the Modal Manager API detects a request to close by using the Escape key. ([#4298](https://github.com/infor-design/enterprise/issues/4298))
- `[Pager]` Fixed an error when using arrow keys to select in the pagesize selector. ([#4383](https://github.com/infor-design/enterprise/issues/4383))
- `[Searchfield]` Allow for search terms to include special characters. ([#4291](https://github.com/infor-design/enterprise/issues/4291))
- `[Stepprocess]` Fixed a bug where padding and scrolling was missing. Note that this pattern will eventually be removed and we do not suggest any one use it for new development. ([#4249](https://github.com/infor-design/enterprise/issues/4249))
- `[Tabs]` Fixed multiple bugs where error icon in tabs and the animation bar were not properly aligned in RTL uplift theme. ([#4326](https://github.com/infor-design/enterprise/issues/4326))
- `[Tabs]` Fixed a bug where removing a nested tab would cause an error due to being invisible. ([#4356](https://github.com/infor-design/enterprise/issues/4356))
- `[Tabs]` Fixed a bug where the focus/activated state does not display correctly in RTL. ([#4332](https://github.com/infor-design/enterprise/issues/4332))
- `[Toolbar Flex]` Fixed detection of overflow in some toolbars where items were not properly displaying all overflowed items in the "More Actions" menu. ([#4296](https://github.com/infor-design/enterprise/issues/4296))
- `[Toolbar Flex]` Fixed an issue where in some examples/cases the first item did not get an initial tabindex. ([#4418](https://github.com/infor-design/enterprise/issues/4418))
- `[Tree]` Fixed an issue where calling togglenode without first doing a select/unselect was not working properly. ([#3927](https://github.com/infor-design/enterprise/issues/3927))
- `[Tree]` Fixed a bug that adding icons in with the tree text would encode it when using addNode. ([#4305](https://github.com/infor-design/enterprise/issues/4305))
- `[Validation]` Fixed an issue where after the execution `resetForm()` was not resting dropdown and editor the fields. ([#4259](https://github.com/infor-design/enterprise/issues/4259))

(48 Issues Solved This Release, Backlog Enterprise 184, Backlog Ng 48, 1084 Functional Tests, 1530 e2e Tests)

## v4.32.0

### v4.32.0 Important Notes

- `[Colors]` In Uplift (Vibrant) theme there is no longer any colors in graphite. All are slate. This involved bringing in a new version 3.0 of the design system with some breaking changes you should not if using the tokens directly. See the [design system change log](https://github.com/infor-design/design-system/blob/main/docs/CHANGELOG.md) for details. ([#4206](https://github.com/infor-design/enterprise/issues/4206))

### v4.32.0 Features

- `[Breadcrumb]` Add truncated style and made it the default for all Breadcrumb lists. ([#4091](https://github.com/infor-design/enterprise/issues/4091))
- `[Datagrid]` Add a new `RowNumber` formatter that will show a row number column that remains the same no matter how the grid is sorted. ([#1904](https://github.com/infor-design/enterprise/issues/1904))
- `[Datepicker]` Added the ability to use the range selection in date picker when using the UmAlQura Calendar (RTL). ([#4227](https://github.com/infor-design/enterprise/issues/4227))
- `[Homepage]` Added ability to support a 5 column option. ([#4101](https://github.com/infor-design/enterprise/issues/4101))
- `[Locale]` Added an example page to test translation strings more accurately. ([#4189](https://github.com/infor-design/enterprise/issues/4189))

### v4.32.0 Fixes

- `[Accordion]` Fixed a bug where disabled headers texts and icons were barely recognizable as disabled in uplift theme. ([#4065](https://github.com/infor-design/enterprise/issues/4065))
- `[Accordion]` Fixed a bug in the vibrant theme where nested header text was not showing because the width was pushing it to the next line. ([#4145](https://github.com/infor-design/enterprise/issues/4145))
- `[Application Menu]` Fixed too much spacing level when there's an icon in accordion header in uplift theme. ([#4202](http://localhost:4000/components/applicationmenu/test-six-levels-icons.html?theme=uplift&variant=light&colors=0066D4))
- `[Contextual Action Panel]` Made the close button work in cases where subcomponents are open inside the CAP. ([#4112](https://github.com/infor-design/enterprise/issues/4112))
- `[Colorpicker]` The sizes were inconsistent with other components in width so we adjusted them. ([#4310](https://github.com/infor-design/enterprise/issues/4310))
- `[Datagrid]` Fixed an issue where the selectedRows array contents continued to multiply each time running `selectAllRows`. ([#4195](https://github.com/infor-design/enterprise/issues/4195))
- `[Datagrid]` Fixed an issue where the dynamic tooltip was not working properly. ([#4260](https://github.com/infor-design/enterprise/issues/4260))
- `[Datagrid]` Fixed an issue where the check box filter was not working. ([#4271](https://github.com/infor-design/enterprise/issues/4271))
- `[Datagrid]` Fixed an issue where the filter and paging for treegrid was not working properly. ([#4293](https://github.com/infor-design/enterprise/issues/4293))
- `[Datepicker]` Fixed an issue where the minute and second interval for timepicker was not working properly when use along useCurrentTime setting. ([#4230](https://github.com/infor-design/enterprise/issues/4230))
- `[Dropdown]` Fixed a bug where italic-style highlighting would represent a matched filter term instead of bold-style on a Dropdown List item in some cases. ([#4141](https://github.com/infor-design/enterprise/issues/4141))
- `[Editor]` Fixed issue with incorrect padding when using bullets in RTL mode. ([#4327](https://github.com/infor-design/enterprise/issues/4327))
- `[General]` Fixed high contrast error color to have better contrast. ([#4344](https://github.com/infor-design/enterprise/issues/4344))
- `[FileUploadAdvanced]` Fixed an issue where the method `status.setCompleted()` not firing event `fileremoved`. ([#4294](https://github.com/infor-design/enterprise/issues/4294))
- `[Homepage]` Fixed an issue where the columns were not showing properly after resize by using the maximize button. ([#894](https://github.com/infor-design/enterprise-ng/issues/894))
- `[Homepage]` Fixed an issue where the columns were not showing properly after resize browser window. ([#895](https://github.com/infor-design/enterprise-ng/issues/895))
- `[Input]` Fixed a bug where the text input error state border color would be wrong in the vibrant, dark and high contrast. ([#4248](https://github.com/infor-design/enterprise/issues/4248))
- `[Locale]` Fixed issues with some timezone and datetime formats. ([#4297](https://github.com/infor-design/enterprise/issues/4297))
- `[Popupmenu]` Fixed a minor issue with the shortcut text on small breakpoints. ([#3984](https://github.com/infor-design/enterprise/issues/3984))
- `[Popover]` Fixed a regression where passing a popover content as a hash link to an ID no longer worked. ([#4281](https://github.com/infor-design/enterprise/issues/4281))
- `[Personalize]` Fixed an issue regarding the layout and scroll ability of a page. ([#3330](https://github.com/infor-design/enterprise/issues/3330))
- `[Searchfield]` Added a shadow to the focus state of searchfields with category buttons. ([#4181](https://github.com/infor-design/enterprise-ng/issues/4181))
- `[Splitter]` Fixes an issue where the collapse button was not working when splitter is on the right. ([#1730](https://github.com/infor-design/enterprise-ng/issues/1730))
- `[Tabs]` Added detection for width/height/style changes on a Tabs component, which now triggers a resize event. ([ng#860](https://github.com/infor-design/enterprise-ng/issues/860))
- `[Tabs]` Fixed a small error by removing a - 1 involved with testing. ([#4093](https://github.com/infor-design/enterprise/issues/4093))
- `[Tabs]` Fixed a bug where using `#` in a Tab title was not possible. ([#4179](https://github.com/infor-design/enterprise/issues/4179))
- `[Tabs Header]` Fixed a bug where the add icon were too small and the page form layout has a big space on top of it. ([#4289](https://github.com/infor-design/enterprise/issues/4289))
- `[Toolbar Flex]` Fixed a bug where in some cases a un-needed scrollbar would appear. [[#4325](https://github.com/infor-design/enterprise/issues/4325)]
- `[Toolbar Searchfield]` Fixed a bug where the searchfield doesn't perfectly align together with flex toolbar. [[#4226](https://github.com/infor-design/enterprise/issues/4226)]
- `[Tree]` Fixed an issue where the return focus state was not working properly after closing the context menu. ([#4252](https://github.com/infor-design/enterprise/issues/4252))
- `[Vertical Tabs]` Fixed an issue where the error icon was misaligning. ([#873](https://github.com/infor-design/enterprise-ng/issues/873))

(49 Issues Solved This Release, Backlog Enterprise 196, Backlog Ng 51, 1079 Functional Tests, 1525 e2e Tests)

## v4.31.5

### v4.31.5 Fixes

- `[General]` Fix a bug where the regex blows up on Mac Big Sur. ([#4612](https://github.com/infor-design/enterprise/issues/4612))

## v4.31.4

### v4.31.4 Fixes

- `[Datagrid]` Fixed an issue where the icons right text was truncated for extra-small row height. ([#4355](https://github.com/infor-design/enterprise/issues/4355))

## v4.31.3

### v4.31.3 Fixes

- `[Editor]` Fixed a bug where b tags in an empty p tag would be stripped. ([#4411](https://github.com/infor-design/enterprise/issues/4411))

## v4.31.2

### v4.31.2 Fixes

- `[Datagrid]` Added the ability to resize frozen columns, if you do not want this you must set columns to `resizable: false`. ([#3852](https://github.com/infor-design/enterprise/issues/3852))
- `[Datagrid]` Fixed hideColumn method to check if the column is hidden. ([#3852](https://github.com/infor-design/enterprise/issues/3852))
- `[Popdown]` Added a safety check to the destroy. ([#3852](https://github.com/infor-design/enterprise/issues/3852))

## v4.31.1

### v4.31.1 Fixes

- `[Datagrid]` Fixed a bug with icon alignment in editors in small or xtra small layout. ([#4266](https://github.com/infor-design/enterprise/issues/4266))
- `[Datagrid]` Fixed selection checkbox alignment. ([#4266](https://github.com/infor-design/enterprise/issues/4266))

## v4.31.0

### v4.31.0 Important Notes

- `[Buttons]` We reverted an inner Css rule that set all 'btn' classes to use contains vs starts with since this caused issues. One consequence is that if you use a class `dismissible-btn` it should now be `btn-dismissible`. This is a possible breaking change but for most cases this button is added by the tags component. ([#4120](https://github.com/infor-design/enterprise/issues/4120))

### v4.31.0 Features

- `[Calendar]` Added the ability to override an event `color` and `borderColor` see docs for details. ([#3923](https://github.com/infor-design/enterprise/issues/3923))
- `[Calendar]` Added the ability to use the monthview legend setting to colorsize day backgrounds. To use this set the `dayLegend` property. And this uses the same format for legend in the monthView. Just renamed it to avoid confusing with the event legend. ([#3893](https://github.com/infor-design/enterprise/issues/3893))
- `[Datagrid]` Added a `spacerColumn` setting, with this setting the last column fills any empty space instead of stretching everything out. ([#4032](https://github.com/infor-design/enterprise/issues/4032))
- `[Datagrid]` Added a `columnSizing` setting which impacts how the column widths are auto calculated. Options are: `both` (default), `data` or `header` (including filter). ([#4017](https://github.com/infor-design/enterprise/issues/4017))
- `[Datagrid]` Added the setting for empty message small height. ([#3609](https://github.com/infor-design/enterprise/issues/3609))
- `[Datagrid]` Fixed an alignment issue on rows when using alerts and tags with frozen columns and short row. ([#4237](https://github.com/infor-design/enterprise/issues/4237))
- `[Datagrid]` Fixed an alignment issue on hiding and showing rows when using grouped headers and frozen columns together. ([#4247](https://github.com/infor-design/enterprise/issues/4247))
- `[Datepicker]` Added the ability to use +/- to increment the day in the calendar. This is in addition to arrow key functionality. This works in the field or when the calendar is open. ([#4001](https://github.com/infor-design/enterprise/issues/4001))
- `[Masthead]` Added the ability use user images, status and initials in the masthead and masthead menu buttons. ([#800](https://github.com/infor-design/enterprise-ng/issues/800))
- `[MultiSelect]` Fixed an issue update multiselect on ajax with values already selected. ([#885](https://github.com/infor-design/enterprise-ng/issues/885))
- `[Tree]` Added option to add new child node on top or bottom. ([#3915](https://github.com/infor-design/enterprise/issues/3915))
- `[General]` Moved all the examples, patterns and layouts into their own sections or with the components they live with page patterns can now be found at `components/page-patterns` and layouts at `components/page-layouts`. Added a first pass of docs about these as well as more doc updates to forms, autocomplete and grid. ([#428](https://github.com/infor-design/enterprise/issues/428))

### v4.31.0 Fixes

- `[Application Menu]` Fixed an issue where the Header was unable to hide for RTL and ie11. ([#2154](https://github.com/infor-design/enterprise/issues/2154))
- `[Application Menu]` Fixed a bug where the border top color is wrong in uplift dark and high contrast theme. ([#4042](https://github.com/infor-design/enterprise/issues/4042))
- `[Application Menu]` Fixed a bug where some buttons did not have labels for the icon buttons in toolbars. Check your application if you use this pattern. ([#4085](https://github.com/infor-design/enterprise/issues/4085))
- `[Autocomplete]` Fixed an issue where the JavaScript error was thrown for ie11. ([#4148](https://github.com/infor-design/enterprise/issues/4148))
- `[Blockgrid]` Fixed an issue with paged datasets that would occasionally cause a JS console error. ([ng#836](https://github.com/infor-design/enterprise-ng/issues/836))
- `[Blockgrid]` Fixed a bug where first/last pager buttons would show and be disabled by default (buttons are now hidden by default). ([ng#836](https://github.com/infor-design/enterprise-ng/issues/836))
- `[Buttons]` Reverted an inner Css rule change that set 'btn' classes to contains vs starts with. ([#4120](https://github.com/infor-design/enterprise/issues/4120))
- `[Datagrid]` Fixed an issue when hiding columns after loading a datagrid up with grouped headers and frozen columns. ([#4218](https://github.com/infor-design/enterprise/issues/4218))
- `[Datagrid]` Fixed an issue where the rows where not render properly when use method `updateDataset()` for treegrid. ([#4213](https://github.com/infor-design/enterprise/issues/4213))
- `[Datagrid]` Fixed an issue where the tooltip for tree grid was not working properly. ([#827](https://github.com/infor-design/enterprise-ng/issues/827))
- `[Datagrid]` Fixed an issue where the keyword search was not working for server side paging. ([#3977](https://github.com/infor-design/enterprise/issues/3977))
- `[Datagrid]` Fixed a bug that nested datagrid columns could not be clicked. ([#4197](https://github.com/infor-design/enterprise/issues/4197))
- `[Datagrid]` Fixed an issue where the 'value' and 'oldValue' on cell change event where showing escaped. ([#4028](https://github.com/infor-design/enterprise/issues/4028))
- `[Datagrid]` Fixed an issue where the keyword search was not working for group headers. ([#4068](https://github.com/infor-design/enterprise/issues/4068))
- `[Datagrid]` Fixed an issue where the column filter results were inconsistent for tree grid. ([#4031](https://github.com/infor-design/enterprise/issues/4031))
- `[Datagrid]` Fixed an issue where the data was not exporting to excel when using the groupable setting. ([#4081](https://github.com/infor-design/enterprise/issues/4081))
- `[Datagrid]` Fixed an issue where if a context menu is opened and then closed with ESC the focus would be reset to the top of the page. ([#4085](https://github.com/infor-design/enterprise/issues/4085))
- `[Datagrid]` Fixed an issue where the tooltip would not show up if you focus a cell with ellipsis text with the keyboard. ([#4085](https://github.com/infor-design/enterprise/issues/4085))
- `[Datagrid]` Made the header checkbox focusable. ([#4085](https://github.com/infor-design/enterprise/issues/4085))
- `[Datagrid]` The selection checkbox cell had aria-selected on it which was incorrect. ([#4085](https://github.com/infor-design/enterprise/issues/4085))
- `[Datagrid]` Changed the auto width sizing of columns to include the padding of the rowHeight (16 16 8 8). So the column sizes are now more compact in lower rowHeight settings. Also to do this the grid is now rerendered when changing rowHeight. ([#4016](https://github.com/infor-design/enterprise/issues/4016))
- `[Datagrid]` Fixed a design QA bug where the column and data cell padding was not following the design system. Its now using 16px large, 16px medium, 8 px short and 8 px extar-short for text indenting. ([#4154](https://github.com/infor-design/enterprise/issues/4154))
- `[Datagrid]` Fixed an issue where the client side selection was not working. ([#4138](https://github.com/infor-design/enterprise/issues/4138))
- `[Datagrid]` Changed invalid css fill-available property. ([#4133](https://github.com/infor-design/enterprise/issues/4133))
- `[Datagrid]` Fixed issue where double keydown was required to open dropdown lists in datagrid cell. ([#3980](https://github.com/infor-design/enterprise/issues/3980))
- `[Datagrid]` Fixed an issue where the time picker editor was switching between AM and PM when set to 12:00. ([#4149](https://github.com/infor-design/enterprise/issues/4149))
- `[Datepicker]` Fixed a number of translation issues in the datepicker component. ([#4046](https://github.com/infor-design/enterprise/issues/4046))
- `[Datepicker]` Fixed a bug that the datepicker would focus the field when closing the month and year pane. ([#4085](https://github.com/infor-design/enterprise/issues/4085))
- `[Datepicker]` Fixed a bug where two dates may appear selected when moving forward/back in the picker dialog. ([#4018](https://github.com/infor-design/enterprise/issues/4018))
- `[Datepicker]` Fixed a bug where an error may occur if using the gregorian calendar on ar-SA locale. ([#4130](https://github.com/infor-design/enterprise/issues/4130))
- `[Dropdown]` Fixed an issue where "phraseStartsWith" does not filter the list after deleting a character. ([#4047](https://github.com/infor-design/enterprise/issues/4047))
- `[Dropdown]` Fixed a bug when backspacing in windows or fn + delete in Mac OS would render a ascii character in the input field. ([#4020](https://github.com/infor-design/enterprise/issues/4020))
- `[Editor]` Fixed a number of translation issues in the editor component. ([#4049](https://github.com/infor-design/enterprise/issues/4049))
- `[Editor]` Fixed an issue where the selection for shift + arrow keys was not working properly. ([#4070](https://github.com/infor-design/enterprise/issues/4070))
- `[Locale]` The Added placeholder for missing Thai `Locale` translation. ([#4041](https://github.com/infor-design/enterprise/issues/4041))
- `[Locale]` The Added placeholder for incorrect French `SetTime` translation. ([#4045](https://github.com/infor-design/enterprise/issues/4045))
- `[Lookup]` Fixed a bug where values are duplicated when selecting row on other pages and when paging is activated. ([#758](https://github.com/infor-design/enterprise-ng/issues/758))
- `[Locale]` Added July 2020 translation strings from the translation team. ([#4045](https://github.com/infor-design/enterprise/issues/4045))
- `[Mask]` Added the ability to pass date/time formats to the Mask API that do not contain separators or other literals. ([#3963](https://github.com/infor-design/enterprise/issues/3963))
- `[Masthead]` Added updated color and styles for uplift theme. ([#800](https://github.com/infor-design/enterprise-ng/issues/800))
- `[Mask]` Improved example pages in the demoapp, added some to the documentation index page for Mask. ([#556](https://github.com/infor-design/enterprise/issues/556))
- `[Modal]` Reverted nested modal behavior to being visually stacked, instead of one-at-a-time. Made it possible to show one-at-a-time via `hideUnderneath` setting. ([#3910](https://github.com/infor-design/enterprise/issues/3910))
- `[Multiselect]` Fixed an issue where multiselect fields with tags were not rendering properly. ([#4139](https://github.com/infor-design/enterprise/issues/4139))
- `[Popupmenu]` Fixed an issue where the icons were overlapping. ([#4201](https://github.com/infor-design/enterprise/issues/4201))
- `[Popupmenu]` Fixed a bug that the aria items are in the wrong place. Its now using [this guide](https://www.w3.org/TR/wai-aria-practices/examples/menu-button/menu-button-links.html). ([#4085](https://github.com/infor-design/enterprise/issues/4085))
- `[Popupmenu]` Fixed a bug where the heading doesn't display properly with multi-select menu. ([#3926](https://github.com/infor-design/enterprise/issues/3926))
- `[Searchfield]` Fixed an issue where some of the searchfield examples did not have focus states. ([#1060](https://github.com/infor-design/enterprise/issues/1060))
- `[Searchfield]` The `clear` function was misnamed as it didnt clear, it made the field clearable. Now we have a `clear` and `makeClearable` function. ([#4173](https://github.com/infor-design/enterprise/issues/4173))
- `[Textarea]` Fixed inconsistencies on styling of disabled field when using disable function, now the label will disable on all components when using this function. In general the label should be dimmed on disabled fields as per the design. ([#3917](https://github.com/infor-design/enterprise/issues/3917))
- `[Timepicker]` Fixed inconsistencies on readonly styling throughout different themes and variants. ([#4152](https://github.com/infor-design/enterprise/issues/4152))
- `[Toast]` Fixed a bug where the toast message doesn't close when pressing escape, and when it has multiple trigger elements and uses unique id's. ([#3986](https://github.com/infor-design/enterprise/issues/3986))
- `[Tooltip]` Fixed a bug where the title doesn't display when the title starts with '#'. ([#2512](https://github.com/infor-design/enterprise/issues/2512))
- `[Tooltip]` Fixed an issue where the tooltip would not show up if you focus a button with the keyboard. ([#4085](https://github.com/infor-design/enterprise/issues/4085))
- `[Tree]` Fixed an issue where the tree node still shows folder icon after all children and `children` property deleted. ([#4026](https://github.com/infor-design/enterprise/issues/4026))
- `[Tree]` Fixed an issue where the custom icon was changing back to default on toggle after use of method updateNode(). ([#4027](https://github.com/infor-design/enterprise/issues/4027))

(81 Issues Solved This Release, Backlog Enterprise 183, Backlog Ng 48, 1077 Functional Tests, 1489 e2e Tests)

## v4.30.1

### v4.30.1 Fixes

- `[Datepicker]` Fixed the datepicker in ar-SA setting timestamps would null the times in some situations. ([#4160](https://github.com/infor-design/enterprise/issues/4160))
- `[Datagrid]` The last row border was removed but this was incorrect, reverted this. ([#4140](https://github.com/infor-design/enterprise/issues/4140))
- `[Datagrid]` Fixed an alignment issue in datagrid filter that caused some fields to be misaligned. ([#4151](https://github.com/infor-design/enterprise/issues/4151))
- `[Datagrid]` Fixed an alignment issue with column colspan. In some situations it was not rendering correctly causing some cells to be misaligned. ([#4109](https://github.com/infor-design/enterprise/issues/4109))
- `[Datagrid]` Changed invalid css fill-available property. ([#4133](https://github.com/infor-design/enterprise/issues/4133))
- `[Locale]` Fixed a bug with MMMM dd format in ar-SA. ([#4160](https://github.com/infor-design/enterprise/issues/4160))
- `[Locale]` Changed the arguments names for better symmetry fromGregorian == toUmalqura and toGregorian === options.fromUmalqura. ([#4160](https://github.com/infor-design/enterprise/issues4160))

(71 Issues Solved This Release, Backlog Enterprise 197, Backlog Ng 53, 1078 Functional Tests, 1482 e2e Tests)

## v4.30.0

### v4.30.0 Announcements

- `[Datagrid]` The rowHeight setting has been changed to support extra-small, small, medium and large. short and normal are deprecated. If you have a custom toolbar you may need to update your [markup](https://github.com/infor-design/enterprise/blob/main/app/views/components/datagrid/example-custom-toolbar.html#L40-L44). ([#3755](https://github.com/infor-design/enterprise/issues/3755))

### v4.30.0 Features

- `[Breadcrumb]` Javascript Component API is now available. ([infor-design/enterprise-ng#700](https://github.com/infor-design/enterprise-ng/issues/700))
- `[Custom Builds]` The build script can now produce an ES Module version of the components that can be imported by your application. ([#3771](https://github.com/infor-design/enterprise/issues/3771))
- `[Datagrid]` Added a setting disableRowDeselection that if enabled does not allow selected rows to be toggled to deselected. ([#3791](https://github.com/infor-design/enterprise/issues/3791))
- `[Datagrid]` Added an additional row size extra-small. This row size may need a bit of further fleshing out. All of the previous row sizes have been renamed but using the old settings are supported but deprecated. The new sizes are Extra Small, Small, Medium, Large (Normal). ([#3755](https://github.com/infor-design/enterprise/issues/3755))
- `[Demoapp]` Added the ability to set runtime flags for persisting settings that were previously only possible to set via URL query parameters. ([n/a])
- `[Icons]` Changed the tree node icon to be more meaningful in uplift theme. Added a print-preview icon. This replaces the update-preview icon which has confusing meaning but was not removed.
- `[Searchfield]` Added the ability to clear the searchfield by calling a public clear() function. ([#3810](https://github.com/infor-design/enterprise/issues/3810))
- `[Tree]` Added a setting to support to expanding/collapsing when clicking only the icon portion of the tree node. ([#3730](https://github.com/infor-design/enterprise/issues/3730))
- `[Tree]` Added the ability to have separate icon button for expand/collapse and children count. ([#3847](https://github.com/infor-design/enterprise/issues/3847))

### v4.30.0 Fixes

- `[Accordion]` Fixed an issue where the chevron icon is not properly centered in Safari. ([#2161](https://github.com/infor-design/enterprise/issues/2161))
- `[Application Menu]` Fixed an issue where the dropdown icon is not properly centered in Safari. ([#3766](https://github.com/infor-design/enterprise/issues/3766))
- `[Accordion]` Fixed issue where hidden headers were not excluded from tab navigation. ([#3835](https://github.com/infor-design/enterprise/issues/3835))
- `[Calendar]` Fixed a bug that when setting accordions to allowOnePane it did not work. ([#3773](https://github.com/infor-design/enterprise/issues/3773))
- `[Calendar]` Fixed a bug where the accordion sections would show a line on hover in high contrast mode. ([#2779](https://github.com/infor-design/enterprise/issues/2779))
- `[Calendar]` Fixed a bug where the days would be out of alignment if the end and starts dates intersect. ([#1725](https://github.com/infor-design/enterprise/issues/1725))
- `[Contextual Action Panel]` Fixed an issue where the searchfield should be collapsible on mobile view. ([#918](https://github.com/infor-design/enterprise/issues/918))
- `[Counts]` Revamped the look and feel of widget counts in uplift theme. ([#3666](https://github.com/infor-design/enterprise/issues/3666))
- `[Datagrid]` Fixed an issue where the table doesn't filled the datagrid wrapper inside of modal. ([#3897](https://github.com/infor-design/enterprise/issues/3897))
- `[Datagrid]` Fix a bug with columns with buttons, they had an unneeded animation that caused states to be delayed when painting. ([#3808](https://github.com/infor-design/enterprise/issues/3808))
- `[Datagrid]` Fixed an issue where example page for filter and pager was not working properly. ([#3856](https://github.com/infor-design/enterprise/issues/3856))
- `[Datagrid]` Fix a bug with cellNavigation false, the focus state was still visible. ([#3937](https://github.com/infor-design/enterprise/issues/3937))
- `[Datagrid]` Updated example page for keyword search to fix error state. ([#3961](https://github.com/infor-design/enterprise/issues/3961))
- `[Datagrid]` Fix a bug with cellNavigation false, the focus state was incorrect on stretched rows in IE. ([#1644](https://github.com/infor-design/enterprise/issues/1644))
- `[Datagrid]` Fixed an issue where an extra border is shown in grid list mode and RTL. ([#3895](https://github.com/infor-design/enterprise/issues/3895))
- `[Datagrid]` Fixed a bug inside validateRow when passing in a zero the function would exit. ([#4002](https://github.com/infor-design/enterprise/issues/4002))
- `[Datagrid]` Fixed an issue where select all using keyboard in multiSelect/mixedSelect was not working. ([#3921](https://github.com/infor-design/enterprise/issues/3921))
- `[Datagrid]` Fix a bug with columns with buttons, they had an unneeded animation that caused states to be delayed when painting. ([#3808](https://github.com/infor-design/enterprise/issues/3808))
- `[Datagrid]` Fixed an issue where data was not in sync for row reorder and paging. ([#3749](https://github.com/infor-design/enterprise/issues/3749))
- `[Datagrid]` Fixed an issue where using selectRowsAcrossPages setting the selected rows were reseting by filter, to use this feature you may need to set columnIds in the settings to form whats unique for the row. ([#3601](https://github.com/infor-design/enterprise/issues/3601))
- `[Datagrid]` Fixed an issue where when using the contentTooltip setting on a datagrid on a modal, the column would expand when hovering rows. ([#3541](https://github.com/infor-design/enterprise/issues/3541))
- `[Datagrid]` Fixed an issue the arrow on tooltips flowed in the wrong direction. ([#3854](https://github.com/infor-design/enterprise/issues/3854))
- `[Datagrid]` Fixed an issue where readonly and checkbox cells would show up on the summary row. ([#3862](https://github.com/infor-design/enterprise/issues/3862))
- `[Datagrid]` Fixed an issue where text in nested objects where not encoded correctly. ([#4058](https://github.com/infor-design/enterprise/issues/3862))
- `[Datagrid]` Fixed an issue where text editor style editors are not saved properly. ([#4058](https://github.com/infor-design/enterprise/issues/4058))
- `[Datagrid]` Fixed an issue where checkboxes in an expandable area could not be checked. ([#4062](https://github.com/infor-design/enterprise/issues/4062))
- `[Datagrid]` Fix a bug where multiselect checkboxes were misaligned in a modal. ([#4086](https://github.com/infor-design/enterprise/issues/4086))
- `[Datepicker]` Fixed an issue where some languages like fr-CA and pt-BR (that are languages in a non default locale), would error when opening the picker. ([#4035](https://github.com/infor-design/enterprise/issues/4035))
- `[Datepicker]` Fixed an issue where change did not fire when rangeselecting the same day. ([#4075](https://github.com/infor-design/enterprise/issues/4075))
- `[Datepicker]` Fixed an issue where change did not fire when selecting today after having a cleared value in the field. ([#853](https://github.com/infor-design/enterprise-ng/issues/853))
- `[Dropdown]` Changed the keyboard dropdown so it will select the active item when tabbing out. ([#3028](https://github.com/infor-design/enterprise/issues/3028))
- `[Dropdown]` Fixed an issue where the search field does not stay in the initial position. ([#2659](https://github.com/infor-design/enterprise/issues/2659))
- `[Dropdown]` Fixed an issue where the search field does not stay in the initial position. ([#2659](https://github.com/infor-design/enterprise/issues/2659))
- `[Editor]` Fixed missing tooltips. ([#issues](https://github.com/infor-design/enterprise/issues/issues))
- `[Field Options]` Fixed an issue where the focus style was not aligning. ([#3628](https://github.com/infor-design/enterprise/issues/3628))
- `[Hierarchy]` Fixed an issue selection causes tab selection to be removed. ([#3597](https://github.com/infor-design/enterprise/issues/3597))
- `[Icons]` Fixed an issue with the amend icon in uplift theme. The meaning was lost on a design change and it has been updated. ([#3613](https://github.com/infor-design/enterprise/issues/3613))
- `[Locale]` Changed results text to lower case. ([#3974](https://github.com/infor-design/enterprise/issues/3974))
- `[Locale]` Fixed abbreviated chinese month translations. ([#4034](https://github.com/infor-design/enterprise/issues/4034))
- `[Lookup]` Fixed an issue in the min width examples that showed up in Safari only. ([#3949](https://github.com/infor-design/enterprise/issues/3949))
- `[Lookup]` Added example page for server side keyword search. ([#2806](https://github.com/infor-design/enterprise/issues/2806))
- `[Lookup]` Fixed a bug that the required validation would not reset from empty in certain cases. ([#810](https://github.com/infor-design/enterprise-ng/issues/810))
- `[Lookup]` Fixed an issue in the min width examples that showed up in Safari only. ([#3949](https://github.com/infor-design/enterprise/issues/3949))
- `[Popover]` Corrected the tabindex order of Popover elements when the Popover is contained within a Modal. ([#3644](https://github.com/infor-design/enterprise/issues/3644))
- `[Mask]` Fixed issue where languages with `,` as decimal were causing the fields to only show `.` instead of the actual characters that were input. ([#3933](https://github.com/infor-design/enterprise/issues/3933))
- `[Multiselect]` Fixed a bug that would incorrectly cause both text and tags to be rendered on the page when using the Select All checkbox. ([#3767](https://github.com/infor-design/enterprise/issues/3767))
- `[Multiselect]` When using the `showSelectAll` setting, if no selectable options are present, the Select All checkbox will now remain hidden and unusable. ([#3777](https://github.com/infor-design/enterprise/issues/3777))
- `[Multiselect]` Changed "Select All" checkbox's default behavior to only select items that match the current search filter, if a search filter is present.  The original filter behavior is available by setting `selectAllFilterOnly` to false. ([#3845](https://github.com/infor-design/enterprise/issues/3845))
- `[Textarea]` Added tests to show that the textarea count text is translated. ([#3807](https://github.com/infor-design/enterprise/issues/3807))
- `[Tooltip]` Fixed tooltip behavior so clicking and mousing out will not show the tooltip and fixed tooltip delay. ([#4050](https://github.com/infor-design/enterprise/issues/#4050))
- `[Tree]` Fixed an issue where previous text selection was not clearing after clicked to any tree-node. ([#3794](https://github.com/infor-design/enterprise/issues/3794))

(75 Issues Solved This Release, Backlog Enterprise 235, Backlog Ng 62, 1071 Functional Tests, 1448 e2e Tests)

## v4.29.0

### v4.29.0 Announcements

- `[General]` Heads Up that effective October 31, 2020 we will no longer support IE 11. Until that date we will test IE 11 but only critical issues will be fixed. See the linked issue for more details. ([#3756](https://github.com/infor-design/enterprise/issues/3756))

### v4.29.0 Features

- `[Accordion]` Added the ability to call collapse and expand with a header ID. ([#783](https://github.com/infor-design/enterprise-ng/issues/783))
- `[Lookup]` Added a tooltip functionality when the data is overflowed. ([#3703](https://github.com/infor-design/enterprise/issues/3703))
- `[Lookup]` Added a clear (x icon) button to clear the field. ([#740](https://github.com/infor-design/enterprise/issues/740))
- `[Lookup]` Added a clear (x icon) button and apply button inside of modal so there are now two options to clear the field. ([#2507](https://github.com/infor-design/enterprise/issues/2507))
- `[Lookup]` Fixed a bug where validation did not work if the lookup is non-editable (select only). ([#3950](https://github.com/infor-design/enterprise/issues/3950))
- `[Multiselect]` Moved the functionality for displaying the Multiselect List's searchfield underneath/above the pseudo element into a configurable setting. ([#3864](https://github.com/infor-design/enterprise/issues/3864))
- `[Popdown]` Fixed some integration problems with nested Lookups that were causing closing to happen prematurely. ([ng#760](https://github.com/infor-design/enterprise-ng/issues/760))
- `[Slider]` Added the ability to set position of the tooltip. ([#3746](https://github.com/infor-design/enterprise/issues/3746))
- `[Toast]` Added the ability to dismiss toasts via keyboard. ([#3521](https://github.com/infor-design/enterprise/issues/3521))
- `[Homepage]` Homepage edit events (resize, reorder, remove widgets) now fire on widget elements too ([#3679](https://github.com/infor-design/enterprise/issues/3679))

### v4.29.0 Fixes

- `[About]` Fixed a bug where About dialogs disappeared when being closed by the Modal Manager API. ([#3898](https://github.com/infor-design/enterprise/issues/3898))
- `[Application Menu]` Fixed personalization regressions on Soho theme ([#3704](github.com/infor-design/enterprise/issues/3704))
- `[General]` We Updated a lot of development dependencies. Most important things to note are: we now support node 12 for development and this is recommended, from tests 13 will also work. Node 14 will not work. We updated jQuery to 3.5.1 as a client side dependency and d3 to 5.16.0. If copying files from the `dist` folder note that the d3 file is called d3.v5.js. ([#1690](https://github.com/infor-design/enterprise/issues/1690))
- `[Bar Chart]` Fixed an issue where height was not calculating properly when used other elements along content container. ([#2670](https://github.com/infor-design/enterprise/issues/2670))
- `[Application Menu]` - Made it possible for App Menu Toolbars to dismiss the menu when the `dismissOnClickMobile` setting is true. ([#2831](https://github.com/infor-design/enterprise/issues/2831))
- `[Calendar/Weekview/Monthview]` Added more docs and exposed them on the design site. ([#3575](https://github.com/infor-design/enterprise/issues/3758))
- `[Checkbox]` Fixed an issue where the error icon was inconsistent between subtle and vibrant themes. ([#3575](https://github.com/infor-design/enterprise/issues/3575))
- `[Column Chart]` Fixed an issue where height was not calculating properly when used other elements along content container. ([#2670](https://github.com/infor-design/enterprise/issues/2670))
- `[Datagrid]` Fixed an issue where blank tooltip was showing when use Alert Formatter and no text. ([#2852](https://github.com/infor-design/enterprise/issues/2852))
- `[Datagrid]` Fixed a bug where the datagrid had blocked the clicking of buttons in an empty message area. ([#3922](https://github.com/infor-design/enterprise/issues/3922))
- `[Datagrid]` Fixed an issue where keyword search results were breaking the html markup for icons and badges. ([#3855](https://github.com/infor-design/enterprise/issues/3855))
- `[Datagrid]` Fixed an issue where keyword search results were breaking the html markup for hyperlink. ([#3731](https://github.com/infor-design/enterprise/issues/3731))
- `[Datagrid]` Fixed an issue where keyword search results were not showing for paging, if searched from other than 1st page it came blank table. ([#3629](https://github.com/infor-design/enterprise/issues/3629))
- `[Datagrid]` Fixed an issue where contents filtertype was not working on example page. ([#2887](https://github.com/infor-design/enterprise/issues/2887))
- `[Datagrid]` Fixed a bug in some themes, where the multi line cell would not be lined up correctly with a single line of data. ([#2703](https://github.com/infor-design/enterprise/issues/2703))
- `[Datagrid]` Fixed visibility of sort icons when toggling and when the column is in active. ([#3692](https://github.com/infor-design/enterprise/issues/3692))
- `[Datagrid]` Fixed a bug where the data passed to resultsText was incorrect in the case of reseting a filter. ([#2177](https://github.com/infor-design/enterprise/issues/2177))
- `[Datagrid/General]` Fixed an additional bug where when loading the datagrid with a columns object that contain recursive objects the grid would crash in saveColumns. [3759](https://github.com/infor-design/enterprise/issues/3759))
- `[Datepicker]` Fixed a bug where the modal would take aspects of the personalize colors by mistake. ([#3997](https://github.com/infor-design/enterprise/issues/3997))
- `[Dropdown]` Fixed tooltip content gets cut off inside of modal. ([#3106](https://github.com/infor-design/enterprise/issues/3106))
- `[DemoApp]` Fixed an issue with some pages in the design site where the did not have a height. ([#878](https://github.com/infor-design/website/issues/878))
- `[Fonts]` A note that the Source Sans Pro font thats used in the new theme and served at google fonts, now have a fix for the issue that capitalized letters and numbers had different heights. You may need to release any special caching. ([#1789](https://github.com/infor-design/enterprise/issues/1789))
- `[Form]` Fix broken links in the form readme file. ([#818](https://github.com/infor-design/website/issues/818))
- `[Line Chart]` Fixed an issue where height was not calculating properly when used other elements along content container. ([#2670](https://github.com/infor-design/enterprise/issues/2670))
- `[Locale]` Fixed the es-419 date time value, as it was incorrectly using the medium length date format. ([#3830](https://github.com/infor-design/enterprise/issues/3830))
- `[Modal]` Fixed the inconsistencies of spacing on required fields. ([#3587](https://github.com/infor-design/enterprise/issues/3587))
- `[Modal]` Fixed a bug where the title would overflow too soon. ([#3996](https://github.com/infor-design/enterprise/issues/3996))
- `[Multiselect]` Added ability to detect selected items from incoming data via `callSource()`. ([#2656](https://github.com/infor-design/enterprise/issues/2656))
- `[Multiselect]` Added support to api settings to `allTextString` and `selectedTextString` for custom headers. ([#3554](https://github.com/infor-design/enterprise/issues/3554))
- `[Pie Chart]` Fixed an issue where height was not calculating properly when used other elements along content container. ([#2670](https://github.com/infor-design/enterprise/issues/2670))
- `[Pie]` Fixed an issue where rounds decimal places for percent values were not working. ([#3599](https://github.com/infor-design/enterprise/issues/3599))
- `[Pie/Donut]` Fixed an issue where placing legend on bottom was not working for Homepage widget/Cards. ([#3560](https://github.com/infor-design/enterprise/issues/3560))
- `[Pager]` Reduced the space between buttons. ([#1942](https://github.com/infor-design/enterprise/issues/1942))
- `[Popupmenu]` Fixed an issue the shortcut text leaves gap when no icons are present. ([#3849](https://github.com/infor-design/enterprise/issues/3849))
- `[Tabs]` Fixed info and alert icons alignment on tabs and inside of modal. ([#2695](https://github.com/infor-design/enterprise/issues/2695))
- `[Tabs]` Fixes an issue where the search bar background color was going to transparent on smaller breakpoints. ([#3871](https://github.com/infor-design/enterprise/issues/3871))
- `[Notification]` Fixed an issue where the icons were lagging in the animation. ([#2099](https://github.com/infor-design/enterprise/issues/2099))
- `[Tree]` Fixed an issue where data was not in sync for children property. ([#1690](https://github.com/infor-design/enterprise/issues/1690))
- `[Splitter]` Fixed an issue the drag handle characters render incorrectly. ([#1458](https://github.com/infor-design/enterprise/issues/1458))
- `[Splitter]` Fixed an issue where dragging for RTL direction was not working. ([#1813](https://github.com/infor-design/enterprise/issues/1813))
- `[Spinbox]` Fixed an issue where a two or more digit min value would make it difficult to type in the spinbox. To fix this the values will only be validated on blur by default. ([#3909](https://github.com/infor-design/enterprise/issues/3909))
- `[Spinbox]` Fixed an issue where the number mask did not match the max value of the spinbox. ([#3939](https://github.com/infor-design/enterprise/issues/3939))
- `[Slider]` Improved the sliding so that decimal values would not trigger the change event. ([#787](https://github.com/infor-design/enterprise-ng/issues/787))
- `[Slider]` Reduced the number of change events that fire while sliding. ([#788](https://github.com/infor-design/enterprise-ng/issues/788))
- `[Swaplist]` Fixed an issue where dragging items more than once was not working on Android or iOS devices. ([#1423](https://github.com/infor-design/enterprise/issues/1423))
- `[Tree]` Fixed an issue where tree could not be expanded when using multiselect mode in IE 11. ([#3936](https://github.com/infor-design/enterprise/issues/3936))
- `[Tabs]` Fixed an issue where calling destroy did not remove the add tab button. ([#1439](https://github.com/infor-design/enterprise/issues/1439))
- `[Vertical Tabs]` Made personalization possible. ([#3029](https://github.com/infor-design/enterprise/issues/3029))

(64 Issues Solved This Release, Backlog Enterprise 248, Backlog Ng 69, 1149 Functional Tests, 1404 e2e Tests)

## v4.28.5

### v4.28.5 Fixes

- `[Datepicker]` Fixed an issue where change events did not fire consistently. ([#4087](https://github.com/infor-design/enterprise/issues/4087))

## v4.28.4

### v4.28.4 Fixes

- `[Datagrid]` Fixed an issue where checkboxes in an expandable area could not be checked. ([#4062](https://github.com/infor-design/enterprise/issues/4062))

## v4.28.3

### v4.28.3 Fixes

- `[Datepicker]` Fixed an issue where change did not fire when rangeselecting the same day. ([#4075](https://github.com/infor-design/enterprise/issues/4075))
- `[Datepicker]` Fixed an issue where change did not fire when selecting today after having a cleared value in the field. ([#853](https://github.com/infor-design/enterprise-ng/issues/853))

## v4.28.2

### v4.28.2 Fixes

- `[Splitter]` Fixed an issue where the splitter would remove the modal overlay in some cases. ([#3982](https://github.com/infor-design/enterprise/issues/3982))

## v4.28.1

### v4.28.1 Fixes

- `[Datagrid]` Fixed a bug where the datagrid had blocked the clicking of buttons in an empty message area. ([#3922](https://github.com/infor-design/enterprise/issues/3922))
- `[Datagrid]` Added ability to set the datagrid emptymessage as primary. ([#3922](https://github.com/infor-design/enterprise/issues/3922))

## v4.28.0

### v4.28.0 Important Changes

- `[Pager]` The Deprecated `pager` getter method was removed. Use `pagerAPI` instead for the same thing if accessing this internal object directly. ([#3759](https://github.com/infor-design/enterprise/issues/3759))

### v4.28.0 Features

- `[Bar Chart]` Added support to ellipsis for yaxis labels. ([#3702](https://github.com/infor-design/enterprise/issues/3702))
- `[Contextmenu]` Added support for shortcut display in menus. ([#3490](https://github.com/infor-design/enterprise/issues/3490))
- `[Datepicker]` Added support for custom api callback to disable passed dates and to disable dates by years. ([#3462](https://github.com/infor-design/enterprise/issues/3462))
- `[Datagrid]` Added and fixed up datagrid grouping aggregators. There is now aggregators for avg, count, list, max, min and sum. In addition null and undefined data will not cause issues. ([#3752](https://github.com/infor-design/enterprise/issues/3752))
- `[Error Page]` Added a new example showing a static error page. For example for a 404 page or generic error. ([#281](https://github.com/infor-design/design-system/issues/281))
- `[FileUploadAdvanced]` Added support to api settings `maxFiles` to limit number of uploads. ([#3512](https://github.com/infor-design/enterprise/issues/3512))
- `[FileUploadAdvanced]` Added support to fire event `fileremoved` for attached file removed. ([#3548](https://github.com/infor-design/enterprise/issues/3548))
- `[Line Chart]` Added support to ellipsis for yaxis labels. ([#3702](https://github.com/infor-design/enterprise/issues/3702))
- `[Modal]` Improved handling of multiple Modal windows stemming from a single trigger element. ([ng#705](https://github.com/infor-design/enterprise-ng/issues/705))

### v4.28.0 Fixes

- `[Accordion]` Fixed a regression where updating individual headers within an Accordion was no longer working ([#3826](https://github.com/infor-design/enterprise/issues/3070))
- `[Application Menu]` Fixed the icons on breaking apart it's appearance when zooming out the browser in IE11, uplift theme. ([#3070](https://github.com/infor-design/enterprise/issues/3070))
- `[Application Menu]` Fixed misalignment/size of bullet icons in the accordion on Android devices. ([#1429](http://localhost:4000/components/applicationmenu/test-six-levels.html))
- `[Application Menu]` Add keyboard support for closing Role Switcher panel ([#3477](https://github.com/infor-design/enterprise/issues/3477))
- `[Autocomplete]` Added a check to prevent the autocomplete from incorrectly stealing form focus, by checking for inner focus before opening a list on typeahead. ([#3639](https://github.com/infor-design/enterprise/issues/3070))
- `[Autocomplete]` Fixed an issue where an change event was not firing when selecting from the menu. ([#804](https://github.com/infor-design/enterprise/issues/804))
- `[Bubble Chart]` Fixed an issue where an extra axis line was shown when using the domain formatter. ([#501](https://github.com/infor-design/enterprise/issues/501))
- `[Bullet Chart]` Added support to format ranges and difference values. ([#3447](https://github.com/infor-design/enterprise/issues/3447))
- `[Button]` Fixed the button disabled method to no longer use class `is-disabled`. ([#3447](https://github.com/infor-design/enterprise-ng/issues/799))
- `[Charts]` Fixed an issue where selected items were being deselected after resizing the page. ([#323](https://github.com/infor-design/enterprise/issues/323))
- `[Colorpicker]` Fixed an issue where the color swatches shift when the colorpicker has a scrollbar. ([#2266](https://github.com/infor-design/enterprise/issues/2266))
- `[Custom Builds]` Fixed issues related to custom building Datagrid. ([#3784](https://github.com/infor-design/enterprise/issues/3784))
- `[Custom Builds]` Fixed issues related to custom building Locale. ([#3839](https://github.com/infor-design/enterprise/issues/3839))
- `[Custom Builds]` Fixed issues related to custom building Modal. ([#3822](https://github.com/infor-design/enterprise/issues/3822))
- `[Datagrid]` Fixed an issue where row data was not available for serializer with Treegrid. ([#3663](https://github.com/infor-design/enterprise/issues/3724))
- `[ContextualActionPanel]` Fixed an issue where toolbars in CAP are not torn down on destroy. ([#3785](https://github.com/infor-design/enterprise/issues/3785))
- `[ContextualActionPanel]` Fixed an issue where nested caps or closing and reopening caps would not work. ([#801](https://github.com/infor-design/enterprise-ng/issues/801))
- `[Datagrid]` Fixed a css issue in dark uplift mode where the group row lines were not visible. ([#3649](https://github.com/infor-design/enterprise/issues/3649))
- `[Datagrid]` Fixed some styling issues in alerts and tags, and made clickable tags available in the formatter. ([#3631](https://github.com/infor-design/enterprise/issues/3631))
- `[Datagrid]` Fixed a css issue in dark uplift mode where the group row lines were not visible . ([#3649](https://github.com/infor-design/enterprise/issues/3649))
- `[Datagrid]` Fixed lookup modal title to be visible and adjust the position to make it centered. ([#3635](https://github.com/infor-design/enterprise/issues/3635))
- `[Datagrid]` Fixed an issue where selected rows are not reset when calling loadData. ([#3718](https://github.com/infor-design/enterprise/issues/3718))
- `[Datagrid]` Fixed an issue where if using grouping totals and hiding and showing columns the page is not refreshed properly. ([#2564](https://github.com/infor-design/enterprise/issues/2564)
- `[Datagrid]` Fixed an issue the selected row header icon is the wrong state when using allowSelectAcrossPages. ([#3043](https://github.com/infor-design/enterprise/issues/3043)
- `[Datagrid]` Improved the `datagrid-default-modal-width` concept if setting a modal datagrid default with so it works on any parent. [3562](https://github.com/infor-design/enterprise/issues/3562))
- `[Datagrid]` Fixed a bug in the indeterminate paging example, that the select checkbox would not work and be out of sync when changing pages. [2230](https://github.com/infor-design/enterprise/issues/2230))
- `[Datagrid]` Fixed a bug when resizing the first column of the center pane when using frozen columns, the resize would jump out the size of the frozen section. [3741](https://github.com/infor-design/enterprise/issues/3741))
- `[Datagrid]` Fixed an issue where the filter condition leaves two selected if you just reorder. ([#3779](https://github.com/infor-design/enterprise/issues/3779))
- `[Datagrid/General]` Fixed a bug where when loading the datagrid with a columns object that contain recursive objects the grid would crash. [3759](https://github.com/infor-design/enterprise/issues/3759))
- `[Datagrid/Hyperlink]` Fixed layout issues with links in right text align mode. To do this refactored links to not use a psuedo element for the focus style. ([#3680](https://github.com/infor-design/enterprise/issues/3680))
- `[Datepicker]` Fixed a bug where for some locales like `af-ZA` and `fi_FI` with dots in the day periods, setting 24 hr time to AM did not work. [3750](https://github.com/infor-design/enterprise/issues/3750))
- `[Datepicker]` Fixed a bug where date picker erred on arabic dates. [3804](https://github.com/infor-design/enterprise/issues/3804))
- `[Datepicker]` Fixed a bug where date picker could not change arabic dates. [3819](https://github.com/infor-design/enterprise/issues/3819))
- `[Datepicker]` Fixed a bug the month only picker would error the second time opened. [3817](https://github.com/infor-design/enterprise/issues/3817))
- `[Datepicker]` Added fix for dates with month and day only format where day is first, this was incorrectly validating as invalid. ([#3833](https://github.com/infor-design/enterprise/issues/3833))
- `[Demoapp]` Fixed incorrect directory list hyperlinks in listview and listbuilder components. ([1783](https://github.com/infor-design/enterprise/issues/1783))
- `[Demoapp]` Did cleanup on the icons and patterns links. ([3790](https://github.com/infor-design/enterprise/issues/3790))
- `[Demoapp]` When deployed on a proxy the icons page would not change contents when changing theme. ([3790](https://github.com/infor-design/enterprise/issues/3790))
- `[Dropdown]` Fixed an issue that Dropdown did not close when scrolling in some nested containers. ([#3436](https://github.com/infor-design/enterprise/issues/3436))
- `[EmptyMessage]` Updated the text to be more subtle. ([#3476](https://github.com/infor-design/enterprise/issues/3476))
- `[Fieldset]` Fixed fieldset text data overlapping in compact mode on mobile view. ([#3627](https://github.com/infor-design/enterprise/issues/3627))
- `[General]` Added a number of small accessibility fixes base on older testing feedback. ([#1539](https://github.com/infor-design/enterprise/issues/1539))
- `[Hierarchy]` Added support for separators in the actions menu on a hierarchy leaf. ([#3636](https://github.com/infor-design/enterprise/issues/3636))
- `[Hierarchy]` Fixed an issue where clicking the "More Actions" menu trigger wouldn't open the menu anymore. ([#3873](https://github.com/infor-design/enterprise/issues/3873))
- `[Lookup]` Fixed an issue where `keywordFilter: true` and `filterable: true` used together cause the lookup modal to break. ([#3772](https://github.com/infor-design/enterprise/issues/3772))
- `[Masthead]` Fixed layout and color issues in uplift theme. ([#3526](https://github.com/infor-design/enterprise/issues/3526))
- `[Modal]` Fixed modal title to a two line with ellipsis when it's too long. ([#3479](https://github.com/infor-design/enterprise/issues/3479))
- `[Multiselect]` Fixed tags dismiss button on mobile devices. ([#3640](https://github.com/infor-design/enterprise/issues/3640))
- `[Icons]` Added new locked/unlocked icons in ids-identity [#3732](https://github.com/infor-design/enterprise/issues/3732)
- `[Radar Chart]` Fixed an issue where labels were cutoff at desktop view. ([#3510](https://github.com/infor-design/enterprise/issues/3510))
- `[Splitter]` Fixed an issue where collapse button was misaligned. ([#3825](https://github.com/infor-design/enterprise/issues/3825))
- `[Swaplist]` Fixed disabled swap buttons color in dark variant subtle theme. ([#3709](https://github.com/infor-design/enterprise/issues/3709))
- `[Utils]` Exposed `Soho.utils.isInViewport(elem)` for external use. ([#3436](https://github.com/infor-design/enterprise/issues/3436))
- `[Toolbar]` Improved the placeholder text color to be more visible in uplift (dark variant). ([#3727](https://github.com/infor-design/enterprise/issues/3727))
- `[Tree]` Fixed an issue where use `UpdateNode()` method the data was not sync. ([#3724](https://github.com/infor-design/enterprise/issues/3724))

(71 Issues Solved This Release, Backlog Enterprise 260, Backlog Ng 82, 1048 Functional Tests, 1370 e2e Tests)

## v4.27.4

### v4.27.4 Fixes

`[Button]` Fixed the button disabled method to no longer use class `is-disabled`. ([#3447](https://github.com/infor-design/enterprise-ng/issues/801))
`[Button]` Fixed a regression where some buttons would get a 100% width on mobile. ([#801](https://github.com/infor-design/enterprise-ng/issues/801))

## v4.27.3

### v4.27.3 Fixes

- `[Datagrid]` Fixed a bug in the indeterminate paging example, that the select checkbox would not work and be out of sync when changing pages. [2230](https://github.com/infor-design/enterprise/issues/2230))

## v4.27.2

### v4.27.2 Fixes

- `[Datagrid]` Fixed an issue in datagrid frozen columns, actions that re-render like sorting may cause rendering issues. ([#3735](https://github.com/infor-design/enterprise/issues/3735))
- `[Datagrid]` Fixed an issue in lookup datagrid editors that clicking a trigger in the cell would commit the cell causing editing not to work in some cases. ([#785](https://github.com/infor-design/enterprise-ng/issues/785))

## v4.27.1

### v4.27.1 Fixes

- `[Icons]` Added a fix to support both `href` and `xlink:href` in icons. ([#3734](https://github.com/infor-design/enterprise/issues/3734))

## v4.27.0

### v4.27.0 Important Changes

- `[Hierarchy]` Removed the following deprecated options `paging: <bool>` and `mobileView: <bool>`. Instead use `layout='paging'` or `layout='mobile-only'`.
- `[Icons]` Changed the svg icons to use `href` instead of deprecated `xlink:href`. This isnt a breaking change either will work but `href` works better with Ivy in Angular. ([#3611](https://github.com/infor-design/enterprise/issues/3611))

### v4.27.0 Features

- `[Button]` Add `toData()` and related API for programmatically handling control of buttons. ([ng#467](https://github.com/infor-design/enterprise-ng/issues/467))
- `[Calendar]` Enhanced the look and feel of monthview calendar by displaying legend and calendar event on mobile view. ([#925](https://github.com/infor-design/enterprise/issues/925))
- `[Modal]` Created API for controlling the Modal ButtonSet. ([ng#467](https://github.com/infor-design/enterprise-ng/issues/467))
- `[Datagrid]` Added support for api setting on expand and collapse children. ([#3274](https://github.com/infor-design/enterprise/issues/3274))
- `[Datagrid]` Updated the fixedRowHeight setting to accept `auto` as an option. This will calculate the row height for all frozenRows section. If you have a lot of rows this may be slow so a number is preferred. ([#3374](https://github.com/infor-design/enterprise/issues/3374))
- `[Editor]` Added an option to set the height of the editor in `rows`. If you set this the estimated number for rows can be specified for the source and html pane. It will scroll after that. ([#3688](https://github.com/infor-design/enterprise/issues/3688))
- `[Homepage]` Added support for reordering, resizing, and removing widgets by enabling edit mode on the homepage component. ([#3531](https://github.com/infor-design/enterprise/issues/3531))

### v4.27.0 Fixes

- `[Accordion]` Removed stoppage of event propagation when accordion headers are clicked, in order to allow external click event listeners to propagate. ([ng#321](https://github.com/infor-design/enterprise-ng/issues/321))
- `[Bar Chart]` Fixed an issue where chart was not resizing on homepage widget resize. ([#2669](https://github.com/infor-design/enterprise/issues/2669))
- `[Blockgrid]` Fixed an issue where there was no index if the data is empty, and removed deprecated internal calls. ([#748](https://github.com/infor-design/enterprise-ng/issues/748))
- `[Busy Indicator]` Fixed an issue where it throws an error when a display delay, the busy-indicator parent removed and added via ngIf before the busyindicator shown. ([#703](https://github.com/infor-design/enterprise-ng/issues/703))
- `[Busy Indicator]` Fixed an issue where the overlay would close when closing the Modal. ([#3424](https://github.com/infor-design/enterprise/issues/3424))
- `[Busy Indicator]` Fixed an issue where position was not aligning. ([#3341](https://github.com/infor-design/enterprise/issues/3341))
- `[Colorpicker]` Fixed the dropdown icon position is too close to the right edge of the field. ([#3508](https://github.com/infor-design/enterprise/issues/3508))
- `[Contextual Action Panel]` Fixed misaligned search icon in uplift theme. ([#3630](https://github.com/infor-design/enterprise/issues/3630))
- `[Contextual Action Panel]` Fixed close icon button in getting cut off on mobile view ([#3586](https://github.com/infor-design/enterprise/issues/3586))
- `[Datagrid]` Fixed an issue where lookup editor was removing all characters following and including the '|' pipe character. ([#3556](https://github.com/infor-design/enterprise/issues/3556))
- `[Datagrid]` Fixed an issue where date range filter was unable to filter data. ([#3503](https://github.com/infor-design/enterprise/issues/3503))
- `[Datagrid]` Fixed a bug where datagrid tree would have very big text in the tree nodes on IOS. ([#3347](https://github.com/infor-design/enterprise/issues/3347))
- `[Datagrid]` Fixed a focus trap issue when using actionable mode, tab will now move up and down rows. ([#2399](https://github.com/infor-design/enterprise/issues/2399))
- `[Datagrid]` Fixed a bug when setting the UI indicator with `setSortIndicator` then it would take two clicks to sort the inverse direction. ([#3391](https://github.com/infor-design/enterprise/issues/3391))
- `[Datagrid]` Fixed an issue where date range filter was not working. ([#3337](https://github.com/infor-design/enterprise/issues/3337))
- `[Datagrid]` Fixed a bug when combining multiselect and expandable rows. If using the shift key to select multiple rows the selection would include incorrect rows. ([#2302](https://github.com/infor-design/enterprise/issues/2302))
- `[Datagrid]` Added support for dragging and reordering columns in RTL and some minor style cleanup with dragging to reorder. ([#3552](https://github.com/infor-design/enterprise/issues/3552))
- `[Datagrid]` Fixed an issue that the click event did not show the item data when the keyboard is used. ([#3645](https://github.com/infor-design/enterprise/issues/3645))
- `[Datagrid]` Fixed an issue where datagrid tree did not show empty messages. ([#3642](https://github.com/infor-design/enterprise/issues/3642))
- `[Datagrid]` Fixed an issue where grouped rows did not render when combined with frozen columns. ([#3367](https://github.com/infor-design/enterprise/issues/3367))
- `[Datagrid]` Fixed an issue where the overlay was closing after close Modal. ([#735](https://github.com/infor-design/enterprise-ng/issues/735))
- `[Datagrid]` Fixed a misaligned drag and drop column icon on IE 11. ([#3648](https://github.com/infor-design/enterprise/issues/3648))
- `[Datagrid]` Fixed an issue when using the colspan column option along with frozenColumns. ([#3416](https://github.com/infor-design/enterprise/issues/3416))
- `[Datagrid]` Fixed an issue where the empty message might still show if the amount of rows do not fill the page. ([#3697](https://github.com/infor-design/enterprise/issues/3697))
- `[Datepicker]` Fixed popover height and datepicker layout on mobile view. ([#2569](https://github.com/infor-design/enterprise/issues/3569))
- `[Datepicker]` Fixed an issue where date range with minimum range was not working. ([#3268](https://github.com/infor-design/enterprise/issues/3268))
- `[Datepicker]` Fixed an issue where date range was reverting to initial values after clearing. ([#1306](https://github.com/infor-design/enterprise/issues/1306))
- `[Datepicker]` Fixed an issue where dates would be invalid in ko-KO locale. ([#3470](https://github.com/infor-design/enterprise/issues/3470))
- `[Datepicker]` Fixed an issue where dates would be invalid in zh-TW locale. ([#3473](https://github.com/infor-design/enterprise/issues/3473))
- `[Datepicker]` Fixed an issue where AM/PM could not be set in hi-IN locale. ([#3474](https://github.com/infor-design/enterprise/issues/3474))
- `[Datepicker]` Fixed an issue where change would fire twice or when the value is still blank. ([#3423](https://github.com/infor-design/enterprise/issues/3423))
- `[Datepicker]` Fixed an issue where time would be reset to 12:00 AM when setting the time and clicking today. ([#3202](https://github.com/infor-design/enterprise/issues/3202))
- `[Dropdown]` Fixed a bug where it was not possible for Dropdowns in certain scrollable Modal regions to close on scroll. ([#2650](https://github.com/infor-design/enterprise/issues/2650))
- `[Dropdown]` Fixed a bug that dropdowns are in the wrong position if flowing up and other minor cases. ([#2068](https://github.com/infor-design/enterprise/issues/2068))
- `[Dropdown]` Fixed alignment when using dropdown in compound field. ([#3647](https://github.com/infor-design/enterprise/issues/3647))
- `[Editor]` Added ui updates to the toolbar in uplift (vibrant mode) and minor style fixes. ([#3577](https://github.com/infor-design/enterprise/issues/3577))
- `[Editor]` Added fixes to reseting the dirty indicator when used in an editor. ([#3662](https://github.com/infor-design/enterprise/issues/3662))
- `[Editor]` Fixed a width change when toggle source view when the editor is on a modal, this is also based on UI feedback that the switch was confusing, so we now disable the buttons. ([#3594](https://github.com/infor-design/enterprise/issues/3594))
- `[Editor]` Fixed an issue where bullet and number lists could not be converted to headings and regular text with the font picker. ([#2679](https://github.com/infor-design/enterprise/issues/2679))
- `[Editor]` Fixed an issue where some settings like bold and italics would not be reset consistently when applying headings and regular text with the font picker. ([#2256](https://github.com/infor-design/enterprise/issues/2256))
- `[Editor]` Fixed an issue where the dirty events did not fire changing the source view. ([#3598](https://github.com/infor-design/enterprise/issues/3598))
- `[Editor]` Adding missing bottom spacing under heading elements. ([#3288](https://github.com/infor-design/enterprise/issues/3288))
- `[Field Filter]` Fixed an issue where switching to In Range filter type with a value in the field was causing an error. ([#3515](https://github.com/infor-design/enterprise/issues/3515))
- `[Editor]` Added a font color for rest/none swatch. ([#2035](https://github.com/infor-design/enterprise/issues/2035))
- `[Field Filter]` Fixed an issue where switching to In Range filter type with a value in the field was causing an error. ([#3515](https://github.com/infor-design/enterprise/issues/3515))
- `[Field Filter]` Fixed an issue where date range was not working after using other filter. ([#2764](https://github.com/infor-design/enterprise/issues/2764))
- `[Field Filter]` Fixed an issue where stray text would be shown if the filters are hidden and then shown later. ([#3687](https://github.com/infor-design/enterprise/issues/3687))
- `[Line Chart]` Fixed an issue where x-axis labels were overlapping for small viewport on homepage widget. ([#2674](https://github.com/infor-design/enterprise/issues/2674))
- `[Lookup]` Fixed an issue where selected values were clearing when use server side data. ([#588](https://github.com/infor-design/enterprise-ng/issues/588))
- `[Locale]` Added missing Afrikaans translations. ([#3685](https://github.com/infor-design/enterprise/issues/3685))
- `[Masthead]` Fixed layout and color issues in uplift theme. ([#3526](https://github.com/infor-design/enterprise/issues/3526))
- `[Modal]` Fixed an iOS bug where after opening several Modals/Messages, it would occasionally be impossible to scroll a scrollable page area. ([#3389](https://github.com/infor-design/enterprise/issues/3389))
- `[Modal]` Fixed a bug where when iframe elements are present, focus traps could occur and cause focus on elements outside of the Modal, but within the iframe. ([#2287](https://github.com/infor-design/enterprise/issues/2287))
- `[Modal]` Added a check for preventing Tooltips inside a Modal from opening while the Modal is not visible ([#3588](https://github.com/infor-design/enterprise/issues/3588))
- `[Modal]` Fixed dropdown position when the field is required. ([#3482](https://github.com/infor-design/enterprise/issues/3482))
- `[Modal]` Fixed a regression where some Close buttons were not properly closing. ([#3615](https://github.com/infor-design/enterprise/issues/3615))
- `[Process Indicator]` Fixed icons that are not centered inside the circle indicators. ([#3509](https://github.com/infor-design/enterprise/issues/3509))
- `[Personalize]` Fixed an issue that colorschanged events do not fire on when doing a set to default ation. ([#751](https://github.com/infor-design/enterprise-ng/issues/751))
- `[Searchfield]` Correct the background color of toolbar search fields. ([#3527](https://github.com/infor-design/enterprise/issues/3527))
- `[Spinbox]` Corrected an issue in the enable method, where it did not fully remove the readonly state. ([#3527](https://github.com/infor-design/enterprise/issues/3527))
- `[Swaplist]` Fixed an issue where lists were overlapping on uplift theme. ([#3452](https://github.com/infor-design/enterprise/issues/3452))
- `[Tabs]` Fixed the position of error icon too close to the border on focus state. ([#3544](https://github.com/infor-design/enterprise/issues/3544))
- `[Tabs-Vertical]` Fixed an issue where the content cannot scroll on mobile view. ([#3542](https://github.com/infor-design/enterprise/issues/3542))
- `[Tags]` Fixed a regression on Tag Buttons, where they were visually, vertically misaligned with Tag text. ([#3604](https://github.com/infor-design/enterprise/issues/3604))
- `[Week-View]` Changed the look of the week-view and day-view day of the week so its a 3 (or 2) letter abbreviation and emphasizes the date and spans two lines. This makes all the days of the week the same length. ([#3262](https://github.com/infor-design/enterprise/issues/3262))
- `[Validation]` Fixed a bug where addMessage did not add messages to the parent. ([#711](https://github.com/infor-design/enterprise-ng/issues/711))

(87 Issues Solved This Release, Backlog Enterprise 279, Backlog Ng 75, 1033 Functional Tests, 1322 e2e Tests)

## v4.26.2

### v4.26.2 Fixes

- `[Textarea]` Fixed missing text in safari on disabled text areas. ([#3638](https://github.com/infor-design/enterprise/issues/3638))

## v4.26.1

### v4.26.1 Fixes

- `[Demo App]` Fixed the embedded layout to show uplift theme. ([#861](https://github.com/infor-design/website/issues/861))

## v4.26.0

### v4.26.0 Features

- `[Datagrid]` Added support for expandable row to expand across all frozen columns, and fixed span layout issues on the right side frozen columns. ([#2867](https://github.com/infor-design/enterprise/issues/2867))
- `[Datagrid]` Added a new `resizeMode` option that allows you to pick between `flex` and `fit`. `flex` will resize columns independently shifting other columns to fit the table layout if needed. `fit` will resize using the neighbor's column width. This is possible more useful when you have less columns. ([#3251](https://github.com/infor-design/enterprise/issues/3251))
- `[Calendar]` Made the monthview, weekview and calendar work in RTL mode and added official support for UmAlQura calendar. ([#2788](https://github.com/infor-design/enterprise/issues/2788))
- `[Icons]` Added new icons `icon-play, icon-stop, icon-record, icon-pause` for video players. ([#411](https://github.com/infor-design/design-system/issues/411))
- `[Icons]` Added new icons `icon-security-off, icon-security-on` for toggles related to security/secure items. ([#397](https://github.com/infor-design/design-system/issues/397))
- `[Searchfield]` Added a setting that makes it possible to adjust the "collapsed" size of a Toolbar Searchfield to better accommodate some use cases. ([#3296](https://github.com/infor-design/enterprise/issues/3296))

### v4.26.0 Fixes

- `[Application Menu]` Fixed bugs with filtering where it was not possible to have the filter match text within content areas, as well as general expand/collapse bugs with filtering. ([#3131](https://github.com/infor-design/enterprise/issues/3131))
- `[Application Menu]` Fixed overlap button when label is too long, and aligned dropdown icon in application menu uplift theme. ([#3133](https://github.com/infor-design/enterprise/issues/3133))
[Contextual Action Panel] - Fixed shade colors of text and icon buttons in uplift theme high contrast. (#3394)
- `[Accordion]` - Fixed an issue with a missing border on the last element in certain states. ([#3885](https://github.com/infor-design/enterprise/issues/3885))
- `[Calendar]` Fixed issue where on month view in events info `Date` and `Duration` fields were not working with some events and `Duration` field. Now `Duration` field support `Days, Hours and Minutes` text. ([#2777](https://github.com/infor-design/enterprise/issues/2777))
- `[Calendar]` Fixed an issue where link was not working on monthview to switch to day view when clicked on more events on that day. ([#3181](https://github.com/infor-design/enterprise/issues/3181))
- `[Calendar]` Fixed a calendar event where the start date today is not displaying as upcoming event in different timezone. ([#2776](https://github.com/infor-design/enterprise/issues/2776))
- `[Calendar]` Fixed an issue where adding an event was inconsistent in Safari. ([#3079](https://github.com/infor-design/enterprise/issues/3079))
- `[Calendar]` Fixed an issue where any event was not rendering in day and week view. ([#3222](https://github.com/infor-design/enterprise/issues/3222))
- `[Calendar]` Fixed an issue where date selection was not persist when switching from month view to week view to day view. ([#3319](https://github.com/infor-design/enterprise/issues/3319))
- `[Colors]` Fixed an incorrect ruby06 color, and made the background change on theme change now (again). ([#3448](https://github.com/infor-design/enterprise/issues/3448))
- `[Datagrid]` Fixed an issue where focus on reload data was forced to be on active cell. ([#358](https://github.com/infor-design/enterprise-ng/issues/358))
- `[Datagrid]` Fixed RTL issues in the filter row. ([#3517](https://github.com/infor-design/enterprise/issues/3517))
- `[Datagrid]` Improved the column resize behavior in speed and usability with the cursor being more accurate during resize. ([#3251](https://github.com/infor-design/enterprise/issues/3251))
- `[Datagrid]` Improved the column resize behavior to work much better in RTL mode. ([#1924](https://github.com/infor-design/enterprise/issues/1924))
- `[Datagrid]` Fixed a bug where if a filter row column is frozen the mask and editor options would not be applied. ([#2553](https://github.com/infor-design/enterprise-ng/issues/2553))
- `[Datagrid]` Fixed an issue where when using rowTemplate/expandableRows and frozenColumns on both sides the right side did not render properly. ([#2867](https://github.com/infor-design/enterprise/issues/2867))
- `[Datagrid]` Fixed an issue where height was not aligning to expandable row for frozen columns. ([#3516](https://github.com/infor-design/enterprise/issues/3516))
- `[Datagrid]` Fixed hover color should not be similar to alternate rows when hovering in uplift high contrast. ([#3338](https://github.com/infor-design/enterprise/issues/3338))
- `[Datagrid]` Fixed a demo app issue filtering decimal fields in some examples. ([#3351](https://github.com/infor-design/enterprise/issues/3351))
- `[Datagrid]` Fixed an issue where some columns were disappear after resizing the browser or after changing themes. ([#3434](https://github.com/infor-design/enterprise/issues/3434))
- `[Datagrid]` Fixed an issue that the filter row type dropdowns did not close when the grid is scrolled. ([#3216](https://github.com/infor-design/enterprise/issues/3216))
- `[Datagrid]` Added an example showing the configuration needed to filter date time fields on just dates without the time part. ([#2865](https://github.com/infor-design/enterprise/issues/2865))
- `[Datagrid]` Changed the isFilter added value to datasets to a more unique value to avoid clashes. ([#2668](https://github.com/infor-design/enterprise/issues/2668))
- `[Datagrid]` Added a `getDataset` method that will return the current dataset without any added properties. ([#2668](https://github.com/infor-design/enterprise/issues/2668))
- `[Datagrid]` Fixed an issue that when reordering filter columns the filter values would disappear. ([#2565](https://github.com/infor-design/enterprise/issues/2565))
- `[Datagrid]` Fixed an issue that dropdown lists in filter rows did not close when scrolling. ([#2056](https://github.com/infor-design/enterprise/issues/2565))
- `[Datagrid]` Added a `filterType` option to the filter event data so the type can be determined. ([#826](https://github.com/infor-design/enterprise/issues/826))
- `[Datagrid]` Add options to `toolbar.filterRow` so that instead of true/false you can set `showFilter, clearFilter, runFilter` independently. ([#1479](https://github.com/infor-design/enterprise/issues/1479))
- `[Datagrid]` Added fixes to improve the usage of the textarea editor. ([#3417](https://github.com/infor-design/enterprise/issues/3417))
- `[Datagrid]` Fixed an issue where reset to default was not working properly. ([#3487](https://github.com/infor-design/enterprise/issues/3487))
- `[Datepicker]` Fixed an issue where setting date format with comma character was not working. ([#3008](https://github.com/infor-design/enterprise/issues/3008))
- `[Editor]` Made the link and image link fields required on the dialogs. ([#3008](https://github.com/infor-design/enterprise/issues/3008))
- `[Editor]` Fixed an issue where it was possible to clear text and end up with text outside the default paragraph separator. ([#2268](https://github.com/infor-design/enterprise/issues/2268))
- `[Fileupload]` Fixed an issue where tabbing out of a fileupload in was causing the modal dialog to disappear. ([#3458](https://github.com/infor-design/enterprise/issues/3458))
- `[Form Compact Layout]` Added support for `form-compact-layout` the remaining components. ([#3008](https://github.com/infor-design/enterprise/issues/3329))
- `[Dropdown]` Fixed a bug that was causing the `selectValue()` method not to update the visual display of the in-page Dropdown element. ([#3432](https://github.com/infor-design/enterprise/issues/3432))
- `[Forms]` Fixed an issue where radio group was overlapping fields. ([#3466](https://github.com/infor-design/enterprise/issues/3466))
- `[Forms Compact]` Fixed an issue where fileupload was misaligned in RTL mode in uplift theme. ([#3483](https://github.com/infor-design/enterprise/issues/3483))
- `[Icons]` Fixed color inconsistencies of the icons when the fields are in readonly state. ([#3176](https://github.com/infor-design/enterprise/issues/3176))
- `[Input]` Added the ability to line up data labels with inputs by adding class `field-height` to the `data` element and placing it in a responsive grid. ([#987](https://github.com/infor-design/enterprise/issues/987))
- `[Input]` Added the ability to use standalone required spans, this will help on responsive fields if they are cut off. ([#3115](https://github.com/infor-design/enterprise/issues/3115))
- `[Input/Forms]` Added the ability to add a class to rows to align the fields on the bottom, this will line up fields if they have wrapping labels or long labels with required fields. To enable this add class `flex-align-bottom` to the grid `row`. ([#443](https://github.com/infor-design/enterprise/issues/443))
- `[Locale]` Fixed an issue where formatDate() method was not working for es-419. ([#3363](https://github.com/infor-design/enterprise/issues/3363))
- `[Locale]` Fixed an issue where setting language to `nb` would error. ([#3455](https://github.com/infor-design/enterprise/issues/3455))
- `[Locale]` Fixed incorrect time separators in the no, nn, and nn locales. ([#3468](https://github.com/infor-design/enterprise/issues/3468))
- `[Locale]` Added further separation of language from formatting in date oriented components (calendar, datepicker, timepicker ect). [3244](https://github.com/infor-design/enterprise/issues/3244))
- `[Locale]` Added support for `nn` locale and language, but this will change to no language as only this is translated as its the same. ([#3455](https://github.com/infor-design/enterprise/issues/3455))
- `[Locale]` Correct the month names in Russian locale and capitalized the day names. ([#3464](https://github.com/infor-design/enterprise/issues/3464))
- `[Module Tabs]` Fixed color tab indicator and small gap below when selected/opened for all color variations in uplift theme. ([#3312](https://github.com/infor-design/enterprise/issues/3312))
- `[Modal]` Fixed colors in dark mode for the primary disabled button and error and background contrast. ([#2754](https://github.com/infor-design/enterprise/issues/2754))
- `[Pie]` Fixed an issue where initial selection was getting error. ([#3157](https://github.com/infor-design/enterprise/issues/3157))
- `[Popupmenu]` Fixed an issue where list separators were disappearing when reduced the browser zoom level e.g. 70-80%. ([#3407](https://github.com/infor-design/enterprise/issues/3407))
- `[Radar Chart]` Fixed an issue where labels was cut off for some screen sizes. ([#3320](https://github.com/infor-design/enterprise/issues/3320))
- `[Searchfield]` Fixed a bug where changing filter results while the autocomplete is open may result in the menu being positioned incorrectly. ([#3243](https://github.com/infor-design/enterprise/issues/3243))
- `[Searchfield]` Fixed a bug in Toolbar Searchfields where a component configured with `collapsible: false` and `collapseSize` defined, the searchfield would incorrectly collapse. ([NG#719](https://github.com/infor-design/enterprise-ng/issues/719))
- `[Splitter]` Fixed an issue in the destroy function where the expand button was not removed. ([#3371](https://github.com/infor-design/enterprise/issues/3371))
- `[Swaplist]` Fixed an issue where top buttons were not aligned in Firefox. ([#3425](https://github.com/infor-design/enterprise/issues/3425))
- `[Textarea]` Fixed an issue where using `rows` stopped working, and fixed the autoGrow option to work better. ([#3471](https://github.com/infor-design/enterprise/issues/3471))
- `[Toolbar]` Fixed an issue where some `destroy()` methods being called in `teardown()` were not type-checking for the `destroy()` method, and sometimes would incorrectly try to call this on an object or data property defined as `button`. ([#3449](https://github.com/infor-design/enterprise/issues/3449))
- `[Tooltip/Popover]` Fixed incorrect placement when in RTL modes, as well as some broken styles on the RTL Popover. ([#3119](https://github.com/infor-design/enterprise/issues/3119))
- `[Validation/Checkboxes]` Fixed issues with making checkboxes required, the styling did not work for it and the scrollIntoView function and validation failed to fire. Note that to add required to the checkbox you need to add an extra span, adding a class to the label will not work because the checkbox is styled using the label already. ([#3147](https://github.com/infor-design/enterprise/issues/3147))
- `[Validation]` Fixed an issue where calling removeMessage would not remove a manually added error class. ([#3318](https://github.com/infor-design/enterprise/issues/3318))

(78 Issues Solved This Release, Backlog Enterprise 336, Backlog Ng 77, 989 Functional Tests, 1246 e2e Tests)

## v4.25.3

### v4.25.3 Fixes

- `[Bar]` Fixed an error rendering charts with only one dataset point. ([#3505](https://github.com/infor-design/enterprise/issues/3505))
- `[Datagrid]` Fixed an issue where date range filter was unable to filter data. ([#3503](https://github.com/infor-design/enterprise/issues/3503))
- `[Datagrid]` Fixed an issue where date range filter was not working. ([#3337](https://github.com/infor-design/enterprise/issues/3337))
- `[Datepicker]` Fixed an issue where date range with minimum range was not working. ([#3268](https://github.com/infor-design/enterprise/issues/3268))
- `[Datepicker]` Fixed an issue where date range was reverting to initial values after clearing. ([#1306](https://github.com/infor-design/enterprise/issues/1306))
- `[Field Filter]` Fixed an issue where switching to In Range filter type with a value in the field was causesing an error. ([#3515](https://github.com/infor-design/enterprise/issues/3515))
- `[Field Filter]` Fixed an issue where date range was not working after using other filter. ([#2764](https://github.com/infor-design/enterprise/issues/2764))

## v4.25.2

### v4.25.2 Fixes

- `[Fileupload]` Fixed an issue where tabbing out of a fileupload in was causing the modal dialog to disappear. ([#3458](https://github.com/infor-design/enterprise/issues/3458))

## v4.25.1

### v4.25.1 Fixes

- `[Datagrid]` Fixed a bug where if there was an editor datagrid might error when loading. ([#3313](https://github.com/infor-design/enterprise/issues/3313))
- `[Mask]` Fixed a bug where leading zeroes were not possible to apply against Number Masks on standard input fields that also handled formatting for thousands separators. ([#3315](https://github.com/infor-design/enterprise/issues/3315))
- `[General]` Improved the colors of windows chrome custom scrollbars in uplift themes. ([#3413](https://github.com/infor-design/enterprise/issues/3413))

## v4.25.0

### v4.25.0 Features

- `[Fields]` Added a form level class to toggle all fields in the form to a more compact (shorter) mode called `form-layout-compact`. Added and fixed existing components so that there is now the option to have more compact forms by using shorter fields. ([#3249](https://github.com/infor-design/enterprise/issues/3249))
- `[Tag]` Added a new style for linkable tags that will work for default, info, good, error, alert, and neutral styles. ([#3113](https://github.com/infor-design/enterprise/issues/3113))
- `[Multiselect]` Added Tag Display as a new style for interacting with selected results in Multiselect components. ([#3114](https://github.com/infor-design/enterprise/issues/3114))
- `[Popdown]` Added support for tabbing into and exit out of it. ([#3218](https://github.com/infor-design/enterprise/issues/3218))
- `[Colors]` Updated design system tokens to new colors for uplift and did a pass on all three theme variants. This impacts and improves many internal colors in components and charts. ([#3007](https://github.com/infor-design/enterprise/issues/3007))

### v4.25.0 Fixes

- `[About]` Added further indication for Microsoft Edge Chrome next to the underlying chrome version. ([#3073](https://github.com/infor-design/enterprise/issues/3073))
- `[About]` Fixed a bug where the browser language was shown as the locale name, we now show browser language and IDs language and locale separate. ([#2913](https://github.com/infor-design/enterprise/issues/2913))
- `[About]` Fixed a bug where the OS version was duplicated. ([#1650](https://github.com/infor-design/enterprise/issues/1650))
- `[Accordion]` Fixed inconsistency style of focus element after clicking on a certain accordion header. ([#3082](https://github.com/infor-design/enterprise/issues/3082))
- `[Accordion]` Fixed an issue that when all panes are expanded then they could no longer be closed. ([#701](https://github.com/infor-design/enterprise-ng/issues/3217))
- `[Application Menu]` Fixed minor usability issues when attempting to filter on application menus, display of hidden filtered children, and filtering reset when a Searchfield is blurred. ([#3285](https://github.com/infor-design/enterprise/issues/3285))
- `[Application Menu]` Fixed incorrect font-size/padding around list item headers' bullet points. ([#3364](https://github.com/infor-design/enterprise/issues/3364))
- `[Application Menu]` Tweaked some font colors on the Vibrant theme. ([#3400](https://github.com/infor-design/enterprise/issues/3400))
- `[Autocomplete]` Fixed an issue where selected event was not firing when its parent is partly overflowing. ([#3072](https://github.com/infor-design/enterprise/issues/3072))
- `[Calendar]` Fixed an issue setting the legend checked elements to false in the api. ([#3170](https://github.com/infor-design/enterprise/issues/3170))
- `[Datagrid]` Fixed an issue where the data after commit edit was not in sync for tree. ([#659](https://github.com/infor-design/enterprise-ng/issues/659))
- `[Datagrid]` Fixed an issue where the add row or load new data for grouping was not working. ([#2801](https://github.com/infor-design/enterprise/issues/2801))
- `[Datagrid]` Fixed an issue where time picker filter trigger icon and text was overlapping. ([#3062](https://github.com/infor-design/enterprise/issues/3062))
- `[Datagrid]` Fixed a bug where floating point math would cause the grouping sum aggregator to round incorrectly. ([#3233](https://github.com/infor-design/enterprise/issues/3233))
- `[Datagrid]` Fixed style issues in all theme and theme variants when using the list style including grouped headers and states. ([#3265](https://github.com/infor-design/enterprise/issues/3265))
- `[Datagrid]` Fixed issues with the stretch columns minimum width. ([#3308](https://github.com/infor-design/enterprise/issues/3308))
- `[Datagrid]` Fixed an issue where converting circular structure to JSON was throwing an error. ([#3309](https://github.com/infor-design/enterprise/issues/3309))
- `[Datagrid]` Fixed an issue where focus in date picker field was not aligning. ([#3350](https://github.com/infor-design/enterprise/issues/3350))
- `[Datagrid]` Added fixes for editing lookup fields, fixed the styling of the lookup editor and improved padding, also fixed the sort indicator color. ([#3160](https://github.com/infor-design/enterprise/issues/3160))
- `[Datagrid]` Fixed a bug that made selecting blank items in lists in a dropdown not possible. ([#3313](https://github.com/infor-design/enterprise/issues/3313))
- `[Editor]` Fixed an issue where line spacing was inconsistent. ([#3335](https://github.com/infor-design/enterprise/issues/3335))
- `[General]` Added detection for wkWebView which is paired with safari. This caused issues with all black text as this browser had previously been unknown. ([#3336](https://github.com/infor-design/enterprise/issues/3336))
- `[Homepage]` Fixed an issue where the DOM order was not working for triple width widgets. ([#3101](https://github.com/infor-design/enterprise/issues/3101))
- `[Locale]` Fixed an issue where enter all digits was not working for fr-FR. ([#3217](https://github.com/infor-design/enterprise/issues/3217))
- `[Locale]` Added the ability to set a 5 digit language (`fr-FR` and `fr-CA` vs `fr`) and added separate strings for `fr-CA` vs `fr-FR`. ([#3245](https://github.com/infor-design/enterprise/issues/3245))
- `[Locale]` Changed incorrect Chinese locale year formats to the correct format as noted by translators. For example `2019年 12月`. ([#3081](https://github.com/infor-design/enterprise/issues/3081))
- `[Locale]` Corrected and added the firstDayofWeek setting for every locale. ([#3060](https://github.com/infor-design/enterprise/issues/3060))
- `[Mask]` Fixed an issue when applying Masks to input fields configured for numbers, where errors would be thrown when the Mask attempted to overwrite the input field value. ([#3315](https://github.com/infor-design/enterprise/issues/3315))
- `[Modal]` Fixed an issue where the returns focus to button after closing was not working. ([#3166](https://github.com/infor-design/enterprise/issues/3166))
- `[Multiselect]` Adjusted the placeholder color as it was too dark. ([#3276](https://github.com/infor-design/enterprise/issues/3276))
- `[Pie]` Fixed cut off line labels when something other than value is used. ([#3143](https://github.com/infor-design/enterprise/issues/3143))
- `[Popupmenu]` Switched the `attachToBody` setting to be true by default. ([#3331](https://github.com/infor-design/enterprise/issues/3331))
- `[Searchfield]` Fixed an issue where multiselect items' checkboxes and text were misaligned in RTL mode. ([#1811](https://github.com/infor-design/enterprise/issues/1811))
- `[Searchfield]` Fixed placeholder text alignment issues on Vibrant theme in Firefox. ([#3055](https://github.com/infor-design/enterprise/issues/3055))
- `[Scrollbar]` Fixed styles for windows chrome to work with all themes. ([#3172](https://github.com/infor-design/enterprise/issues/3172))
- `[Searchfield]` Fixed an overlapping text in searchfield when close icon button is showed. ([#3135](https://github.com/infor-design/enterprise/issues/3135))
- `[Tabs]` Fixed an issue where scroll was not working on mobile view for scrollable-flex layout. ([#2931](https://github.com/infor-design/enterprise/issues/2931))

(47 Issues Solved This Release, Backlog Enterprise 374, Backlog Ng 96, 980 Functional Tests, 1196 e2e Tests)

## v4.24.0

### v4.24.0 Important Changes

- `[Icons]` Reversed a change in previous versions to make alert icons all have a white background as this caused issues. Concerning alert icons there are now the following `icon-[name]` - which will have transparent background, in Uplift these are linear in style, in soho these are solid in style. We also add a `icon-[name]-alert` for alert icons with a white background. If you need a white background you can use these otherwise we have restored the functionality from the 4.21 version, you might need a white background in calendar icons. Also the pending icon is fixed and now orange. ([#3052](https://github.com/infor-design/enterprise/issues/3052))
- `[Datagrid]` Changed the way tables are rendered to avoid gaps at the end of the grid and fix the sizes so they work in resize. This is done by using css position: sticky for headers. It has a few consequences. The spaceColumn option which was never completed was removed. The stretchColumn option is still working but is less important now and defaults to no stretch. IE 11 will now no longer support sticky headers because it does not support css position sticky, so it will degrade in functionality. This improves all issues with columns getting out of alignment. ([#2825](https://github.com/infor-design/enterprise/issues/2825))

### v4.24.0 Deprecation

### v4.24.0 Features

- `[Datagrid]` Added support to get only changed values as return array for get modified rows method. ([#2958](https://github.com/infor-design/enterprise/issues/2958))
- `[Editor]` Replaced the `h3` and `h4` buttons with a more robust Fontpicker component. ([#2722](https://github.com/infor-design/enterprise/issues/2722))
- `[Spinbox]` Standardized Spinbox field sizes to match other input field sizes, added responsive form (fluid) functionality for Spinbox, and reworked the standard size of the Spinbox to match other form fields. ([#1344](https://github.com/infor-design/enterprise/issues/1344))

### v4.24.0 Fixes

- `[All]` Removed the property `-webkit-text-fill-color` from usage throughout out our codebase, except for one rule that changes it to `unset` if it's present. ([#3041](https://github.com/infor-design/enterprise/issues/3041))
- `[Application Menu]` Fixed issue in application menu where scrollbar is visible even if it's not needed in uplift theme. ([#3134](https://github.com/infor-design/enterprise/issues/3134))
- `[Datagrid]` Fixed an issue where the hide pager on one page setting was not working correctly when applying a filter. ([#2676](https://github.com/infor-design/enterprise/issues/2676))
- `[Datagrid]` Fixed an issue where if the grid is initialized with an empty array then updateColumns is used the resetColumns function failed. ([#690](https://github.com/infor-design/enterprise-ng/issues/690))
- `[Datagrid]` Fixed an issue where the dirty cell indicator was not updating after remove row. ([#2960](https://github.com/infor-design/enterprise/issues/2960))
- `[Datagrid]` Fixed an issue where the method getModifiedRows was not working, it had duplicate entries for the same row. ([#2908](https://github.com/infor-design/enterprise/issues/2908))
- `[Datagrid]` Fixed an issue where the personalized columns were not working when toggle columns and drag drop. ([#3004](https://github.com/infor-design/enterprise/issues/3004))
- `[Datagrid]` Fixed an issue where the grouping filter was not working after do sort. ([#3012](https://github.com/infor-design/enterprise/issues/3012))
- `[Datagrid]` Fixed an issue where the editable single column was not working. ([#3023](https://github.com/infor-design/enterprise/issues/3023))
- `[Datagrid]` Fixed an issue where when hovering a parent row the same row index in the child row will show the hover state. ([#2227](https://github.com/infor-design/enterprise/issues/2227))
- `[Datagrid]` Fixed an issue where the focus state for action button formatter was not working correctly. ([#3006](https://github.com/infor-design/enterprise/issues/3006))
- `[Datagrid]` Fixed an issue where the personalization dialog was not centered on IE 11. ([#3175](https://github.com/infor-design/enterprise/issues/3175))
- `[Datagrid]` Fixed an issue finally so that all columns will always align and will never come out of alignment. ([#2835](https://github.com/infor-design/enterprise/issues/2835))
- `[Datagrid]` Fixed an issue where in some cases when there is no data you could not scroll right. ([#2363](https://github.com/infor-design/enterprise/issues/2363))
- `[Datagrid]` Fixed an issue where in some cases where you could not scroll right over the empty message. ([#2864](https://github.com/infor-design/enterprise/issues/2864))
- `[Datagrid]` Fixed an issue where the IOS text would appear very large on group headers. ([#2224](https://github.com/infor-design/enterprise/issues/2224))
- `[Datagrid]` Fixed an issue where in some cases where if you have one column and are in edit mode resizing the page behaved strangely. ([#3193](https://github.com/infor-design/enterprise/issues/3193))
- `[Datagrid]` Changed the rendering of columns so that there will never be a gap on the left side, changed the default of stretchColumn to null which will fill. ([#1818](https://github.com/infor-design/enterprise/issues/1818))
- `[Datagrid]` Fixed an issue that hyperlinks in the datagrid would redirect. ([#3207](https://github.com/infor-design/enterprise/issues/3207))
- `[Datagrid]` Changed the behavior of column resizing to use "fit" during resize, which means adjacent columns only will be resized. ([#605](https://github.com/infor-design/enterprise/issues/605))
- `[Datagrid]` Fixed an issue that resizing the last column would create a gap. ([#1671](https://github.com/infor-design/enterprise/issues/1671))
- `[Datepicker]` Fixed missing background color on disable dates and adjusted the colors in all themes. ([#2910](https://github.com/infor-design/enterprise/issues/2910))
- `[Datepicker]` Fixed a layout issue on the focus state on colored/legend days. ([#2910](https://github.com/infor-design/enterprise/issues/2910))
- `[Datepicker]` Fixed an issue where the calendar layout was not working on ie11. ([#3226](https://github.com/infor-design/enterprise/issues/3226))
- `[Dropdown]` Fix a bug where a dropdown in a datagrid cell would sometimes not display the correct value when selected. ([#2919](https://github.com/infor-design/enterprise/issues/2919))
- `[Dropdown]` Fix a layout issue in RTL on the badges example. ([#3150](https://github.com/infor-design/enterprise/issues/3150))
- `[Editor]` Corrected CSP errors and broken images in the Editor Preview when inserting the default image. ([#2937](https://github.com/infor-design/enterprise/issues/2937))
- `[Editor]` Fixes issues with Editors configured to use Flex Toolbar, where toolbar buttons were not properly triggering selected events, and overflowed items were not triggering editor actions as expected. ([#2938](https://github.com/infor-design/enterprise/issues/2938))
- `[Editor]` The Editor now uses the same routine for stripping disallowed tags and attributes from pasted content when it transitions from the Source View to the Preview. This makes it impossible to paste/type HTML tags containing a `style` property with CSS rules that are not allowed to be applied to inline Editor elements, such as `font-family`. ([#2987](https://github.com/infor-design/enterprise/issues/2987))
- `[Editor]` Fixed a problem in Safari that would cause scrolling to occur inside Flex Toolbars unexpectedly. ([#3033](https://github.com/infor-design/enterprise/issues/3033))
- `[Editor]` Fixed many memory leaks related to view swapping and `destroy()` in the Editor. ([#3112](https://github.com/infor-design/enterprise/issues/3112))
- `[EmptyMessage]` Added a fix so that click will only fire on the button part of the empty message. ([#3139](https://github.com/infor-design/enterprise/issues/3139))
- `[Header]` Update the header placeholder text color to match better. ([#3040](https://github.com/infor-design/enterprise/issues/3040))
- `[Locale]` Fixed a problem in fi-FI where some date formats where incorrect with one digit days. ([#3019](https://github.com/infor-design/enterprise/issues/3019))
- `[Locale]` Added new conversion methods for gregorian to umalqura dates and vice versa with Locale. The fromGregorian and togregorian methods were in two separate locations ar-SA and ar-EG. These new methods gregorianToUmalqura and umalquraToGregorian now moved to to one location in locale and removed the maxDate on them. ([#3051](https://github.com/infor-design/enterprise/issues/3051))
- `[Locale]` Fixed an issue when formatting with `SSS` in the format string, the leading zeros were incorrectly removed from the millisecond output. ([#2696](https://github.com/infor-design/enterprise/issues/2696))
- `[Locale/Datagrid]` Fixed an issue in the datagrid/locale that meant if a string is provided in the current locale for a number it wont parse correctly if the decimal format is a `,` (such as nl-NL). ([#3165](https://github.com/infor-design/enterprise/issues/3165))
- `[Locale]` Fixed an issue when loading en-XX locales where some data may be mixed with en-US. ([#3208](https://github.com/infor-design/enterprise/issues/3208))
- `[Mask]` Fixed a Safari bug where certain masked values would not trigger a "change" event on the input field. ([#3002](https://github.com/infor-design/enterprise/issues/3002))
- `[Modal]` Added a new setting `overlayOpacity` that give the user to control the opacity level of the modal/message dialog overlay. ([#2975](https://github.com/infor-design/enterprise/issues/2975))
- `[Popover]` Fixed an issue where the content was disappearing when change themes on IE11. ([#2954](https://github.com/infor-design/enterprise/issues/2954))
- `[Progress]` Added the ability to init the progress and update it to zero, this was previously not working. ([#3020](https://github.com/infor-design/enterprise/issues/3020))
- `[Sparkline Chart]` Fixed an issue where an error was thrown while a sparkline chart was present during a theme chnage. ([#3159](https://github.com/infor-design/enterprise/issues/3159))
- `[Tabs Module]` Fixed missing ellipsis and spacing issue on mobile view in searchfield of tabs module when resizing the browser. ([#2940](https://github.com/infor-design/enterprise/issues/2940))
- `[Toast]` Fixed an issue where the saved position was not working for whole app. ([#3025](https://github.com/infor-design/enterprise/issues/3025))
- `[Tree]` Fixed an issue where the nodes were not rendering. ([#3194](https://github.com/infor-design/enterprise/issues/3194))

### v4.24.0 Chores & Maintenance

- `[Demoapp]` Allow the query params that affect theming/personalization (theme/variant/colors) to be appended/adjusted on the browser's URL without affecting other query parameters, or adding unnecessary paramters that weren't changed.
- `[Toolbar Searchfield]` Increased the amount of text shown when the Searchfield is not expanded, and appears similar to a button.  Also modified some styles in all themes to make alignment of the text better between the Searchfield and buttons when the Searchfield is not expanded. ([#2944](https://github.com/infor-design/enterprise/issues/2944))

(74 Issues Solved This Release, Backlog Enterprise 374, Backlog Ng 85, 974 Functional Tests, 1191 e2e Tests)

## v4.23.0

### v4.23.0 Deprecation

- `[Icons]` We added per theme empty state icons for both uplift (vibrant) and soho (subtle) themes. Because of this `svg-empty.html` is now deprecated. Please use the theme based files `theme-soho-svg-empty.html` and `theme-uplift-svg-empty.html`. ([#426](https://github.com/infor-design/design-system/issues/426))

### v4.23.0 Features

- `[Accordion]` Added a new setting `expanderDisplay` that can display all expander button icons in the classic style, or with all "chevron" or "plus-minus"-style icons.  Deprecated the legacy `displayChevron` setting in favor of this change. ([#2900](https://github.com/infor-design/enterprise/issues/2900))
- `[Calendar / Day View]` A new component Week View was created, you can configure it to show a single day as well, or several days so we now have a day view. ([#2780](https://github.com/infor-design/enterprise/issues/2780))
- `[Calendar / Week View]` A new component Week View was added. You can show events in a series of days. This is also integrated into view switcher in the calendar component. ([#1757](https://github.com/infor-design/enterprise/issues/1757))
- `[Empty Messages]` Added a new icon `empty-no-users`. ([#3046](https://github.com/infor-design/enterprise/issues/3046))
- `[Locale]` Added updated translation files for 16 in house languages. ([#3049](https://github.com/infor-design/enterprise/issues/3049))
- `[Modal]` Added a new setting `overlayOpacity` that gives the developer ability to control the opacity level of the modal/message dialog overlay. ([#2975](https://github.com/infor-design/enterprise/issues/2975))

### v4.23.0 Fixes

- `[Accordion]` Fixed the font color when hovered on uplift high contrast. ([#3042](https://github.com/infor-design/enterprise/issues/3042))
- `[Autocomplete]` Fixed memory leaks by preventing re-rendering of an open autocomplete list from attaching new events, adding multiple `aria-polite` elements, etc. ([#2888](https://github.com/infor-design/enterprise/issues/2888))
- `[Calendar]` Pass calendar tooltip settings down to week-view component. ([#3179](https://github.com/infor-design/enterprise/issues/3179))
- `[Calendar]` Fixed disabled legend label color on vibrant/uplift with dark Variant theme. ([#2965](https://github.com/infor-design/enterprise/issues/2965))
- `[Calendar]` Fixed missing arrow and scrolling issues in the event popup. ([#2962](https://github.com/infor-design/enterprise/issues/2962))
- `[Contextual Action Panel]` Fixed an issue where the CAP close but beforeclose event not fired. ([#2826](https://github.com/infor-design/enterprise/issues/2826))
- `[Context Menu]` Fixed a placement bug that would cut the size of the menu to an unusable size in small viewport displays. ([#2899](https://github.com/infor-design/enterprise/issues/2899))
- `[Contextual Action Panel]` Fixed placement of `(X)` close button on both standard and Flex toolbars when using the `showCloseBtn` setting. ([#2834](https://github.com/infor-design/enterprise/issues/2834))
- `[Datagrid]` Fixed column headers font color in uplift high contrast. ([#2830](https://github.com/infor-design/enterprise/issues/2830))
- `[Datagrid]` Fixed an issue where the tree children expand and collapse was not working. ([#633](https://github.com/infor-design/enterprise-ng/issues/633))
- `[Datagrid]` Fixed an issue where the pager was not updating with updated method. ([#2759](https://github.com/infor-design/enterprise/issues/2759))
- `[Datagrid]` Fixed an issue where the browser contextmenu was not showing by default. ([#2842](https://github.com/infor-design/enterprise/issues/2842))
- `[Datagrid]` Fixed an issue where string include zeroes not working with text filter. ([#2854](https://github.com/infor-design/enterprise/issues/2854))
- `[Datagrid]` Fixed an issue where the select all button for multiselect grouping was not working. ([#2895](https://github.com/infor-design/enterprise/issues/2895))
- `[Datagrid]` Fixed an issue where the select children for tree was not working. ([#2961](https://github.com/infor-design/enterprise/issues/2961))
- `[Datepicker]` Fixed an issue where the selected date was getting cleared and creating js error after changing month or year in Umalqura date and Calendar. ([#3093](https://github.com/infor-design/enterprise/issues/3093))
- `[Datepicker]` Fixed an issue where the validation after body re-initialize was not working. ([#2410](https://github.com/infor-design/enterprise/issues/2410))
- `[Datepicker]` Fixed an issue where the islamic-umalqura calendar was not working, when used with user vs settings locale and translate data was not loading from parent locale. ([#2878](https://github.com/infor-design/enterprise/issues/2878))
- `[Datepicker]` Fixed layout issues in RTL mode, also the buttons are switched the to the opposite side now. ([#3068](https://github.com/infor-design/enterprise/issues/3068))
- `[Dropdown]` Fixed an issue where the dropdown icons are misaligned in IE11 in the Uplift theme. ([#2826](https://github.com/infor-design/enterprise/issues/2912))
- `[Dropdown]` Fixed an issue where the placeholder was incorrectly renders when initially set selected item. ([#2870](https://github.com/infor-design/enterprise/issues/2870))
- `[Dropdown]` Fixed placement logic when dropdown's flip, as well as a visual bug with checkmark/icon placement on some browsers. ([#3058](https://github.com/infor-design/enterprise/issues/3058))
- `[Dropdown]` Fixed an issue where it was possible to inject xss when clearing the typeahead. ([#650](https://github.com/infor-design/enterprise-ng/issues/650))
- `[Field Filter]` Fixed an issues where the icons are not vertically centered, and layout issues when opening the dropdown in a smaller height browser. ([#2951](https://github.com/infor-design/enterprise/issues/2951))
- `[Header]` Fixed an iOS bug where the theme switcher wasn't working after Popupmenu lifecycle changes. ([#2986](https://github.com/infor-design/enterprise/issues/2986))
- `[Header Tabs]` Added a more distinct style to selected header tabs. ([infor-design/design-system#422](https://github.com/infor-design/design-system/issues/422))
- `[Hierarchy]` Fixed the border color on hierarchy cards. ([#423](https://github.com/infor-design/design-system/issues/423))
- `[Locale]` Fixed an issue where the parseDate method was not working for leap year. ([#2737](https://github.com/infor-design/enterprise/issues/2737))
- `[Locale]` Fixed an issue where some culture files does not have a name property in the calendar. ([#2880](https://github.com/infor-design/enterprise/issues/2880))
- `[Locale]` Fixed an issue where cultures with a group of space was not parsing correctly. ([#2959](https://github.com/infor-design/enterprise/issues/2959))
- `[Locale]` Fixed a problem loading nb-NO locale where it would fail to find translations and possibly error. ([#3035](https://github.com/infor-design/enterprise/issues/3035))
- `[Lookup]` Fixed missing X button in searchfield on a mobile viewport. ([#2948](https://github.com/infor-design/enterprise/issues/2948))
- `[Message]` Fixed an issue with an extra scroll bar, updated padding. ([#2964](https://github.com/infor-design/enterprise/issues/2964))
- `[Modal]` Fixed a layout issue when using 2 or more buttons on some smaller devices. ([#3014](https://github.com/infor-design/enterprise/issues/3014))
- `[Monthview]` Fixed an issue that the month/year text will reset when pressing cancel. ([#3080](https://github.com/infor-design/enterprise/issues/3080))
- `[Monthview]` Fixed a layout issue on the header in IE 11. ([#2862](https://github.com/infor-design/enterprise/issues/2862))
- `[Pie]` Fixed an issue where legends in pie chart gets cut off on mobile view. ([#902](https://github.com/infor-design/enterprise/issues/902))
- `[Popupmenu]` In mobile settings (specifically iOS), input fields will now allow for text input when also being assigned a context menu. ([#2613](https://github.com/infor-design/enterprise/issues/2613))
- `[Popupmenu]` Fixed an issue where the destroy event was bubbling up to other parent components. ([#2809](https://github.com/infor-design/enterprise/issues/2809))
- `[Popupmenu]` Fixed an issue where checkable menu items were not causing a popupmenu list to become properly formatted to fit the checkmarks when generated as part of a Flex Toolbar.  Also reworked the selection system to better handle selectable sections. ([#2989](https://github.com/infor-design/enterprise/issues/2809))
- `[Toolbar]` Fixed a bug where the dropdown/toolbar menu is being cut off on iOS device. ([#2800](https://github.com/infor-design/enterprise/issues/2800))
- `[Tooltip]` Fixed a personalization bug on Dark Themes where text colors were sometimes illegible when using certain color configurations. ([#3011](https://github.com/infor-design/enterprise/issues/3011))

### v4.23.0 Chores & Maintenance

- `[Build System]` Created separate sets linting rules for demoapp, source code, and tests, as well as a base set of rules for all environments. ([#2662](https://github.com/infor-design/enterprise/issues/2662))

(70 Issues Solved This Release, Backlog Enterprise 378, Backlog Ng 82, 939 Functional Tests, 1136 e2e Tests)

## v4.22.0

### v4.22.0 Deprecation

- `[Icons]` The alert icons now all have a white background allowing them to appear on colored areas. There was previously a special `-solid` version of the icons created that is now not needed, if you used the `icon-<name>-solid` icon change it to just `icon-<name>`. ([#396](https://github.com/infor-design/design-system/issues/396))

### v4.22.0 Features

- `[Build]` Replaced UglifyES in the minification script with Terser ([#2660](https://github.com/infor-design/enterprise/issues/2660))
- `[Build]` Added the Locale culture files to the minification script. `.min.js` versions of each locale are now available in the `dist/` folder. ([#2660](https://github.com/infor-design/enterprise/issues/2660))
- `[Calendar / Weekview]` Added a new week-view component that can be used standalone and ability switch to calendar week view in calendar. ([#1757](https://github.com/infor-design/enterprise/issues/1757))
- `[Application Menu]` Improved design of the App Menu Accordion's hierarchy, among other visual improvements, in the Uplift theme. ([#2739](https://github.com/infor-design/enterprise/issues/2739))
- `[Calendar]` Fixed layout issues in uplift theme. ([#2907](https://github.com/infor-design/enterprise/issues/2907))
- `[Charts]` Added support for context menu event with charts. ([#2699](https://github.com/infor-design/enterprise/issues/2699))
- `[Checkboxes]` Fixed layout issues when in grid rows. ([#2907](https://github.com/infor-design/enterprise/issues/2907))
- `[Contextual Action Panel]` Added support for passing in a full range of settings to the underlying Modal component API. ([#2433](https://github.com/infor-design/enterprise/issues/2433))
- `[Export]` Added support for separator to use custom string or object type with Export to CSV. ([#2490](https://github.com/infor-design/enterprise/issues/2490))
- `[Locale]` Added support for fetching minified culture files. ([#2660](https://github.com/infor-design/enterprise/issues/2660))
- `[Locale]` Added new translations for missing entries. ([#2896](https://github.com/infor-design/enterprise/issues/2896))
- `[Locale]` Fixed a bug that the language would reset when opening some components if a seperate language is used. ([#2982](https://github.com/infor-design/enterprise/issues/2982))
- `[Modal]` Added support for a "fullsize" sheet display at all times, or simply beneath the responsive breakpoint. ([#2433](https://github.com/infor-design/enterprise/issues/2433))
- `[Tabs-Vertical]` Added the ability to personalize Vertical Tabs in accordance with theming. ([#2824](https://github.com/infor-design/enterprise/issues/2824))
- `[Wizard]` Added support for short labels. If short labels not supplied it will add ellipsis to text and tooltip. ([#2604](https://github.com/infor-design/enterprise/issues/2604))

### v4.22.0 Fixes

- `[Accordion]` Fixed a Safari bug where accordion headers would not lose focus when another accordion header was clicked. ([#2851](https://github.com/infor-design/enterprise/issues/2851))
- `[Application Menu]` Fixed an issue where footer toolbar area was overlapping to menu content. ([#2552](https://github.com/infor-design/enterprise/issues/2552))
- `[Application Menu]` Fixed an issue where tooltip was showing white text on white background which makes text to be unreadable. ([#2811](https://github.com/infor-design/enterprise/issues/2811))
- `[Application Menu]` Fixed a bug where application menus were not dismissed when clicking directly on Popupmenu triggers in a mobile setting. ([#2831](https://github.com/infor-design/enterprise/issues/2831))
- `[Application Menu]` Fixed an issue on mobile where the body was scroll bouncing when dragging/scrolling in the app menu. ([#2434](https://github.com/infor-design/enterprise/issues/2434))
- `[Bar Chart]` Fixed an issue where labels were overwritten when use more then one chart on page. ([#2723](https://github.com/infor-design/enterprise/issues/2723))
- `[Buttons]` Adjust the contrast of buttons (tertiary) on uplift theme. ([#396](https://github.com/infor-design/design-system/issues/396))
- `[Calendar]` Fixed an issue where the upcoming event description was overlapping the upcoming duration when text is too long, adjust width of spinbox count and fixed alignment of all day checkbox in uplift light theme. ([#2778](https://github.com/infor-design/enterprise/issues/2778))
- `[Datagrid]` Fixed an issue where if you have duplicate Id's the columns many become misaligned. ([#2687](https://github.com/infor-design/enterprise/issues/2687))
- `[Datagrid]` Made the text all white on the targeted achievement formatter. ([#2730](https://github.com/infor-design/enterprise/issues/2730))
- `[Datagrid]` Fixed keyword search so that it will again work with client side paging. ([#2797](https://github.com/infor-design/enterprise/issues/2797))
- `[Datagrid]` Fixed an issue where the header and cells do not align perfectly. ([#2849](https://github.com/infor-design/enterprise/issues/2849))
- `[Datagrid]` Fixed an issue where actions menu was not opening after reload the data. ([#2876](https://github.com/infor-design/enterprise/issues/2876))
- `[Datepicker]` Moved the today button to the datepicker header and adding a setting to hide it if wanted. ([#2704](https://github.com/infor-design/enterprise/issues/2704))
- `[FieldSet]` Fixed an issue where the fieldset text in chart completion overlap when resizing the browser. ([#2610](https://github.com/infor-design/enterprise/issues/2610))
- `[Datepicker]` Fixed a bug in datepicker where the destroy method does not readd the masking functionality. [2832](https://github.com/infor-design/enterprise/issues/2832))
- `[Field Options]` Fixed an issue where the option menu is misaligned in full length input field in uplift theme. ([#2765](https://github.com/infor-design/enterprise/issues/2765))
- `[Icons]` Added and updated the following icons: icon-new, icon-calculator, icon-save-new, icon-doc-check. ([#391](https://github.com/infor-design/design-system/issues/391))
- `[Icons]` Added and updated the following icons: icon-bed, icon-user-clock, icon-phone-filled, icon-phone-empty. ([#419](https://github.com/infor-design/design-system/issues/419))
- `[Listview]` Fixed an issue where empty message would not be centered if the listview in a flex container. ([#2716](https://github.com/infor-design/enterprise/issues/2716))
- `[Locale/Initialize]` Fixed an issue where opening some components like Contextual Action Panel would change the current locale because it calls initialize when it loads. ([#2873](https://github.com/infor-design/enterprise/issues/2873))
- `[Mask]` Added an example showing how to user percent format with the locale. ([#434](https://github.com/infor-design/enterprise/issues/434))
- `[Modal]` Fixed an issue where encoded html would not be recoded on the title. ([#246](https://github.com/infor-design/enterprise/issues/246))
- `[Modal]` Fixed an issue where the page content behind the modal is still scrollable while the modal window is open on iOS devices. ([#2678](https://github.com/infor-design/enterprise/issues/2678))
- `[Popupmenu]` Prevent popupmenus from closing after exit and reentry to the popupmenu submenu structure. ([#2702](https://github.com/infor-design/enterprise/issues/2702))
- `[Swaplist]` Fixed an issue where passed data for searched items were not syncing for beforeswap event. ([#2819](https://github.com/infor-design/enterprise/issues/2819))
- `[Tabs]` Add more padding to the count styles. ([#2744](https://github.com/infor-design/enterprise/issues/2744))
- `[Tabs]` Fixed the disabled tab color. ([#396](https://github.com/infor-design/design-system/issues/396))
- `[Tabs-Module]` Fixed styling and appearance issues on an example page demonstrating the Go Button alongside a Searchfield with Categories. ([#2745](https://github.com/infor-design/enterprise/issues/2745))
- `[Tabs-Multi]` Fixed an issue where tooltip was not showing when hovering a tab with cut-off text. ([#2747](https://github.com/infor-design/enterprise/issues/2747))
- `[Toolbar Flex]` Fixed a bug in toolbar flex where the title is getting truncated even if there's enough space for it. ([#2810](https://github.com/infor-design/enterprise/issues/2810))
- `[Validation]` Fixed an issue where if the mask is set to use a time other than the default time for the locale, this was not taken into account in validation. ([#2821](https://github.com/infor-design/enterprise/issues/2821))

### v4.22.0 Chores & Maintenance

- `[Demo App]` Changed the theme switch to call the page refresh. ([#2743](https://github.com/infor-design/enterprise/issues/2743))
- `[Export]` Added support for separator to use custom string or object type with Export to CSV. ([#2490](https://github.com/infor-design/enterprise/issues/2490))

(53 Issues Solved This Release, Backlog Enterprise 342, Backlog Ng 81, 892 Functional Tests, 909 e2e Tests)

## v4.21.0

### v4.21.0 Deprecation

- `[Icons]` Removed the hardcoded red color of the `icon-flag` so it can be used as a normal icon. If red is desired please add an additional class of `icon-flag icon-error`. ([#2548](https://github.com/infor-design/enterprise/issues/2548))

### v4.21.0 Features

- `[Calendar]` Added the ability to show tooltip on event and event icon and the ability to fire a context menu event. ([#2518](https://github.com/infor-design/enterprise/issues/2518))
- `[Datagrid]` Added the ability to use frozen columns with tree grid. ([#2102](https://github.com/infor-design/enterprise/issues/2102))
- `[Datagrid]` Added support for a fixed row size, this can be used in some cases like frozen columns where rows may have a different size than the three row heights (normal, short, medium). ([#2101](https://github.com/infor-design/enterprise/issues/2101))
- `[Datagrid]` Added filter row editor options to api setting. ([#2648](https://github.com/infor-design/enterprise/issues/2648))
- `[Datagrid]` Fixed an issue that alert text is cut off when using the textEllipsis option. ([#2773](https://github.com/infor-design/enterprise/issues/2773))
- `[Editor]` Added events to trigger on view change. ([#2430](https://github.com/infor-design/enterprise/issues/2430))
- `[Homepage]` Added a parameter to the `resize` event that provides metadata about the Homepage's state, including a calculated container height. ([#2446](https://github.com/infor-design/enterprise/issues/2446))
- `[Locale]` Added support for big numbers (18.6) to formatNumber and parseNumber. ([#1800](https://github.com/infor-design/enterprise/issues/1800))

### v4.21.0 Fixes

- `[Application Menu]` Fixed an indentation issue with child elements in an accordion in the Angular application (enterprise-ng). ([#2616](https://github.com/infor-design/enterprise/issues/2616))
- `[AppMenu/Accordion]` Improved performance on Angular by not calling siftFor on the app menu build. ([#2767](https://github.com/infor-design/enterprise/issues/2767))
- `[AppMenu/Accordion]` Fixed a bug where the busy indicator would immediately close. ([#2767](https://github.com/infor-design/enterprise/issues/2767))
- `[Button]` Fixed an issue where updated method was not teardown and re-init. ([#2304](https://github.com/infor-design/enterprise/issues/2304))
- `[Circle Pager]` Fixed a bug where it was not showing on mobile view. ([#2589](https://github.com/infor-design/enterprise/issues/2589))
- `[Contextual Action Panel]` Fixed an issue where if the title is longer, there will be an overflow causing a white space on the right on mobile view. ([#2605](https://github.com/infor-design/enterprise/issues/2605))
- `[Custom Builds]` Fixed a problem where including components with extra punctuation (periods, etc) may cause a build to fail. ([#1322](https://github.com/infor-design/enterprise/issues/1322))
- `[Datagrid]` Fixed an issue where key navigation was not working for inlineEditor. ([#2157](https://github.com/infor-design/enterprise/issues/2157))
- `[Datagrid]` Fixed a bug where calling update rows in the filter callback will cause an infinite loop. ([#2526](https://github.com/infor-design/enterprise/issues/2526))
- `[Datagrid]` Fixed a bug where the value would clear when using a lookup editor with a mask on new rows. ([#2305](https://github.com/infor-design/enterprise/issues/2305))
- `[Datagrid]` Fixed a bug where horizontal scrolling would not work when in a card/widget. ([#1785](https://github.com/infor-design/enterprise/issues/1785))
- `[Datagrid]` Fixed an issue where dirty and row status on the same cell would cause a UI issue. ([#2641](https://github.com/infor-design/enterprise/issues/2641))
- `[Datagrid]` Changed the onKeyDown callback to fire on any key. ([#536](https://github.com/infor-design/enterprise-ng/issues/536))
- `[Datagrid]` Added a more descriptive aria-label to checkboxes if the required descriptors exist. ([#2031](https://github.com/infor-design/enterprise-ng/issues/2031))
- `[Datagrid]` Added an announcement of the selection state of a row. ([#2535](https://github.com/infor-design/enterprise/issues/2535))
- `[Datagrid]` Fixed filtering on time columns when time is a string. ([#2535](https://github.com/infor-design/enterprise/issues/2535))
- `[Datagrid]` Fixed icon layout issues on the filter row in medium rowHeight mode. ([#2709](https://github.com/infor-design/enterprise/issues/2709))
- `[Datagrid]` Fixed an issue where short row height was misaligning in Uplift theme. ([#2717](https://github.com/infor-design/enterprise/issues/2717))
- `[Datagrid]` Fixed an issue where new row and dirty cell were not working when combined. ([#2729](https://github.com/infor-design/enterprise/issues/2729))
- `[Dropdown]` Fixed an issue where tooltip on all browsers and ellipsis on firefox, ie11 was not showing with long text after update. ([#2534](https://github.com/infor-design/enterprise/issues/2534))
- `[Editor]` Fixed an issue where clear formatting was causing to break while switch mode on Firefox. ([#2424](https://github.com/infor-design/enterprise/issues/2424))
- `[Empty Message]` Fixed padding and alignment issues, the icon is now centered better. ([#2424](https://github.com/infor-design/enterprise/issues/2733))
- `[Fileupload Advanced]` Added custom errors example page. ([#2620](https://github.com/infor-design/enterprise/issues/2620))
- `[Flex Toolbar]` Fixed a lifecycle problem that was preventing Menu Buttons with a `removeOnDestroy` setting from opening. ([#2664](https://github.com/infor-design/enterprise/issues/2664))
- `[Homepage]` Fixed an issue where dynamically added widget was not positioning correctly. ([#2425](https://github.com/infor-design/enterprise/issues/2425))
- `[Icons]` Fixed an issue with partially invisible empty messages in uplift theme. ([#2474](https://github.com/infor-design/enterprise/issues/2474))
- `[Icons (Component)]` Fixed a bug where it was possible to store a full base-tag prefixed URL in the `use` setting, which shouldn't be possible. ([PR#2738](https://github.com/infor-design/enterprise/pull/2738))
- `[Locale]` Fixed a bug where getCulturePath does not work if the sohoxi.js file name has a hash part. ([#2637](https://github.com/infor-design/enterprise/issues/2637))
- `[Locale]` Fixed a bug found when using NG8 that the default us locale causes issues. It is now an official requirement that you set a locale for all components that require locale information. ([#2640](https://github.com/infor-design/enterprise/issues/2640))
- `[Locale]` Fixed an occurrence where an nonstandard locale filename was not correctly processed. ([#2684](https://github.com/infor-design/enterprise/issues/2684))
- `[Lookup]` Fixed memory leak issues after destroy. ([#2494](https://github.com/infor-design/enterprise/issues/2494))
- `[Modal]` Fixed memory leak issues after destroy. ([#2497](https://github.com/infor-design/enterprise/issues/2497))
- `[Popupmenu]` Fixed DOM leak where many arrows could be inserted in the DOM. ([#568](https://github.com/infor-design/enterprise-ng/issues/568))
- `[Pager]` Fixed a bug where clicking disabled buttons caused a refresh of the page in NG. ([#2170](https://github.com/infor-design/enterprise/issues/2170))
- `[Slider]` Updated the color variant logic to match new uplift theming. ([#2647](https://github.com/infor-design/enterprise/issues/2647))
- `[Tabs]` Fixed a memory leak caused by removing a tab. ([#2686](https://github.com/infor-design/enterprise/issues/2686))
- `[Toast]` Fixed memory leak issues after destroy. ([#2634](https://github.com/infor-design/enterprise/issues/2634))
- `[Toolbar]` Fixed the conditions for when `noSearchfieldReinvoke` destroys an inner Searchfield that's been previously invoked. ([PR#2738](https://github.com/infor-design/enterprise/pull/2738))
- `[Uplift Theme]` Various improvements to the Dark/Contrast variants, with a focus on passing WCAG ([#2541](https://github.com/infor-design/enterprise/issues/2541)) ([#2588](https://github.com/infor-design/enterprise/issues/2588))

### v4.21.0 Chores & Maintenance

- `[Custom Builds]` Improved Sass builder's ability to code split and include partials once. ([#1038](https://github.com/infor-design/enterprise/issues/1038))

(61 Issues Solved This Release, Backlog Enterprise 335, Backlog Ng 76, 867 Functional Tests, 880 e2e Tests)

## v4.20.0

### v4.20.0 Deprecation

- `[ListFilter]` Deprecated `startsWith` in favor of `wordStartsWith`, due to the addition of the `phraseStartsWith` filterMode. ([#1606](https://github.com/infor-design/enterprise/issues/1606))
- `[Popdown]` Deprecated `Popdown` in favor of `Popover`. Both components have similar functionality and we want to trim the code logic down. ([#2468](https://github.com/infor-design/enterprise/issues/2468))
- `[StepProcess]` Deprecated `StepProcess` as the component is no longer commonly used. We will remove it within 3-6 versions. ([#1476](https://github.com/infor-design/enterprise/issues/1476))
- `[CompositeForm]` Deprecated `CompositeForm` as the component is no longer commonly used. We will remove it within 3-6 versions. ([#1476](https://github.com/infor-design/enterprise/issues/1476))
- `[FieldOptions]` Deprecated `FieldOptions` as the component is no longer commonly used. We will remove it within 3-6 versions. ([#1476](https://github.com/infor-design/enterprise/issues/1476))

### v4.20.0 Features

- `[Datagrid]` Added support to resize column widths after a value change via the stretchColumnOnChange setting. ([#2174](https://github.com/infor-design/enterprise/issues/2174))
- `[Datagrid]` Added a Sort Function to the datagrid column to allow the value to be formatted for the sort. ([#2274](https://github.com/infor-design/enterprise/issues/2274)))
- `[Datagrid]` Added placeholder functionality to Lookup, Dropdown, and Decimal Formatters. ([#2408](https://github.com/infor-design/enterprise/issues/2408)))
- `[Datagrid]` Added support to restrict the size of a column with minWidth and maxWidth setting on the column. ([#2313](https://github.com/infor-design/enterprise/issues/2313))
- `[Datagrid]` Automatically remove nonVisibleCellError when a row is removed. ([#2436](https://github.com/infor-design/enterprise/issues/2436))
- `[Datagrid]` Fixed header alignment with textOverflow ellipsis setting. ([#2351](https://github.com/infor-design/enterprise/issues/2351))
- `[Datagrid]` Fixed an issue where code-block editor focus was not working. ([#526](https://github.com/infor-design/enterprise-ng/issues/526))
- `[Datagrid]` Automatically remove nonVisibleCellError when a row is removed. ([#2436](https://github.com/infor-design/enterprise/issues/2436))
- `[Datagrid]` Add a fix to show ellipsis text on lookups in the datagrid filter. ([#2122](https://github.com/infor-design/enterprise/issues/2122))
- `[Datagrid]` Made grouping work better with editable, including fixes to addRow, removeRow, messages, and dirty indication. ([#1851](https://github.com/infor-design/enterprise/issues/1851))
- `[Datagrid]` Changed the beforeCommitCellEdit event into a function on the column that is synchronous. ([#2442](https://github.com/infor-design/enterprise/issues/2442))
- `[Datagrid]` Fixed a bug that the selected event would fire when no rows are deselected and on initial load. ([#2472](https://github.com/infor-design/enterprise/issues/2472))
- `[Datagrid]` Removed a white background from the colorpicker editor in high contrast theme. ([#1574](https://github.com/infor-design/enterprise/issues/1574))
- `[Datepicker]` Made the showMonthYearPicker option true by default and added a newly designed panel to select the year and day. ([#1958](https://github.com/infor-design/enterprise/issues/1958))
- `[Datepicker]` Fixed a layout issue in IE 11 with the datepicker title. ([#2598](https://github.com/infor-design/enterprise/issues/2598))
- `[Datepicker]` Fixed issues with the mask when using the range picker. ([#2597](https://github.com/infor-design/enterprise/issues/2597))
- `[Dropdown]` Fixed an issue where ellipsis was not working when use firefox new tab. ([#2236](https://github.com/infor-design/enterprise/issues/2236))
- `[Form Compact]` Added checkboxes/radios, and improved visual style. ([#2193](https://github.com/infor-design/enterprise/issues/2193))
- `[Images]` Created an additional image class to apply focus state without coercing width and height. ([#2025](https://github.com/infor-design/enterprise/issues/2025))
- `[ListFilter]` Added `phraseStartsWith` filterMode for only matching a search term against the beginning of a string. ([#1606](https://github.com/infor-design/enterprise/issues/1606))
- `[Multiselect]` Changed interactions in filtered lists to no longer reset text inside the search input and the contents of the list. ([#920](https://github.com/infor-design/enterprise/issues/920))
- `[Toast]` Added api settings for drag drop and save position. ([#1876](https://github.com/infor-design/enterprise/issues/1876))
- `[Uplift Theme]` Various minor improvements. ([#2318](https://github.com/infor-design/enterprise/issues/2318))

### v4.20.0 Fixes

- `[Alerts]` Removed dirty tracker from the page due to layout issues. ([#1679](https://github.com/infor-design/enterprise/issues/1679))
- `[App Menu]` Fixed an issue where the lower toolbar inverts left and right keyboard actions. ([#2240](https://github.com/infor-design/enterprise/issues/2240))
- `[Bar Chart]` Fixed an issue where the tooltip would not show. ([#2097](https://github.com/infor-design/enterprise/issues/2097))
- `[Calendar]` Added more information to the onMonthRendered callback. ([#2419](https://github.com/infor-design/enterprise/issues/2419))
- `[Calendar]` Changed updated method so it can reinit the calendar with new data. ([#2419](https://github.com/infor-design/enterprise/issues/2419))
- `[Calendar]` Fixed stack exceeded error in angular using updated and legend. ([#2419](https://github.com/infor-design/enterprise/issues/2419))
- `[Calendar]` Added an eventclick and eventdoubleclick information to the onMonthRendered callback. ([#2419](https://github.com/infor-design/enterprise/issues/2419))
- `[Calendar]` Allow Validation of the Calendar Popup. ([#1742](https://github.com/infor-design/enterprise/issues/1742))
- `[Calendar]` Prevent double click from reopening the event popup. ([#1705](https://github.com/infor-design/enterprise/issues/1705))
- `[Calendar]` Enable vertical scrolling at short window sizes in monthview. ([#2489](https://github.com/infor-design/enterprise/issues/2489))
- `[Charts]` Made fixes so all charts change color in uplift theme. ([#2058](https://github.com/infor-design/enterprise/issues/2058))
- `[Charts]` Fixes dynamic tooltips on a bar chart. ([#2447](https://github.com/infor-design/enterprise/issues/2447))
- `[Colorpicker]` Fixed colorpicker left and right keys advanced oppositely in right-to-left mode. ([#2352](https://github.com/infor-design/enterprise/issues/2352))
- `[Column Chart]` Fixed an issue where the tooltip would not show. ([#2097](https://github.com/infor-design/enterprise/issues/2097))
- `[Datagrid]` Fixes an issue where method selectedRows() was returning incorrect information when new row added via addRow(). ([#1794](https://github.com/infor-design/enterprise/issues/1794))
- `[Datagrid]` Fixed the text width functions for better auto sized columns when using editors and special formatters. ([#2270](https://github.com/infor-design/enterprise/issues/2270))
- `[Datagrid]` Fixes the alignment of the alert and warning icons on a lookup editor. ([#2175](https://github.com/infor-design/enterprise/issues/2175))
- `[Datagrid]` Fixes tooltip on the non displayed table errors. ([#2264](https://github.com/infor-design/enterprise/issues/2264))
- `[Datagrid]` Fixes an issue with alignment when toggling the filter row. ([#2332](https://github.com/infor-design/enterprise/issues/2332))
- `[Datagrid]` Fixes an issue where method setFilterConditions() were not working for multiselect filter. ([#2414](https://github.com/infor-design/enterprise/issues/2414))
- `[Datagrid]` Fixes an error on tree grid when using server-side paging. ([#2132](https://github.com/infor-design/enterprise/issues/2132))
- `[Datagrid]` Fixed an issue where autocompletes popped up on cell editors. ([#1575](https://github.com/infor-design/enterprise/issues/1575))
- `[Datagrid]` Fixes reset columns to set the correct hidden status. ([#2315](https://github.com/infor-design/enterprise/issues/2315))
- `[Datagrid]` Fixes the filtering of null values. ([#2336](https://github.com/infor-design/enterprise/issues/2336))
- `[Datagrid]` Fixed an issue where performance was significantly slower for export methods. ([#2291](https://github.com/infor-design/enterprise/issues/2291))
- `[Datagrid]` Fixes a bug that stopped the search in datagrid personalization from working. ([#2299](https://github.com/infor-design/enterprise/issues/2299))
- `[Datagrid]` Fixes an error on tree grid when using server-side paging. ([#2132](https://github.com/infor-design/enterprise/issues/2132))
- `[Datagrid]` Fixed an issue where autocompletes popped up on cell editors. ([#1575](https://github.com/infor-design/enterprise/issues/1575))
- `[Datagrid]` Fixes the filtering of null values. ([#2336](https://github.com/infor-design/enterprise/issues/2336))
- `[Datagrid]` Fixed an issue where performance was significantly slower for export methods. ([#2291](https://github.com/infor-design/enterprise/issues/2291))
- `[Datagrid]` Fixed an issue where source would not fire on sorting. ([#2390](https://github.com/infor-design/enterprise/issues/2390))
- `[Datagrid]` Fixes the styling of non editable checkbox cells so they look disabled. ([#2340](https://github.com/infor-design/enterprise/issues/2340))
- `[Datagrid]` Changed the dynamic column tooltip function to pass the row and more details. This changes the order of parameters but since this feature is new did not consider this a breaking change. If you are using this please take note. ([#2333](https://github.com/infor-design/enterprise/issues/2333))
- `[Datagrid]` Fixed a bug is the isEditable column callback in editable tree grid where some data was missing in the callback. ([#2357](https://github.com/infor-design/enterprise/issues/2357))
- `[Datepicker]` Removed the advanceMonths option as the dropdowns for this are no longer there in the new design. ([#970](https://github.com/infor-design/enterprise/issues/970))
- `[Datepicker]` Fixed an issue where range selection was not working. ([#2569](https://github.com/infor-design/enterprise/issues/2569))
- `[Datepicker]` Fixed some issue where footer buttons were not working properly with range selection. ([#2595](https://github.com/infor-design/enterprise/issues/2595))
- `[Datepicker]` Fixed an issue where time was not updating after change on range selection. ([#2599](https://github.com/infor-design/enterprise/issues/2599))
- `[Datagrid]` Fixed a bug where deselect all would not deselect some rows when using grouping. ([#1796](https://github.com/infor-design/enterprise/issues/1796))
- `[Datagrid]` Fixed a bug where summary counts in grouping would show even if the group is collapsed. ([#2221](https://github.com/infor-design/enterprise/issues/2221))
- `[Datagrid]` Fixed issues when using paging (client side) and removeRow. ([#2590](https://github.com/infor-design/enterprise/issues/2590))
- `[Demoapp]` When displaying Uplift theme, now shows the correct alternate fonts for some locales when switching via the `locale` query string. ([#2365](https://github.com/infor-design/enterprise/issues/2365))
- `[Dropdown]` Fixed a memory leak when calling destroy. ([#2493](https://github.com/infor-design/enterprise/issues/2493))
- `[Editor]` Fixed a bug where tab or shift tab would break out of the editor when doing an indent/outdent. ([#2421](https://github.com/infor-design/enterprise/issues/2421))
- `[Editor]` Fixed a bug where the dirty indicator would be hidden above. ([#2577](https://github.com/infor-design/enterprise/issues/2577))
- `[Fieldfilter]` Fixed an issue where fields were getting wrap to second line on iPhone SE. ([#1861](https://github.com/infor-design/enterprise/issues/1861))
- `[Fieldfilter]` Fixed an issue where Dropdown was not switching mode on example page. ([#2288](https://github.com/infor-design/enterprise/issues/2288))
- `[Field Options]` Fixed an issue where input example was not working. ([#2348](https://github.com/infor-design/enterprise/issues/2348))
- `[Homepages]` Fixed an issue where personalize and chart text colors were not working with hero. ([#2097](https://github.com/infor-design/enterprise/issues/2097))
- `[Images]` Fixed an issue where images were not tabbable or receiving a visual focus state. ([#2025](https://github.com/infor-design/enterprise/issues/2025))
- `[Listview]` Fixed a bug that caused the listview to run initialize too many times. ([#2179](https://github.com/infor-design/enterprise/issues/2179))
- `[Lookup]` Added `autocomplete="off"` to lookup input fields to prevent browser interference. ([#2366](https://github.com/infor-design/enterprise/issues/2366))
- `[Lookup]` Fixed a bug that caused a filter to reapply when reopening the modal. ([#2566](https://github.com/infor-design/enterprise/issues/2566))
- `[Lookup]` Fixed a bug that caused a selections to reapply when reopening the modal. ([#2568](https://github.com/infor-design/enterprise/issues/2568))
- `[Locale]` Fixed race condition when using initialize and loading locales with a parent locale. ([#2540](https://github.com/infor-design/enterprise/issues/2540))
- `[Lookup]` Fixed a double scrollbar when the modal needs to be scrolled. ([#2586](https://github.com/infor-design/enterprise/issues/2586))
- `[Modal]` Fixed an issue where the modal component would disappear if its content had a checkbox in it in RTL. ([#332](https://github.com/infor-design/enterprise-ng/issues/332))
- `[Modal]` Fixed an issue where tabbing was very slow on large DOMs in IE 11. ([#2607](https://github.com/infor-design/enterprise/issues/2607))
- `[Personalization]` Fixed an issue where the text color was too dark. Changed the text color to be more readable in high contrast mode. ([#2539](https://github.com/infor-design/enterprise/issues/2539))
- `[Personalization]` Updated some of the colors to more readable in contrast mode. ([#2097](https://github.com/infor-design/enterprise/issues/2097))
- `[Personalization]` Fixes an issue where text color was too dark. ([#2476](https://github.com/infor-design/enterprise/issues/2476))
- `[Pager]` Fixed an issue where click was not firing on any of the buttons with ie11. ([#2560](https://github.com/infor-design/enterprise/issues/2560))
- `[Pager]` Added a complete Popupmenu settings object for configuring the Page Size Selector Button, and deprecated the `attachPageSizeMenuToBody` setting in favor of `pageSizeMenuSettings.attachToBody`. ([#2356](https://github.com/infor-design/enterprise/issues/2356))
- `[Pager]` Fixed memory leak when using the `attachToBody` setting to change the menu's render location. ([#2482](https://github.com/infor-design/enterprise/issues/2482))
- `[Popdown]` Fixed usability issue where the Popdown could close prematurely when attempting to use inner components, such as Dropdowns. ([#2092](https://github.com/infor-design/enterprise/issues/2092))
- `[Popover]` Correctly align the popover close button. ([#1576](https://github.com/infor-design/enterprise/issues/1576))
- `[Popover]` Fixed an issue where buttons inside the popover would overflow at smaller screen sizes. ([#2271](https://github.com/infor-design/enterprise/issues/2271))
- `[Popupmenu]` Fixed an issue where js error was showing after removing a menu item. ([#414](https://github.com/infor-design/enterprise-ng/issues/414))
- `[Popupmenu]` Fixed a layout issue on disabled checkboxes in multiselect popupmenus. ([#2340](https://github.com/infor-design/enterprise/issues/2340))
- `[Popupmenu]` Fixed a bug on IOS that prevented menu scrolling. ([#645](https://github.com/infor-design/enterprise/issues/645))
- `[Popupmenu]` Fixed a bug on IOS that prevented some submenus from showing. ([#1928](https://github.com/infor-design/enterprise/issues/1928))
- `[Popupmenu]` Added a type-check during building/rebuilding of submenus that prevents an error when a submenu `<ul>` tag is not present. ([#2458](https://github.com/infor-design/enterprise/issues/2458))
- `[Scatter Plot]` Fixed the incorrect color on the tooltips. ([#1066](https://github.com/infor-design/enterprise/issues/1066))
- `[Stepprocess]` Fixed an issue where a newly enabled step is not shown. ([#2391](https://github.com/infor-design/enterprise/issues/2391))
- `[Searchfield]` Fixed an issue where the close icon on a searchfield is inoperable. ([#2578](https://github.com/infor-design/enterprise/issues/2578))
- `[Searchfield]` Fixed strange alignment of text/icons on the Uplift theme. ([#2612](https://github.com/infor-design/enterprise/issues/2612))
- `[Tabs]` Fixed the more tabs button to style as disabled when the tabs component is disabled. ([#2347](https://github.com/infor-design/enterprise/issues/2347))
- `[Tabs]` Added the select method inside the hide method to ensure proper focusing of the selected tab. ([#2346](https://github.com/infor-design/enterprise/issues/2346))
- `[Tabs]` Added an independent count for adding new tabs and their associated IDs to prevent duplication. ([#2345](https://github.com/infor-design/enterprise/issues/2345))
- `[Toolbar]` Fixed memory leaks. ([#2496](https://github.com/infor-design/enterprise/issues/2496))
- `[Toolbar]` Fixed an issue where `noSearchfieldReinvoke` was not being respected during the teardown method, causing lifecycle issues in Angular. ([#2691](https://github.com/infor-design/enterprise/issues/2691))
- `[Toolbar Flex]` Removed a 100% height on the toolbar which caused issues when nested in some situations. ([#474](https://github.com/infor-design/enterprise-ng/issues/474))
- `[Listview]` Fixed search to work when not using templates. ([#466](https://github.com/infor-design/enterprise-ng/issues/466))

### v4.20.0 Chores & Maintenance

- `[Build]` Add a file verification tool to the build process to ensure all necessary files are present. ([#2384](https://github.com/infor-design/enterprise/issues/2384))
- `[Demo App]` Add the uplift theme to the theme switcher menu. ([#2335](https://github.com/infor-design/enterprise/issues/2335))
- `[Demo App]` Fixed routing issues that could cause 500 errors or crash the Demoapp. ([#2343](https://github.com/infor-design/enterprise/issues/2343))
- `[Demo App]` Fixed an issue where the sorting was wrong on compressor data. ([#2390](https://github.com/infor-design/enterprise/issues/2390))

(95 Issues Solved This Release, Backlog Enterprise 296, Backlog Ng 79, 852 Functional Tests, 865 e2e Tests)

## v4.19.3

- `[Datagrid]` Fixes the multiselect filter on header from reloading during serverside filtering. ([#2383](https://github.com/infor-design/enterprise/issues/2383))
- `[Datagrid]` Fixed an issue where contextmenu was not opening with first click. ([#2398](https://github.com/infor-design/enterprise/issues/2398))
- `[Datagrid / Tooltip]` Fixed an error on some datagrid cells when tooltips are attached. ([#2403](https://github.com/infor-design/enterprise/issues/2403))

## v4.19.2

- `[Build]` Fixes missing minified files in the build and a missing svg-extended.html deprecated file for backwards compatibility. ([Teams](https://bit.ly/2FlzYCT))

## v4.19.0

### v4.19.0 Deprecations

- `[CSS]` The Soho light theme CSS file has been renamed from `light-theme.css` to `theme-soho-light.css` ([1972](https://github.com/infor-design/enterprise/issues/1972))
- `[CSS]` The Soho dark theme CSS file has been renamed from `dark-theme.css` to `theme-soho-dark.css` ([1972](https://github.com/infor-design/enterprise/issues/1972))
- `[CSS]` The Soho high-contrast theme CSS file has been renamed from `high-contrast-theme.css` to `theme-soho-contrast.css` ([1972](https://github.com/infor-design/enterprise/issues/1972))
- `[Datagrid]` The older savedColumns method has been deprecated since 4.10 and is now removed. Use saveUserSettings instead. ([#1766](https://github.com/infor-design/enterprise/issues/1766))

### v4.19.0 Features

- `[App Menu]` Improved style of personalized app menu. ([#2195](https://github.com/infor-design/enterprise/pull/2195))
- `[Column]` Added support to existing custom tooltip content in the callback setting. ([#1909](https://github.com/infor-design/enterprise/issues/1909))
- `[Contextual Action Panel]` Fixed an issue where the close button was misaligned. ([#1943](https://github.com/infor-design/enterprise/issues/1943))
- `[Datagrid]` Added support for disabling rows by data or a dynamic function, rows are disabled from selection and editing. ([#1614](https://github.com/infor-design/enterprise/issues/1614))
- `[Datagrid]` Fixes a column alignment issue when resizing and sorting columns that were originally set to percentage width. ([#1797](https://github.com/infor-design/enterprise/issues/1797))
- `[Datagrid]` Fixes a column alignment issue when there are duplicate column ids. ([#1797](https://github.com/infor-design/enterprise/issues/1797))
- `[Datagrid]` Fixes a column alignment by clearing a cache to help prevent column misalignment from randomly happening. ([#1797](https://github.com/infor-design/enterprise/issues/1797))
- `[Datagrid]` Fixes an issue that caused the active page to not restore correctly when saving user settings, . ([#1766](https://github.com/infor-design/enterprise/issues/1766))
- `[Datagrid]` Fixes an issue with dropdown filters when the ids are numbers. ([#1879](https://github.com/infor-design/enterprise/issues/1879))
- `[Datagrid]` Fixed alignment issues in the new uplift theme. ([#2212](https://github.com/infor-design/enterprise/issues/2212))
- `[Datagrid]` Fixes Datagrid time filtering for string type dates. ([#2281](https://github.com/infor-design/enterprise/issues/2281))
- `[Form Compact]` Adds support for Datepicker, Timepicker, Lookup, and File Uploader fields. ([#1955](https://github.com/infor-design/enterprise/issues/1955))
- `[Keyboard]` Added a new API that you can call at anytime to see what key is being pressed at the moment. ([#1906](https://github.com/infor-design/enterprise/issues/1906))
- `[Targeted/Completion Chart]` Added back the ability to inline svg icons and hyperlinks. ([#2152](https://github.com/infor-design/enterprise/issues/2152))
- `[Themes]` Added support for multiple themes in the demo app and renamed distribute Uplift (only) theme files. ([#1972](https://github.com/infor-design/enterprise/issues/1972))

### v4.19.0 Fixes

- `[App Menu]` Fixed an issue where the menu would not be entirely colored if short. ([#2062](https://github.com/infor-design/enterprise/issues/2062))
- `[App Menu]` Changed the scroll area to the outside when using a footer. ([#2062](https://github.com/infor-design/enterprise/issues/2062))
- `[App Menu]` Expandable area updates within application menu. ([#1982](https://github.com/infor-design/enterprise/pull/1982))
- `[App Menu]` Fixed an issue where role switcher was not clickable with long title. ([#2060](https://github.com/infor-design/enterprise/issues/2060))
- `[App Menu]` Fixed an issue where it was not possible to manually add a filter field that you can control on your own. Caveat to this is if you set filterable: false it will no longer remove the filter field from the DOM, if you do that you must now do it manually. ([#2066](https://github.com/infor-design/enterprise/issues/2066))
- `[App Menu]` Added support for mobile when dismissOnClickMobile setting is true to dismiss application menu when a role is selected. ([#2520](https://github.com/infor-design/enterprise/issues/2520))
- `[App Menu]` Fixed an issue with the logo which was positioned badly when scrolling. ([#2116](https://github.com/infor-design/enterprise/issues/2116))
- `[Calendar]` Fixed some bugs having a calendar month along or just a legend, fixed the clicking of upcoming days and added a dblclick even emitter. ([#2149](https://github.com/infor-design/enterprise/issues/2149))
- `[Colorpicker]` Fixed an issue where the colorpicker label is cut off in extra small input field. ([#2023](https://github.com/infor-design/enterprise/issues/2023))
- `[Colorpicker]` Fixed an issue where the colorpickers are not responsive at mobile screen sizes. ([#1995](https://github.com/infor-design/enterprise/issues/1995))
- `[Colorpicker]` Fixed an issue where the text is not visible on IE11 after choosing a color. ([#2134](https://github.com/infor-design/enterprise/issues/2134))
- `[Completion Chart]` Cleaned up excessive padding in some cases. ([#2171](https://github.com/infor-design/enterprise/issues/2171))
- `[Context Menu]` Fixes a bug where a left click on the originating field would not close a context menu opened with a right click. ([#1992](https://github.com/infor-design/enterprise/issues/1992))
- `[Contextual Action Panel]` Fixed an issue where the CAP title is too close to the edge at small screen sizes. ([#2249](https://github.com/infor-design/enterprise/issues/2249))
- `[Datagrid]` Fixed an issue where using the context menu with datagrid was not properly destroyed which being created multiple times. ([#392](https://github.com/infor-design/enterprise-ng/issues/392))
- `[Datagrid]` Fixed charts in columns not resizing correctly to short row height. ([#1930](https://github.com/infor-design/enterprise/issues/1930))
- `[Datagrid]` Fixed an issue for xss where console.log was not sanitizing and make grid to not render. ([#1941](https://github.com/infor-design/enterprise/issues/1941))
- `[Datagrid]` Fixed charts in columns not resizing correctly to short row height. ([#1930](https://github.com/infor-design/enterprise/issues/1930))
- `[Datagrid]` Fixed a layout issue on primary buttons in expandable rows. ([#1999](https://github.com/infor-design/enterprise/issues/1999))
- `[Datagrid]` Fixed a layout issue on short row grouped header buttons. ([#2005](https://github.com/infor-design/enterprise/issues/2005))
- `[Datagrid]` Fixed an issue where disabled button color for contextual toolbar was not applying. ([#2150](https://github.com/infor-design/enterprise/issues/2150))
- `[Datagrid]` Fixed an issue for xss where console.log was not sanitizing and make grid to not render. ([#1941](https://github.com/infor-design/enterprise/issues/1941))
- `[Datagrid]` Added an onBeforeSelect call back that you can return false from to disable row selection. ([#1906](https://github.com/infor-design/enterprise/issues/1906))
- `[Datagrid]` Fixed an issue where header checkbox was not sync after removing selected rows. ([#2226](https://github.com/infor-design/enterprise/issues/2226))
- `[Datagrid]` Fixed an issue where custom filter conditions were not setting up filter button. ([#2234](https://github.com/infor-design/enterprise/issues/2234))
- `[Datagrid]` Fixed an issue where pager was not updating while removing rows. ([#1985](https://github.com/infor-design/enterprise/issues/1985))
- `[Datagrid]` Adds a function to add a visual dirty indictaor and a new function to get all modified rows. Modified means either dirty, in-progress or in error. Existing API's are not touched. ([#2091](https://github.com/infor-design/enterprise/issues/2091))
- `[Datagrid]` Fixes an error when saving columns if you have a lookup column. ([#2279](https://github.com/infor-design/enterprise/issues/2279))
- `[Datagrid]` Fixed a bug with column reset not working sometimes. ([#1921](https://github.com/infor-design/enterprise/issues/1921))
- `[Datagrid]` Fixed grouped headers not sorting when selectable is multiselect. ([#2251](https://github.com/infor-design/enterprise/issues/2251))
- `[Datagrid]` Fixed a bug where the sort indicator disappeared when changing pages. ([#2228](https://github.com/infor-design/enterprise/issues/2228))
- `[Datagrid]` Fixed rendering on modals with single columns. ([#1923](https://github.com/infor-design/enterprise/issues/1923))
- `[Datagrid]` Fixed double firing of popupmenu events. ([#2140](https://github.com/infor-design/enterprise/issues/2140))
- `[Datagrid]` Fixed incorrect pattern in filterConditions. ([#2159](https://github.com/infor-design/enterprise/issues/2159))
- `[Datepicker]` Fixed an issue loading on IE 11. ([#2183](https://github.com/infor-design/enterprise-ng/issues/2183))
- `[Dropdown]` Fixed the dropdown appearing misaligned at smaller screen sizes. ([#2248](https://github.com/infor-design/enterprise/issues/2248))
- `[Editor]` Fixed an issue where button state for toolbar buttons were wrong when clicked one after another. ([#391](https://github.com/infor-design/enterprise/issues/391))
- `[Hierarchy]` Fixed a bug where the hierarchy will only partially load with two instances on a page. ([#2205](https://github.com/infor-design/enterprise/issues/2205))
- `[Field Options]` Fixed an issue where field options were misaligning, especially spin box was focusing outside of the field. ([#1862](https://github.com/infor-design/enterprise/issues/1862))
- `[Field Options]` Fixed a border alignment issue. ([#2107](https://github.com/infor-design/enterprise/issues/2107))
- `[Fileuploader]` Fixed an issue where the fileuploader icon and close icon were misplaced and not visible in RTL after uploading a file. ([#2098](https://github.com/infor-design/enterprise/issues/2098))
- `[Fileuploader]` Fixed an issue where backspace in IE11 caused the browser to go back instead of removing the uploaded file from the input. ([#2184](https://github.com/infor-design/enterprise/issues/2184))
- `[Input]` Improved alignment of icons in the uplift theme input components. ([#2072](https://github.com/infor-design/enterprise/issues/2072))
- `[Listview]` Improved accessibility when configured as selectable (all types), as well as re-enabled accessibility e2e Tests. ([#403](https://github.com/infor-design/enterprise/issues/403))
- `[Locale]` Synced up date and time patterns with the CLDR several time patterns in particular were corrected. ([#2022](https://github.com/infor-design/enterprise/issues/2022))
- `[Locale]` Fixed an issue loading duplicate locales such as en-GB where the strings are copies, before you might get undefined strings. ([#2216](https://github.com/infor-design/enterprise/issues/2216))
- `[Locale]` Added support for es-419 locale. ([#2204](https://github.com/infor-design/enterprise/issues/2204))
- `[Locale]` Restored functionality for dynamically changing fonts for some languages. ([#2144](https://github.com/infor-design/enterprise/issues/2144))
- `[Modal]` Fixed a demoapp issue where the select all checkbox wasn't selecting all. ([2225](https://github.com/infor-design/enterprise/issues/2225))
- `[Monthview]` Fixed an issue where the previous and next buttons were not correctly reversed in right-to-left mode. ([1910](https://github.com/infor-design/enterprise/issues/1910))
- `[Personalization]` Changed the default turquoise personalization to a darker one. ([#2063](https://github.com/infor-design/enterprise/issues/2063))
- `[Personalization]` Changed the default turquoise personalization to a darker one. ([#2063](https://github.com/infor-design/enterprise/issues/2063))
- `[Personalization]` Added a default option to the personalization color pickers. ([#2063](https://github.com/infor-design/enterprise/issues/2063))
- `[Personalization]` Added more classes and examples for the personalization colors so that you can personalize certain form elements. ([#2120](https://github.com/infor-design/enterprise/issues/2120))
- `[Personalization]` Added several form examples with buttons and completion chart that can be personalized. ([#1963](https://github.com/infor-design/enterprise/issues/1963))
- `[Personalization]` Added an example of normal tabs behaving like header tabs in a personalized area. ([#1962](https://github.com/infor-design/enterprise/issues/1962))
- `[Personalization]` Added completion chart and alerts to the list of header items that will work when personalized. ([#2171](https://github.com/infor-design/enterprise/issues/2171))
- `[Personalization]` Fixed a bug where the overlay would not disappear when manually loading stylesheets. ([#2258](https://github.com/infor-design/enterprise/issues/2258))
- `[Popupmenu]` Fixed an issue where disabled submenus were opening on mouseover. ([#1863](https://github.com/infor-design/enterprise/issues/1863))
- `[Radios]` Fixed an issue where in `RTL` the radio seems visually separate from it's label. ([#2096](https://github.com/infor-design/enterprise/issues/2096))
- `[Summary Form]` Updated to improve readability. ([#1765](https://github.com/infor-design/enterprise/issues/1765))
- `[Targeted Achievement]` Updated to work in uplift theme. ([#2220](https://github.com/infor-design/enterprise/issues/2220))
- `[Timepicker]` Fixed an issue where AM/PM dropdown tooltip was displaying on android devices. ([#1446](https://github.com/infor-design/enterprise/issues/1446))
- `[Timepicker]` Fixed an issue where dropdown popup was out of position on android devices. ([#2021](https://github.com/infor-design/enterprise/issues/2021))
- `[Timepicker]` Updated the Swedish translation for Set Time. ([#2153](https://github.com/infor-design/enterprise/issues/2153))
- `[Tree]` Fixed an issue where children property null was breaking tree to not render. ([#1908](https://github.com/infor-design/enterprise/issues/1908))

### v4.19.0 Chores & Maintenance

- `[General]` Updated to jquery 3.4.1 to fix a jquery bug seen occasionally. ([#2109](https://github.com/infor-design/enterprise/issues/2109))
- `[General]` Fixed relative links in several markdown files.
- `[Demo App]` Fixed CSP and handling of image paths for better support of images in examples on IDS demo sites (demo.design.infor.com). ([#1888](https://github.com/infor-design/enterprise/issues/1888))
- `[Personalize]` Separated personalization styles into standalone file for improved maintainability. ([#2127](https://github.com/infor-design/enterprise/issues/2127))

(84 Issues Solved This Release, Backlog Enterprise 311, Backlog Ng 79, 839 Functional Tests, 876 e2e Tests)

## v4.18.2

### v4.18.2 Fixes

- `[Autocomplete]` Fixed an XSS injection issue. ([#502](https://github.com/infor-design/enterprise-ng/issues/502)).
- `[Dropdown]` Fixed an XSS injection issue. ([#503](https://github.com/infor-design/enterprise-ng/issues/503)).

## v4.18.1

### v4.18.1 Fixes

- `[Input]` Added backwards-compatibility for previous accessibility changes to labels. ([#2118](https://github.com/infor-design/enterprise/issues/2118)). Additional information can be found in the [Form Component documentation](https://github.com/infor-design/enterprise/blob/4.18.x/src/components/form/readme.md#field-labels).

## v4.18.0

### v4.18.0 Features

- `[App Menu]` Added support for personalization by adding the `is-personalizable` class the menu will now change colors along with headers ([#1847](https://github.com/infor-design/enterprise/issues/1847))
- `[App Menu]` Added a special role switcher dropdown to change the menu role. ([#1935](https://github.com/infor-design/enterprise/issues/1935))
- `[Personalize]` Added classes for the personalization colors so that you can personalize certain form elements. ([#1847](https://github.com/infor-design/enterprise/issues/1847))
- `[Expandable Area]` Added example of a standalone button the toggles a form area. ([#1935](https://github.com/infor-design/enterprise/issues/1935))
- `[Datagrid]` Added support so if there are multiple inputs within an editor they work with the keyboard tab key. ([#355](https://github.com/infor-design/enterprise-ng/issues/355))
- `[Datagrid]` Fixed an error on IE when doing an excel export. ([#2018](https://github.com/infor-design/enterprise/issues/2018))
- `[Editor]` Added a JS setting and CSS styles to support usage of a Flex Toolbar ([#1120](https://github.com/infor-design/enterprise/issues/1120))
- `[Header]` Added a JS setting and CSS styles to support usage of a Flex Toolbar ([#1120](https://github.com/infor-design/enterprise/issues/1120))
- `[Mask]` Added a setting for passing a locale string, allowing Number masks to be localized.  This enables usage of the `groupSize` property, among others, from locale data in the Mask. ([#440](https://github.com/infor-design/enterprise/issues/440))
- `[Masthead]` Added CSS styles to support usage of a Flex Toolbar ([#1120](https://github.com/infor-design/enterprise/issues/1120))
- `[Notification]` Added example of a Widget/Card with notification and add code to truncate the text (via ellipsis) if it is lengthy. ([#1881](https://github.com/infor-design/enterprise/issues/1881))
- `[Theme/Colors]` Added new component for getting theme and color information. This is used throughout the code. There was a hidden property `Soho.theme`, if you used this in some way you should now use `Soho.theme.currentTheme`. ([#1866](https://github.com/infor-design/enterprise/issues/1866))

### v4.18.0 Fixes

- `[App Menu]` Fixed some accessibility issues on the nav menu. ([#1721](https://github.com/infor-design/enterprise/issues/1721))
- `[Busy Indicator]` Fixed a bug that causes a javascript error when the busy indicator is used on the body tag. ([#1918](https://github.com/infor-design/enterprise/issues/1918))
- `[Css/Sass]` Fixed an issue where the High Contrast theme and Uplift theme were not using the right tokens. ([#1897](https://github.com/infor-design/enterprise/pull/1897))
- `[Colors]` Fixed the color palette demo page to showcase the correct hex values based on the current theme ([#1801](https://github.com/infor-design/enterprise/issues/1801))
- `[Contextual Action Panel]` Fixed an issue where cap modal would only open the first time. ([#1993](https://github.com/infor-design/enterprise/issues/1993))
- `[Datepicker]` Fixed an issue in NG where the custom validation is removed during the teardown of a datepicker.([NG #411](https://github.com/infor-design/enterprise-ng/issues/411))
- `[Datagrid]` Fixed an issue where lookup filterConditions were not rendering. ([#1873](https://github.com/infor-design/enterprise/issues/1873))
- `[Datagrid]` Fixed an issue where when using filtering and server side paging the filter operations would cause two ajax requests. ([#2069](https://github.com/infor-design/enterprise/issues/2069))
- `[Datagrid]` Fixed issue where header columns are misaligned with body columns on load. ([#1892](https://github.com/infor-design/enterprise/issues/1892))
- `[Datagrid]` Fixed an issue where filtering was missing translation. ([#1900](https://github.com/infor-design/enterprise/issues/1900))
- `[Datagrid]` Fixed an issue with the checkbox formatter where string based 1 or 0 would not work as a dataset source. ([#1948](https://github.com/infor-design/enterprise/issues/1948))
- `[Datagrid]` Fixed a bug where text would be misaligned when repeatedly toggling the filter row. ([#1969](https://github.com/infor-design/enterprise/issues/1969))
- `[Datagrid]` Added an example of expandOnActivate on a customer editor. ([#353](https://github.com/infor-design/enterprise-ng/issues/353))
- `[Datagrid]` Added ability to pass a function to the tooltip option for custom formatting. ([#354](https://github.com/infor-design/enterprise-ng/issues/354))
- `[Datagrid]` Fixed `aria-checked` not toggling correctly on selection of multiselect checkbox. ([#1961](https://github.com/infor-design/enterprise/issues/1961))
- `[Datagrid]` Fixed incorrectly exported CSV/Excel data. ([#2001](https://github.com/infor-design/enterprise/issues/2001))
- `[Dropdown]` Changed the way dropdowns work with screen readers to be a collapsible listbox.([#404](https://github.com/infor-design/enterprise/issues/404))
- `[Dropdown]` Fixed an issue where multiselect dropdown unchecking "Select All" was not getting clear after close list with Safari browser.([#1882](https://github.com/infor-design/enterprise/issues/1882))
- `[Dropdown]` Added an example of a color dropdown showing palette colors as icons.([#2013](https://github.com/infor-design/enterprise/issues/2013))
- `[Datagrid]` Fixed a misalignment of the close icon on mobile. ([#2018](https://github.com/infor-design/enterprise/issues/2018))
- `[List/Detail]` Removed some legacy CSS code that was causing text inside of inline Toolbar Searchfields to become transparent. ([#2075](https://github.com/infor-design/enterprise/issues/2075))
- `[Listbuilder]` Fixed an issue where the text was not sanitizing. ([#1692](https://github.com/infor-design/enterprise/issues/1692))
- `[Lookup]` Fixed an issue where the tooltip was using audible text in the code block component. ([#354](https://github.com/infor-design/enterprise-ng/issues/354))
- `[Locale]` Fixed trailing zeros were getting ignored when displaying thousands values. ([#404](https://github.com/infor-design/enterprise/issues/1840))
- `[MenuButton]` Improved the way menu buttons work with screen readers.([#404](https://github.com/infor-design/enterprise/issues/404))
- `[Message]` Added an audible announce of the message type.([#964](https://github.com/infor-design/enterprise/issues/964))
- `[Message]` Change audible announce of message type added in #964 to an option that is strictly audible.([#2120](https://github.com/infor-design/enterprise/issues/2120))
- `[Modal]` Changed text and button font colors to pass accessibility checks.([#964](https://github.com/infor-design/enterprise/issues/964))
- `[Multiselect]` Fixed an issue where previous selection was still selected after clear all by "Select All" option. ([#2003](https://github.com/infor-design/enterprise/issues/2003))
- `[Notifications]` Fixed a few issues with notification background colors by using the corresponding ids-identity token for each. ([1857](https://github.com/infor-design/enterprise/issues/1857), [1865](https://github.com/infor-design/enterprise/issues/1865))
- `[Notifications]` Fixed an issue where you couldn't click the close icon in Firefox. ([1573](https://github.com/infor-design/enterprise/issues/1573))
- `[Radios]` Fixed the last radio item was being selected when clicking on the first when displayed horizontal. ([#1878](https://github.com/infor-design/enterprise/issues/1878))
- `[Signin]` Fixed accessibility issues. ([#421](https://github.com/infor-design/enterprise/issues/421))
- `[Skiplink]` Fixed a z-index issue on skip links over the nav menu. ([#1721](https://github.com/infor-design/enterprise/issues/1721))
- `[Slider]` Changed the demo so the tooltip will hide when resizing the page. ([#2033](https://github.com/infor-design/enterprise/issues/2033))
- `[Stepprocess]` Fixed rtl style issues. ([#413](https://github.com/infor-design/enterprise/issues/413))
- `[Swaplist]` Fixed disabled styling on swap header buttons. ([#2019](https://github.com/infor-design/enterprise/issues/2019))
- `[Tabs]` Fixed an issue where focus was changed after enable/disable tabs. ([#1934](https://github.com/infor-design/enterprise/issues/1934))
- `[Tabs-Module]` Fixed an issue where the close icon was outside the searchfield. ([#1704](https://github.com/infor-design/enterprise/issues/1704))
- `[Toolbar]` Fixed issues when tooltip shows on hover of toolbar ([#1622](https://github.com/infor-design/enterprise/issues/1622))
- `[Validation]` Fixed an issue where the isAlert settings set to true, the border color, control text color, control icon color was displaying the color for the alert rather than displaying the default color. ([#1922](https://github.com/infor-design/enterprise/issues/1922))

### v4.18.0 Chore & Maintenance

- `[Buttons]` Updated button disabled states with corresponding ids-identity tokens. ([1914](https://github.com/infor-design/enterprise/issues/1914)
- `[Docs]` Added a statement on supporting accessibility. ([#1540](https://github.com/infor-design/enterprise/issues/1540))
- `[Docs]` Added the supported screen readers and some notes on accessibility. ([#1722](https://github.com/infor-design/enterprise/issues/1722))

(50 Issues Solved This Release, Backlog Enterprise 294, Backlog Ng 80, 809 Functional Tests, 803 e2e Tests)

## v4.17.1

### v4.17.1 Fixes

- `[Datagrid]` Fixed an issue where the second to last column was having resize issues with frozen column sets.(<https://github.com/infor-design/enterprise/issues/1890>)
- `[Datagrid]` Re-align icons and items in the datagrid's "short header" configuration.(<https://github.com/infor-design/enterprise/issues/1880>)
- `[Locale]` Fixed incorrect "groupsize" for `en-US` locale.(<https://github.com/infor-design/enterprise/issues/1907>)

### v4.17.1 Chores & Maintenance

- `[Demoapp]` Fixed embedded icons example with missing icons.(<https://github.com/infor-design/enterprise/issues/1889>)
- `[Demoapp]` Fixed notification demo examples.(<https://github.com/infor-design/enterprise/issues/1893>, <https://github.com/infor-design/enterprise/pull/1896>)

(5 Issues Solved this patch release)

## v4.17.0

- [Npm Package](https://www.npmjs.com/package/ids-enterprise)
- [IDS Enterprise Angular Change Log](https://github.com/infor-design/enterprise-ng/blob/main/docs/CHANGELOG.md)

### v4.17.0 Future Deprecation

- `[Mask]` Using legacy mask options is now deprecated (was starting 4.3.2) and we will remove this in approximately 6 months from the code base. This means using the `data-mask` option and the `mode` as well as legacy patterns in favor of the newer settings and regexes. ([#439](https://github.com/infor-design/enterprise/issues/439))

### v4.17.0 Features

- `[Datagrid]` Added support for ellipsis to header text. ([#842](https://github.com/infor-design/enterprise/issues/842))
- `[Datagrid]` Added support to cancel `rowactivated` event. Now it will trigger the new event `beforerowactivated` which will wait/sync to cancel or proceed to do `rowactivated` event. ([#1021](https://github.com/infor-design/enterprise/issues/1021))
- `[Datagrid]` Added option to align grouped headers text. ([#1714](https://github.com/infor-design/enterprise/issues/1714))
- `[Datagrid]` Tabbing through a new row moves focus to next line for a lookup column. ([#1822](https://github.com/infor-design/enterprise/issues/1822))
- `[Datagrid]` Validation tooltip does not wrap words correctly across multiple lines. ([#1829](https://github.com/infor-design/enterprise/issues/1829))
- `[Dropdown]` Added support to make dropdown readonly fields optionally not tab-able. ([#1591](https://github.com/infor-design/enterprise/issues/1591))
- `[Form Compact]` Implemented design for field-heavy forms. This design is experimental, likely not production ready, and subject to change without notice. ([#1699](https://github.com/infor-design/enterprise/issues/1699))
- `[Hierarchy]` Changed the newer stacked layout to support mutiple root elements. ([#1677](https://github.com/infor-design/enterprise/issues/1677))
- `[Locale]` Added support for passing in `locale` or `language` to the `parse` and `format` and `translation` functions so they will work without changing the current locale or language. ([#462](https://github.com/infor-design/enterprise/issues/462))
- `[Locale]` Added support for setting a specific group size other than the ones in the locale. This includes using no group size. ([#462](https://github.com/infor-design/enterprise/issues/462))
- `[Locale]` Added support for showing timezones in the current language with a fall back for IE 11. ([#592](https://github.com/infor-design/enterprise/issues/592))
- `[Locale]` Added support for different group sizes. This was previously not working correctly for locales like hi-IN (using 3, 2 group sizes) and en-US (using 3, 0 group sizes). We will later make this work on masks on a separate issue. ([#441](https://github.com/infor-design/enterprise/issues/441))
- `[Locale]` Its now possible to add new locales in by adding them to the `defaultLocales` and `supportedLocales` sets. ([#402](https://github.com/infor-design/enterprise/issues/402))
- `[Locale]` Added an example to show extending locales with new strings and an api method to make it easier. because of the way this is split, if your directly adding to `Locale.cultures` you will need to adjust your code to extend from `Locale.languages` instead. ([#402](https://github.com/infor-design/enterprise/issues/402))
- `[Locale]` Added support for having a different language and locale. This is done by calling the new `setLanguage` function. ([#1552](https://github.com/infor-design/enterprise/issues//1552))
- `[Locale / Mask]` Added limited initial support for some unicode languages. This means you can convert to and from numbers typed in Devangari, Arabic, and Chinese (Financial and Simplified). ([#439](https://github.com/infor-design/enterprise/issues/439))
- `[Locale]` Added support for passing a `locale` other the the current locale to calendar, monthview, datepicker and timepicker. ([#462](https://github.com/infor-design/enterprise/issues/462))
- `[Mask]` It is now possible to type numbers in unicode such as Devangari, Arabic, and Chinese (Financial and Simplified) into the the masks that involve numbers. ([#439](https://github.com/infor-design/enterprise/issues/439))
- `[Modal]` Added an option to dictate the maximum width of the modal. ([#1802](https://github.com/infor-design/enterprise/issues/1802))
- `[Icons]` Add support for creating an svg file for the Uplift theme's (alpha) new icons from ids-identity@2.4.0 assets. ([#1759](https://github.com/infor-design/enterprise/issues/1759))
- `[Radar]` Added support to three label sizes (name, abbrName, shortName). ([#1553](https://github.com/infor-design/enterprise/issues/1553))

### v4.17.0 Fixes

- `[Accordion]` Fixed a bug where some truncated text elements were not generating a tooltip. ([#1736](https://github.com/infor-design/enterprise/issues/1736))
- `[Builder]` Cropped Header for Builder Panel When Text is Long. ([#1814](https://github.com/infor-design/enterprise/issues/1814))
- `[Calendar]` Event model title color is not correct if the modal is opened and another event is selected. ([#1739](https://github.com/infor-design/enterprise/issues/1739))
- `[Calendar]` Modal is still displayed after changing months. ([#1741](https://github.com/infor-design/enterprise/issues/1741))
- `[Calendar]` Changing some event spans is causing missing dates on the dialogs. ([#1708](https://github.com/infor-design/enterprise/issues/1708))
- `[Composite Form]` Fix a bug in IE11 where composite form content overflows to the lower container. ([#1768](https://github.com/infor-design/enterprise/issues/1768))
- `[Datagrid]` Added a fix where the column is next to the edge of the browser and the filter dropdown popup overflow the page.([#1604](https://github.com/infor-design/enterprise/issues/1604))
- `[Datagrid]` Added a fix to allow the commit of a cell edit after tabbing into a cell once having clicked into a previous cell.([#1608](https://github.com/infor-design/enterprise/issues/1608))
- `[Datagrid]` Stretch column not working in Edge browser. ([#1716](https://github.com/infor-design/enterprise/issues/1716))
- `[Datagrid]` Fixed a bug where the source callback was not called when filtering. ([#1688](https://github.com/infor-design/enterprise/issues/1688))
- `[Datagrid]` Fixed a bug where filtering Order Date with `is-not-empty` on a null value would not correctly filter out results. ([#1718](https://github.com/infor-design/enterprise/issues/1718))
- `[Datagrid]` Fixed a bug where when using the `disableClientSideFilter` setting the filtered event would not be called correctly. ([#1689](https://github.com/infor-design/enterprise/issues/1689))
- `[Datagrid]` Fixed a bug where hidden columns inside a colspan were aligning incorrectly. ([#1764](https://github.com/infor-design/enterprise/issues/1764))
- `[Dropdown]` Fixed a layout error on non inline fields with errors. ([#1770](https://github.com/infor-design/enterprise/issues/1770))
- `[Dropdown]` Fixed a bug where the dropdown did not close when tabbing if using the `noSearch` setting. ([#1731](https://github.com/infor-design/enterprise/issues/1731))
- `[Modal]` Fixed a bug where the modal can overflow the page. ([#1802](https://github.com/infor-design/enterprise/issues/1802))
- `[Radio Button]` Fixed a rendering problem on the selected state of Radio Buttons used inside of Accordion components. ([#1568](https://github.com/infor-design/enterprise/issues/1568))
- `[Radio Button]` Fixed a z-index issue that was causing radio buttons to sometimes display over top of page sections where they should have instead scrolled beneath. ([#1014](https://github.com/infor-design/enterprise/issues/1014))

### v4.17.0 Chore & Maintenance

- `[Css/Sass]` Replaced font-size numerical declarations with their ids-identity token counterpart. ([#1640](https://github.com/infor-design/enterprise/issues/1640))
- `[Demoapp]` Removed query parameter for changing fonts. ([#1747](https://github.com/infor-design/enterprise/issues/1747))
- `[Build]` Added a process to notify developers that things are being deprecated or going away. Documented the current deprecations in this system and made [notes for developers](https://github.com/infor-design/enterprise/blob/main/docs/CODING-STANDARDS.md#deprecations). ([#1747](https://github.com/infor-design/enterprise/issues/1747))

(30 Issues Solved This Release, Backlog Enterprise 224, Backlog Ng 59, 785 Functional Tests, 793 e2e Tests)

## v4.16.0

- [Npm Package](https://www.npmjs.com/package/ids-enterprise)
- [IDS Enterprise Angular Change Log](https://github.com/infor-design/enterprise-ng/blob/main/docs/CHANGELOG.md)

### v4.16.0 Features

- `[Busy Indicator]` Made a fix to make it possible to use a busy indicator on a modals. ([#827](https://github.com/infor-design/enterprise/issues/827))
- `[Datagrid]` Added an option to freeze columns from scrolling on the left and/or right. The new option is called `frozenColumns`. See notes on what works and doesnt with frozen column in the datagrid docs frozen column section. ([#464](https://github.com/infor-design/enterprise/issues/464))
- `[Editor]` Added new state called "preview" a non editable mode to editor. Where it only shows the HTML with no toolbar, borders etc. ([#1413](https://github.com/infor-design/enterprise/issues/1413))
- `[Field Filter]` Added support to get and set filter type programmatically. ([#1181](https://github.com/infor-design/enterprise/issues/1181))
- `[Hierarchy]` Add print media styles to decrease ink usage and increase presentability for print format. Note that you may need to enable the setting to print background images, both Mac and PC have a setting for this. ([#456](https://github.com/infor-design/enterprise/issues/456))
- `[Hierarchy]` Added a new "stacked" layout to eventually replace the current layouts. This works better responsively and prevents horizontal scrolling. ([#1629](https://github.com/infor-design/enterprise/issues/1629))
- `[Pager]` Added a "condensed" page size selector button for use on pagers in smaller containers, such as the list side of the list/detail pattern. ([#1459](https://github.com/infor-design/enterprise/issues/1459))

### v4.16.0 Future Deprecation

- `[Hierarchy]` The following options are now deprecated and will be removed approximately 2019-05-15. `paging` and `mobileView`. ([#1629](https://github.com/infor-design/enterprise/issues/1629))
- `[Hierarchy]` Stacked layout will become the default layout in favor of the existing horizontal layout, so the horizontal layout is now considered deprecated and will be removed approximately 2019-05-15. ([#1629](https://github.com/infor-design/enterprise/issues/1629))

### v4.16.0 Fixes

- `[Application Menu]` Fixed the truncation of long text in an accordion element in the application menu by adding a tooltip to truncated elements. ([#457](https://github.com/infor-design/enterprise/issues/457))
- `[Calendar]` Disable the new event modal when no template is defined. ([#1700](https://github.com/infor-design/enterprise/issues/1700))
- `[Dropdown]` Fixed a bug where the ellipsis was not showing on long text in some browsers. ([#1550](https://github.com/infor-design/enterprise/issues/1550))
- `[Datagrid]` Fixed a bug in equals filter on multiselect filters. ([#1586](https://github.com/infor-design/enterprise/issues/1586))
- `[Datagrid]` Fixed a bug where incorrect data is shown in the events in tree grid. ([#315](https://github.com/infor-design/enterprise-ng/issues/315))
- `[Datagrid]` Fixed a bug where when using minWidth on a column and sorting the column will become misaligned. ([#1481](https://github.com/infor-design/enterprise/issues/1481))
- `[Datagrid]` Fixed a bug where when resizing the last column may become invisible. ([#1456](https://github.com/infor-design/enterprise/issues/1456))
- `[Datagrid]` Fixed a bug where a checkbox column will become checked when selecting if there is no selection checkbox. ([#1641](https://github.com/infor-design/enterprise/issues/1641))
- `[Datagrid]` Fixed a bug where the last column would sometimes not render fully for buttons with longer text. ([#1246](https://github.com/infor-design/enterprise/issues/1246))
- `[Datagrid]` Fixed a bug where showMonthYearPicker did not work correctly on date filters. ([#1532](https://github.com/infor-design/enterprise-ng/issues/1532))
- `[Validation]` Fixed a bug in removeError where the icon is sometimes not removed. ([#1556](https://github.com/infor-design/enterprise/issues/1556))
- `[Datepicker]` Fixed the range picker to clear when changing months in a filter. ([#1537](https://github.com/infor-design/enterprise/issues/1537))
- `[Datepicker]` Fixed disabled dates example to validate again on disabled dates. ([#1445](https://github.com/infor-design/enterprise/issues/1445))
- `[Datagrid]` Fixed a Date Editor bug when passing a series of zeroes to a datagrid cell with an editable date. ([#1020](https://github.com/infor-design/enterprise/issues/1020))
- `[Dropdown]` Fixed a bug where a dropdown will never reopen if it is closed by clicking a menu button. ([#1670](https://github.com/infor-design/enterprise/issues/1670))
- `[Icons]` Established missing icon sourcing and sizing consistency from ids-identity icon/svg assets. ([PR#1628](https://github.com/infor-design/enterprise/pull/1628))
- `[Listview]` Addressed performance issues with paging on all platforms, especially Windows and IE/Edge browsers. As part of this, reworked all components that integrate with the Pager component to render their contents based on a dataset, as opposed to DOM elements. ([#922](https://github.com/infor-design/enterprise/issues/922))
- `[Lookup]` Fixed a bug with settings: async, server-side, and single select modes.  The grid was not deselecting the previously selected value when a new row was clicked.  If the value is preselected in the markup, the lookup modal will no longer close prematurely. ([PR#1654](https://github.com/infor-design/enterprise/issues/1654))
- `[Pager]` Made it possible to set and persist custom tooltips on first, previous, next and last pager buttons. ([#922](https://github.com/infor-design/enterprise/issues/922))
- `[Pager]` Fixed propagation of the `pagesizes` setting when using `updated()`. Previously the array was deep extended instead of being replaced outright. ([#1466](https://github.com/infor-design/enterprise/issues/1466))
- `[Tree]` Fixed a bug when calling the disable or enable methods of the tree. This was not working with ie11. ([PR#1600](https://github.com/infor-design/enterprise/issues/1600))
- `[Stepprocess]` Fixed a bug where the step folder was still selected when it was collapsed or expanded. ([#1633](https://github.com/infor-design/enterprise/issues/1633))
- `[Swaplist]` Fixed a bug where items were not able to drag anymore after make the search. ([#1703](https://github.com/infor-design/enterprise/issues/1703))
- `[Toolbar Flex]` Added the ability to pass in a `beforeOpen` callback to the More Actions menu (fixes a bug where it wasn't possible to dynamically add content to the More Actions menu in same way that was possible on the original Toolbar component)
- `[Toolbar Flex]` Fixed a bug where selected events were not bubbling up for a menu button on a flex toolbar. ([#1709](https://github.com/infor-design/enterprise/issues/1709))
- `[Stepprocess]` Disabled step selected when using the next or previous button. ([#1697](https://github.com/infor-design/enterprise/issues/1697))
- `[Tree]` Fixed a bug when calling the disable or enable methods of the tree. This was not working with ie11. ([PR#1600](https://github.com/infor-design/enterprise/issues/1600))

### v4.16.0 Chore & Maintenance

- `[Demo App]` Removed the search icon from the header on test pages as it doesn't function. ([#1449](https://github.com/infor-design/enterprise/issues/1449))
- `[Demo App]` Added a fix for incorrect links when running on windows. ([#1549](https://github.com/infor-design/enterprise/issues/1549))
- `[Docs]` Added a fix to prevent the documentation generator from failing intermittently. ([#1377](https://github.com/infor-design/enterprise/issues/1377))

(29 Issues Solved This Release, Backlog Enterprise 203, Backlog Ng 69, 735 Functional Tests, 670 e2e Tests)

## v4.15.0

- [Npm Package](https://www.npmjs.com/package/ids-enterprise)
- [IDS Enterprise Angular Change Log](https://github.com/infor-design/enterprise-ng/blob/main/docs/CHANGELOG.md)

### v4.15.0 Features

- `[Datagrid]` Added support for lookup in the datagrid filter. ([#653](https://github.com/infor-design/enterprise/issues/653))
- `[Datagrid]` Added support for masks on lookup editors. ([#406](https://github.com/infor-design/enterprise/issues/406))
- `[Validation]` When using legacy mode validation, made the icon dim if the text was on top of it. ([#644](https://github.com/infor-design/enterprise/issues/644))
- `[Calendar]` Now possible to edit events both with the API and by clicking/double clicking events. And other improvements. ([#1436](https://github.com/infor-design/enterprise/issues/1436))
- `[Datagrid]` Added new methods to clear dirty cells on cells, rows, and all. ([#1303](https://github.com/infor-design/enterprise/issues/1303))
- `[Tree]` Added several improvements: the ability to show a dropdown on the tree node, the ability to add nodes in between current nodes, the ability to set checkboxes for selection only on some nodes, and the ability to customize icons. ([#1364](https://github.com/infor-design/enterprise/issues/1364))
- `[Datagrid]` Added the ability to display or hide the new row indicator with a new `showNewIndicator` option. ([#1589](https://github.com/infor-design/enterprise/issues/1589))

### v4.15.0 Fixes

- `[Icons]` Icons with the word `confirm` have been changed to `success`. This is partially backwards compatible for now. We deprecated `confirm` and will remove in the next major version so rename your icons. Example `icon-confirm` to `icon-success`. ([#963](https://github.com/infor-design/enterprise/issues/963))
- `[Icons]` The alert icons now have a white background allowing them to appear on colored sections. There are now two versions, for example: `icon-error` and `icon-error-solid`. These are used in calendar. ([#1436](https://github.com/infor-design/enterprise/issues/1436))
- `[Circle Pager]` Made significant improvements to resizing, especially on tabs. ([#1284](https://github.com/infor-design/enterprise/issues/1284))
- `[Datagrid]` In high contrast mode the background is now white when editing cells. ([#1421](https://github.com/infor-design/enterprise/issues/1421))
- `[Dropdown]` Fixed an issue where filter did not work in no-search mode with the Caps Lock key. ([#1500](https://github.com/infor-design/enterprise/issues/1500))
- `[Popupmenu]` Fixed an issue when using the same menu on multiple inputs wherein destroying one instance actually destroyed all instances. ([#1025](https://github.com/infor-design/enterprise/issues/1025))
- `[Swaplist]` Fixed a bug where Shift+M did not work when typing in the search. ([#1408](https://github.com/infor-design/enterprise/issues/1408))
- `[Popupmenu]` Fixed a bug in immediate mode where right click only worked the first time. ([#1507](https://github.com/infor-design/enterprise/issues/1507))
- `[Editor]` Fixed a bug where clear formatting did not work in safari. ([#911](https://github.com/infor-design/enterprise/issues/911))
- `[Colorpicker]` Fixed a bug in Angular where the picker did not respond correctly to `editable=false` and `disabled=true`. ([#257](https://github.com/infor-design/enterprise-ng/issues/257))
- `[Locale]` Fixed a bug where the callback did not complete on nonexistent locales. ([#1267](https://github.com/infor-design/enterprise/issues/1267))
- `[Calendar]` Fixed a bug where event details remain when filtering event types. ([#1436](https://github.com/infor-design/enterprise/issues/1436))
- `[Busy Indicator]` Fixed a bug where the indicator closed when clicking on accordions. ([#281](https://github.com/infor-design/enterprise-ng/issues/281))
- `[Datagrid Tree]` Fixed the need for unique IDs on the tree nodes. ([#1361](https://github.com/infor-design/enterprise/issues/1361))
- `[Editor]` Improved the result of pasting bullet lists from MS Word. ([#1351](https://github.com/infor-design/enterprise/issues/1351))
- `[Hierarchy]` Fixed layout issues in the context menu in RTL mode. ([#1310](https://github.com/infor-design/enterprise/issues/1310))
- `[Datagrid]` Added a setting `allowChildExpandOnMatch` that optionally determines if a search/filter will show and allow nonmatching children to be shown. ([#1422](https://github.com/infor-design/enterprise/issues/1422))
- `[Datagrid]` If a link is added with a href it will now be followed when clicking, rather than needing to use the click method setting on columns. ([#1473](https://github.com/infor-design/enterprise/issues/1473))
- `[Datagrid Tree]` Fixed a bug where Expand/Collapse text is added into the +/- cell. ([#1145](https://github.com/infor-design/enterprise/issues/1145))
- `[Dropdown]` Fixed a bug in NG where two dropdowns in different components would cause each other to freeze. ([#229](https://github.com/infor-design/enterprise-ng/issues/229))
- `[Editor]` Verified a past fix where editor would not work with all buttons when in a modal. ([#408](https://github.com/infor-design/enterprise/issues/408))
- `[Datagrid Tree]` Fixed a bug in `updateRow` that caused the indent of the tree grid to collapse. ([#405](https://github.com/infor-design/enterprise/issues/405))
- `[Empty Message]` Fixed a bug where a null empty message would not be possible. This is used to show no empty message on initial load delays. ([#1467](https://github.com/infor-design/enterprise/issues/1467))
- `[Lookup]` Fixed a bug where nothing is inserted when you click a link editor in the lookup. ([#1315](https://github.com/infor-design/enterprise/issues/1315))
- `[About]` Fixed a bug where the version would not show when set. It would show the IDS version. ([#1414](https://github.com/infor-design/enterprise/issues/1414))
- `[Datagrid]` Fixed a bug in `disableClientSort` / `disableClientFilter`. It now retains visual indicators on sort and filter. ([#1248](https://github.com/infor-design/enterprise/issues/1248))
- `[Tree]` Fixed a bug where selected nodes are selected again after loading child nodes. ([#1270](https://github.com/infor-design/enterprise/issues/1270))
- `[Input]` Fixed a bug where inputs that have tooltips will not be selectable with the cursor. ([#1354](https://github.com/infor-design/enterprise/issues/1354))
- `[Accordion]` Fixed a bug where double clicking a header will open and then close the accordion. ([#1314](https://github.com/infor-design/enterprise/issues/1314))
- `[Datagrid]` Fixed a bug on hover with taller cells where the hover state would not cover the entire cell. ([#1490](https://github.com/infor-design/enterprise/issues/1490))
- `[Editor]` Fixed a bug where the image would still be shown if you press the Esc key and cancel the image dialog. ([#1489](https://github.com/infor-design/enterprise/issues/1489))
- `[Datagrid Lookup]` Added additional missing event info for ajax requests and filtering. ([#1486](https://github.com/infor-design/enterprise/issues/1486))
- `[Tabs]` Added protection from inserting HTML tags in the add method (XSS). ([#1462](https://github.com/infor-design/enterprise/issues/1462))
- `[App Menu]` Added better text wrapping for longer titles. ([#1116](https://github.com/infor-design/enterprise/issues/1116))
- `[Contextual Action Panel]` Fixed some examples so that they reopen more than one time. ([#1116](https://github.com/infor-design/enterprise/issues/506))
- `[Searchfield]` Fixed a border styling issue on longer labels in the search. ([#1500](https://github.com/infor-design/enterprise/issues/1500))
- `[Tabs Multi]` Improved the experience on mobile by collapsing the menus a bit. ([#971](https://github.com/infor-design/enterprise/issues/971))
- `[Lookup]` Fixed missing ellipsis menu on mobile devices. ([#1068](https://github.com/infor-design/enterprise/issues/1068))
- `[Accordion]` Fixed incorrect font size on p tags in the accordion. ([#1116](https://github.com/infor-design/enterprise/issues/1116))
- `[Line Chart]` Fixed and improved the legend text on mobile viewport. ([#609](https://github.com/infor-design/enterprise/issues/609))

### v4.15.0 Chore & Maintenance

- `[General]` Migrated sass to use IDS color variables. ([#1435](https://github.com/infor-design/enterprise/issues/1435))
- `[Angular]` Added all settings from 4.13 in time for future 5.1.0 ([#274](https://github.com/infor-design/enterprise-ng/issues/274))
- `[General]` Fixed some incorrect layouts. ([#1357](https://github.com/infor-design/enterprise/issues/1357))
- `[Targeted Achievement]` Removed some older non working examples. ([#520](https://github.com/infor-design/enterprise/issues/520))

(50 Issues Solved This Release, Backlog Enterprise 294, Backlog Ng 80, 809 Functional Tests, 716 e2e Tests)

## v4.14.0

- [Npm Package](https://www.npmjs.com/package/ids-enterprise)
- [IDS Enterprise Angular Change Log](https://github.com/infor-design/enterprise-ng/blob/main/docs/CHANGELOG.md)

### v4.14.0 Features

- `[Datepicker/Monthview]` Added a setting for the day of week the calendar starts that can be used outside of the Locale setting. ([#1179](https://github.com/infor-design/enterprise/issues/1179))
- `[Datagrid]` Made the tree datagrid work a lot better with filtering. ([#1281](https://github.com/infor-design/enterprise/issues/1281))
- `[Autocomplete/SearchField]` Added a caseSensitive filtering option. ([#385](https://github.com/infor-design/enterprise/issues/385))
- `[Datagrid]` Added an option `headerAlign` to set alignment on the header different than the rows. ([#420](https://github.com/infor-design/enterprise/issues/420))
- `[Message]` Added the ability to use certain formatter html tags in the message content. ([#379](https://github.com/infor-design/enterprise/issues/379))

### v4.14.0 Fixes

- `[Swaplist]` Fixed a bug that if you drag really fast everything disappears. ([#1195](https://github.com/infor-design/enterprise/issues/1195))
- `[Hierarchy]` Fixed a bug that part of the profile menu is cut off. ([#931](https://github.com/infor-design/enterprise/issues/931))
- `[Datagrid/Dropdown]` Fixed a bug that part of the dropdown menu is cut off. ([#1420](https://github.com/infor-design/enterprise/issues/1420))
- `[Modal]` Fixed bugs where with certain field types modal validation was not working. ([#1213](https://github.com/infor-design/enterprise/issues/1213))
- `[Dropdown]` Fixed a regression where the tooltip was not showing when data is overflowed. ([#1400](https://github.com/infor-design/enterprise/issues/1400))
- `[Tooltip]` Fixed a bugs where a tooltip would show up in unexpected places. ([#1396](https://github.com/infor-design/enterprise/issues/1396))
- `[Datagrid/Dropdown]` Fixed a bug where an error would occur if showSelectAll is used. ([#1360](https://github.com/infor-design/enterprise/issues/1360))
- `[Datagrid/Tooltip]` Fixed a bugs where a tooltip would show up in the header unexpectedly. ([#1395](https://github.com/infor-design/enterprise/issues/1395))
- `[Popupmenu]` Fixed incorrect highlighting on disabled list items.  ([#982](https://github.com/infor-design/enterprise/issues/982))
- `[Contextual Action Panel]` Fixed issues with certain styles of invoking the CAP where it would not reopen a second time. ([#1139](https://github.com/infor-design/enterprise/issues/1139))
- `[Spinbox]` Added a fix so the page will not zoom when click + and - on mobile devices. ([#1070](https://github.com/infor-design/enterprise/issues/1070))
- `[Splitter]` Removed the tooltip from the expand/collapse button as it was superfluous. ([#1180](https://github.com/infor-design/enterprise/issues/1180))
- `[Datagrid]` Added a fix so the last column when stretching will do so with percentage so it will stay when the page resize or the menu opens/closes. ([#1168](https://github.com/infor-design/enterprise/issues/1168))
- `[Datagrid]` Fixed bugs in the server side and filtering example. ([#396](https://github.com/infor-design/enterprise/issues/396))
- `[Datagrid]` Fixed a bug in applyFilter with datefields. ([#1269](https://github.com/infor-design/enterprise/issues/1269))
- `[Datagrid]` Fixed a bug in updateCellNode where sometimes it did not work. ([#1122](https://github.com/infor-design/enterprise/issues/1122))
- `[Hierarchy]` Made the empty image ring the same color as the left edge. ([#932](https://github.com/infor-design/enterprise/issues/932))
- `[Datagrid/Dropdown]` Fixed an issue that tab did not close dropdown editors. ([#1198](https://github.com/infor-design/enterprise/issues/1198))
- `[Datagrid/Dropdown]` Fixed a bug that if you click open a dropdown editor then you cannot use arrow keys to select. ([#1387](https://github.com/infor-design/enterprise/issues/1387))
- `[Datagrid/Dropdown]` Fixed a bug that if a smaller number of items the menu would be too short. ([#1298](https://github.com/infor-design/enterprise/issues/1298))
- `[Searchfield]` Fixed a bug that the search field didnt work in safari. ([#225](https://github.com/infor-design/enterprise/issues/225))
- `[Datagrid/Dropdown]` Fixed a bug that source is used the values may be cleared out when opening the list. ([#1185](https://github.com/infor-design/enterprise/issues/1185))
- `[Personalization]` Fixed a bug that when calling initialize the personalization would reset. ([#1231](https://github.com/infor-design/enterprise/issues/1231))
- `[Tabs]` Fixed the alignment of the closing icon. ([#1056](https://github.com/infor-design/enterprise/issues/1056))
- `[Dropdown]` Fixed list alignment issues on mobile. ([#1069](https://github.com/infor-design/enterprise/issues/1069))
- `[Dropdown]` Fixed issues where the listbox would not close on mobile. ([#1119](https://github.com/infor-design/enterprise/issues/1119))
- `[Dropdown]` Fixed a bug where modals would close on url hash change. ([#1207](https://github.com/infor-design/enterprise/issues/1207))
- `[Contextual Action Panel]` Fixed an issue where buttons would occasionally be out of view. ([#283](https://github.com/infor-design/enterprise/issues/283))
- `[Empty Message]` Added a new icon to indicate using the search function. ([#1325](https://github.com/infor-design/enterprise/issues/1325))
- `[Searchfield]` Added a fix for landscape mode on mobile. ([#1102](https://github.com/infor-design/enterprise/issues/1102))
- `[Datagrid]` Added a fix for hard to read fields in high contrast mode. ([#1193](https://github.com/infor-design/enterprise/issues/1193))

### v4.14.0 Chore & Maintenance

- `[General]` Fixed problems with the css mapping where the line numbers were wrong in the map files. ([#962](https://github.com/infor-design/enterprise/issues/962))
- `[Docs]` Added setting so themes can be shown in the documentation pages. ([#1327](https://github.com/infor-design/enterprise/issues/1327))
- `[Docs]` Made links to example pages open in a new window. ([#1132](https://github.com/infor-design/enterprise/issues/1132))

(43 Issues Solved This Release, Backlog Enterprise 181, Backlog Ng 64, 682 Functional Tests, 612 e2e Tests)

## v4.13.0

- [Npm Package](https://www.npmjs.com/package/ids-enterprise)
- [IDS Enterprise Angular Change Log](https://github.com/infor-design/enterprise-ng/blob/main/docs/CHANGELOG.md)

### v4.13.0 Features

- `[Calendar]` Added some new features such as upcoming events view, RTL, keyboard support and fixed styling issues and bugs. ([#1221](https://github.com/infor-design/enterprise/issues/1221))
- `[Flex Toolbar]` Added search field integration, so that the search field is mainly close to being able to replace the legacy toolbar. ([#269](https://github.com/infor-design/enterprise/issues/269))
- `[Bar]` Added short, medium label support for adapting the chart to responsive views. ([#1094](https://github.com/infor-design/enterprise/issues/1094))
- `[Textarea]` Added maxLength option to prevent typing over a set maximum. ([#1046](https://github.com/infor-design/enterprise/issues/1046))
- `[Textarea]` Added maxGrow option to prevent growing when typing over a set max. ([#1147](https://github.com/infor-design/enterprise/issues/1147))
- `[Datagrid]` If using the `showDirty` option the indication will now be on each cell. ([#1183](https://github.com/infor-design/enterprise/issues/1183))
- `[Datepicker]` Added an option `useCurrentTime` that will insert current time instead of noon time with date and timepickers. ([#1087](https://github.com/infor-design/enterprise/issues/1087))
- `[General]` Included an IE 11 polyfill for ES6 Promises, this is a new dependency in the package.json you should include. ([#1172](https://github.com/infor-design/enterprise/issues/1172))
- `[General]` Add translations in 38 languages including new support for Slovak (sk-SK). ([#557](https://github.com/infor-design/enterprise/issues/557))

### v4.13.0 Fixes

- `[Tooltips]` Fixed an important bug where tooltips would stick around in the page on the top corner. ([#1273](https://github.com/infor-design/enterprise/issues/1273))
- `[Tooltips]` Fixed some contrast issues on the high contrast theme. ([#1249](https://github.com/infor-design/enterprise/issues/1249))
- `[Tooltips]` Fixed a bug where Toolbar "More Actions" menu buttons could incorrectly display a tooltip overlapping an open menu. ([#1242](https://github.com/infor-design/enterprise/issues/1242))
- `[Datepicker / Timepicker]` Removed the need to use the customValidation setting. You can remove this option from your code. The logic will pick up if you added customValidation to your input by adding a data-validate option. You also may need to add `date` or `availableDate` validation to your  data-validate attribute if these validations are desired along with your custom or required validation. ([#862](https://github.com/infor-design/enterprise/issues/862))
- `[Menubutton]` Added a new setting `hideMenuArrow` you can use for buttons that don't require an arrow, such as menu buttons. ([#1088](https://github.com/infor-design/enterprise/issues/1088))
- `[Dropdown]` Fixed issues with destroy when multiple dropdown components are on the page. ([#1202](https://github.com/infor-design/enterprise/issues/1202))
- `[Datagrid]` Fixed alignment issues when using filtering with some columns that do not have a filter. ([#1124](https://github.com/infor-design/enterprise/issues/1124))
- `[Datagrid]` Fixed an error when dynamically adding context menus. ([#1216](https://github.com/infor-design/enterprise/issues/1216))
- `[Datagrid]` Added an example of dynamic intermediate paging and filtering. ([#396](https://github.com/infor-design/enterprise/issues/396))
- `[Dropdown]` Fixed alignment issues on mobile devices. ([#1069](https://github.com/infor-design/enterprise/issues/1069))
- `[Datepicker]` Fixed incorrect assumptions, causing incorrect umalqura calendar calculations. ([#1189](https://github.com/infor-design/enterprise/issues/1189))
- `[Datepicker]` Fixed an issue where the dialog would not close on click out if opening the time dropdown components first. ([#1278](https://github.com/infor-design/enterprise/issues/))
- `[General]` Added the ability to stop renderLoop. ([#214](https://github.com/infor-design/enterprise/issues/214))
- `[Datepicker]` Fixed an issue reselecting ranges with the date picker range option. ([#1197](https://github.com/infor-design/enterprise/issues/1197))
- `[Editor]` Fixed bugs on IE with background color option. ([#392](https://github.com/infor-design/enterprise/issues/392))
- `[Colorpicker]` Fixed issue where the palette is not closed on enter key / click. ([#1050](https://github.com/infor-design/enterprise/issues/1050))
- `[Accordion]` Fixed issues with context menus on the accordion. ([#639](https://github.com/infor-design/enterprise/issues/639))
- `[Searchfield]` Made no results appear not clickable. ([#329](https://github.com/infor-design/enterprise/issues/329))
- `[Datagrid]` Added an example of groups and paging. ([#435](https://github.com/infor-design/enterprise/issues/435))
- `[Editor]` Fixed the dirty indicator when using toolbar items. ([#910](https://github.com/infor-design/enterprise/issues/910))
- `[Datagrid]` Fixed a bug that made tooltips disappear when a lookup editor is closed. ([#1186](https://github.com/infor-design/enterprise/issues/1186))
- `[Datagrid]` Fixed a bug where not all rows are removed in the removeSelected function. ([#1036](https://github.com/infor-design/enterprise/issues/1036))
- `[Datagrid]` Fixed bugs in activateRow and deactivateRow in some edge cases. ([#948](https://github.com/infor-design/enterprise/issues/948))
- `[Datagrid]` Fixed formatting of tooltips on the header and filter. ([#955](https://github.com/infor-design/enterprise/issues/955))
- `[Datagrid]` Fixed wrong page number when saving the page number in localstorage and reloading. ([#798](https://github.com/infor-design/enterprise/issues/798))
- `[Tree]` Fixed issues when expanding and collapsing after dragging nodes around. ([#1183](https://github.com/infor-design/enterprise/issues/1183))
- `[ContextualActionPanel]` Fixed a bug where the CAP will be closed if clicking an accordion in it. ([#1138](https://github.com/infor-design/enterprise/issues/1138))
- `[Colorpicker]` Added a setting (customColors) to prevent adding default colors if totally custom colors are used. ([#1135](https://github.com/infor-design/enterprise/issues/1135))
- `[AppMenu]` Improved contrast in high contrast theme. ([#1146](https://github.com/infor-design/enterprise/issues/1146))
- `[Searchfield]` Fixed issue where ascenders/descenders are cut off. ([#1101](https://github.com/infor-design/enterprise/issues/1101))
- `[Tree]` Added sortstop and sortstart events. ([#1003](https://github.com/infor-design/enterprise/issues/1003))
- `[Searchfield]` Fixed some alignment issues in different browsers. ([#1106](https://github.com/infor-design/enterprise/issues/1106))
- `[Searchfield]` Fixed some contrast issues in different browsers. ([#1104](https://github.com/infor-design/enterprise/issues/1104))
- `[Searchfield]` Prevent multiple selected events from firing. ([#1259](https://github.com/infor-design/enterprise/issues/1259))
- `[Autocomplete]` Added a beforeOpen setting ([#398](https://github.com/infor-design/enterprise/issues/398))
- `[Toolbar]` Fixed an error where toolbar tried to focus a DOM item that was removed. ([#1177](https://github.com/infor-design/enterprise/issues/1177))
- `[Dropdown]` Fixed a problem where the bottom of some lists is cropped. ([#909](https://github.com/infor-design/enterprise/issues/909))
- `[General]` Fixed a few components so that they could still initialize when hidden. ([#230](https://github.com/infor-design/enterprise/issues/230))
- `[Datagrid]` Fixed missing tooltips on new row. ([#1081](https://github.com/infor-design/enterprise/issues/1081))
- `[Lookup]` Fixed a bug using select all where it would select the previous list. ([#295](https://github.com/infor-design/enterprise/issues/295))
- `[Datagrid]` Fixed missing summary row on initial render in some cases. ([#330](https://github.com/infor-design/enterprise/issues/330))
- `[Button]` Fixed alignment of text and icons. ([#973](https://github.com/infor-design/enterprise/issues/973))
- `[Datagrid]` Fixed missing source call when loading last page first. ([#1162](https://github.com/infor-design/enterprise/issues/1162))
- `[SwapList]` Made sure swap list will work in all cases and in angular. ([#152](https://github.com/infor-design/enterprise/issues/152))
- `[Toast]` Fixed a bug where some toasts on certain urls may not close. ([#1305](https://github.com/infor-design/enterprise/issues/1305))
- `[Datepicker / Lookup]` Fixed bugs where they would not load on tabs. ([#1304](https://github.com/infor-design/enterprise/issues/1304))

### v4.13.0 Chore & Maintenance

- `[General]` Added more complete visual tests. ([#978](https://github.com/infor-design/enterprise/issues/978))
- `[General]` Cleaned up some of the sample pages start at A, making sure examples work and tests are covered for better QA (on going). ([#1136](https://github.com/infor-design/enterprise/issues/1136))
- `[General]` Upgraded to ids-identity 2.0.x ([#1062](https://github.com/infor-design/enterprise/issues/1062))
- `[General]` Cleanup missing files in the directory listings. ([#985](https://github.com/infor-design/enterprise/issues/985))
- `[Angular 1.0]` We removed the angular 1.0 directives from the code and examples. These are no longer being updated. You can still use older versions of this or move on to Angular 7.x ([#1136](https://github.com/infor-design/enterprise/issues/1136))
- `[Uplift]` Included the uplift theme again as alpha for testing. It will show with a watermark and is only available via the personalize api or url params in the demo app. ([#1224](https://github.com/infor-design/enterprise/issues/1224))

(69 Issues Solved This Release, Backlog Enterprise 199, Backlog Ng 63, 662 Functional Tests, 659 e2e Tests)

## v4.12.0

- [Npm Package](https://www.npmjs.com/package/ids-enterprise)
- [IDS Enterprise Angular Change Log](https://github.com/infor-design/enterprise-ng/blob/main/docs/CHANGELOG.md)

### v4.12.0 Features

- `[General]` The ability to make custom/smaller builds has further been improved. We improved the component matching, made it possible to run the tests on only included components, fixed the banner, and improved the terminal functionality. Also removed/deprecated the older mapping tool. ([#417](https://github.com/infor-design/enterprise/issues/417))
- `[Message]` Added the ability to have different types (Info, Confirm, Error, Alert). ([#963](https://github.com/infor-design/enterprise/issues/963))
- `[General]` Further fixes to for xss issues. ([#683](https://github.com/infor-design/enterprise/issues/683))
- `[Pager]` Made it possible to use the pager as a standalone component. ([#250](https://github.com/infor-design/enterprise/issues/250))
- `[Editor]` Added a clear formatting button. ([#473](https://github.com/infor-design/enterprise/issues/473))
- `[Datepicker]` Added an option to show the time as current time instead of midnight. ([#889](https://github.com/infor-design/enterprise/issues/889))
- `[About]` Dialog now shows device information. ([#684](https://github.com/infor-design/enterprise/issues/684))

### v4.12.0 Fixes

- `[Datagrid Tree]` Fixed incorrect data on activated event. ([#412](https://github.com/infor-design/enterprise/issues/412))
- `[Datagrid]` Improved the export function so it works on different locales. ([#378](https://github.com/infor-design/enterprise/issues/378))
- `[Tabs]` Fixed a bug where clicking the x on tabs with a dropdowns would incorrectly open the dropdown. ([#276](https://github.com/infor-design/enterprise/issues/276))
- `[Datagrid]` Changed the `settingschange` event so it will only fire once. ([#903](https://github.com/infor-design/enterprise/issues/903))
- `[Listview]` Improved rendering performance. ([#430](https://github.com/infor-design/enterprise/issues/430))
- `[General]` Fixed issues when using base tag, that caused icons to disappear. ([#766](https://github.com/infor-design/enterprise/issues/766))
- `[Empty Message]` Made it possible to assign code to the button click if used. ([#667](https://github.com/infor-design/enterprise/issues/667))
- `[Datagrid]` Added translations for the new tooltip. ([#227](https://github.com/infor-design/enterprise/issues/227))
- `[Dropdown]` Fixed contrast issue in high contrast theme. ([#945](https://github.com/infor-design/enterprise/issues/945))
- `[Datagrid]` Reset to default did not reset dropdown columns. ([#847](https://github.com/infor-design/enterprise/issues/847))
- `[Datagrid]` Fixed bugs in keyword search highlighting with special characters. ([#849](https://github.com/infor-design/enterprise/issues/849))
- `[Datagrid]` Fixed bugs that causes NaN to appear in date fields. ([#891](https://github.com/infor-design/enterprise/issues/891))
- `[Dropdown]` Fixed issue where validation is not trigger on IOS on click out. ([#659](https://github.com/infor-design/enterprise/issues/659))
- `[Lookup]` Fixed bug in select all in multiselect with paging. ([#926](https://github.com/infor-design/enterprise/issues/926))
- `[Modal]` Fixed bug where the modal would close if hitting enter on a checkbox and inputs. ([#320](https://github.com/infor-design/enterprise/issues/320))
- `[Lookup]` Fixed bug trying to reselect a second time. ([#296](https://github.com/infor-design/enterprise/issues/296))
- `[Tabs]` Fixed behavior when closing and disabling tabs. ([#947](https://github.com/infor-design/enterprise/issues/947))
- `[Dropdown]` Fixed layout issues when using icons in the dropdown. ([#663](https://github.com/infor-design/enterprise/issues/663))
- `[Datagrid]` Fixed a bug where the tooltip did not show on validation. ([#1008](https://github.com/infor-design/enterprise/issues/1008))
- `[Tabs]` Fixed issue with opening spillover on IOS. ([#619](https://github.com/infor-design/enterprise/issues/619))
- `[Datagrid]` Fixed bugs when using `exportable: false` in certain column positions. ([#787](https://github.com/infor-design/enterprise/issues/787))
- `[Searchfield]` Removed double border. ([#328](https://github.com/infor-design/enterprise/issues/328))

### v4.12.0 Chore & Maintenance

- `[Masks]` Added missing and more documentation, cleaned up existing docs. ([#1033](https://github.com/infor-design/enterprise/issues/1033))
- `[General]` Based on design site comments, we improved some pages and fixed some missing links. ([#1034](https://github.com/infor-design/enterprise/issues/1034))
- `[Bar Chart]` Added test coverage. ([#848](https://github.com/infor-design/enterprise/issues/848))
- `[Datagrid]` Added full api test coverage. ([#242](https://github.com/infor-design/enterprise/issues/242))

(55 Issues Solved This Release, Backlog Enterprise 185, Backlog Ng 50, 628 Functional Tests, 562 e2e Tests)

## v4.11.0

- [Npm Package](https://www.npmjs.com/package/ids-enterprise)
- [IDS Enterprise Angular Change Log](https://github.com/infor-design/enterprise-ng/blob/main/docs/CHANGELOG.md)

### v4.11.0 Features

- `[General]` It is now possible to make custom builds. With a custom build you specify a command with a list of components that you use. This can be used to reduce the bundle size for both js and css. ([#417](https://github.com/infor-design/enterprise/issues/417))
- `[Calendar]` Added more features including: a readonly view, ability for events to span days, tooltips and notifications ([#417](https://github.com/infor-design/enterprise/issues/417))
- `[Lookup]` Added the ability to select across pages, even when doing server side paging. ([#375](https://github.com/infor-design/enterprise/issues/375))
- `[Datagrid]` Improved tooltip performance, and now tooltips show on cells that are not fully displayed. ([#447](https://github.com/infor-design/enterprise/issues/447))

### v4.11.0 Fixes

- `[Dropdown]` The onKeyDown callback was not firing if CTRL key is used. This is fixed. ([#793](https://github.com/infor-design/enterprise/issues/793))
- `[Tree]` Added a small feature to preserve the tree node states on reload. ([#792](https://github.com/infor-design/enterprise/issues/792))
- `[Tree]` Added a disable/enable method to disable/enable the whole tree. ([#752](https://github.com/infor-design/enterprise/issues/752))
- `[App Menu]` Fixed a bug clearing the search filter box. ([#702](https://github.com/infor-design/enterprise/issues/702))
- `[Column Chart]` Added a yAxis option, you can use to format the yAxis in custom ways. ([#627](https://github.com/infor-design/enterprise/issues/627))
- `[General]` More fixes to use external ids tokens. ([#708](https://github.com/infor-design/enterprise/issues/708))
- `[Datagrid]` Fixed an error calling selectRows with an integer. ([#756](https://github.com/infor-design/enterprise/issues/756))
- `[Tree]` Fixed a bug that caused newly added rows to not be draggable. ([#618](https://github.com/infor-design/enterprise/issues/618))
- `[Dropdown / Multiselect]` Re-added the ability to have a placeholder on the component. ([#832](https://github.com/infor-design/enterprise/issues/832))
- `[Datagrid]` Fixed a bug that caused dropdown filters to not save on reload of page (saveUserSettings) ([#791](https://github.com/infor-design/enterprise/issues/791))
- `[Dropdown]` Fixed a bug that caused an unneeded scrollbar. ([#786](https://github.com/infor-design/enterprise/issues/786))
- `[Tree]` Added drag events and events for when the data is changed. ([#801](https://github.com/infor-design/enterprise/issues/801))
- `[Datepicker]` Fixed a bug updating settings, where time was not changing correctly. ([#305](https://github.com/infor-design/enterprise/issues/305))
- `[Tree]` Fixed a bug where the underlying dataset was not synced up. ([#718](https://github.com/infor-design/enterprise/issues/718))
- `[Lookup]` Fixed incorrect text color on chrome. ([#762](https://github.com/infor-design/enterprise/issues/762))
- `[Editor]` Fixed duplicate ID's on the popup dialogs. ([#746](https://github.com/infor-design/enterprise/issues/746))
- `[Dropdown]` Fixed misalignment of icons on IOS. ([#657](https://github.com/infor-design/enterprise/issues/657))
- `[Demos]` Fixed a bug that caused RTL pages to sometimes load blank. ([#814](https://github.com/infor-design/enterprise/issues/814))
- `[Modal]` Fixed a bug that caused the modal to close when clicking an accordion on the modal. ([#747](https://github.com/infor-design/enterprise/issues/747))
- `[Tree]` Added a restoreOriginalState method to set the tree back to its original state. ([#751](https://github.com/infor-design/enterprise/issues/751))
- `[Datagrid]` Added an example of a nested datagrid with scrolling. ([#172](https://github.com/infor-design/enterprise/issues/172))
- `[Datagrid]` Fixed column alignment issues on grouped column examples. ([#147](https://github.com/infor-design/enterprise/issues/147))
- `[Datagrid]` Fixed bugs when dragging and resizing grouped columns. ([#374](https://github.com/infor-design/enterprise/issues/374))
- `[Validation]` Fixed a bug that caused validations with changing messages to not go away on correction. ([#640](https://github.com/infor-design/enterprise/issues/640))
- `[Datagrid]` Fixed bugs in actionable mode (enter was not moving down). ([#788](https://github.com/infor-design/enterprise/issues/788))
- `[Bar Charts]` Fixed bug that caused tooltips to occasionally not show up. ([#739](https://github.com/infor-design/enterprise/issues/739))
- `[Dirty]` Fixed appearance/contrast on high contrast theme. ([#692](https://github.com/infor-design/enterprise/issues/692))
- `[Locale]` Fixed incorrect date time format. ([#608](https://github.com/infor-design/enterprise/issues/608))
- `[Dropdown]` Fixed bug where filtering did not work with CAPS lock on. ([#608](https://github.com/infor-design/enterprise/issues/608))
- `[Accordion]` Fixed styling issue on safari. ([#282](https://github.com/infor-design/enterprise/issues/282))
- `[Dropdown]` Fixed a bug on mobile devices, where the list would close on scrolling. ([#656](https://github.com/infor-design/enterprise/issues/656))

### v4.11.0 Chore & Maintenance

- `[Textarea]` Added additional test coverage. ([#337](https://github.com/infor-design/enterprise/issues/337))
- `[Tree]` Added additional test coverage. ([#752](https://github.com/infor-design/enterprise/issues/752))
- `[Busy Indicator]` Added additional test coverage. ([#233](https://github.com/infor-design/enterprise/issues/233))
- `[Docs]` Added additional information for developers on how to use IDS. ([#721](https://github.com/infor-design/enterprise/issues/721))
- `[Docs]` Added Id's and test notes to all pages. ([#259](https://github.com/infor-design/enterprise/issues/259))
- `[Docs]` Fixed issues on the wizard docs. ([#824](https://github.com/infor-design/enterprise/issues/824))
- `[Accordion]` Added additional test coverage. ([#516](https://github.com/infor-design/enterprise/issues/516))
- `[General]` Added sass linter (stylelint). ([#767](https://github.com/infor-design/enterprise/issues/767))

(53 Issues Solved This Release, Backlog Enterprise 170, Backlog Ng 41, 587 Functional Tests, 458 e2e Tests)

## v4.10.0

- [Npm Package](https://www.npmjs.com/package/ids-enterprise)
- [IDS Enterprise Angular Change Log](https://github.com/infor-design/enterprise-ng/blob/main/docs/CHANGELOG.md)

### v4.10.0 Features

- `[Tooltips]` Will now activate on longpress on mobile devices. ([#400](https://github.com/infor-design/enterprise/issues/400))
- `[Contextmenu]` Will now activate on longpress on mobile devices (except when on inputs). ([#245](https://github.com/infor-design/enterprise/issues/245))
- `[Locale]` Added support for zh-Hant and zh-Hans. ([#397](https://github.com/infor-design/enterprise/issues/397))
- `[Tree]` Greatly improved rendering and expanding performance. ([#251](https://github.com/infor-design/enterprise/issues/251))
- `[General]` Internally all of the sass is now extended from [IDS Design tokens]( https://github.com/infor-design/design-system) ([#354](https://github.com/infor-design/enterprise/issues/354))
- `[Calendar]` Added initial readonly calendar. At the moment the calendar can only render events and has a filtering feature. More will be added next sprint. ([#261](https://github.com/infor-design/enterprise/issues/261))

### v4.10.0 Fixes

- `[Dropdown]` Minor Breaking Change for Xss reasons we removed the ability to set a custom hex color on icons in the dropdown. You can still pass in one of the alert colors from the colorpalette (fx alert, good, info). This was not even shown in the examples so may not be missed. ([#256](https://github.com/infor-design/enterprise/issues/256))
- `[Popupmenu]` Fixed a problem in popupmenu, if it was opened in immediate mode, submenus will be cleared of their text when the menu is eventually closed. ([#701](https://github.com/infor-design/enterprise/issues/701))
- `[Editor]` Fixed xss injection problem on the link dialog. ([#257](https://github.com/infor-design/enterprise/issues/257))
- `[Spinbox]` Fixed a height / alignment issue on spinboxes when used in short height configuration. ([#547](https://github.com/infor-design/enterprise/issues/547))
- `[Datepicker / Mask]` Fixed an issue in angular that caused using backspace to not save back to the model. ([#51](https://github.com/infor-design/enterprise-ng/issues/51))
- `[Field Options]` Fixed mobile support so they now work on touch better on IOS and Android. ([#555](https://github.com/infor-design/enterprise-ng/issues/555))
- `[Tree]` Tree with + and - for the folders was inversed visually. This was fixed, update your svg.html ([#685](https://github.com/infor-design/enterprise-ng/issues/685))
- `[Modal]` Fixed an alignment issue with the closing X on the top corner. ([#662](https://github.com/infor-design/enterprise-ng/issues/662))
- `[Popupmenu]` Fixed a visual flickering when opening dynamic submenus. ([#588](https://github.com/infor-design/enterprise/issues/588))
- `[Tree]` Added full unit and functional tests. ([#264](https://github.com/infor-design/enterprise/issues/264))
- `[Lookup]` Added full unit and functional tests. ([#344](https://github.com/infor-design/enterprise/issues/344))
- `[Datagrid]` Added more unit and functional tests. ([#242](https://github.com/infor-design/enterprise/issues/242))
- `[General]` Updated the develop tools and sample app to Node 10. During this update we set package-lock.json to be ignored in .gitignore ([#540](https://github.com/infor-design/enterprise/issues/540))
- `[Modal]` Allow beforeOpen callback to run optionally whether you have content or not passed back. ([#409](https://github.com/infor-design/enterprise/issues/409))
- `[Datagrid]` The lookup editor now supports left, right, and center align on the column settings. ([#228](https://github.com/infor-design/enterprise/issues/228))
- `[Mask]` When adding prefixes and suffixes (like % and $) if all the rest of the text is cleared, these will also now be cleared. ([#433](https://github.com/infor-design/enterprise/issues/433))
- `[Popupmenu]` Fixed low contrast selection icons in high contrast theme. ([#410](https://github.com/infor-design/enterprise/issues/410))
- `[Header Popupmenu]` Fixed missing focus state. ([#514](https://github.com/infor-design/enterprise/issues/514))
- `[Datepicker]` When using legends on days, fixed a problem that the hover states are shown incorrectly when changing month. ([#514](https://github.com/infor-design/enterprise/issues/514))
- `[Listview]` When the search field is disabled, it was not shown with disabled styling, this is fixed. ([#422](https://github.com/infor-design/enterprise/issues/422))
- `[Donut]` When having 4 or 2 sliced the tooltip would not show up on some slices. This is fixed. ([#482](https://github.com/infor-design/enterprise/issues/482))
- `[Datagrid]` Added a searchExpandableRow option so that you can control if data in expandable rows is searched/expanded. ([#480](https://github.com/infor-design/enterprise/issues/480))
- `[Multiselect]` If more items then fit are selected the tooltip was not showing on initial load, it only showed after changing values. This is fixed. ([#633](https://github.com/infor-design/enterprise/issues/633))
- `[Tooltip]` An example was added showing how you can show tooltips on disabled buttons. ([#453](https://github.com/infor-design/enterprise/issues/453))
- `[Modal]` A title with brackets in it was not escaping the text correctly. ([#246](https://github.com/infor-design/enterprise/issues/246))
- `[Modal]` Pressing enter when on inputs such as file upload no longer closes the modal. ([#321](https://github.com/infor-design/enterprise/issues/321))
- `[Locale]` Sent out translations so things like the Editor New/Same window dialog will be translated in the future. ([#511](https://github.com/infor-design/enterprise/issues/511))
- `[Nested Datagrid]` Fixed focus issues, the wrong cell in the nest was getting focused. ([#371](https://github.com/infor-design/enterprise/issues/371))

(44 Issues Solved This Release, Backlog Enterprise 173, Backlog Ng 44, 565 Functional Tests, 426 e2e Tests)

## v4.9.0

- [Npm Package](https://www.npmjs.com/package/ids-enterprise)
- [IDS Enterprise Angular Change Log](https://github.com/infor-design/enterprise-ng/blob/main/docs/CHANGELOG.md)

### v4.9.0 Features

- `[Datagrid]` Changed the way alerts work on rows. It now no longer requires an extra column. The rowStatus column will now be ignored so can be removed. When an alert / error / info message is added to the row the whole row will highlight. ([Check out the example.](https://bit.ly/2LC33iJ) ([#258](https://github.com/infor-design/enterprise/issues/258))
- `[Modal]` Added an option `showCloseBtn` which when set to true will show a X button on the top left corner. ([#358](https://github.com/infor-design/enterprise/issues/358))
- `[Multiselect / Dropdown]` Added the ability to see the search term during ajax requests. ([#267](https://github.com/infor-design/enterprise/issues/267))
- `[Scatterplot]` Added a scatter plot chart similar to a bubble chart but with shapes. ([Check out the example.](https://bit.ly/2K9N59M) ([#341](https://github.com/infor-design/enterprise/issues/341))
- `[Toast]` Added an option `allowLink` which when set to true will allow you to specify a `<a>` in the message content to add a link to the message. ([#341](https://github.com/infor-design/enterprise/issues/341))

### v4.9.0 Fixes

- `[Accordion]` Fixed an issue that prevented a right click menu from working on the accordion. ([#238](https://github.com/infor-design/enterprise/issues/238))
- `[Charts]` Fixed up missing empty states and selection methods so they work on all charts. ([#265](https://github.com/infor-design/enterprise/issues/265))
- `[Datagrid]` Fixed the performance of pasting from excel. ([#240](https://github.com/infor-design/enterprise/issues/240))
- `[Datagrid]` The keyword search will now clear when reloading data. ([#307](https://github.com/infor-design/enterprise/issues/307))
- `[Docs]` Fixed several noted missing pages and broken links in the docs. ([#244](https://github.com/infor-design/enterprise/issues/244))
- `[Dropdown]` Fixed bug in badges configuration. ([#270](https://github.com/infor-design/enterprise/issues/270))
- `[Flex Layout]` Fixed field-flex to work better on IE. ([#252](https://github.com/infor-design/enterprise/issues/252))
- `[Editor]` Fixed bug that made it impossible to edit the visual tab. ([#478](https://github.com/infor-design/enterprise/issues/478))
- `[Editor]` Fixed a bug with dirty indicator that caused a messed up layout. ([#241](https://github.com/infor-design/enterprise/issues/241))
- `[Lookup]` Fixed it so that select will work correctly when filtering. ([#248](https://github.com/infor-design/enterprise/issues/248))
- `[Header]` Fixed missing `More` tooltip on the header. ([#345](https://github.com/infor-design/enterprise/issues/345))
- `[Validation]` Added fixes to prevent `error` and `valid` events from going off more than once. ([#237](https://github.com/infor-design/enterprise/issues/237))
- `[Validation]` Added fixes to make multiple messages work better. There is now a `getMessages()` function that will return all erros on a field as an array. The older `getMessage()` will still return a string. ([#237](https://github.com/infor-design/enterprise/issues/237))
- `[Validation]` Fixed un-needed event handlers when using fields on a tab. ([#332](https://github.com/infor-design/enterprise/issues/332))

### v4.9.0 Chore & Maintenance

- `[Blockgrid]` Added full test coverage ([#234](https://github.com/infor-design/enterprise/issues/234))
- `[CAP]` Fixed some examples that would not close ([#283](https://github.com/infor-design/enterprise/issues/283))
- `[Datepicker]` Added full test coverage ([#243](https://github.com/infor-design/enterprise/issues/243))
- `[Datagrid]` Fixed an example so that it shows how to clear a dropdown filter. ([#254](https://github.com/infor-design/enterprise/issues/254))
- `[Docs]` Added TEAMS.MD for collecting info on the teams using ids. If you are not in the list let us know or make a pull request. ([#350](https://github.com/infor-design/enterprise/issues/350))
- `[Listview]` Fixed some links in the sample app that caused some examples to fail. ([#273](https://github.com/infor-design/enterprise/issues/273))
- `[Tabs]` Added more test coverage ([#239](https://github.com/infor-design/enterprise/issues/239))
- `[Toast]` Added full test coverage ([#232](https://github.com/infor-design/enterprise/issues/232))
- `[Testing]` Added visual regression tests, and more importantly a system for doing them via CI. ([#255](https://github.com/infor-design/enterprise/issues/255))

(34 Issues Solved This Release, Backlog Enterprise 158, Backlog Ng 41, 458 Functional Tests, 297 e2e Tests)

## v4.8.0

- [Npm Package](https://www.npmjs.com/package/ids-enterprise)
- [IDS Enterprise Angular Change Log](https://github.com/infor-design/enterprise-ng/blob/main/docs/CHANGELOG.md)

### v4.8.0 Features

- `[Datagrid]` Added an example of Nested Datagrids with ([basic nested grid support.](https://bit.ly/2lGKM4a)) ([#SOHO-3474](https://jira.infor.com/browse/SOHO-3474))
- `[Datagrid]` Added support for async validation. ([#SOHO-7943](https://jira.infor.com/browse/SOHO-7943))
- `[Export]` Extracted excel export code so it can be run outside the datagrid. ([#SOHO-7246](https://jira.infor.com/browse/SOHO-7246))

### v4.8.0 Fixes

- `[Searchfield / Toolbar Searchfield]` Merged code between them so there is just one component. This reduced code and fixed many bugs. ([#161](https://github.com/infor-design/enterprise/pull/161))
- `[Datagrid]` Fixed issues using expand row after hiding/showing columns. ([#SOHO-8103](https://jira.infor.com/browse/SOHO-8103))
- `[Datagrid]` Fixed issue that caused nested grids in expandable rows to hide after hiding/showing columns on the parent grid. ([#SOHO-8102](https://jira.infor.com/browse/SOHO-8102))
- `[Datagrid]` Added an example showing Math rounding on numeric columns ([#SOHO-5168](https://jira.infor.com/browse/SOHO-5168))
- `[Datagrid]` Date editors now maintain date format correctly. ([#SOHO-5861](https://jira.infor.com/browse/SOHO-5861))
- `[Datagrid]` Fixed alignment off sort indicator on centered columns. ([#SOHO-7444](https://jira.infor.com/browse/SOHO-7444))
- `[Datagrid]` Behavior Change - Sorting clicking now no longer refocuses last cell. ([#SOHO-7682](https://jira.infor.com/browse/SOHO-7682))
- `[Datagrid]` Fixed formatter error that showed NaN on some number cells. ([#SOHO-7839](https://jira.infor.com/browse/SOHO-7682))
- `[Datagrid]` Fixed a bug rendering last column in some situations. ([#SOHO-7987](https://jira.infor.com/browse/SOHO-7987))
- `[Datagrid]` Fixed incorrect data in context menu event. ([#SOHO-7991](https://jira.infor.com/browse/SOHO-7991))
- `[Dropdown]` Added an onKeyDown option so keys can be overriden. ([#SOHO-4815](https://jira.infor.com/browse/SOHO-4815))
- `[Slider]` Fixed step slider to work better jumping across steps. ([#SOHO-6271](https://jira.infor.com/browse/SOHO-6271))
- `[Tooltip]` Will strip tooltip markup to prevent xss. ([#SOHO-6522](https://jira.infor.com/browse/SOHO-6522))
- `[Contextual Action Panel]` Fixed alignment issue on x icon. ([#SOHO-6612](https://jira.infor.com/browse/SOHO-6612))
- `[Listview]` Fixed scrollbar size when removing items. ([#SOHO-7402](https://jira.infor.com/browse/SOHO-7402))
- `[Navigation Popup]` Fixed a bug setting initial selected value. ([#SOHO-7411](https://jira.infor.com/browse/SOHO-7411))
- `[Grid]` Added a no-margin setting for nested grids with no indentation. ([#SOHO-7495](https://jira.infor.com/browse/SOHO-7495))
- `[Grid]` Fixed positioning of checkboxes in the grid. ([#SOHO-7979](https://jira.infor.com/browse/SOHO-7979))
- `[Tabs]` Fixed bug calling add in NG applications. ([#SOHO-7511](https://jira.infor.com/browse/SOHO-7511))
- `[Listview]` Selected event now contains the dataset row. ([#SOHO-7512](https://jira.infor.com/browse/SOHO-7512))
- `[Multiselect]` Fixed incorrect showing of delselect button in certain states. ([#SOHO-7535](https://jira.infor.com/browse/SOHO-7535))
- `[Search]` Fixed bug where highlight search terms where not shown in bold. ([#SOHO-7796](https://jira.infor.com/browse/SOHO-7796))
- `[Multiselect]` Improved performance on select all. ([#SOHO-7816](https://jira.infor.com/browse/SOHO-7816))
- `[Spinbox]` Fixed problem where you could arrow up in a readonly spinbox. ([#SOHO-8025](https://jira.infor.com/browse/SOHO-8025))
- `[Dropdown]` Fixed bug selecting two items with same value. ([#SOHO-8029](https://jira.infor.com/browse/SOHO-8029))
- `[Modal]` Fixed incorrect enabling of submit on validating modals. ([#SOHO-8042](https://jira.infor.com/browse/SOHO-8042))
- `[Modal]` Fixed incorrect closing of modal on enter key. ([#SOHO-8059](https://jira.infor.com/browse/SOHO-8059))
- `[Rating]` Allow decimal values for example 4.3. ([#SOHO-8063](https://jira.infor.com/browse/SOHO-8063))
- `[Datepicker]` Prevent datepicker from scrolling to the top of the browser. ([#SOHO-8107](https://jira.infor.com/browse/SOHO-8107))
- `[Tag]` Fixed layout on Right-To-Left. ([#SOHO-8120](https://jira.infor.com/browse/SOHO-8120))
- `[Listview]` Fixed missing render event. ([#SOHO-8129](https://jira.infor.com/browse/SOHO-8129))
- `[Angular Datagrid]` Fixed maskOptions input definition. ([#SOHO-8131](https://jira.infor.com/browse/SOHO-8131))
- `[Datepicker]` Fixed several bugs on the UmAlQura Calendar. ([#SOHO-8147](https://jira.infor.com/browse/SOHO-8147))
- `[Datagrid]` Fixed bug on expanding and collapsing multiple expandable rows. ([#SOHO-8154](https://jira.infor.com/browse/SOHO-8154))
- `[Pager]` Fixed focus state clicking page numbers. ([#SOHO-4528](https://jira.infor.com/browse/SOHO-4528))
- `[SearchField]` Fixed bug initializing search field with text. ([#SOHO-4820](https://jira.infor.com/browse/SOHO-4820))
- `[ColorPicker]` Fixed bug with incorrect cursor on readonly color picker. ([#SOHO-8030](https://jira.infor.com/browse/SOHO-8030))
- `[Pie]` Fixed ui glitch on mobile when pressing slices. ([#SOHO-8141](https://jira.infor.com/browse/SOHO-8141))

### v4.8.0 Chore & Maintenance

- `[Npm Package]` Added back sass files in correct folder structure. ([#SOHO-7583](https://jira.infor.com/browse/SOHO-7583))
- `[Menu Button]` Added button functional and e2e Tests. ([#SOHO-7600](https://jira.infor.com/browse/SOHO-7600))
- `[Textarea]` Added Textarea functional and e2e Tests. ([#SOHO-7929](https://jira.infor.com/browse/SOHO-7929))
- `[ListFilter]` Added ListFilter functional and e2e Tests. ([#SOHO-7975](https://jira.infor.com/browse/SOHO-7975))
- `[Colorpicker]` Added Colorpicker functional and e2e Tests. ([#SOHO-8078](https://jira.infor.com/browse/SOHO-8078))
- `[Site / Docs]` Fixed a few broken links ([#SOHO-7993](https://jira.infor.com/browse/SOHO-7993))

(62 Jira Issues Solved This Release, Backlog Dev 186, Design 110, Unresolved 349, Test Count 380 Functional, 178 e2e )

## v4.7.0

- [Full Jira Release Notes](https://bit.ly/2HyT3zF)
- [Npm Package](https://www.npmjs.com/package/ids-enterprise)
- [IDS Enterprise Angular Change Log](https://github.com/infor-design/enterprise-ng/blob/main/docs/CHANGELOG.md)

### v4.7.0 Features

- `[Github]` The project was migrated to be open source on github with a new workflow and testing suite.
- `[Tag]` Added a Tag angular component. ([#SOHO-8005](https://jira.infor.com/browse/SOHO-8006))
- `[Validate]` Exposed validate and removeMessage methods. ([#SOHO-8003](https://jira.infor.com/browse/SOHO-8003))
- `[General]` Upgrade to Angular 6 ([#SOHO-7927](https://jira.infor.com/browse/SOHO-7927))
- `[General]` Introduced nightly versions in npm ([#SOHO-7804](https://jira.infor.com/browse/SOHO-7804))
- `[Multiselect]` A tooltip now shows if more content is selected than fits in the input. ([#SOHO-7799](https://jira.infor.com/browse/SOHO-7799))
- `[Datepicker]` Added an option to restrict moving to months that are not available to select from. ([#SOHO-7384](https://jira.infor.com/browse/SOHO-7384))
- `[Validation]` Added and icon alert([#SOHO-7225](https://jira.infor.com/browse/SOHO-7225)
- `[General]` Code is now available on ([public npm](https://www.npmjs.com/package/ids-enterprise)) ([#SOHO-7083](https://jira.infor.com/browse/SOHO-7083))

### v4.7.0 Fixes

- `[Lookup]` Fixed existing example that shows using an autocomplete on a lookup. ([#SOHO-8070](https://jira.infor.com/browse/SOHO-8070))
- `[Lookup]` Fixed existing example that shows creating a customized dialog on the lookup ([#SOHO-8069](https://jira.infor.com/browse/SOHO-8069))
- `[Lookup]` Fixed existing example that incorrectly showed a checkbox column. ([#SOHO-8068](https://jira.infor.com/browse/SOHO-8068))
- `[Line Chart]` Fixed an error when provoking the tooltip. ([#/SOHO-8051](https://jira.infor.com/browse/SOHO-8051))
- `[Module Tabs]` Fixed a bug toggling the menu on mobile. ([#/SOHO-8043](https://jira.infor.com/browse/SOHO-8043))
- `[Autocomplete]` Fixed a bug that made enter key not work to select. ([#SOHO-8036](https://jira.infor.com/browse/SOHO-8036))
- `[Tabs]` Removed an errant scrollbar that appeared sometimes on IE ([#SOHO-8034](https://jira.infor.com/browse/SOHO-8034))
- `[Datagrid]` The drill down click event now currently shows the right row information in the event data. ([#SOHO-8023](https://jira.infor.com/browse/SOHO-8023))
- `[Datagrid]` Fixed a broken nested data example. ([#SOHO-8019](https://jira.infor.com/browse/SOHO-8019))
- `[Datagrid]` Fixed a broken paging example. ([#SOHO-8013](https://jira.infor.com/browse/SOHO-8013))
- `[Datagrid]` Hyperlinks now can be clicked when in a datagrid expandable row. ([#SOHO-8009](https://jira.infor.com/browse/SOHO-8009))
- `[Popupmenu]` Removed extra padding on icon menus ([#SOHO-8006](https://jira.infor.com/browse/SOHO-8006))
- `[Spinbox]` Range limits now work correctly ([#SOHO-7999](https://jira.infor.com/browse/SOHO-7999))
- `[Dropdown]` Fixed not working filtering on nosearch option. ([#SOHO-7998](https://jira.infor.com/browse/SOHO-7998))
- `[Hierarchy]` Children layout and in general layouts where improved. ([#SOHO-7992](https://jira.infor.com/browse/SOHO-7992))
- `[Buttons]` Fixed layout issues on mobile. ([#SOHO-7982](https://jira.infor.com/browse/SOHO-7982))
- `[Datagrid]` Fixed format initialization issue ([#SOHO-7982](https://jira.infor.com/browse/SOHO-7982))
- `[Lookup]` Fixed a problem that caused the lookup to only work once. ([#SOHO-7971](https://jira.infor.com/browse/SOHO-7971))
- `[Treemap]` Fix a bug using `fixture.detectChanges()`. ([#SOHO-7969](https://jira.infor.com/browse/SOHO-7969))
- `[Textarea]` Fixed a bug that made it possible for the count to go to a negative value. ([#SOHO-7952](https://jira.infor.com/browse/SOHO-7952))
- `[Tabs]` Fixed a bug that made extra events fire. ([#SOHO-7948](https://jira.infor.com/browse/SOHO-7948))
- `[Toolbar]` Fixed a with showing icons and text in the overflowmenu. ([#SOHO-7942](https://jira.infor.com/browse/SOHO-7942))
- `[DatePicker]` Fixed an error when restricting dates. ([#SOHO-7922](https://jira.infor.com/browse/SOHO-7922))
- `[TimePicker]` Fixed sort order of times in arabic locales. ([#SOHO-7920](https://jira.infor.com/browse/SOHO-7920))
- `[Multiselect]` Fixed initialization of selected items. ([#SOHO-7916](https://jira.infor.com/browse/SOHO-7916))
- `[Line Chart]` Solved a problem clicking lines to select. ([#SOHO-7912](https://jira.infor.com/browse/SOHO-7912))
- `[Hierarchy]` Improved RTL version ([#SOHO-7888](https://jira.infor.com/browse/SOHO-7888))
- `[Datagrid]` Row click event now shows correct data when using Groups ([#SOHO-7861](https://jira.infor.com/browse/SOHO-7861))
- `[Modal]` Fixed cut of border on checkboxe focus states. ([#SOHO-7856](https://jira.infor.com/browse/SOHO-7856))
- `[Colorpicker]` Fixed cropped labels when longer ([#SOHO-7817](https://jira.infor.com/browse/SOHO-7817))
- `[Label]` Fixed cut off Thai characters ([#SOHO-7814](https://jira.infor.com/browse/SOHO-7814))
- `[Colorpicker]` Fixed styling issue on margins ([#SOHO-7776](https://jira.infor.com/browse/SOHO-7776))
- `[Hierarchy]` Fixed several layout issues and changed the paging example to show the back button on the left. ([#SOHO-7622](https://jira.infor.com/browse/SOHO-7622))
- `[Bar Chart]` Fixed RTL layout issues ([#SOHO-5196](https://jira.infor.com/browse/SOHO-5196))
- `[Lookup]` Made delimiter an option / changable ([#SOHO-4695](https://jira.infor.com/browse/SOHO-4695))

### v4.7.0 Chore & Maintenance

- `[Timepicker]` Added functional and e2e Tests ([#SOHO-7809](https://jira.infor.com/browse/SOHO-7809))
- `[General]` Restructured the project to clean up and separate the demo app from code. ([#SOHO-7803](https://jira.infor.com/browse/SOHO-7803))

(56 Jira Issues Solved This Release, Backlog Dev 218, Design 101, Unresolved 391, Test Count 232 Functional, 117 e2e )

## v4.6.0

- [Full Jira Release Notes](https://bit.ly/2jodbem)
- [Npm Package](http://npm.infor.com)
- [IDS Enterprise Angular Change Log](https://github.com/infor-design/enterprise-ng/blob/main/docs/CHANGELOG.md)

### v4.6.0 Key New Features

- `[Treemap]` New Component Added
- `[Website]` Launch of new docs site <https://design.infor.com/code/ids-enterprise/latest>
- `[Security]` Ids Now passes CSP (Content Security Policy) Compliance for info see <docs/SECURITY.md>.
- `[Toolbar]` New ["toolbar"](http://usalvlhlpool1.infor.com/4.6.0/components/toolbar-flex/list)
    - Based on css so it is much faster.
    - Expect a future breaking change from flex-toolbar to this toolbar when all features are implemented.
    - As of now collapsible search is not supported yet.

### v4.6.0 Behavior Changes

- `[App Menu]` Now automatically closes when items are clicked on mobile devices.

### v4.6.0 Improvements

- `[Angular]` Validation now allows dynamic functions.
- `[Editor]` Added a clear method.
- `[Locale]` Map iw locale to Hebrew.
- `[Locale]` Now defaults locals with no country. For example en maps to en-US es and es-ES.
- `[Color Picker]` Added option to clear the color.
- `[Angular]` Allow Formatters, Editors to work with Soho. without the migration script.
- `[Added a new labels example <http://usalvlhlpool1.infor.com/4.6.0/components/form/example-labels.html>
- `[Angular]` Added new Chart Wrappers (Line, Bar, Column ect ).
- `[Datagrid]` Added file up load editor.
- `[Editor]` Its possible to put a link on an image now.

### v4.6.0 Code Updates / Breaking Changes

- `[Templates]` The internal template engine changed for better XSS security as a result one feature is no longer supported. If you have a delimiter syntax to embed html like `{{& name}}`, change this to be `{{{name}}}`.
- `[jQuery]` Updated from 3.1.1 to 3.3.1.

### v4.6.0 Bug Fixes

- `[Angular]` Added fixes so that the `soho.migrate` script is no longer needed.
- `[Angular Datagrid]` Added filterWhenTyping option.
- `[Angular Popup]` Expose close, isOpen and keepOpen.
- `[Angular Linechart]` Added "xAxis" and "yAxis" options.
- `[Angular Treemap]` Added new wrapper.
- `[Angular Rating]` Added a rating wrapper.
- `[Angular Circle Page]` Added new wrapper.
- `[Checkbox]` Fixed issue when you click the top left of the page, would toggle the last checkbox.
- `[Composite Form]` Fixed broken swipe.
- `[Colorpicker]` Fixed cases where change did not fire.
- `[Colorpicker]` Added short field option.
- `[Completion Chart]` Added more colors.
- `[Datagrid]` Fixed some misaligned icons on short row height.
- `[Datagrid]` Fixed issue that blank dropdown filter items would not show.
- `[Datagrid]` Added click arguments for more information on editor clicks and callback data.
- `[Datagrid]` Fixed wrong data on events on second page with expandable row.
- `[Datagrid]` Fixed focus / filter bugs.
- `[Datagrid]` Fixed bug with filter dropdowns on IOS.
- `[Datagrid]` Fixed column alignment when scrolling and RTL.
- `[Datagrid]` Fixed NaN error when using the colspan example.
- `[Datagrid]` Made totals work correctly when filtering.
- `[Datagrid]` Fixed issue with focus when multiple grids on a page.
- `[Datagrid]` Removed extra rows from the grid export when using expandable rows.
- `[Datagrid]` Fixed performance of select all on paging client side.
- `[Datagrid]` Fixed text alignment on header when some columns are not filterable.
- `[Datagrid]` Fixed wrong cursor on non actionable rows.
- `[Hierarchy]` Fixed layout issues.
- `[Mask]` Fixed issue when not using decimals in the pattern option.
- `[Modal]` Allow editor and dropdown to properly block the submit button.
- `[Menu Button]` Fixed beforeOpen so it also runs on submenus.
- `[Message]` Fixed XSS vulnerability.
- `[Pager]` Added fixes for RTL.
- `[List Detail]` Improved amount of space the header takes
- `[Multiselect]` Fixed problems when using the tab key well manipulating the multiselect.
- `[Multiselect]` Fixed bug with select all not working correctly.
- `[Multiselect]` Fixed bug with required validation rule.
- `[Spinbox]` Fixed issue on short field versions.
- `[Textarea]` Fixed issue with counter when in angular and on a modal.
- `[Toast]` Fixed XSS vulnerability.
- `[Tree]` Fixed checkbox click issue.
- `[Lookup]` Fixed issue in the example when running on Edge.
- `[Validation]` Fixed broken form submit validation.
- `[Vertical Tabs]` Fix cut off header.

(98 Jira Issues Solved This Release, Backlog Dev 388, Design 105, Unresolved 595, Test Coverage 6.66%)

## v4.5.0

### v4.5.0 Key New Features

- `[Font]` Experimental new font added from IDS as explained.
- `[Datagrid]` Added support for pasting from excel.
- `[Datagrid]` Added option to specify which column stretches.

### v4.5.0 Behavior Changes

- `[Search Field]` `ESC` incorrectly cleared the field and was inconsistent. The proper key is `ctrl + backspace` (PC )/ `alt + delete` (mac) to clear all field contents. `ESC` no longer does anything.

### v4.5.0 Improvements

- `[Datagrid]` Added support for a two line title on the header.
- `[Dropdown]` Added onKeyPress override for custom key strokes.
- `[Contextual Action Panel]` Added an option to add a right side close button.
- `[Datepicker]` Added support to select ranges.
- `[Maintenence]` Added more unit tests.
- `[Maintenence]` Removed jsHint in favor of Eslint.

### v4.5.0 Code Updates / Breaking Changes

- `[Swaplist]` changed custom events `beforeswap and swapupdate` data (SOHO-7407). From `Array: list-items-moved` to `Object: from: container-info, to: container-info and items: list-items-moved`. It now uses data in a more reliable way

### v4.5.0 Bug Fixes

- `[Angular]` Added new wrappers for Radar, Bullet, Line, Pie, Sparkline.
- `[Angular Dropdown]` Fixed missing data from select event.
- `[Colorpicker]` Added better translation support.
- `[Compound Field]` Fixed layout with some field types.
- `[Datepicker]` Fixed issues with validation in certain locales.
- `[Datepicker]` Not able to validate on MMMM.
- `[Datagrid]` Fixed bug that filter did not work when it started out hidden.
- `[Datagrid]` Fixed issue with context menu not opening repeatedly.
- `[Datagrid]` Fixed bug in indeterminate paging with smaller page sizes.
- `[Datagrid]` Fixed error when editing some numbers.
- `[Datagrid]` Added support for single line markup.
- `[Datagrid]` Fixed exportable option, which was not working for both csv and xls export.
- `[Datagrid]` Fixed column sizing logic to work better with alerts and alerts plus text.
- `[Datagrid]` Fixed bug when reordering rows with expandable rows.
- `[Datagrid]` Added events for opening and closing the filter row.
- `[Datagrid]` Fixed bugs on multiselect + tree grid.
- `[Datagrid]` Fixed problems with missing data on click events when paging.
- `[Datagrid]` Fixed problems editing with paging.
- `[Datagrid]` Fixed Column alignment calling updateDataset.
- `[Datagrid]` Now passes sourceArgs for the filter row.
- `[Dropdown]` Fixed cursor on disabled items.
- `[Editor]` Added paste support for links.
- `[Editor]` Fixed bug that prevented some shortcut keys from working.
- `[Editor]` Fixed link pointers in readonly mode.
- `[Expandable Area]` Fixed bug when not working on second page.
- `[General]` Some ES6 imports missing.
- `[Personalization]` Added support for cache bust.
- `[Locale]` Fixed some months missing in some cultures.
- `[Listview]` Removed redundant resize events.
- `[Line]` Fixed problems updating data.
- `[Mask]` Fixed bug on alpha masks that ignored the last character.
- `[Modal]` Allow enter key to be stopped for forms.
- `[Modal]` Allow filter row to work if a grid is on a modal.
- `[Fileupload]` Fixed bug when running in Contextual Action Panel.
- `[Searchfield]` Fixed wrong width.
- `[Step Process]` Improved layout and responsive.
- `[Step Process]` Improved wrapping of step items.
- `[Targeted Achievement]` Fixed icon alignment.
- `[Timepicker]` Fixed error calling removePunctuation.
- `[Text Area]` Adding missing classes for use in responsive-forms.
- `[Toast]` Fixed missing animation.
- `[Tree]` Fixed a bug where if the callback is not async the node wont open.
- `[Track Dirty]` Fixed error when used on a file upload.
- `[Track Dirty]` Did not work to reset dirty on editor and Multiselect.
- `[Validation]` Fixed more extra events firing.

(67 Jira Issues Solved This Release, Backlog Dev 378, Design 105, Unresolved 585, Test Coverage 6% )<|MERGE_RESOLUTION|>--- conflicted
+++ resolved
@@ -4,12 +4,9 @@
 
 ### v4.52.0 Fixes
 
-<<<<<<< HEAD
 - `[Datagrid]` Fixed an issue where the datagrid resize did not work when zoomed, this was only occuring in some situations like frozen columns and colspans. ([#5115](https://github.com/infor-design/enterprise/issues/5115))
-=======
 - `[Lookup/Datagrid]` Fixed a bug where unselecting all items in an active page affects other selected items on other pages. ([#4503](https://github.com/infor-design/enterprise/issues/4503))
 - `[Radio]` Fixed a bug where legend tag blinks when clicking the radio buttons. ([#4901](https://github.com/infor-design/enterprise/issues/4901))
->>>>>>> bbe10540
 
 ## v4.51.0
 
