--- conflicted
+++ resolved
@@ -8,16 +8,13 @@
 
 ## v4.94.0 Fixes
 
-<<<<<<< HEAD
+
 - `[Bar]` Fixed axis label visibility by adding font-size in `axis-labels` container. ([#8431](https://github.com/infor-design/enterprise/issues/8431))
-=======
+- `[Calendar]` Fixed event icon not properly rendered across week view mode. ([#8456](https://github.com/infor-design/enterprise/issues/8456))
 - `[Calendar]` Fixed inconsistencies in border colors of events in calendar. ([#8452](https://github.com/infor-design/enterprise/issues/8452))
 - `[Datagrid]` Fixed datagrid unable to have resize handle when using different column structure such as single lines. ([#8417](https://github.com/infor-design/enterprise/issues/8417))
->>>>>>> 6066a760
 - `[Datagrid]` Removed escaping HTML for cell nodes. ([#8516](https://github.com/infor-design/enterprise/issues/8516))
 - `[Datagrid/Card]` When in a card/widget the size of the datagrid would be incorrect and the pager would be moved to the wrong place. Now on default widget size the widget will contain the pager correctly. You may need css for custom sized widgets or non default widget sizes. ([#8496](https://github.com/infor-design/enterprise/issues/8372))
-- `[Calendar]` Fixed inconsistencies in border colors of events in calendar. ([#8452](https://github.com/infor-design/enterprise/issues/8452))
-- `[Calendar]` Fixed event icon not properly rendered across week view mode. ([#8456](https://github.com/infor-design/enterprise/issues/8456))
 - `[Radio]` Fixed alignment in short form of radio button. ([#8193](https://github.com/infor-design/enterprise/issues/8193))
 - `[Toolbar]` Fixed button shapes in toolbar. ([#8523](https://github.com/infor-design/enterprise/issues/8523))
 
