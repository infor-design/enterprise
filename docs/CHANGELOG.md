--- conflicted
+++ resolved
@@ -10,20 +10,13 @@
 
 ### v4.22.0 Fixes
 
-<<<<<<< HEAD
+- `[Datagrid]` Fixed an issue where if you have duplicate Id's the columns many become misaligned. ([#2687](https://github.com/infor-design/enterprise/issues/2687))
 - `[Tabs]` Add more padding to the count styles. ([#2744](https://github.com/infor-design/enterprise/issues/2744))
 
 ### v4.22.0 Chores & Maintenance
 
+- `[Demo App]` Changed the theme switch to call the page refresh. ([#2743](https://github.com/infor-design/enterprise/issues/2743))
 - `[Export]` Added support for separator to use custom string or object type with Export to CSV. ([#2490](https://github.com/infor-design/enterprise/issues/2490))
-- `[Demo App]` Changed the theme switch to call the page refresh. ([#2743](https://github.com/infor-design/enterprise/issues/2743))
-=======
-- `[Datagrid]` Fixed an issue where if you have duplicate Id's the columns many become misaligned. ([#2687](https://github.com/infor-design/enterprise/issues/2687))
-
-### v4.22.0 Chores & Maintenance
-
-(n Issues Solved this release, Backlog Enterprise n, Backlog Ng n, n Functional Tests, n e2e Test)
->>>>>>> b785c09b
 
 ## v4.21.0
 
