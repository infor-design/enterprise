--- conflicted
+++ resolved
@@ -18,12 +18,9 @@
 - `[Environment]` Fixed feature detection classes and routines on IPad 13 and up. ([#4855](https://github.com/infor-design/enterprise/issues/4855))
 - `[Input]` Fixed a bug where the cursor overlapped the icon in right aligned lookup and input fields when selecting the field. ([#4718](https://github.com/infor-design/enterprise/issues/4718))
 - `[ListView]` Fixed an issue selecting after focusing the list with the keyboard. ([#4621](https://github.com/infor-design/enterprise/issues/4621))
-<<<<<<< HEAD
 - `[Lookup]` Fixed an issue with select all across pages in lookup. ([#4503](https://github.com/infor-design/enterprise/issues/4503))
 - `[Lookup]` Fixed an issue clearing selections with selectAcrossPages. ([#4539](https://github.com/infor-design/enterprise/issues/4539))
-=======
 - `[Message]` Fixed multiple events were firing. ([#953](https://github.com/infor-design/enterprise-ng/issues/953))
->>>>>>> f1d19940
 - `[Popover]` Fixed a bug where the close button did not get an automation ID and added automation ID to the title. ([#4743](https://github.com/infor-design/enterprise/issues/4743))
 - `[Locale/Multiselect]` Fixed a bug where translations could not be made correctly on All label and Selected Label, so we dropped having the label in the field. You can use the allTextString and selectedTextString if you want something special. ([#4505](https://github.com/infor-design/enterprise/issues/4505))
 - `[Locale]` Fixed a bug in Estonian translations. ([#4805](https://github.com/infor-design/enterprise/issues/4805))
