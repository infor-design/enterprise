# What's New with Enterprise

## v4.17.0

- [Npm Package](https://www.npmjs.com/package/ids-enterprise)
- [IDS Enterprise Angular Change Log](https://github.com/infor-design/enterprise-ng/blob/master/docs/CHANGELOG.md)

### v4.17.0 Features

- `[Datagrid]` Added support to cancel `rowactivated` event. Now it will trigger the new event `beforerowactivated` which will wait/sync to cancel or proceed to do `rowactivated` event. ([#1021](https://github.com/infor-design/enterprise/issues/1021))
- `[Locale]` Added support for showing timezones in the current language with a fall back for IE 11. ([#592](https://github.com/infor-design/enterprise/issues/592))

### v4.17.0 Fixes

- `[Calendar]` Event model title color is not correct if the modal is opened and another event is selected. ([#1739](https://github.com/infor-design/enterprise/issues/1739))
- `[Calendar]` Modal is still displayed after changing months. ([#1741](https://github.com/infor-design/enterprise/issues/1741))
- `[Datagrid]` Added a fix to allow the commit of a cell edit after tabbing into a cell once having clicked into a previous cell.([#1608](https://github.com/infor-design/enterprise/issues/1608))
- `[Datagrid]` Stretch column not working in Edge browser. ([#1716](https://github.com/infor-design/enterprise/issues/1716))
- `[Datagrid]` Fixed a bug where filtering Order Date with `is-not-empty` on a null value would not correctly filter out results. ([#1718](https://github.com/infor-design/enterprise/issues/1718))
- `[Datagrid]` Fixed a bug where when using the `disableClientSideFilter` setting the filtered event would not be called correctly. ([#1689](https://github.com/infor-design/enterprise/issues/1689))

### v4.17.0 Chore & Maintenance

- `[Component Name]` An explanation and description. ([#123](https://github.com/infor-design/enterprise/issues/12))

(n Issues Solved this release, Backlog Enterprise n, Backlog Ng n, n Functional Tests, n e2e Test)

## v4.16.0

- [Npm Package](https://www.npmjs.com/package/ids-enterprise)
- [IDS Enterprise Angular Change Log](https://github.com/infor-design/enterprise-ng/blob/master/docs/CHANGELOG.md)

### v4.16.0 Features

- `[Busy Indicator]` Made a fix to make it possible to use a busy indicator on a modals. ([#827](https://github.com/infor-design/enterprise/issues/827))
- `[Datagrid]` Added an option to freeze columns from scrolling on the left and/or right. The new option is called `frozenColumns`. See notes on what works and doesnt with frozen column in the datagrid docs frozen column section. ([#464](https://github.com/infor-design/enterprise/issues/464))
- `[Editor]` Added new state called "preview" a non editable mode to editor. Where it only shows the HTML with no toolbar, borders etc. ([#1413](https://github.com/infor-design/enterprise/issues/1413))
- `[Field Filter]` Added support to get and set filter type programmatically. ([#1181](https://github.com/infor-design/enterprise/issues/1181))
- `[Hierarchy]` Add print media styles to decrease ink usage and increase presentability for print format. Note that you may need to enable the setting to print background images, both Mac and PC have a setting for this. ([#456](https://github.com/infor-design/enterprise/issues/456))
- `[Hierarchy]` Added a new "stacked" layout to eventually replace the current layouts. This works better responsively and prevents horizontal scrolling. ([#1629](https://github.com/infor-design/enterprise/issues/1629))
- `[Pager]` Added a "condensed" page size selector button for use on pagers in smaller containers, such as the list side of the list/detail pattern. ([#1459](https://github.com/infor-design/enterprise/issues/1459))

### v4.16.0 Future Deprecation

- `[Hierarchy]` The following options are now deprecated and will be removed approximately 2019-05-15. `paging` and `mobileView`. ([#1629](https://github.com/infor-design/enterprise/issues/1629))
- `[Hierarchy]` Stacked layout will become the default layout in favor of the existing horizontal layout, so the horizontal layout is now considered deprecated and will be removed approximately 2019-05-15. ([#1629](https://github.com/infor-design/enterprise/issues/1629))

### v4.16.0 Fixes

- `[Application Menu]` Fixed the truncation of long text in an accordion element in the application menu by adding a tooltip to truncated elements. ([#457](https://github.com/infor-design/enterprise/issues/457))
- `[Calendar]` Disable the new event modal when no template is defined. ([#1700](https://github.com/infor-design/enterprise/issues/1700))
- `[Dropdown]` Fixed a bug where the ellipsis was not showing on long text in some browsers. ([#1550](https://github.com/infor-design/enterprise/issues/1550))
- `[Datagrid]` Fixed a bug in equals filter on multiselect filters. ([#1586](https://github.com/infor-design/enterprise/issues/1586))
- `[Datagrid]` Fixed a bug where incorrect data is shown in the events in tree grid. ([#315](https://github.com/infor-design/enterprise-ng/issues/315))
- `[Datagrid]` Fixed a bug where when using minWidth on a column and sorting the column will become misaligned. ([#1481](https://github.com/infor-design/enterprise/issues/1481))
- `[Datagrid]` Fixed a bug where when resizing the last column may become invisible. ([#1456](https://github.com/infor-design/enterprise/issues/1456))
- `[Datagrid]` Fixed a bug where a checkbox column will become checked when selecting if there is no selection checkbox. ([#1641](https://github.com/infor-design/enterprise/issues/1641))
- `[Datagrid]` Fixed a bug where the last column would sometimes not render fully for buttons with longer text. ([#1246](https://github.com/infor-design/enterprise/issues/1246))
- `[Datagrid]` Fixed a bug where showMonthYearPicker did not work correctly on date filters. ([#1532](https://github.com/infor-design/enterprise-ng/issues/1532))
- `[Validation]` Fixed a bug in removeError where the icon is sometimes not removed. ([#1556](https://github.com/infor-design/enterprise/issues/1556))
- `[Datepicker]` Fixed the range picker to clear when changing months in a filter. ([#1537](https://github.com/infor-design/enterprise/issues/1537))
- `[Datepicker]` Fixed disabled dates example to validate again on disabled dates. ([#1445](https://github.com/infor-design/enterprise/issues/1445))
- `[Datagrid]` Fixed a Date Editor bug when passing a series of zeroes to a datagrid cell with an editable date. ([#1020](https://github.com/infor-design/enterprise/issues/1020))
- `[Dropdown]` Fixed a bug where a dropdown will never reopen if it is closed by clicking a menu button. ([#1670](https://github.com/infor-design/enterprise/issues/1670))
- `[Icons]` Established missing icon sourcing and sizing consistency from ids-identity icon/svg assets. ([PR#1628](https://github.com/infor-design/enterprise/pull/1628))
- `[Listview]` Addressed performance issues with paging on all platforms, especially Windows and IE/Edge browsers. As part of this, reworked all components that integrate with the Pager component to render their contents based on a dataset, as opposed to DOM elements. ([#922](https://github.com/infor-design/enterprise/issues/922))
- `[Lookup]` Fixed a bug with settings: async, server-side, and single select modes.  The grid was not deselecting the previously selected value when a new row was clicked.  If the value is preselected in the markup, the lookup modal will no longer close prematurely. ([PR#1654](https://github.com/infor-design/enterprise/issues/1654))
<<<<<<< HEAD
- `[Pager]` Made it possible to set and persist custom tooltips on first, previous, next and last pager buttons. ([#922](https://github.com/infor-design/enterprise/issues/922))
- `[Pager]` Fixed propagation of the `pagesizes` setting when using `updated()`. Previously, the array was deep extended, instead of being replaced outright. ([PR#1466](https://github.com/infor-design/enterprise/issues/1466))
- `[Tree]` Fixed a bug when calling the disable or enable methods of the tree. This was not working with ie11. ([PR#1600](https://github.com/infor-design/enterprise/issues/1600))
- `[Stepprocess]` Fixed a bug where the step folder was still selected when it was collapsed or expanded. ([#1633](https://github.com/infor-design/enterprise/issues/1633))
- `[Toolbar Flex]` Added the ability to pass in a `beforeOpen` callback to the More Actions menu (fixes a bug where it wasn't possible to dynamically add content to the More Actions menu in same way that was possible on the original Toolbar component)
- `[Toolbar Flex]` Fixed a bug where selected events were not bubbling up for a menu button on a flex toolbar. ([#1709](https://github.com/infor-design/enterprise/issues/1709))
=======
- `[Stepprocess]` Fixed a bug where the step folder was still selected when it was collapsed or expanded. ([#1633](https://github.com/infor-design/enterprise/issues/1633))
- `[Swaplist]` Fixed a bug where items were not able to drag anymore after make the search. ([#1703](https://github.com/infor-design/enterprise/issues/1703))
- `[Tree]` Fixed a bug when calling the disable or enable methods of the tree. This was not working with ie11. ([PR#1600](https://github.com/infor-design/enterprise/issues/1600))
>>>>>>> 8091d4b7

### v4.16.0 Chore & Maintenance

- `[Demo App]` Removed the search icon from the header on test pages as it doesn't function. ([#1449](https://github.com/infor-design/enterprise/issues/1449))
- `[Demo App]` Added a fix for incorrect links when running on windows. ([#1549](https://github.com/infor-design/enterprise/issues/1549))
- `[Docs]` Added a fix to prevent the documentation generator from failing intermittently. ([#1377](https://github.com/infor-design/enterprise/issues/1377))

(29 Issues Solved this release, Backlog Enterprise 203, Backlog Ng 69, 735 Functional Tests, 670 e2e Test)

## v4.15.0

- [Npm Package](https://www.npmjs.com/package/ids-enterprise)
- [IDS Enterprise Angular Change Log](https://github.com/infor-design/enterprise-ng/blob/master/docs/CHANGELOG.md)

### v4.15.0 Features

- `[Datagrid]` Added support for lookup in the datagrid filter. ([#653](https://github.com/infor-design/enterprise/issues/653))
- `[Datagrid]` Added support for masks on lookup editors. ([#406](https://github.com/infor-design/enterprise/issues/406))
- `[Validation]` When using legacy mode validation, made the icon dim if the text was on top of it. ([#644](https://github.com/infor-design/enterprise/issues/644))
- `[Calendar]` Now possible to edit events both with the API and by clicking/double clicking events. And other improvements. ([#1436](https://github.com/infor-design/enterprise/issues/1436))
- `[Datagrid]` Added new methods to clear dirty cells on cells, rows, and all. ([#1303](https://github.com/infor-design/enterprise/issues/1303))
- `[Tree]` Added several improvements: the ability to show a dropdown on the tree node, the ability to add nodes in between current nodes, the ability to set checkboxes for selection only on some nodes, and the ability to customize icons. ([#1364](https://github.com/infor-design/enterprise/issues/1364))
- `[Datagrid]` Added the ability to display or hide the new row indicator with a new `showNewIndicator` option. ([#1589](https://github.com/infor-design/enterprise/issues/1589))

### v4.15.0 Fixes

- `[Icons]` Icons with the word `confirm` have been changed to `success`. This is partially backwards compatible for now. We deprecated `confirm` and will remove in the next major version so rename your icons. Example `icon-confirm` to `icon-success`. ([#963](https://github.com/infor-design/enterprise/issues/963))
- `[Icons]` The alert icons now have a white background allowing them to appear on colored sections. There are now two versions, for example: `icon-error` and `icon-error-solid`. These are used in calendar. ([#1436](https://github.com/infor-design/enterprise/issues/1436))
- `[Circle Pager]` Made significant improvements to resizing, especially on tabs. ([#1284](https://github.com/infor-design/enterprise/issues/1284))
- `[Datagrid]` In high contrast mode the background is now white when editing cells. ([#1421](https://github.com/infor-design/enterprise/issues/1421))
- `[Dropdown]` Fixed an issue where filter did not work in no-search mode with the Caps Lock key. ([#1500](https://github.com/infor-design/enterprise/issues/1500))
- `[Popupmenu]` Fixed an issue when using the same menu on multiple inputs wherein destroying one instance actually destroyed all instances. ([#1025](https://github.com/infor-design/enterprise/issues/1025))
- `[Swaplist]` Fixed a bug where Shift+M did not work when typing in the search. ([#1408](https://github.com/infor-design/enterprise/issues/1408))
- `[Popupmenu]` Fixed a bug in immediate mode where right click only worked the first time. ([#1507](https://github.com/infor-design/enterprise/issues/1507))
- `[Editor]` Fixed a bug where clear formatting did not work in safari. ([#911](https://github.com/infor-design/enterprise/issues/911))
- `[Colorpicker]` Fixed a bug in Angular where the picker did not respond correctly to `editable=false` and `disabled=true`. ([#257](https://github.com/infor-design/enterprise-ng/issues/257))
- `[Locale]` Fixed a bug where the callback did not complete on nonexistent locales. ([#1267](https://github.com/infor-design/enterprise/issues/1267))
- `[Calendar]` Fixed a bug where event details remain when filtering event types. ([#1436](https://github.com/infor-design/enterprise/issues/1436))
- `[Busy Indicator]` Fixed a bug where the indicator closed when clicking on accordions. ([#281](https://github.com/infor-design/enterprise-ng/issues/281))
- `[Datagrid Tree]` Fixed the need for unique IDs on the tree nodes. ([#1361](https://github.com/infor-design/enterprise/issues/1361))
- `[Editor]` Improved the result of pasting bullet lists from MS Word. ([#1351](https://github.com/infor-design/enterprise/issues/1351))
- `[Hierarchy]` Fixed layout issues in the context menu in RTL mode. ([#1310](https://github.com/infor-design/enterprise/issues/1310))
- `[Datagrid]` Added a setting `allowChildExpandOnMatch` that optionally determines if a search/filter will show and allow nonmatching children to be shown. ([#1422](https://github.com/infor-design/enterprise/issues/1422))
- `[Datagrid]` If a link is added with a href it will now be followed when clicking, rather than needing to use the click method setting on columns. ([#1473](https://github.com/infor-design/enterprise/issues/1473))
- `[Datagrid Tree]` Fixed a bug where Expand/Collapse text is added into the +/- cell. ([#1145](https://github.com/infor-design/enterprise/issues/1145))
- `[Dropdown]` Fixed a bug in NG where two dropdowns in different components would cause each other to freeze. ([#229](https://github.com/infor-design/enterprise-ng/issues/229))
- `[Editor]` Verified a past fix where editor would not work with all buttons when in a modal. ([#408](https://github.com/infor-design/enterprise/issues/408))
- `[Datagrid Tree]` Fixed a bug in `updateRow` that caused the indent of the tree grid to collapse. ([#405](https://github.com/infor-design/enterprise/issues/405))
- `[Empty Message]` Fixed a bug where a null empty message would not be possible. This is used to show no empty message on initial load delays. ([#1467](https://github.com/infor-design/enterprise/issues/1467))
- `[Lookup]` Fixed a bug where nothing is inserted when you click a link editor in the lookup. ([#1315](https://github.com/infor-design/enterprise/issues/1315))
- `[About]` Fixed a bug where the version would not show when set. It would show the IDS version. ([#1414](https://github.com/infor-design/enterprise/issues/1414))
- `[Datagrid]` Fixed a bug in `disableClientSort` / `disableClientFilter`. It now retains visual indicators on sort and filter. ([#1248](https://github.com/infor-design/enterprise/issues/1248))
- `[Tree]` Fixed a bug where selected nodes are selected again after loading child nodes. ([#1270](https://github.com/infor-design/enterprise/issues/1270))
- `[Input]` Fixed a bug where inputs that have tooltips will not be selectable with the cursor. ([#1354](https://github.com/infor-design/enterprise/issues/1354))
- `[Accordion]` Fixed a bug where double clicking a header will open and then close the accordion. ([#1314](https://github.com/infor-design/enterprise/issues/1314))
- `[Datagrid]` Fixed a bug on hover with taller cells where the hover state would not cover the entire cell. ([#1490](https://github.com/infor-design/enterprise/issues/1490))
- `[Editor]` Fixed a bug where the image would still be shown if you press the Esc key and cancel the image dialog. ([#1489](https://github.com/infor-design/enterprise/issues/1489))
- `[Datagrid Lookup]` Added additional missing event info for ajax requests and filtering. ([#1486](https://github.com/infor-design/enterprise/issues/1486))
- `[Tabs]` Added protection from inserting HTML tags in the add method (XSS). ([#1462](https://github.com/infor-design/enterprise/issues/1462))
- `[App Menu]` Added better text wrapping for longer titles. ([#1116](https://github.com/infor-design/enterprise/issues/1116))
- `[Contextual Action Panel]` Fixed some examples so that they reopen more than one time. ([#1116](https://github.com/infor-design/enterprise/issues/506))
- `[Searchfield]` Fixed a border styling issue on longer labels in the search. ([#1500](https://github.com/infor-design/enterprise/issues/1500))
- `[Tabs Multi]` Improved the experience on mobile by collapsing the menus a bit. ([#971](https://github.com/infor-design/enterprise/issues/971))
- `[Lookup]` Fixed missing ellipsis menu on mobile devices. ([#1068](https://github.com/infor-design/enterprise/issues/1068))
- `[Accordion]` Fixed incorrect font size on p tags in the accordion. ([#1116](https://github.com/infor-design/enterprise/issues/1116))
- `[Line Chart]` Fixed and improved the legend text on mobile viewport. ([#609](https://github.com/infor-design/enterprise/issues/609))

### v4.15.0 Chore & Maintenance

- `[General]` Migrated sass to use IDS color variables. ([#1435](https://github.com/infor-design/enterprise/issues/1435))
- `[Angular]` Added all settings from 4.13 in time for future 5.1.0 ([#274](https://github.com/infor-design/enterprise-ng/issues/274))
- `[General]` Fixed some incorrect layouts. ([#1357](https://github.com/infor-design/enterprise/issues/1357))
- `[Targeted Achievement]` Removed some older non working examples. ([#520](https://github.com/infor-design/enterprise/issues/520))

(54 Issues Solved this release, Backlog Enterprise 180, Backlog Ng 66, 705 Functional Tests, 716 e2e Test)

## v4.14.0

- [Npm Package](https://www.npmjs.com/package/ids-enterprise)
- [IDS Enterprise Angular Change Log](https://github.com/infor-design/enterprise-ng/blob/master/docs/CHANGELOG.md)

### v4.14.0 Features

- `[Datepicker/Monthview]` Added a setting for the day of week the calendar starts that can be used outside of the Locale setting. ([#1179](https://github.com/infor-design/enterprise/issues/1179))
- `[Datagrid]` Made the tree datagrid work a lot better with filtering. ([#1281](https://github.com/infor-design/enterprise/issues/1281))
- `[Autocomplete/SearchField]` Added a caseSensitive filtering option. ([#385](https://github.com/infor-design/enterprise/issues/385))
- `[Datagrid]` Added an option `headerAlign` to set alignment on the header different than the rows. ([#420](https://github.com/infor-design/enterprise/issues/420))
- `[Message]` Added the ability to use certain formatter html tags in the message content. ([#379](https://github.com/infor-design/enterprise/issues/379))

### v4.14.0 Fixes

- `[Swaplist]` Fixed a bug that if you drag really fast everything disappears. ([#1195](https://github.com/infor-design/enterprise/issues/1195))
- `[Hierarchy]` Fixed a bug that part of the profile menu is cut off. ([#931](https://github.com/infor-design/enterprise/issues/931))
- `[Datagrid/Dropdown]` Fixed a bug that part of the dropdown menu is cut off. ([#1420](https://github.com/infor-design/enterprise/issues/1420))
- `[Modal]` Fixed bugs where with certain field types modal validation was not working. ([#1213](https://github.com/infor-design/enterprise/issues/1213))
- `[Dropdown]` Fixed a regression where the tooltip was not showing when data is overflowed. ([#1400](https://github.com/infor-design/enterprise/issues/1400))
- `[Tooltip]` Fixed a bugs where a tooltip would show up in unexpected places. ([#1396](https://github.com/infor-design/enterprise/issues/1396))
- `[Datagrid/Dropdown]` Fixed a bug where an error would occur if showSelectAll is used. ([#1360](https://github.com/infor-design/enterprise/issues/1360))
- `[Datagrid/Tooltip]` Fixed a bugs where a tooltip would show up in the header unexpectedly. ([#1395](https://github.com/infor-design/enterprise/issues/1395))
- `[Popupmenu]` Fixed incorrect highlighting on disabled list items.  ([#982](https://github.com/infor-design/enterprise/issues/982))
- `[Contextual Action Panel]` Fixed issues with certain styles of invoking the CAP where it would not reopen a second time. ([#1139](https://github.com/infor-design/enterprise/issues/1139))
- `[Spinbox]` Added a fix so the page will not zoom when click + and - on mobile devices. ([#1070](https://github.com/infor-design/enterprise/issues/1070))
- `[Splitter]` Removed the tooltip from the expand/collapse button as it was superfluous. ([#1180](https://github.com/infor-design/enterprise/issues/1180))
- `[Datagrid]` Added a fix so the last column when stretching will do so with percentage so it will stay when the page resize or the menu opens/closes. ([#1168](https://github.com/infor-design/enterprise/issues/1168))
- `[Datagrid]` Fixed bugs in the server side and filtering example. ([#396](https://github.com/infor-design/enterprise/issues/396))
- `[Datagrid]` Fixed a bug in applyFilter with datefields. ([#1269](https://github.com/infor-design/enterprise/issues/1269))
- `[Datagrid]` Fixed a bug in updateCellNode where sometimes it did not work. ([#1122](https://github.com/infor-design/enterprise/issues/1122))
- `[Hierarchy]` Made the empty image ring the same color as the left edge. ([#932](https://github.com/infor-design/enterprise/issues/932))
- `[Datagrid/Dropdown]` Fixed an issue that tab did not close dropdown editors. ([#1198](https://github.com/infor-design/enterprise/issues/1198))
- `[Datagrid/Dropdown]` Fixed a bug that if you click open a dropdown editor then you cannot use arrow keys to select. ([#1387](https://github.com/infor-design/enterprise/issues/1387))
- `[Datagrid/Dropdown]` Fixed a bug that if a smaller number of items the menu would be too short. ([#1298](https://github.com/infor-design/enterprise/issues/1298))
- `[Searchfield]` Fixed a bug that the search field didnt work in safari. ([#225](https://github.com/infor-design/enterprise/issues/225))
- `[Datagrid/Dropdown]` Fixed a bug that source is used the values may be cleared out when opening the list. ([#1185](https://github.com/infor-design/enterprise/issues/1185))
- `[Personalization]` Fixed a bug that when calling initialize the personalization would reset. ([#1231](https://github.com/infor-design/enterprise/issues/1231))
- `[Tabs]` Fixed the alignment of the closing icon. ([#1056](https://github.com/infor-design/enterprise/issues/1056))
- `[Dropdown]` Fixed list alignment issues on mobile. ([#1069](https://github.com/infor-design/enterprise/issues/1069))
- `[Dropdown]` Fixed issues where the listbox would not close on mobile. ([#1119](https://github.com/infor-design/enterprise/issues/1119))
- `[Dropdown]` Fixed a bug where modals would close on url hash change. ([#1207](https://github.com/infor-design/enterprise/issues/1207))
- `[Contextual Action Panel]` Fixed an issue where buttons would occasionally be out of view. ([#283](https://github.com/infor-design/enterprise/issues/283))
- `[Empty Message]` Added a new icon to indicate using the search function. ([#1325](https://github.com/infor-design/enterprise/issues/1325))
- `[Searchfield]` Added a fix for landscape mode on mobile. ([#1102](https://github.com/infor-design/enterprise/issues/1102))
- `[Datagrid]` Added a fix for hard to read fields in high contrast mode. ([#1193](https://github.com/infor-design/enterprise/issues/1193))

### v4.14.0 Chore & Maintenance

- `[General]` Fixed problems with the css mapping where the line numbers were wrong in the map files. ([#962](https://github.com/infor-design/enterprise/issues/962))
- `[Docs]` Added setting so themes can be shown in the documentation pages. ([#1327](https://github.com/infor-design/enterprise/issues/1327))
- `[Docs]` Made links to example pages open in a new window. ([#1132](https://github.com/infor-design/enterprise/issues/1132))

(43 Issues Solved this release, Backlog Enterprise 181, Backlog Ng 64, 682 Functional Tests, 612 e2e Test)

## v4.13.0

- [Npm Package](https://www.npmjs.com/package/ids-enterprise)
- [IDS Enterprise Angular Change Log](https://github.com/infor-design/enterprise-ng/blob/master/docs/CHANGELOG.md)

### v4.13.0 Features

- `[Calendar]` Added some new features such as upcoming events view, RTL, keyboard support and fixed styling issues and bugs. ([#1221](https://github.com/infor-design/enterprise/issues/1221))
- `[Flex Toolbar]` Added search field integration, so that the search field is mainly close to being able to replace the legacy toolbar. ([#269](https://github.com/infor-design/enterprise/issues/269))
- `[Bar]` Added short, medium label support for adapting the chart to responsive views. ([#1094](https://github.com/infor-design/enterprise/issues/1094))
- `[Textarea]` Added maxLength option to prevent typing over a set maximum. ([#1046](https://github.com/infor-design/enterprise/issues/1046))
- `[Textarea]` Added maxGrow option to prevent growing when typing over a set max. ([#1147](https://github.com/infor-design/enterprise/issues/1147))
- `[Datagrid]` If using the `showDirty` option the indication will now be on each cell. ([#1183](https://github.com/infor-design/enterprise/issues/1183))
- `[Datepicker]` Added an option `useCurrentTime` that will insert current time instead of noon time with date and timepickers. ([#1087](https://github.com/infor-design/enterprise/issues/1087))
- `[General]` Included an IE 11 polyfill for ES6 Promises, this is a new dependency in the package.json you should include. ([#1172](https://github.com/infor-design/enterprise/issues/1172))
- `[General]` Add translations in 38 languages including new support for Slovak (sk-SK). ([#557](https://github.com/infor-design/enterprise/issues/557))

### v4.13.0 Fixes

- `[Tooltips]` Fixed an important bug where tooltips would stick around in the page on the top corner. ([#1273](https://github.com/infor-design/enterprise/issues/1273))
- `[Tooltips]` Fixed some contrast issues on the high contrast theme. ([#1249](https://github.com/infor-design/enterprise/issues/1249))
- `[Tooltips]` Fixed a bug where Toolbar "More Actions" menu buttons could incorrectly display a tooltip overlapping an open menu. ([#1242](https://github.com/infor-design/enterprise/issues/1242))
- `[Datepicker / Timepicker]` Removed the need to use the customValidation setting. You can remove this option from your code. The logic will pick up if you added customValidation to your input by adding a data-validate option. You also may need to add `date` or `availableDate` validation to your  data-validate attribute if these validations are desired along with your custom or required validation. ([#862](https://github.com/infor-design/enterprise/issues/862))
- `[Menubutton]` Added a new setting `hideMenuArrow` you can use for buttons that don't require an arrow, such as menu buttons. ([#1088](https://github.com/infor-design/enterprise/issues/1088))
- `[Dropdown]` Fixed issues with destroy when multiple dropdown components are on the page. ([#1202](https://github.com/infor-design/enterprise/issues/1202))
- `[Datagrid]` Fixed alignment issues when using filtering with some columns that do not have a filter. ([#1124](https://github.com/infor-design/enterprise/issues/1124))
- `[Datagrid]` Fixed an error when dynamically adding context menus. ([#1216](https://github.com/infor-design/enterprise/issues/1216))
- `[Datagrid]` Added an example of dynamic intermediate paging and filtering. ([#396](https://github.com/infor-design/enterprise/issues/396))
- `[Dropdown]` Fixed alignment issues on mobile devices. ([#1069](https://github.com/infor-design/enterprise/issues/1069))
- `[Datepicker]` Fixed incorrect assumptions, causing incorrect umalqura calendar calculations. ([#1189](https://github.com/infor-design/enterprise/issues/1189))
- `[Datepicker]` Fixed an issue where the dialog would not close on click out if opening the time dropdown components first. ([#1278](https://github.com/infor-design/enterprise/issues/))
- `[General]` Added the ability to stop renderLoop. ([#214](https://github.com/infor-design/enterprise/issues/214))
- `[Datepicker]` Fixed an issue reselecting ranges with the date picker range option. ([#1197](https://github.com/infor-design/enterprise/issues/1197))
- `[Editor]` Fixed bugs on IE with background color option. ([#392](https://github.com/infor-design/enterprise/issues/392))
- `[Colorpicker]` Fixed issue where the palette is not closed on enter key / click. ([#1050](https://github.com/infor-design/enterprise/issues/1050))
- `[Accordion]` Fixed issues with context menus on the accordion. ([#639](https://github.com/infor-design/enterprise/issues/639))
- `[Searchfield]` Made no results appear not clickable. ([#329](https://github.com/infor-design/enterprise/issues/329))
- `[Datagrid]` Added an example of groups and paging. ([#435](https://github.com/infor-design/enterprise/issues/435))
- `[Editor]` Fixed the dirty indicator when using toolbar items. ([#910](https://github.com/infor-design/enterprise/issues/910))
- `[Datagrid]` Fixed a bug that made tooltips disappear when a lookup editor is closed. ([#1186](https://github.com/infor-design/enterprise/issues/1186))
- `[Datagrid]` Fixed a bug where not all rows are removed in the removeSelected function. ([#1036](https://github.com/infor-design/enterprise/issues/1036))
- `[Datagrid]` Fixed bugs in activateRow and deactivateRow in some edge cases. ([#948](https://github.com/infor-design/enterprise/issues/948))
- `[Datagrid]` Fixed formatting of tooltips on the header and filter. ([#955](https://github.com/infor-design/enterprise/issues/955))
- `[Datagrid]` Fixed wrong page number when saving the page number in localstorage and reloading. ([#798](https://github.com/infor-design/enterprise/issues/798))
- `[Tree]` Fixed issues when expanding and collapsing after dragging nodes around. ([#1183](https://github.com/infor-design/enterprise/issues/1183))
- `[ContextualActionPanel]` Fixed a bug where the CAP will be closed if clicking an accordion in it. ([#1138](https://github.com/infor-design/enterprise/issues/1138))
- `[Colorpicker]` Added a setting (customColors) to prevent adding default colors if totally custom colors are used. ([#1135](https://github.com/infor-design/enterprise/issues/1135))
- `[AppMenu]` Improved contrast in high contrast theme. ([#1146](https://github.com/infor-design/enterprise/issues/1146))
- `[Searchfield]` Fixed issue where ascenders/descenders are cut off. ([#1101](https://github.com/infor-design/enterprise/issues/1101))
- `[Tree]` Added sortstop and sortstart events. ([#1003](https://github.com/infor-design/enterprise/issues/1003))
- `[Searchfield]` Fixed some alignment issues in different browsers. ([#1106](https://github.com/infor-design/enterprise/issues/1106))
- `[Searchfield]` Fixed some contrast issues in different browsers. ([#1104](https://github.com/infor-design/enterprise/issues/1104))
- `[Searchfield]` Prevent multiple selected events from firing. ([#1259](https://github.com/infor-design/enterprise/issues/1259))
- `[Autocomplete]` Added a beforeOpen setting ([#398](https://github.com/infor-design/enterprise/issues/398))
- `[Toolbar]` Fixed an error where toolbar tried to focus a DOM item that was removed. ([#1177](https://github.com/infor-design/enterprise/issues/1177))
- `[Dropdown]` Fixed a problem where the bottom of some lists is cropped. ([#909](https://github.com/infor-design/enterprise/issues/909))
- `[General]` Fixed a few components so that they could still initialize when hidden. ([#230](https://github.com/infor-design/enterprise/issues/230))
- `[Datagrid]` Fixed missing tooltips on new row. ([#1081](https://github.com/infor-design/enterprise/issues/1081))
- `[Lookup]` Fixed a bug using select all where it would select the previous list. ([#295](https://github.com/infor-design/enterprise/issues/295))
- `[Datagrid]` Fixed missing summary row on initial render in some cases. ([#330](https://github.com/infor-design/enterprise/issues/330))
- `[Button]` Fixed alignment of text and icons. ([#973](https://github.com/infor-design/enterprise/issues/973))
- `[Datagrid]` Fixed missing source call when loading last page first. ([#1162](https://github.com/infor-design/enterprise/issues/1162))
- `[SwapList]` Made sure swap list will work in all cases and in angular. ([#152](https://github.com/infor-design/enterprise/issues/152))
- `[Toast]` Fixed a bug where some toasts on certain urls may not close. ([#1305](https://github.com/infor-design/enterprise/issues/1305))
- `[Datepicker / Lookup]` Fixed bugs where they would not load on tabs. ([#1304](https://github.com/infor-design/enterprise/issues/1304))

### v4.13.0 Chore & Maintenance

- `[General]` Added more complete visual tests. ([#978](https://github.com/infor-design/enterprise/issues/978))
- `[General]` Cleaned up some of the sample pages start at A, making sure examples work and tests are covered for better QA (on going). ([#1136](https://github.com/infor-design/enterprise/issues/1136))
- `[General]` Upgraded to ids-identity 2.0.x ([#1062](https://github.com/infor-design/enterprise/issues/1062))
- `[General]` Cleanup missing files in the directory listings. ([#985](https://github.com/infor-design/enterprise/issues/985))
- `[Demo App]` Removed response headers for less Veracode errors. ([#959](https://github.com/infor-design/enterprise/issues/959))
- `[Angular 1.0]` We removed the angular 1.0 directives from the code and examples. These are no longer being updated. You can still use older versions of this or move on to Angular 7.x ([#1136](https://github.com/infor-design/enterprise/issues/1136))
- `[Uplift]` Included the uplift theme again as alpha for testing. It will show with a watermark and is only available via the personalize api or url params in the demo app. ([#1224](https://github.com/infor-design/enterprise/issues/1224))

(69 Issues Solved this release, Backlog Enterprise 199, Backlog Ng 63, 662 Functional Tests, 659 e2e Test)

## v4.12.0

- [Npm Package](https://www.npmjs.com/package/ids-enterprise)
- [IDS Enterprise Angular Change Log](https://github.com/infor-design/enterprise-ng/blob/master/docs/CHANGELOG.md)

### v4.12.0 Features

- `[General]` The ability to make custom/smaller builds has further been improved. We improved the component matching, made it possible to run the tests on only included components, fixed the banner, and improved the terminal functionality. Also removed/deprecated the older mapping tool. ([#417](https://github.com/infor-design/enterprise/issues/417))
- `[Message]` Added the ability to have different types (Info, Confirm, Error, Alert). ([#963](https://github.com/infor-design/enterprise/issues/963))
- `[General]` Further fixes to pass veracode scans. Now passing conditionally. ([#683](https://github.com/infor-design/enterprise/issues/683))
- `[Pager]` Made it possible to use the pager as a standalone component. ([#250](https://github.com/infor-design/enterprise/issues/250))
- `[Editor]` Added a clear formatting button. ([#473](https://github.com/infor-design/enterprise/issues/473))
- `[Datepicker]` Added an option to show the time as current time instead of midnight. ([#889](https://github.com/infor-design/enterprise/issues/889))
- `[About]` Dialog now shows device information. ([#684](https://github.com/infor-design/enterprise/issues/684))

### v4.12.0 Fixes

- `[Datagrid Tree]` Fixed incorrect data on activated event. ([#412](https://github.com/infor-design/enterprise/issues/412))
- `[Datagrid]` Improved the export function so it works on different locales. ([#378](https://github.com/infor-design/enterprise/issues/378))
- `[Tabs]` Fixed a bug where clicking the x on tabs with a dropdowns would incorrectly open the dropdown. ([#276](https://github.com/infor-design/enterprise/issues/276))
- `[Datagrid]` Changed the `settingschange` event so it will only fire once. ([#903](https://github.com/infor-design/enterprise/issues/903))
- `[Listview]` Improved rendering performance. ([#430](https://github.com/infor-design/enterprise/issues/430))
- `[General]` Fixed issues when using base tag, that caused icons to disappear. ([#766](https://github.com/infor-design/enterprise/issues/766))
- `[Empty Message]` Made it possible to assign code to the button click if used. ([#667](https://github.com/infor-design/enterprise/issues/667))
- `[Datagrid]` Added translations for the new tooltip. ([#227](https://github.com/infor-design/enterprise/issues/227))
- `[Dropdown]` Fixed contrast issue in high contrast theme. ([#945](https://github.com/infor-design/enterprise/issues/945))
- `[Datagrid]` Reset to default did not reset dropdown columns. ([#847](https://github.com/infor-design/enterprise/issues/847))
- `[Datagrid]` Fixed bugs in keyword search highlighting with special characters. ([#849](https://github.com/infor-design/enterprise/issues/849))
- `[Datagrid]` Fixed bugs that causes NaN to appear in date fields. ([#891](https://github.com/infor-design/enterprise/issues/891))
- `[Dropdown]` Fixed issue where validation is not trigger on IOS on click out. ([#659](https://github.com/infor-design/enterprise/issues/659))
- `[Lookup]` Fixed bug in select all in multiselect with paging. ([#926](https://github.com/infor-design/enterprise/issues/926))
- `[Modal]` Fixed bug where the modal would close if hitting enter on a checkbox and inputs. ([#320](https://github.com/infor-design/enterprise/issues/320))
- `[Lookup]` Fixed bug trying to reselect a second time. ([#296](https://github.com/infor-design/enterprise/issues/296))
- `[Tabs]` Fixed behavior when closing and disabling tabs. ([#947](https://github.com/infor-design/enterprise/issues/947))
- `[Dropdown]` Fixed layout issues when using icons in the dropdown. ([#663](https://github.com/infor-design/enterprise/issues/663))
- `[Datagrid]` Fixed a bug where the tooltip did not show on validation. ([#1008](https://github.com/infor-design/enterprise/issues/1008))
- `[Tabs]` Fixed issue with opening spillover on IOS. ([#619](https://github.com/infor-design/enterprise/issues/619))
- `[Datagrid]` Fixed bugs when using `exportable: false` in certain column positions. ([#787](https://github.com/infor-design/enterprise/issues/787))
- `[Searchfield]` Removed double border. ([#328](https://github.com/infor-design/enterprise/issues/328))

### v4.12.0 Chore & Maintenance

- `[Masks]` Added missing and more documentation, cleaned up existing docs. ([#1033](https://github.com/infor-design/enterprise/issues/1033))
- `[General]` Based on design site comments, we improved some pages and fixed some missing links. ([#1034](https://github.com/infor-design/enterprise/issues/1034))
- `[Bar Chart]` Added test coverage. ([#848](https://github.com/infor-design/enterprise/issues/848))
- `[Datagrid]` Added full api test coverage. ([#242](https://github.com/infor-design/enterprise/issues/242))

(55 Issues Solved this release, Backlog Enterprise 185, Backlog Ng 50, 628 Functional Tests, 562 e2e Test)

## v4.11.0

- [Npm Package](https://www.npmjs.com/package/ids-enterprise)
- [IDS Enterprise Angular Change Log](https://github.com/infor-design/enterprise-ng/blob/master/docs/CHANGELOG.md)

### v4.11.0 Features

- `[General]` It is now possible to make custom builds. With a custom build you specify a command with a list of components that you use. This can be used to reduce the bundle size for both js and css. ([#417](https://github.com/infor-design/enterprise/issues/417))
- `[Calendar]` Added more features including: a readonly view, ability for events to span days, tooltips and notifications ([#417](https://github.com/infor-design/enterprise/issues/417))
- `[Lookup]` Added the ability to select across pages, even when doing server side paging. ([#375](https://github.com/infor-design/enterprise/issues/375))
- `[Datagrid]` Improved tooltip performance, and now tooltips show on cells that are not fully displayed. ([#447](https://github.com/infor-design/enterprise/issues/447))

### v4.11.0 Fixes

- `[Dropdown]` The onKeyDown callback was not firing if CTRL key is used. This is fixed. ([#793](https://github.com/infor-design/enterprise/issues/793))
- `[Tree]` Added a small feature to preserve the tree node states on reload. ([#792](https://github.com/infor-design/enterprise/issues/792))
- `[Tree]` Added a disable/enable method to disable/enable the whole tree. ([#752](https://github.com/infor-design/enterprise/issues/752))
- `[App Menu]` Fixed a bug clearing the search filter box. ([#702](https://github.com/infor-design/enterprise/issues/702))
- `[Column Chart]` Added a yAxis option, you can use to format the yAxis in custom ways. ([#627](https://github.com/infor-design/enterprise/issues/627))
- `[General]` More fixes to use external ids tokens. ([#708](https://github.com/infor-design/enterprise/issues/708))
- `[Datagrid]` Fixed an error calling selectRows with an integer. ([#756](https://github.com/infor-design/enterprise/issues/756))
- `[Tree]` Fixed a bug that caused newly added rows to not be draggable. ([#618](https://github.com/infor-design/enterprise/issues/618))
- `[Dropdown / Multiselect]` Re-added the ability to have a placeholder on the component. ([#832](https://github.com/infor-design/enterprise/issues/832))
- `[Datagrid]` Fixed a bug that caused dropdown filters to not save on reload of page (saveUserSettings) ([#791](https://github.com/infor-design/enterprise/issues/791))
- `[Dropdown]` Fixed a bug that caused an unneeded scrollbar. ([#786](https://github.com/infor-design/enterprise/issues/786))
- `[Tree]` Added drag events and events for when the data is changed. ([#801](https://github.com/infor-design/enterprise/issues/801))
- `[Datepicker]` Fixed a bug updating settings, where time was not changing correctly. ([#305](https://github.com/infor-design/enterprise/issues/305))
- `[Tree]` Fixed a bug where the underlying dataset was not synced up. ([#718](https://github.com/infor-design/enterprise/issues/718))
- `[Lookup]` Fixed incorrect text color on chrome. ([#762](https://github.com/infor-design/enterprise/issues/762))
- `[Editor]` Fixed duplicate ID's on the popup dialogs. ([#746](https://github.com/infor-design/enterprise/issues/746))
- `[Dropdown]` Fixed misalignment of icons on IOS. ([#657](https://github.com/infor-design/enterprise/issues/657))
- `[Demos]` Fixed a bug that caused RTL pages to sometimes load blank. ([#814](https://github.com/infor-design/enterprise/issues/814))
- `[Modal]` Fixed a bug that caused the modal to close when clicking an accordion on the modal. ([#747](https://github.com/infor-design/enterprise/issues/747))
- `[Tree]` Added a restoreOriginalState method to set the tree back to its original state. ([#751](https://github.com/infor-design/enterprise/issues/751))
- `[Datagrid]` Added an example of a nested datagrid with scrolling. ([#172](https://github.com/infor-design/enterprise/issues/172))
- `[Datagrid]` Fixed column alignment issues on grouped column examples. ([#147](https://github.com/infor-design/enterprise/issues/147))
- `[Datagrid]` Fixed bugs when dragging and resizing grouped columns. ([#374](https://github.com/infor-design/enterprise/issues/374))
- `[Validation]` Fixed a bug that caused validations with changing messages to not go away on correction. ([#640](https://github.com/infor-design/enterprise/issues/640))
- `[Datagrid]` Fixed bugs in actionable mode (enter was not moving down). ([#788](https://github.com/infor-design/enterprise/issues/788))
- `[Bar Charts]` Fixed bug that caused tooltips to occasionally not show up. ([#739](https://github.com/infor-design/enterprise/issues/739))
- `[Dirty]` Fixed appearance/contrast on high contrast theme. ([#692](https://github.com/infor-design/enterprise/issues/692))
- `[Locale]` Fixed incorrect date time format. ([#608](https://github.com/infor-design/enterprise/issues/608))
- `[Dropdown]` Fixed bug where filtering did not work with CAPS lock on. ([#608](https://github.com/infor-design/enterprise/issues/608))
- `[Accordion]` Fixed styling issue on safari. ([#282](https://github.com/infor-design/enterprise/issues/282))
- `[Dropdown]` Fixed a bug on mobile devices, where the list would close on scrolling. ([#656](https://github.com/infor-design/enterprise/issues/656))

### v4.11.0 Chore & Maintenance

- `[Textarea]` Added additional test coverage. ([#337](https://github.com/infor-design/enterprise/issues/337))
- `[Tree]` Added additional test coverage. ([#752](https://github.com/infor-design/enterprise/issues/752))
- `[Busy Indicator]` Added additional test coverage. ([#233](https://github.com/infor-design/enterprise/issues/233))
- `[Docs]` Added additional information for developers on how to use IDS. ([#721](https://github.com/infor-design/enterprise/issues/721))
- `[Docs]` Added Id's and test notes to all pages. ([#259](https://github.com/infor-design/enterprise/issues/259))
- `[Docs]` Fixed issues on the wizard docs. ([#824](https://github.com/infor-design/enterprise/issues/824))
- `[Accordion]` Added additional test coverage. ([#516](https://github.com/infor-design/enterprise/issues/516))
- `[General]` Added sass linter (stylelint). ([#767](https://github.com/infor-design/enterprise/issues/767))

(53 Issues Solved this release, Backlog Enterprise 170, Backlog Ng 41, 587 Functional Tests, 458 e2e Test)

## v4.10.0

- [Npm Package](https://www.npmjs.com/package/ids-enterprise)
- [IDS Enterprise Angular Change Log](https://github.com/infor-design/enterprise-ng/blob/master/docs/CHANGELOG.md)

### v4.10.0 Features

- `[General]` Changed the code to pass Veracode scans. The IDS components now pass ISO at 86 rating. The rest of the flaws are mitigated with fixes such as stripping tags. As a result we went fairly aggressive with what we strip. If teams are doing something special we don't have tests for there is potential for customizations being stripped. ([#256](https://github.com/infor-design/enterprise/issues/256))
- `[Tooltips]` Will now activate on longpress on mobile devices. ([#400](https://github.com/infor-design/enterprise/issues/400))
- `[Contextmenu]` Will now activate on longpress on mobile devices (except when on inputs). ([#245](https://github.com/infor-design/enterprise/issues/245))
- `[Locale]` Added support for zh-Hant and zh-Hans. ([#397](https://github.com/infor-design/enterprise/issues/397))
- `[Tree]` Greatly improved rendering and expanding performance. ([#251](https://github.com/infor-design/enterprise/issues/251))
- `[General]` Internally all of the sass is now extended from [IDS Design tokens]( https://github.com/infor-design/design-system) ([#354](https://github.com/infor-design/enterprise/issues/354))
- `[Calendar]` Added initial readonly calendar. At the moment the calendar can only render events and has a filtering feature. More will be added next sprint. ([#261](https://github.com/infor-design/enterprise/issues/261))

### v4.10.0 Fixes

- `[Dropdown]` Minor Breaking Change for Xss reasons we removed the ability to set a custom hex color on icons in the dropdown. You can still pass in one of the alert colors from the colorpallette (fx alert, good, info). This was not even shown in the examples so may not be missed. ([#256](https://github.com/infor-design/enterprise/issues/256))
- `[Popupmenu]` Fixed a problem in popupmenu, if it was opened in immediate mode, submenus will be cleared of their text when the menu is eventually closed. ([#701](https://github.com/infor-design/enterprise/issues/701))
- `[Editor]` Fixed xss injection problem on the link dialog. ([#257](https://github.com/infor-design/enterprise/issues/257))
- `[Spinbox]` Fixed a height / alignment issue on spinboxes when used in short height configuration. ([#547](https://github.com/infor-design/enterprise/issues/547))
- `[Datepicker / Mask]` Fixed an issue in angular that caused using backspace to not save back to the model. ([#51](https://github.com/infor-design/enterprise-ng/issues/51))
- `[Field Options]` Fixed mobile support so they now work on touch better on IOS and Android. ([#555](https://github.com/infor-design/enterprise-ng/issues/555))
- `[Tree]` Tree with + and - for the folders was inversed visually. This was fixed, update your svg.html ([#685](https://github.com/infor-design/enterprise-ng/issues/685))
- `[Modal]` Fixed an alignment issue with the closing X on the top corner. ([#662](https://github.com/infor-design/enterprise-ng/issues/662))
- `[Popupmenu]` Fixed a visual flickering when opening dynamic submenus. ([#588](https://github.com/infor-design/enterprise/issues/588))
- `[Tree]` Added full unit and functional tests. ([#264](https://github.com/infor-design/enterprise/issues/264))
- `[Lookup]` Added full unit and functional tests. ([#344](https://github.com/infor-design/enterprise/issues/344))
- `[Datagrid]` Added more unit and functional tests. ([#242](https://github.com/infor-design/enterprise/issues/242))
- `[General]` Updated the develop tools and sample app to Node 10. During this update we set package-lock.json to be ignored in .gitignore ([#540](https://github.com/infor-design/enterprise/issues/540))
- `[Modal]` Allow beforeOpen callback to run optionally whether you have content or not passed back. ([#409](https://github.com/infor-design/enterprise/issues/409))
- `[Datagrid]` The lookup editor now supports left, right, and center align on the column settings. ([#228](https://github.com/infor-design/enterprise/issues/228))
- `[Mask]` When adding prefixes and suffixes (like % and $) if all the rest of the text is cleared, these will also now be cleared. ([#433](https://github.com/infor-design/enterprise/issues/433))
- `[Popupmenu]` Fixed low contrast selection icons in high contrast theme. ([#410](https://github.com/infor-design/enterprise/issues/410))
- `[Header Popupmenu]` Fixed missing focus state. ([#514](https://github.com/infor-design/enterprise/issues/514))
- `[Datepicker]` When using legends on days, fixed a problem that the hover states are shown incorrectly when changing month. ([#514](https://github.com/infor-design/enterprise/issues/514))
- `[Listview]` When the search field is disabled, it was not shown with disabled styling, this is fixed. ([#422](https://github.com/infor-design/enterprise/issues/422))
- `[Donut]` When having 4 or 2 sliced the tooltip would not show up on some slices. This is fixed. ([#482](https://github.com/infor-design/enterprise/issues/482))
- `[Datagrid]` Added a searchExpandableRow option so that you can control if data in expandable rows is searched/expanded. ([#480](https://github.com/infor-design/enterprise/issues/480))
- `[Multiselect]` If more items then fit are selected the tooltip was not showing on initial load, it only showed after changing values. This is fixed. ([#633](https://github.com/infor-design/enterprise/issues/633))
- `[Tooltip]` An example was added showing how you can show tooltips on disabled buttons. ([#453](https://github.com/infor-design/enterprise/issues/453))
- `[Modal]` A title with brackets in it was not escaping the text correctly. ([#246](https://github.com/infor-design/enterprise/issues/246))
- `[Modal]` Pressing enter when on inputs such as file upload no longer closes the modal. ([#321](https://github.com/infor-design/enterprise/issues/321))
- `[Locale]` Sent out translations so things like the Editor New/Same window dialog will be translated in the future. ([#511](https://github.com/infor-design/enterprise/issues/511))
- `[Nested Datagrid]` Fixed focus issues, the wrong cell in the nest was getting focused. ([#371](https://github.com/infor-design/enterprise/issues/371))

(44 Issues Solved this release, Backlog Enterprise 173, Backlog Ng 44, 565 Functional Tests, 426 e2e Test)

## v4.9.0

- [Npm Package](https://www.npmjs.com/package/ids-enterprise)
- [IDS Enterprise Angular Change Log](https://github.com/infor-design/enterprise-ng/blob/master/docs/CHANGELOG.md)

### v4.9.0 Features

- `[Datagrid]` Changed the way alerts work on rows. It now no longer requires an extra column. The rowStatus column will now be ignored so can be removed. When an alert / error / info message is added to the row the whole row will highlight. ([Check out the example.](https://bit.ly/2LC33iJ) ([#258](https://github.com/infor-design/enterprise/issues/258))
- `[Modal]` Added an option `showCloseBtn` which when set to true will show a X button on the top left corner. ([#358](https://github.com/infor-design/enterprise/issues/358))
- `[Multiselect / Dropdown]` Added the ability to see the search term during ajax requests. ([#267](https://github.com/infor-design/enterprise/issues/267))
- `[Scatterplot]` Added a scatter plot chart similar to a bubble chart but with shapes. ([Check out the example.](https://bit.ly/2K9N59M) ([#341](https://github.com/infor-design/enterprise/issues/341))
- `[Toast]` Added an option `allowLink` which when set to true will allow you to specify a `<a>` in the message content to add a link to the message. ([#341](https://github.com/infor-design/enterprise/issues/341))

### v4.9.0 Fixes

- `[Accordion]` Fixed an issue that prevented a right click menu from working on the accordion. ([#238](https://github.com/infor-design/enterprise/issues/238))
- `[Charts]` Fixed up missing empty states and selection methods so they work on all charts. ([#265](https://github.com/infor-design/enterprise/issues/265))
- `[Datagrid]` Fixed the performance of pasting from excel. ([#240](https://github.com/infor-design/enterprise/issues/240))
- `[Datagrid]` The keyword search will now clear when reloading data. ([#307](https://github.com/infor-design/enterprise/issues/307))
- `[Docs]` Fixed several noted missing pages and broken links in the docs. ([#244](https://github.com/infor-design/enterprise/issues/244))
- `[Dropdown]` Fixed bug in badges configuration. ([#270](https://github.com/infor-design/enterprise/issues/270))
- `[Flex Layout]` Fixed field-flex to work better on IE. ([#252](https://github.com/infor-design/enterprise/issues/252))
- `[Editor]` Fixed bug that made it impossible to edit the visual tab. ([#478](https://github.com/infor-design/enterprise/issues/478))
- `[Editor]` Fixed a bug with dirty indicator that caused a messed up layout. ([#241](https://github.com/infor-design/enterprise/issues/241))
- `[Lookup]` Fixed it so that select will work correctly when filtering. ([#248](https://github.com/infor-design/enterprise/issues/248))
- `[Header]` Fixed missing `More` tooltip on the header. ([#345](https://github.com/infor-design/enterprise/issues/345))
- `[Validation]` Added fixes to prevent `error` and `valid` events from going off more than once. ([#237](https://github.com/infor-design/enterprise/issues/237))
- `[Validation]` Added fixes to make multiple messages work better. There is now a `getMessages()` function that will return all erros on a field as an array. The older `getMessage()` will still return a string. ([#237](https://github.com/infor-design/enterprise/issues/237))
- `[Validation]` Fixed un-needed event handlers when using fields on a tab. ([#332](https://github.com/infor-design/enterprise/issues/332))

### v4.9.0 Chore & Maintenance

- `[Blockgrid]` Added full test coverage ([#234](https://github.com/infor-design/enterprise/issues/234))
- `[CAP]` Fixed some examples that would not close ([#283](https://github.com/infor-design/enterprise/issues/283))
- `[Datepicker]` Added full test coverage ([#243](https://github.com/infor-design/enterprise/issues/243))
- `[Datagrid]` Fixed an example so that it shows how to clear a dropdown filter. ([#254](https://github.com/infor-design/enterprise/issues/254))
- `[Docs]` Added TEAMS.MD for collecting info on the teams using ids. If you are not in the list let us know or make a pull request. ([#350](https://github.com/infor-design/enterprise/issues/350))
- `[Listview]` Fixed some links in the sample app that caused some examples to fail. ([#273](https://github.com/infor-design/enterprise/issues/273))
- `[Tabs]` Added more test coverage ([#239](https://github.com/infor-design/enterprise/issues/239))
- `[Toast]` Added full test coverage ([#232](https://github.com/infor-design/enterprise/issues/232))
- `[Testing]` Added visual regression tests, and more importantly a system for doing them via CI. ([#255](https://github.com/infor-design/enterprise/issues/255))

(34 Issues Solved this release, Backlog Enterprise 158, Backlog Ng 41, 458 Functional Tests, 297 e2e Test)

## v4.8.0

- [Npm Package](https://www.npmjs.com/package/ids-enterprise)
- [IDS Enterprise Angular Change Log](https://github.com/infor-design/enterprise-ng/blob/master/docs/CHANGELOG.md)

### v4.8.0 Features

- `[Datagrid]` Added an example of Nested Datagrids with ([basic nested grid support.](https://bit.ly/2lGKM4a)) ([#SOHO-3474](https://jira.infor.com/browse/SOHO-3474))
- `[Datagrid]` Added support for async validation. ([#SOHO-7943](https://jira.infor.com/browse/SOHO-7943))
- `[Export]` Extracted excel export code so it can be run outside the datagrid. ([#SOHO-7246](https://jira.infor.com/browse/SOHO-7246))

### v4.8.0 Fixes

- `[Searchfield / Toolbar Searchfield]` Merged code between them so there is just one component. This reduced code and fixed many bugs. ([#161](https://github.com/infor-design/enterprise/pull/161))
- `[Datagrid]` Fixed issues using expand row after hiding/showing columns. ([#SOHO-8103](https://jira.infor.com/browse/SOHO-8103))
- `[Datagrid]` Fixed issue that caused nested grids in expandable rows to hide after hiding/showing columns on the parent grid. ([#SOHO-8102](https://jira.infor.com/browse/SOHO-8102))
- `[Datagrid]` Added an example showing Math rounding on numeric columns ([#SOHO-5168](https://jira.infor.com/browse/SOHO-5168))
- `[Datagrid]` Date editors now maintain date format correctly. ([#SOHO-5861](https://jira.infor.com/browse/SOHO-5861))
- `[Datagrid]` Fixed alignment off sort indicator on centered columns. ([#SOHO-7444](https://jira.infor.com/browse/SOHO-7444))
- `[Datagrid]` Behavior Change - Sorting clicking now no longer refocuses last cell. ([#SOHO-7682](https://jira.infor.com/browse/SOHO-7682))
- `[Datagrid]` Fixed formatter error that showed NaN on some number cells. ([#SOHO-7839](https://jira.infor.com/browse/SOHO-7682))
- `[Datagrid]` Fixed a bug rendering last column in some situations. ([#SOHO-7987](https://jira.infor.com/browse/SOHO-7987))
- `[Datagrid]` Fixed incorrect data in context menu event. ([#SOHO-7991](https://jira.infor.com/browse/SOHO-7991))
- `[Dropdown]` Added an onKeyDown option so keys can be overriden. ([#SOHO-4815](https://jira.infor.com/browse/SOHO-4815))
- `[Slider]` Fixed step slider to work better jumping across steps. ([#SOHO-6271](https://jira.infor.com/browse/SOHO-6271))
- `[Tooltip]` Will strip tooltip markup to prevent xss. ([#SOHO-6522](https://jira.infor.com/browse/SOHO-6522))
- `[Contextual Action Panel]` Fixed alignment issue on x icon. ([#SOHO-6612](https://jira.infor.com/browse/SOHO-6612))
- `[Listview]` Fixed scrollbar size when removing items. ([#SOHO-7402](https://jira.infor.com/browse/SOHO-7402))
- `[Navigation Popup]` Fixed a bug setting initial selected value. ([#SOHO-7411](https://jira.infor.com/browse/SOHO-7411))
- `[Grid]` Added a no-margin setting for nested grids with no indentation. ([#SOHO-7495](https://jira.infor.com/browse/SOHO-7495))
- `[Grid]` Fixed positioning of checkboxes in the grid. ([#SOHO-7979](https://jira.infor.com/browse/SOHO-7979))
- `[Tabs]` Fixed bug calling add in NG applications. ([#SOHO-7511](https://jira.infor.com/browse/SOHO-7511))
- `[Listview]` Selected event now contains the dataset row. ([#SOHO-7512](https://jira.infor.com/browse/SOHO-7512))
- `[Multiselect]` Fixed incorrect showing of delselect button in certain states. ([#SOHO-7535](https://jira.infor.com/browse/SOHO-7535))
- `[Search]` Fixed bug where highlight search terms where not shown in bold. ([#SOHO-7796](https://jira.infor.com/browse/SOHO-7796))
- `[Multiselect]` Improved performance on select all. ([#SOHO-7816](https://jira.infor.com/browse/SOHO-7816))
- `[Spinbox]` Fixed problem where you could arrow up in a readonly spinbox. ([#SOHO-8025](https://jira.infor.com/browse/SOHO-8025))
- `[Dropdown]` Fixed bug selecting two items with same value. ([#SOHO-8029](https://jira.infor.com/browse/SOHO-8029))
- `[Modal]` Fixed incorrect enabling of submit on validating modals. ([#SOHO-8042](https://jira.infor.com/browse/SOHO-8042))
- `[Modal]` Fixed incorrect closing of modal on enter key. ([#SOHO-8059](https://jira.infor.com/browse/SOHO-8059))
- `[Rating]` Allow decimal values for example 4.3. ([#SOHO-8063](https://jira.infor.com/browse/SOHO-8063))
- `[Datepicker]` Prevent datepicker from scrolling to the top of the browser. ([#SOHO-8107](https://jira.infor.com/browse/SOHO-8107))
- `[Tag]` Fixed layout on Right-To-Left. ([#SOHO-8120](https://jira.infor.com/browse/SOHO-8120))
- `[Listview]` Fixed missing render event. ([#SOHO-8129](https://jira.infor.com/browse/SOHO-8129))
- `[Angular Datagrid]` Fixed maskOptions input definition. ([#SOHO-8131](https://jira.infor.com/browse/SOHO-8131))
- `[Datepicker]` Fixed several bugs on the UmAlQura Calendar. ([#SOHO-8147](https://jira.infor.com/browse/SOHO-8147))
- `[Datagrid]` Fixed bug on expanding and collapsing multiple expandable rows. ([#SOHO-8154](https://jira.infor.com/browse/SOHO-8154))
- `[Pager]` Fixed focus state clicking page numbers. ([#SOHO-4528](https://jira.infor.com/browse/SOHO-4528))
- `[SearchField]` Fixed bug initializing search field with text. ([#SOHO-4820](https://jira.infor.com/browse/SOHO-4820))
- `[ColorPicker]` Fixed bug with incorrect cursor on readonly color picker. ([#SOHO-8030](https://jira.infor.com/browse/SOHO-8030))
- `[Pie]` Fixed ui glitch on mobile when pressing slices. ([#SOHO-8141](https://jira.infor.com/browse/SOHO-8141))

### v4.8.0 Chore & Maintenance

- `[Npm Package]` Added back sass files in correct folder structure. ([#SOHO-7583](https://jira.infor.com/browse/SOHO-7583))
- `[Menu Button]` Added button functional and e2e tests. ([#SOHO-7600](https://jira.infor.com/browse/SOHO-7600))
- `[Textarea]` Added Textarea functional and e2e tests. ([#SOHO-7929](https://jira.infor.com/browse/SOHO-7929))
- `[ListFilter]` Added ListFilter functional and e2e tests. ([#SOHO-7975](https://jira.infor.com/browse/SOHO-7975))
- `[Colorpicker]` Added Colorpicker functional and e2e tests. ([#SOHO-8078](https://jira.infor.com/browse/SOHO-8078))
- `[Site / Docs]` Fixed a few broken links ([#SOHO-7993](https://jira.infor.com/browse/SOHO-7993))

(62 Jira Issues Solved this release, Backlog Dev 186, Design 110, Unresolved 349, Test Count 380 Functional, 178 e2e )

## v4.7.0

- [Full Jira Release Notes](https://bit.ly/2HyT3zF)
- [Npm Package](https://www.npmjs.com/package/ids-enterprise)
- [IDS Enterprise Angular Change Log](https://github.com/infor-design/enterprise-ng/blob/master/docs/CHANGELOG.md)

### v4.7.0 Features

- `[Github]` The project was migrated to be open source on github with a new workflow and testing suite.
- `[Tag]` Added a Tag angular component. ([#SOHO-8005](https://jira.infor.com/browse/SOHO-8006))
- `[Validate]` Exposed validate and removeMessage methods. ([#SOHO-8003](https://jira.infor.com/browse/SOHO-8003))
- `[General]` Upgrade to Angular 6 ([#SOHO-7927](https://jira.infor.com/browse/SOHO-7927))
- `[General]` Introduced nightly versions in npm ([#SOHO-7804](https://jira.infor.com/browse/SOHO-7804))
- `[Multiselect]` A tooltip now shows if more content is selected than fits in the input. ([#SOHO-7799](https://jira.infor.com/browse/SOHO-7799))
- `[Datepicker]` Added an option to restrict moving to months that are not available to select from. ([#SOHO-7384](https://jira.infor.com/browse/SOHO-7384))
- `[Validation]` Added and icon alert([#SOHO-7225](https://jira.infor.com/browse/SOHO-7225)
- `[General]` Code is now available on ([public npm](https://www.npmjs.com/package/ids-enterprise)) ([#SOHO-7083](https://jira.infor.com/browse/SOHO-7083))

### v4.7.0 Fixes

- `[Lookup]` Fixed existing example that shows using an autocomplete on a lookup. ([#SOHO-8070](https://jira.infor.com/browse/SOHO-8070))
- `[Lookup]` Fixed existing example that shows creating a customized dialog on the lookup ([#SOHO-8069](https://jira.infor.com/browse/SOHO-8069))
- `[Lookup]` Fixed existing example that incorrectly showed a checkbox column. ([#SOHO-8068](https://jira.infor.com/browse/SOHO-8068))
- `[Line Chart]` Fixed an error when provoking the tooltip. ([#/SOHO-8051](https://jira.infor.com/browse/SOHO-8051))
- `[Module Tabs]` Fixed a bug toggling the menu on mobile. ([#/SOHO-8043](https://jira.infor.com/browse/SOHO-8043))
- `[Autocomplete]` Fixed a bug that made enter key not work to select. ([#SOHO-8036](https://jira.infor.com/browse/SOHO-8036))
- `[Tabs]` Removed an errant scrollbar that appeared sometimes on IE ([#SOHO-8034](https://jira.infor.com/browse/SOHO-8034))
- `[Datagrid]` The drill down click event now currently shows the right row information in the event data. ([#SOHO-8023](https://jira.infor.com/browse/SOHO-8023))
- `[Datagrid]` Fixed a broken nested data example. ([#SOHO-8019](https://jira.infor.com/browse/SOHO-8019))
- `[Datagrid]` Fixed a broken paging example. ([#SOHO-8013](https://jira.infor.com/browse/SOHO-8013))
- `[Datagrid]` Hyperlinks now can be clicked when in a datagrid expandable row. ([#SOHO-8009](https://jira.infor.com/browse/SOHO-8009))
- `[Popupmenu]` Removed extra padding on icon menus ([#SOHO-8006](https://jira.infor.com/browse/SOHO-8006))
- `[Spinbox]` Range limits now work correctly ([#SOHO-7999](https://jira.infor.com/browse/SOHO-7999))
- `[Dropdown]` Fixed not working filtering on nosearch option. ([#SOHO-7998](https://jira.infor.com/browse/SOHO-7998))
- `[Hierarchy]` Children layout and in general layouts where improved. ([#SOHO-7992](https://jira.infor.com/browse/SOHO-7992))
- `[Buttons]` Fixed layout issues on mobile. ([#SOHO-7982](https://jira.infor.com/browse/SOHO-7982))
- `[Datagrid]` Fixed format initialization issue ([#SOHO-7982](https://jira.infor.com/browse/SOHO-7982))
- `[Lookup]` Fixed a problem that caused the lookup to only work once. ([#SOHO-7971](https://jira.infor.com/browse/SOHO-7971))
- `[Treemap]` Fix a bug using `fixture.detectChanges()`. ([#SOHO-7969](https://jira.infor.com/browse/SOHO-7969))
- `[Textarea]` Fixed a bug that made it possible for the count to go to a negative value. ([#SOHO-7952](https://jira.infor.com/browse/SOHO-7952))
- `[Tabs]` Fixed a bug that made extra events fire. ([#SOHO-7948](https://jira.infor.com/browse/SOHO-7948))
- `[Toolbar]` Fixed a with showing icons and text in the overflowmenu. ([#SOHO-7942](https://jira.infor.com/browse/SOHO-7942))
- `[DatePicker]` Fixed an error when restricting dates. ([#SOHO-7922](https://jira.infor.com/browse/SOHO-7922))
- `[TimePicker]` Fixed sort order of times in arabic locales. ([#SOHO-7920](https://jira.infor.com/browse/SOHO-7920))
- `[Multiselect]` Fixed initialization of selected items. ([#SOHO-7916](https://jira.infor.com/browse/SOHO-7916))
- `[Line Chart]` Solved a problem clicking lines to select. ([#SOHO-7912](https://jira.infor.com/browse/SOHO-7912))
- `[Hierarchy]` Improved RTL version ([#SOHO-7888](https://jira.infor.com/browse/SOHO-7888))
- `[Datagrid]` Row click event now shows correct data when using Groups ([#SOHO-7861](https://jira.infor.com/browse/SOHO-7861))
- `[Modal]` Fixed cut of border on checkboxe focus states. ([#SOHO-7856](https://jira.infor.com/browse/SOHO-7856))
- `[Colorpicker]` Fixed cropped labels when longer ([#SOHO-7817](https://jira.infor.com/browse/SOHO-7817))
- `[Label]` Fixed cut off Thai characters ([#SOHO-7814](https://jira.infor.com/browse/SOHO-7814))
- `[Colorpicker]` Fixed styling issue on margins ([#SOHO-7776](https://jira.infor.com/browse/SOHO-7776))
- `[Hierarchy]` Fixed several layout issues and changed the paging example to show the back button on the left. ([#SOHO-7622](https://jira.infor.com/browse/SOHO-7622))
- `[Bar Chart]` Fixed RTL layout issues ([#SOHO-5196](https://jira.infor.com/browse/SOHO-5196))
- `[Lookup]` Made delimiter an option / changable ([#SOHO-4695](https://jira.infor.com/browse/SOHO-4695))

### v4.7.0 Chore & Maintenance

- `[Timepicker]` Added functional and e2e tests ([#SOHO-7809](https://jira.infor.com/browse/SOHO-7809))
- `[General]` Restructured the project to clean up and separate the demo app from code. ([#SOHO-7803](https://jira.infor.com/browse/SOHO-7803))

(56 Jira Issues Solved this release, Backlog Dev 218, Design 101, Unresolved 391, Test Count 232 Functional, 117 e2e )

## v4.6.0

- [Full Jira Release Notes](https://bit.ly/2jodbem)
- [Npm Package](http://npm.infor.com)
- [IDS Enterprise Angular Change Log](https://github.com/infor-design/enterprise-ng/blob/master/docs/CHANGELOG.md)

### v4.6.0 Key New Features

- `[Treemap]` New Component Added
- `[Website]` Launch of new docs site <https://design.infor.com/code/ids-enterprise/latest>
- `[Security]` Ids Now passes CSP (Content Security Policy) Compliance for info see <docs/SECURITY.md>.
- `[Toolbar]` New ["toolbar"](http://usalvlhlpool1.infor.com/4.6.0/components/toolbar-flex/list)
    - Based on css so it is much faster.
    - Expect a future breaking change from flex-toolbar to this toolbar when all features are implemented.
    - As of now collapsible search is not supported yet.

### v4.6.0 Behavior Changes

- `[App Menu]` Now automatically closes when items are clicked on mobile devices.

### v4.6.0 Improvements

- `[Angular]` Validation now allows dynamic functions.
- `[Editor]` Added a clear method.
- `[Locale]` Map iw locale to Hebrew.
- `[Locale]` Now defaults locals with no country. For example en maps to en-US es and es-ES.
- `[Color Picker]` Added option to clear the color.
- `[Angular]` Allow Formatters, Editors to work with Soho. without the migration script.
- `[Added a new labels example <http://usalvlhlpool1.infor.com/4.6.0/components/form/example-labels.html>
- `[Angular]` Added new Chart Wrappers (Line, Bar, Column ect ).
- `[Datagrid]` Added file up load editor.
- `[Editor]` Its possible to put a link on an image now.

### v4.6.0 Code Updates / Breaking Changes

- `[Templates]` The internal template engine changed for better XSS security as a result one feature is no longer supported. If you have a delimiter syntax to embed html like `{{& name}}`, change this to be `{{{name}}}`.
- `[jQuery]` Updated from 3.1.1 to 3.3.1.

### v4.6.0 Bug Fixes

- `[Angular]` Added fixes so that the `soho.migrate` script is no longer needed.
- `[Angular Datagrid]` Added filterWhenTyping option.
- `[Angular Popup]` Expose close, isOpen and keepOpen.
- `[Angular Linechart]` Added "xAxis" and "yAxis" options.
- `[Angular Treemap]` Added new wrapper.
- `[Angular Rating]` Added a rating wrapper.
- `[Angular Circle Page]` Added new wrapper.
- `[Checkbox]` Fixed issue when you click the top left of the page, would toggle the last checkbox.
- `[Composite Form]` Fixed broken swipe.
- `[Colorpicker]` Fixed cases where change did not fire.
- `[Colorpicker]` Added short field option.
- `[Completion Chart]` Added more colors.
- `[Datagrid]` Fixed some misaligned icons on short row height.
- `[Datagrid]` Fixed issue that blank dropdown filter items would not show.
- `[Datagrid]` Added click arguments for more information on editor clicks and callback data.
- `[Datagrid]` Fixed wrong data on events on second page with expandable row.
- `[Datagrid]` Fixed focus / filter bugs.
- `[Datagrid]` Fixed bug with filter dropdowns on IOS.
- `[Datagrid]` Fixed column alignment when scrolling and RTL.
- `[Datagrid]` Fixed NaN error when using the colspan example.
- `[Datagrid]` Made totals work correctly when filtering.
- `[Datagrid]` Fixed issue with focus when multiple grids on a page.
- `[Datagrid]` Removed extra rows from the grid export when using expandable rows.
- `[Datagrid]` Fixed performance of select all on paging client side.
- `[Datagrid]` Fixed text alignment on header when some columns are not filterable.
- `[Datagrid]` Fixed wrong cursor on non actionable rows.
- `[Hierarchy]` Fixed layout issues.
- `[Mask]` Fixed issue when not using decimals in the pattern option.
- `[Modal]` Allow editor and dropdown to properly block the submit button.
- `[Menu Button]` Fixed beforeOpen so it also runs on submenus.
- `[Message]` Fixed XSS vulnerability.
- `[Pager]` Added fixes for RTL.
- `[List Detail]` Improved amount of space the header takes
- `[Multiselect]` Fixed problems when using the tab key well manipulating the multiselect.
- `[Multiselect]` Fixed bug with select all not working correctly.
- `[Multiselect]` Fixed bug with required validation rule.
- `[Spinbox]` Fixed issue on short field versions.
- `[Textarea]` Fixed issue with counter when in angular and on a modal.
- `[Toast]` Fixed XSS vulnerability.
- `[Tree]` Fixed checkbox click issue.
- `[Lookup]` Fixed issue in the example when running on Edge.
- `[Validation]` Fixed broken form submit validation.
- `[Vertical Tabs]` Fix cut off header.

(98 Jira Issues Solved this release, Backlog Dev 388, Design 105, Unresolved 595, Test Coverage 6.66%)

## v4.5.0

### v4.5.0 Key New Features

- `[Font]` Experimental new font added from IDS as explained.
- `[Datagrid]` Added support for pasting from excel.
- `[Datagrid]` Added option to specify which column stretches.

### v4.5.0 Behavior Changes

- `[Search Field]` `ESC` incorrectly cleared the field and was inconsistent. The proper key is `ctrl + backspace` (PC )/ `alt + delete` (mac) to clear all field contents. `ESC` no longer does anything.

### v4.5.0 Improvements

- `[Datagrid]` Added support for a two line title on the header.
- `[Dropdown]` Added onKeyPress override for custom key strokes.
- `[Contextual Action Panel]` Added an option to add a right side close button.
- `[Datepicker]` Added support to select ranges.
- `[Maintenence]` Added more unit tests.
- `[Maintenence]` Removed jsHint in favor of Eslint.

### v4.5.0 Code Updates / Breaking Changes

- `[Swaplist]` changed custom events `beforeswap and swapupdate` data (SOHO-7407). From `Array: list-items-moved` to `Object: from: container-info, to: container-info and items: list-items-moved`. It now uses data in a more reliable way

### v4.5.0 Bug Fixes

- `[Angular]` Added new wrappers for Radar, Bullet, Line, Pie, Sparkline.
- `[Angular Dropdown]` Fixed missing data from select event.
- `[Colorpicker]` Added better translation support.
- `[Compound Field]` Fixed layout with some field types.
- `[Datepicker]` Fixed issues with validation in certain locales.
- `[Datepicker]` Not able to validate on MMMM.
- `[Datagrid]` Fixed bug that filter did not work when it started out hidden.
- `[Datagrid]` Fixed issue with context menu not opening repeatedly.
- `[Datagrid]` Fixed bug in indeterminate paging with smaller page sizes.
- `[Datagrid]` Fixed error when editing some numbers.
- `[Datagrid]` Added support for single line markup.
- `[Datagrid]` Fixed exportable option, which was not working for both csv and xls export.
- `[Datagrid]` Fixed column sizing logic to work better with alerts and alerts plus text.
- `[Datagrid]` Fixed bug when reordering rows with expandable rows.
- `[Datagrid]` Added events for opening and closing the filter row.
- `[Datagrid]` Fixed bugs on multiselect + tree grid.
- `[Datagrid]` Fixed problems with missing data on click events when paging.
- `[Datagrid]` Fixed problems editing with paging.
- `[Datagrid]` Fixed Column alignment calling updateDataset.
- `[Datagrid]` Now passes sourceArgs for the filter row.
- `[Dropdown]` Fixed cursor on disabled items.
- `[Editor]` Added paste support for links.
- `[Editor]` Fixed bug that prevented some shortcut keys from working.
- `[Editor]` Fixed link pointers in readonly mode.
- `[Expandable Area]` Fixed bug when not working on second page.
- `[General]` Some ES6 imports missing.
- `[Personalization]` Added support for cache bust.
- `[Locale]` Fixed some months missing in some cultures.
- `[Listview]` Removed redundant resize events.
- `[Line]` Fixed problems updating data.
- `[Mask]` Fixed bug on alpha masks that ignored the last character.
- `[Modal]` Allow enter key to be stopped for forms.
- `[Modal]` Allow filter row to work if a grid is on a modal.
- `[Fileupload]` Fixed bug when running in Contextual Action Panel.
- `[Searchfield]` Fixed wrong width.
- `[Step Process]` Improved layout and responsive.
- `[Step Process]` Improved wrapping of step items.
- `[Targeted Achievement]` Fixed icon alignment.
- `[Timepicker]` Fixed error calling removePunctuation.
- `[Text Area]` Adding missing classes for use in responsive-forms.
- `[Toast]` Fixed missing animation.
- `[Tree]` Fixed a bug where if the callback is not async the node wont open.
- `[Track Dirty]` Fixed error when used on a file upload.
- `[Track Dirty]` Did not work to reset dirty on editor and Multiselect.
- `[Validation]` Fixed more extra events firing.

(67 Jira Issues Solved this release, Backlog Dev 378, Design 105, Unresolved 585, Test Coverage 6% )<|MERGE_RESOLUTION|>--- conflicted
+++ resolved
@@ -65,18 +65,14 @@
 - `[Icons]` Established missing icon sourcing and sizing consistency from ids-identity icon/svg assets. ([PR#1628](https://github.com/infor-design/enterprise/pull/1628))
 - `[Listview]` Addressed performance issues with paging on all platforms, especially Windows and IE/Edge browsers. As part of this, reworked all components that integrate with the Pager component to render their contents based on a dataset, as opposed to DOM elements. ([#922](https://github.com/infor-design/enterprise/issues/922))
 - `[Lookup]` Fixed a bug with settings: async, server-side, and single select modes.  The grid was not deselecting the previously selected value when a new row was clicked.  If the value is preselected in the markup, the lookup modal will no longer close prematurely. ([PR#1654](https://github.com/infor-design/enterprise/issues/1654))
-<<<<<<< HEAD
 - `[Pager]` Made it possible to set and persist custom tooltips on first, previous, next and last pager buttons. ([#922](https://github.com/infor-design/enterprise/issues/922))
 - `[Pager]` Fixed propagation of the `pagesizes` setting when using `updated()`. Previously, the array was deep extended, instead of being replaced outright. ([PR#1466](https://github.com/infor-design/enterprise/issues/1466))
 - `[Tree]` Fixed a bug when calling the disable or enable methods of the tree. This was not working with ie11. ([PR#1600](https://github.com/infor-design/enterprise/issues/1600))
 - `[Stepprocess]` Fixed a bug where the step folder was still selected when it was collapsed or expanded. ([#1633](https://github.com/infor-design/enterprise/issues/1633))
+- `[Swaplist]` Fixed a bug where items were not able to drag anymore after make the search. ([#1703](https://github.com/infor-design/enterprise/issues/1703))
 - `[Toolbar Flex]` Added the ability to pass in a `beforeOpen` callback to the More Actions menu (fixes a bug where it wasn't possible to dynamically add content to the More Actions menu in same way that was possible on the original Toolbar component)
 - `[Toolbar Flex]` Fixed a bug where selected events were not bubbling up for a menu button on a flex toolbar. ([#1709](https://github.com/infor-design/enterprise/issues/1709))
-=======
-- `[Stepprocess]` Fixed a bug where the step folder was still selected when it was collapsed or expanded. ([#1633](https://github.com/infor-design/enterprise/issues/1633))
-- `[Swaplist]` Fixed a bug where items were not able to drag anymore after make the search. ([#1703](https://github.com/infor-design/enterprise/issues/1703))
 - `[Tree]` Fixed a bug when calling the disable or enable methods of the tree. This was not working with ie11. ([PR#1600](https://github.com/infor-design/enterprise/issues/1600))
->>>>>>> 8091d4b7
 
 ### v4.16.0 Chore & Maintenance
 
