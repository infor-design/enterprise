--- conflicted
+++ resolved
@@ -17,14 +17,9 @@
 - `[Datagrid]` Fixed a bug where the search icon and x icon are misaligned across datagrid and removed extra margin space in modal in Firefox. ([#6418](https://github.com/infor-design/enterprise/issues/6418))
 - `[Datepicker]` Fixed a bug where the datepicker is displaying NaN when using french format. ([NG#1273](https://github.com/infor-design/enterprise-ng/issues/1273))
 - `[Listview]` Fixed disabled font color not showing in listview. ([#6391](https://github.com/infor-design/enterprise/issues/6391))
-<<<<<<< HEAD
 - `[Locale]` Added montnly translations. ([#6556](https://github.com/infor-design/enterprise/issues/6556))
+- `[Modal]` Fixed an issue on some monitors where the overlay is too dim. ([#6566](https://github.com/infor-design/enterprise/issues/6566))
 - `[Page-Patterns]` Fixed a bug where the header disappears when the the last item in the list is clicked and the browser is smaller in Chrome and Edge. ([#6328](https://github.com/infor-design/enterprise/issues/6328))
-=======
-- `[Page-Patterns]` Fixed a bug where the header disappears when the the last item in the list is clicked and the browser is smaller in Chrome and Edge. ([#6328](https://github.com/infor-design/enterprise/issues/6328))
-- `[Locale]` Added monthly translations. ([#6556](https://github.com/infor-design/enterprise/issues/6556))
-- `[Modal]` Fixed an issue on some monitors where the overlay is too dim. ([#6566](https://github.com/infor-design/enterprise/issues/6566))
->>>>>>> 9223430a
 
 ## v4.64.0
 
