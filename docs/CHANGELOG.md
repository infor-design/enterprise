--- conflicted
+++ resolved
@@ -7,11 +7,8 @@
 - `[Datagrid]` Added support to `In Range` filter operator for numeric columns. ([#3988](https://github.com/infor-design/enterprise/issues/3988))
 - `[Datepicker]` Added missing off screen text for the picker buttons in the datepicker month/year view. ([#4318](https://github.com/infor-design/enterprise/issues/4318))
 - `[Locale]` Added a new translation token for Records Per Page with no number. ([#4334](https://github.com/infor-design/enterprise/issues/4334))
-<<<<<<< HEAD
 - `[Modal Manager]` Modals now pass `isCancelled` properly when the Modal Manager API detects a request to close by using the Escape key. ([#4298](https://github.com/infor-design/enterprise/issues/4298))
-=======
 - `[Searchfield]` Allow for search terms to include special characters. ([#4291](https://github.com/infor-design/enterprise/issues/4291))
->>>>>>> 4d3c857f
 - `[Stepprocess]` Fixed a bug where padding and scrolling was missing. Note that this pattern will eventually be removed and we do not suggest any one use it for new development. ([#4249](https://github.com/infor-design/enterprise/issues/4249))
 - `[Tabs]` Fixed multiple bugs where error icon in tabs and the animation bar were not properly aligned in RTL uplift theme. ([#4326](https://github.com/infor-design/enterprise/issues/4326))
 - `[Tabs]` Fixed a bug where removing a nested tab would cause an error due to being invisible. ([#4356](https://github.com/infor-design/enterprise/issues/4356))
