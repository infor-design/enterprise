# What's New with Enterprise

## v4.29.0

### v4.29.0 Features

- `[Multiselect]` Moved the functionality for displaying the Multiselect List's searchfield underneath/above the pseudo element into a configurable setting. ([#3864](https://github.com/infor-design/enterprise/issues/3864))
- `[Slider]` Added the ability to set position of the tooltip. ([#3746](https://github.com/infor-design/enterprise/issues/3746))
- `[Toast]` Added the ability to dismiss toasts via keyboard. ([#3521](https://github.com/infor-design/enterprise/issues/3521))

### v4.29.0 Fixes

- `[About]` Fixed a bug where About dialogs disappeared when being closed by the Modal Manager API. ([#3898](https://github.com/infor-design/enterprise/issues/3898))
- `[General]` We Updated a lot of development dependencies. Most important things to note are: we now support node 12 for development and this is recommended, from tests 13 will also work. Node 14 will not work. We updated jQuery to 3.5.1 as a client side dependency and d3 to 5.16.0. If copying files from the `dist` folder note that the d3 file is called d3.v5.js. ([#1690](https://github.com/infor-design/enterprise/issues/1690))
- `[Checkbox]` Fixed an issue where the error icon was inconsistent between subtle and vibrant themes. ([#3575](https://github.com/infor-design/enterprise/issues/3575))
- `[Datagrid]` Fixed an issue where blank tooltip was showing when use Alert Formatter and no text. ([#2852](https://github.com/infor-design/enterprise/issues/2852))
- `[Datagrid]` Fixed an issue where keyword search results were breaking the html markup for icons and badges. ([#3855](https://github.com/infor-design/enterprise/issues/3855))
- `[Datagrid]` Fixed an issue where keyword search results were breaking the html markup for hyperlink. ([#3731](https://github.com/infor-design/enterprise/issues/3731))
- `[Datagrid]` Fixed an issue where contents filtertype was not working on example page. ([#2887](https://github.com/infor-design/enterprise/issues/2887))
- `[Datagrid]` Fixed a bug in some themes, where the multi line cell would not be lined up correctly with a single line of data. ([#2703](https://github.com/infor-design/enterprise/issues/2703))
- `[Datagrid]` Fixed visibility of sort icons when toggling and when the column is in active. ([#3692](https://github.com/infor-design/enterprise/issues/3692))
- `[Datagrid]` Fixed a bug where the data passed to resultsText was incorrect in the case of reseting a filter. ([#2177](https://github.com/infor-design/enterprise/issues/2177))
- `[Dropdown]` Fixed tooltip content gets cut off inside of modal. ([#3106](https://github.com/infor-design/enterprise/issues/3106))
- `[Fonts]` A note that the Source Sans Pro font thats used in the new theme and served at google fonts, now have a fix for the issue that capitalized letters and numbers had different heights. You may need to release any special caching. ([#1789](https://github.com/infor-design/enterprise/issues/1789))
- `[Form]` Fix broken links in the form readme file. ([#818](https://github.com/infor-design/website/issues/818))
- `[Locale]` Fixed the es-419 date time value, as it was incorrectly using the medium length date format. ([#3830](https://github.com/infor-design/enterprise/issues/3830))
- `[Modal]` Fixed the inconsistencies of spacing on required fields. ([#3587](https://github.com/infor-design/enterprise/issues/3587))
- `[Multiselect]` Added ability to detect selected items from incoming data via `callSource()`. ([#2656](https://github.com/infor-design/enterprise/issues/2656))
- `[Multiselect]` Added support to api settings to `allTextString` and `selectedTextString` for custom headers. ([#3554](https://github.com/infor-design/enterprise/issues/3554))
- `[Pie]` Fixed an issue where rounds decimal places for percent values were not working. ([#3599](https://github.com/infor-design/enterprise/issues/3599))
- `[Pie/Donut]` Fixed an issue where placing legend on bottom was not working for Homepage widget/Cards. ([#3560](https://github.com/infor-design/enterprise/issues/3560))
- `[Pager]` Reduced the space between buttons. ([#1942](https://github.com/infor-design/enterprise/issues/1942))
<<<<<<< HEAD
- `[Popupmenu]` Fixed an issue the shortcut text leaves gap when no icons are present. ([#3849](https://github.com/infor-design/enterprise/issues/3849))
=======
- `[Swaplist]` Fixed an issue where dragging items more than once was not working on Android or iOS devices. ([#1423](https://github.com/infor-design/enterprise/issues/1423))
>>>>>>> a4d3706a
- `[Tabs]` Fixed info and alert icons alignment on tabs and inside of modal. ([#2695](https://github.com/infor-design/enterprise/issues/2695))
- `[Tabs]` Fixes an issue where the search bar background color was going to transparent on smaller breakpoints. ([#3871](https://github.com/infor-design/enterprise/issues/3871))
- `[Notification]` Fixed an issue where the icons were lagging in the animation. ([#2099](https://github.com/infor-design/enterprise/issues/2099))
- `[Tree]` Fixed an issue where data was not in sync for children property. ([#1690](https://github.com/infor-design/enterprise/issues/1690))
- `[Splitter]` Fixed an issue the drag handle characters render incorrectly. ([#1458](https://github.com/infor-design/enterprise/issues/1458))

## v4.28.0

### v4.28.0 Important Changes

- `[Pager]` The Deprecated `pager` getter method was removed. Use `pagerAPI` instead for the same thing if accessing this internal object directly. ([#3759](https://github.com/infor-design/enterprise/issues/3759))

### v4.28.0 Features

- `[Bar Chart]` Added support to ellipsis for yaxis labels. ([#3702](https://github.com/infor-design/enterprise/issues/3702))
- `[Contextmenu]` Added support for shortcut display in menus. ([#3490](https://github.com/infor-design/enterprise/issues/3490))
- `[Datepicker]` Added support for custom api callback to disable passed dates and to disable dates by years. ([#3462](https://github.com/infor-design/enterprise/issues/3462))
- `[Datagrid]` Added and fixed up datagrid grouping aggregators. There is now aggregators for avg, count, list, max, min and sum. In addition null and undefined data will not cause issues. ([#3752](https://github.com/infor-design/enterprise/issues/3752))
- `[Error Page]` Added a new example showing a static error page. For example for a 404 page or generic error. ([#281](https://github.com/infor-design/design-system/issues/281))
- `[FileUploadAdvanced]` Added support to api settings `maxFiles` to limit number of uploads. ([#3512](https://github.com/infor-design/enterprise/issues/3512))
- `[FileUploadAdvanced]` Added support to fire event `fileremoved` for attached file removed. ([#3548](https://github.com/infor-design/enterprise/issues/3548))
- `[Line Chart]` Added support to ellipsis for yaxis labels. ([#3702](https://github.com/infor-design/enterprise/issues/3702))
- `[Modal]` Improved handling of multiple Modal windows stemming from a single trigger element. ([ng#705](https://github.com/infor-design/enterprise-ng/issues/705))

### v4.28.0 Fixes

- `[Accordion]` Fixed a regression where updating individual headers within an Accordion was no longer working ([#3826](https://github.com/infor-design/enterprise/issues/3070))
- `[Application Menu]` Fixed the icons on breaking apart it's appearance when zooming out the browser in IE11, uplift theme. ([#3070](https://github.com/infor-design/enterprise/issues/3070))
- `[Application Menu]` Fixed misalignment/size of bullet icons in the accordion on Android devices. ([#1429](http://localhost:4000/components/applicationmenu/test-six-levels.html))
- `[Application Menu]` Add keyboard support for closing Role Switcher panel ([#3477](https://github.com/infor-design/enterprise/issues/3477))
- `[Autocomplete]` Added a check to prevent the autocomplete from incorrectly stealing form focus, by checking for inner focus before opening a list on typeahead. ([#3639](https://github.com/infor-design/enterprise/issues/3070))
- `[Autocomplete]` Fixed an issue where an change event was not firing when selecting from the menu. ([#804](https://github.com/infor-design/enterprise/issues/804))
- `[Bubble Chart]` Fixed an issue where an extra axis line was shown when using the domain formatter. ([#501](https://github.com/infor-design/enterprise/issues/501))
- `[Bullet Chart]` Added support to format ranges and difference values. ([#3447](https://github.com/infor-design/enterprise/issues/3447))
- `[Button]` Fixed the button disabled method to no longer use class `is-disabled`. ([#3447](https://github.com/infor-design/enterprise-ng/issues/799))
- `[Charts]` Fixed an issue where selected items were being deselected after resizing the page. ([#323](https://github.com/infor-design/enterprise/issues/323))
- `[Colorpicker]` Fixed an issue where the color swatches shift when the colorpicker has a scrollbar. ([#2266](https://github.com/infor-design/enterprise/issues/2266))
- `[Custom Builds]` Fixed issues related to custom building Datagrid. ([#3784](https://github.com/infor-design/enterprise/issues/3784))
- `[Custom Builds]` Fixed issues related to custom building Locale. ([#3839](https://github.com/infor-design/enterprise/issues/3839))
- `[Custom Builds]` Fixed issues related to custom building Modal. ([#3822](https://github.com/infor-design/enterprise/issues/3822))
- `[Datagrid]` Fixed an issue where row data was not available for serializer with Treegrid. ([#3663](https://github.com/infor-design/enterprise/issues/3724))
- `[ContextualActionPanel]` Fixed an issue where toolbars in CAP are not torn down on destroy. ([#3785](https://github.com/infor-design/enterprise/issues/3785))
- `[ContextualActionPanel]` Fixed an issue where nested caps or closing and reopening caps would not work. ([#801](https://github.com/infor-design/enterprise-ng/issues/801))
- `[Datagrid]` Fixed a css issue in dark uplift mode where the group row lines were not visible. ([#3649](https://github.com/infor-design/enterprise/issues/3649))
- `[Datagrid]` Fixed some styling issues in alerts and tags, and made clickable tags available in the formatter. ([#3631](https://github.com/infor-design/enterprise/issues/3631))
- `[Datagrid]` Fixed a css issue in dark uplift mode where the group row lines were not visible . ([#3649](https://github.com/infor-design/enterprise/issues/3649))
- `[Datagrid]` Fixed lookup modal title to be visible and adjust the position to make it centered. ([#3635](https://github.com/infor-design/enterprise/issues/3635))
- `[Datagrid]` Fixed an issue where selected rows are not reset when calling loadData. ([#3718](https://github.com/infor-design/enterprise/issues/3718))
- `[Datagrid]` Fixed an issue where if using grouping totals and hiding and showing columns the page is not refreshed properly. ([#2564](https://github.com/infor-design/enterprise/issues/2564)
- `[Datagrid]` Fixed an issue the selected row header icon is the wrong state when using allowSelectAcrossPages. ([#3043](https://github.com/infor-design/enterprise/issues/3043)
- `[Datagrid]` Improved the `datagrid-default-modal-width` concept if setting a modal datagrid default with so it works on any parent. [3562](https://github.com/infor-design/enterprise/issues/3562))
- `[Datagrid]` Fixed a bug in the indeterminate paging example, that the select checkbox would not work and be out of sync when changing pages. [2230](https://github.com/infor-design/enterprise/issues/2230))
- `[Datagrid]` Fixed a bug when resizing the first column of the center pane when using frozen columns, the resize would jump out the size of the frozen section. [3741](https://github.com/infor-design/enterprise/issues/3741))
- `[Datagrid]` Fixed an issue where the filter condition leaves two selected if you just reorder. ([#3779](https://github.com/infor-design/enterprise/issues/3779))
- `[Datagrid/General]` Fixed a bug where when loading the datagrid with a columns object that contain recursive objects the grid would crash. [3759](https://github.com/infor-design/enterprise/issues/3759))
- `[Datagrid/Hyperlink]` Fixed layout issues with links in right text align mode. To do this refactored links to not use a psuedo element for the focus style. ([#3680](https://github.com/infor-design/enterprise/issues/3680))
- `[Datepicker]` Fixed a bug where for some locales like `af-ZA` and `fi_FI` with dots in the day periods, setting 24 hr time to AM did not work. [3750](https://github.com/infor-design/enterprise/issues/3750))
- `[Datepicker]` Fixed a bug where date picker erred on arabic dates. [3804](https://github.com/infor-design/enterprise/issues/3804))
- `[Datepicker]` Fixed a bug where date picker could not change arabic dates. [3819](https://github.com/infor-design/enterprise/issues/3819))
- `[Datepicker]` Fixed a bug the month only picker would error the second time opened. [3817](https://github.com/infor-design/enterprise/issues/3817))
- `[Datepicker]` Added fix for dates with month and day only format where day is first, this was incorrectly validating as invalid. ([#3833](https://github.com/infor-design/enterprise/issues/3833))
- `[Demoapp]` Fixed incorrect directory list hyperlinks in listview and listbuilder components. ([1783](https://github.com/infor-design/enterprise/issues/1783))
- `[Demoapp]` Did cleanup on the icons and patterns links. ([3790](https://github.com/infor-design/enterprise/issues/3790))
- `[Demoapp]` When deployed on a proxy the icons page would not change contents when changing theme. ([3790](https://github.com/infor-design/enterprise/issues/3790))
- `[Dropdown]` Fixed an issue that Dropdown did not close when scrolling in some nested containers. ([#3436](https://github.com/infor-design/enterprise/issues/3436))
- `[EmptyMessage]` Updated the text to be more subtle. ([#3476](https://github.com/infor-design/enterprise/issues/3476))
- `[Fieldset]` Fixed fieldset text data overlapping in compact mode on mobile view. ([#3627](https://github.com/infor-design/enterprise/issues/3627))
- `[General]` Added a number of small accessibility fixes base on older testing feedback. ([#1539](https://github.com/infor-design/enterprise/issues/1539))
- `[Hierarchy]` Added support for separators in the actions menu on a hierarchy leaf. ([#3636](https://github.com/infor-design/enterprise/issues/3636))
- `[Hierarchy]` Fixed an issue where clicking the "More Actions" menu trigger wouldn't open the menu anymore. ([#3873](https://github.com/infor-design/enterprise/issues/3873))
- `[Lookup]` Fixed an issue where `keywordFilter: true` and `filterable: true` used together cause the lookup modal to break. ([#3772](https://github.com/infor-design/enterprise/issues/3772))
- `[Masthead]` Fixed layout and color issues in uplift theme. ([#3526](https://github.com/infor-design/enterprise/issues/3526))
- `[Modal]` Fixed modal title to a two line with ellipsis when it's too long. ([#3479](https://github.com/infor-design/enterprise/issues/3479))
- `[Multiselect]` Fixed tags dismiss button on mobile devices. ([#3640](https://github.com/infor-design/enterprise/issues/3640))
- `[Icons]` Added new locked/unlocked icons in ids-identity [#3732](https://github.com/infor-design/enterprise/issues/3732)
- `[Radar Chart]` Fixed an issue where labels were cutoff at desktop view. ([#3510](https://github.com/infor-design/enterprise/issues/3510))
- `[Splitter]` Fixed an issue where collapse button was misaligned. ([#3825](https://github.com/infor-design/enterprise/issues/3825))
- `[Swaplist]` Fixed disabled swap buttons color in dark variant subtle theme. ([#3709](https://github.com/infor-design/enterprise/issues/3709))
- `[Utils]` Exposed `Soho.utils.isInViewport(elem)` for external use. ([#3436](https://github.com/infor-design/enterprise/issues/3436))
- `[Toolbar]` Improved the placeholder text color to be more visible in uplift (dark variant). ([#3727](https://github.com/infor-design/enterprise/issues/3727))
- `[Tree]` Fixed an issue where use `UpdateNode()` method the data was not sync. ([#3724](https://github.com/infor-design/enterprise/issues/3724))

(71 Issues Solved this release, Backlog Enterprise 260, Backlog Ng 82, 1048 Functional Tests, 1370 e2e Test)

## v4.27.4

### v4.27.4 Fixes

`[Button]` Fixed the button disabled method to no longer use class `is-disabled`. ([#3447](https://github.com/infor-design/enterprise-ng/issues/801))
`[Button]` Fixed a regression where some buttons would get a 100% width on mobile. ([#801](https://github.com/infor-design/enterprise-ng/issues/801))

## v4.27.3

### v4.27.3 Fixes

- `[Datagrid]` Fixed a bug in the indeterminate paging example, that the select checkbox would not work and be out of sync when changing pages. [2230](https://github.com/infor-design/enterprise/issues/2230))

## v4.27.2

### v4.27.2 Fixes

- `[Datagrid]` Fixed an issue in datagrid frozen columns, actions that re-render like sorting may cause rendering issues. ([#3735](https://github.com/infor-design/enterprise/issues/3735))
- `[Datagrid]` Fixed an issue in lookup datagrid editors that clicking a trigger in the cell would commit the cell causing editing not to work in some cases. ([#785](https://github.com/infor-design/enterprise-ng/issues/785))

## v4.27.1

### v4.27.1 Fixes

- `[Icons]` Added a fix to support both `href` and `xlink:href` in icons. ([#3734](https://github.com/infor-design/enterprise/issues/3734))

## v4.27.0

### v4.27.0 Important Changes

- `[Hierarchy]` Removed the following deprecated options `paging: <bool>` and `mobileView: <bool>`. Instead use `layout='paging'` or `layout='mobile-only'`.
- `[Icons]` Changed the svg icons to use `href` instead of deprecated `xlink:href`. This isnt a breaking change either will work but `href` works better with Ivy in Angular. ([#3611](https://github.com/infor-design/enterprise/issues/3611))

### v4.27.0 Features

- `[Button]` Add `toData()` and related API for programmatically handling control of buttons. ([ng#467](https://github.com/infor-design/enterprise-ng/issues/467))
- `[Calendar]` Enhanced the look and feel of monthview calendar by displaying legend and calendar event on mobile view. ([#925](https://github.com/infor-design/enterprise/issues/925))
- `[Modal]` Created API for controlling the Modal ButtonSet. ([ng#467](https://github.com/infor-design/enterprise-ng/issues/467))
- `[Datagrid]` Added support for api setting on expand and collapse children. ([#3274](https://github.com/infor-design/enterprise/issues/3274))
- `[Datagrid]` Updated the fixedRowHeight setting to accept `auto` as an option. This will calculate the row height for all frozenRows section. If you have a lot of rows this may be slow so a number is preferred. ([#3374](https://github.com/infor-design/enterprise/issues/3374))
- `[Editor]` Added an option to set the height of the editor in `rows`. If you set this the estimated number for rows can be specified for the source and html pane. It will scroll after that. ([#3688](https://github.com/infor-design/enterprise/issues/3688))
- `[Homepage]` Added support for reordering, resizing, and removing widgets by enabling edit mode on the homepage component. ([#3531](https://github.com/infor-design/enterprise/issues/3531))

### v4.27.0 Fixes

- `[Accordion]` Removed stoppage of event propagation when accordion headers are clicked, in order to allow external click event listeners to propagate. ([ng#321](https://github.com/infor-design/enterprise-ng/issues/321))
- `[Bar Chart]` Fixed an issue where chart was not resizing on homepage widget resize. ([#2669](https://github.com/infor-design/enterprise/issues/2669))
- `[Blockgrid]` Fixed an issue where there was no index if the data is empty, and removed deprecated internal calls. ([#748](https://github.com/infor-design/enterprise-ng/issues/748))
- `[Busy Indicator]` Fixed an issue where it throws an error when a display delay, the busy-indicator parent removed and added via ngIf before the busyindicator shown. ([#703](https://github.com/infor-design/enterprise-ng/issues/703))
- `[Busy Indicator]` Fixed an issue where the overlay would close when closing the Modal. ([#3424](https://github.com/infor-design/enterprise/issues/3424))
- `[Busy Indicator]` Fixed an issue where position was not aligning. ([#3341](https://github.com/infor-design/enterprise/issues/3341))
- `[Colorpicker]` Fixed the dropdown icon position is too close to the right edge of the field. ([#3508](https://github.com/infor-design/enterprise/issues/3508))
- `[Contextual Action Panel]` Fixed misaligned search icon in uplift theme. ([#3630](https://github.com/infor-design/enterprise/issues/3630))
- `[Contextual Action Panel]` Fixed close icon button in getting cut off on mobile view ([#3586](https://github.com/infor-design/enterprise/issues/3586))
- `[Datagrid]` Fixed an issue where lookup editor was removing all characters following and including the '|' pipe character. ([#3556](https://github.com/infor-design/enterprise/issues/3556))
- `[Datagrid]` Fixed an issue where date range filter was unable to filter data. ([#3503](https://github.com/infor-design/enterprise/issues/3503))
- `[Datagrid]` Fixed a bug were datagrid tree would have very big text in the tree nodes on IOS. ([#3347](https://github.com/infor-design/enterprise/issues/3347))
- `[Datagrid]` Fixed a focus trap issue when using actionable mode, tab will now move up and down rows. ([#2399](https://github.com/infor-design/enterprise/issues/2399))
- `[Datagrid]` Fixed a bug when setting the UI indicator with `setSortIndicator` then it would take two clicks to sort the inverse direction. ([#3391](https://github.com/infor-design/enterprise/issues/3391))
- `[Datagrid]` Fixed an issue where date range filter was not working. ([#3337](https://github.com/infor-design/enterprise/issues/3337))
- `[Datagrid]` Fixed a bug when combining multiselect and expandable rows. If using the shift key to select multiple rows the selection would include incorrect rows. ([#2302](https://github.com/infor-design/enterprise/issues/2302))
- `[Datagrid]` Added support for dragging and reordering columns in RTL and some minor style cleanup with dragging to reorder. ([#3552](https://github.com/infor-design/enterprise/issues/3552))
- `[Datagrid]` Fixed an issue that the click event did not show the item data when the keyboard is used. ([#3645](https://github.com/infor-design/enterprise/issues/3645))
- `[Datagrid]` Fixed an issue where datagrid tree did not show empty messages. ([#3642](https://github.com/infor-design/enterprise/issues/3642))
- `[Datagrid]` Fixed an issue where grouped rows did not render when combined with frozen columns. ([#3367](https://github.com/infor-design/enterprise/issues/3367))
- `[Datagrid]` Fixed an issue where the overlay was closing after close Modal. ([#735](https://github.com/infor-design/enterprise-ng/issues/735))
- `[Datagrid]` Fixed a misaligned drag and drop column icon on IE 11. ([#3648](https://github.com/infor-design/enterprise/issues/3648))
- `[Datagrid]` Fixed an issue when using the colspan column option along with frozenColumns. ([#3416](https://github.com/infor-design/enterprise/issues/3416))
- `[Datagrid]` Fixed an issue where the empty message might still show if the amount of rows do not fill the page. ([#3697](https://github.com/infor-design/enterprise/issues/3697))
- `[Datepicker]` Fixed popover height and datepicker layout on mobile view. ([#2569](https://github.com/infor-design/enterprise/issues/3569))
- `[Datepicker]` Fixed an issue where date range with minimum range was not working. ([#3268](https://github.com/infor-design/enterprise/issues/3268))
- `[Datepicker]` Fixed an issue where date range was reverting to initial values after clearing. ([#1306](https://github.com/infor-design/enterprise/issues/1306))
- `[Datepicker]` Fixed an issue where dates would be invalid in ko-KO locale. ([#3470](https://github.com/infor-design/enterprise/issues/3470))
- `[Datepicker]` Fixed an issue where dates would be invalid in zh-TW locale. ([#3473](https://github.com/infor-design/enterprise/issues/3473))
- `[Datepicker]` Fixed an issue where AM/PM could not be set in hi-IN locale. ([#3474](https://github.com/infor-design/enterprise/issues/3474))
- `[Datepicker]` Fixed an issue where change would fire twice or when the value is still blank. ([#3423](https://github.com/infor-design/enterprise/issues/3423))
- `[Datepicker]` Fixed an issue where time would be reset to 12:00 AM when setting the time and clicking today. ([#3202](https://github.com/infor-design/enterprise/issues/3202))
- `[Dropdown]` Fixed a bug where it was not possible for Dropdowns in certain scrollable Modal regions to close on scroll. ([#2650](https://github.com/infor-design/enterprise/issues/2650))
- `[Dropdown]` Fixed a bug that dropdowns are in the wrong position if flowing up and other minor cases. ([#2068](https://github.com/infor-design/enterprise/issues/2068))
- `[Dropdown]` Fixed alignment when using dropdown in compound field. ([#3647](https://github.com/infor-design/enterprise/issues/3647))
- `[Editor]` Added ui updates to the toolbar in uplift (vibrant mode) and minor style fixes. ([#3577](https://github.com/infor-design/enterprise/issues/3577))
- `[Editor]` Added fixes to reseting the dirty indicator when used in an editor. ([#3662](https://github.com/infor-design/enterprise/issues/3662))
- `[Editor]` Fixed a width change when toggle source view when the editor is on a modal, this is also based on UI feedback that the switch was confusing, so we now disable the buttons. ([#3594](https://github.com/infor-design/enterprise/issues/3594))
- `[Editor]` Fixed an issue where bullet and number lists could not be converted to headings and regular text with the font picker. ([#2679](https://github.com/infor-design/enterprise/issues/2679))
- `[Editor]` Fixed an issue where some settings like bold and italics would not be reset consistently when applying headings and regular text with the font picker. ([#2256](https://github.com/infor-design/enterprise/issues/2256))
- `[Editor]` Fixed an issue where the dirty events did not fire changing the source view. ([#3598](https://github.com/infor-design/enterprise/issues/3598))
- `[Editor]` Adding missing bottom spacing under heading elements. ([#3288](https://github.com/infor-design/enterprise/issues/3288))
- `[Field Filter]` Fixed an issue where switching to In Range filter type with a value in the field was causing an error. ([#3515](https://github.com/infor-design/enterprise/issues/3515))
- `[Editor]` Added a font color for rest/none swatch. ([#2035](https://github.com/infor-design/enterprise/issues/2035))
- `[Field Filter]` Fixed an issue where switching to In Range filter type with a value in the field was causing an error. ([#3515](https://github.com/infor-design/enterprise/issues/3515))
- `[Field Filter]` Fixed an issue where date range was not working after using other filter. ([#2764](https://github.com/infor-design/enterprise/issues/2764))
- `[Field Filter]` Fixed an issue where stray text would be shown if the filters are hidden and then shown later. ([#3687](https://github.com/infor-design/enterprise/issues/3687))
- `[Line Chart]` Fixed an issue where x-axis labels were overlapping for small viewport on homepage widget. ([#2674](https://github.com/infor-design/enterprise/issues/2674))
- `[Lookup]` Fixed an issue where selected values were clearing when use server side data. ([#588](https://github.com/infor-design/enterprise-ng/issues/588))
- `[Locale]` Added missing Afrikaans translations. ([#3685](https://github.com/infor-design/enterprise/issues/3685))
- `[Masthead]` Fixed layout and color issues in uplift theme. ([#3526](https://github.com/infor-design/enterprise/issues/3526))
- `[Modal]` Fixed an iOS bug where after opening several Modals/Messages, it would occasionally be impossible to scroll a scrollable page area. ([#3389](https://github.com/infor-design/enterprise/issues/3389))
- `[Modal]` Fixed a bug where when iframe elements are present, focus traps could occur and cause focus on elements outside of the Modal, but within the iframe. ([#2287](https://github.com/infor-design/enterprise/issues/2287))
- `[Modal]` Added a check for preventing Tooltips inside a Modal from opening while the Modal is not visible ([#3588](https://github.com/infor-design/enterprise/issues/3588))
- `[Modal]` Fixed dropdown position when the field is required. ([#3482](https://github.com/infor-design/enterprise/issues/3482))
- `[Modal]` Fixed a regression where some Close buttons were not properly closing. ([#3615](https://github.com/infor-design/enterprise/issues/3615))
- `[Process Indicator]` Fixed icons that are not centered inside the circle indicators. ([#3509](https://github.com/infor-design/enterprise/issues/3509))
- `[Personalize]` Fixed an issue that colorschanged events do not fire on when doing a set to default ation. ([#751](https://github.com/infor-design/enterprise-ng/issues/751))
- `[Searchfield]` Correct the background color of toolbar search fields. ([#3527](https://github.com/infor-design/enterprise/issues/3527))
- `[Spinbox]` Corrected an issue in the enable method, where it did not fully remove the readonly state. ([#3527](https://github.com/infor-design/enterprise/issues/3527))
- `[Swaplist]` Fixed an issue where lists were overlapping on uplift theme. ([#3452](https://github.com/infor-design/enterprise/issues/3452))
- `[Tabs]` Fixed the position of error icon too close to the border on focus state. ([#3544](https://github.com/infor-design/enterprise/issues/3544))
- `[Tabs-Vertical]` Fixed an issue where the content cannot scroll on mobile view. ([#3542](https://github.com/infor-design/enterprise/issues/3542))
- `[Tags]` Fixed a regression on Tag Buttons, where they were visually, vertically misaligned with Tag text. ([#3604](https://github.com/infor-design/enterprise/issues/3604))
- `[Week-View]` Changed the look of the week-view and day-view day of the week so its a 3 (or 2) letter abbreviation and emphasizes the date and spans two lines. This makes all the days of the week the same length. ([#3262](https://github.com/infor-design/enterprise/issues/3262))
- `[Validation]` Fixed a bug where addMessage did not add messages to the parent. ([#711](https://github.com/infor-design/enterprise-ng/issues/711))

(87 Issues Solved this release, Backlog Enterprise 279, Backlog Ng 75, 1033 Functional Tests, 1322 e2e Test)

## v4.26.2

### v4.26.2 Fixes

- `[Textarea]` Fixed missing text in safari on disabled text areas. ([#3638](https://github.com/infor-design/enterprise/issues/3638))

## v4.26.1

### v4.26.1 Fixes

- `[Demo App]` Fixed the embedded layout to show uplift theme. ([#861](https://github.com/infor-design/website/issues/861))

## v4.26.0

### v4.26.0 Features

- `[Datagrid]` Added support for expandable row to expand across all frozen columns, and fixed span layout issues on the right side frozen columns. ([#2867](https://github.com/infor-design/enterprise/issues/2867))
- `[Datagrid]` Added a new `resizeMode` option that allows you to pick between `flex` and `fit`. `flex` will resize columns independently shifting other columns to fit the table layout if needed. `fit` will resize using the neighbor's column width. This is possible more useful when you have less columns. ([#3251](https://github.com/infor-design/enterprise/issues/3251))
- `[Icons]` Added new icons `icon-play, icon-stop, icon-record, icon-pause` for video players. ([#411](https://github.com/infor-design/design-system/issues/411))
- `[Icons]` Added new icons `icon-security-off, icon-security-on` for toggles related to security/secure items. ([#397](https://github.com/infor-design/design-system/issues/397))
- `[Searchfield]` Added a setting that makes it possible to adjust the "collapsed" size of a Toolbar Searchfield to better accommodate some use cases. ([#3296](https://github.com/infor-design/enterprise/issues/3296))

### v4.26.0 Fixes

- `[Application Menu]` Fixed bugs with filtering where it was not possible to have the filter match text within content areas, as well as general expand/collapse bugs with filtering. ([#3131](https://github.com/infor-design/enterprise/issues/3131))
- `[Application Menu]` Fixed overlap button when label is too long, and aligned dropdown icon in application menu uplift theme. ([#3133](https://github.com/infor-design/enterprise/issues/3133))
- `[Contextual Action Panel]` - Fixed shade colors of text and icon buttons in uplift theme high contrast. ([#3394](https://github.com/infor-design/enterprise/issues/3394))
- `[Calendar]` Fixed issue where on month view in events info `Date` and `Duration` fields were not working with some events and `Duration` field. Now `Duration` field support `Days, Hours and Minutes` text. ([#2777](https://github.com/infor-design/enterprise/issues/2777))
- `[Calendar]` Fixed an issue where link was not working on monthview to switch to day view when clicked on more events on that day. ([#3181](https://github.com/infor-design/enterprise/issues/3181))
- `[Calendar]` Fixed a calendar event where the start date today is not displaying as upcoming event in different timezone. ([#2776](https://github.com/infor-design/enterprise/issues/2776))
- `[Calendar]` Fixed an issue where adding an event was inconsistent in Safari. ([#3079](https://github.com/infor-design/enterprise/issues/3079))
- `[Calendar]` Fixed an issue where any event was not rendering in day and week view. ([#3222](https://github.com/infor-design/enterprise/issues/3222))
- `[Calendar]` Fixed an issue where date selection was not persist when switching from month view to week view to day view. ([#3319](https://github.com/infor-design/enterprise/issues/3319))
- `[Colors]` Fixed an incorrect ruby06 color, and made the background change on theme change now (again). ([#3448](https://github.com/infor-design/enterprise/issues/3448))
- `[Datagrid]` Fixed an issue where focus on reload data was forced to be on active cell. ([#358](https://github.com/infor-design/enterprise-ng/issues/358))
- `[Datagrid]` Fixed RTL issues in the filter row. ([#3517](https://github.com/infor-design/enterprise/issues/3517))
- `[Datagrid]` Improved the column resize behavior in speed and usability with the cursor being more accurate during resize. ([#3251](https://github.com/infor-design/enterprise/issues/3251))
- `[Datagrid]` Improved the column resize behavior to work much better in RTL mode. ([#1924](https://github.com/infor-design/enterprise/issues/1924))
- `[Datagrid]` Fixed a bug where if a filter row column is frozen the mask and editor options would not be applied. ([#2553](https://github.com/infor-design/enterprise-ng/issues/2553))
- `[Datagrid]` Fixed an issue where when using rowTemplate/expandableRows and frozenColumns on both sides the right side did not render properly. ([#2867](https://github.com/infor-design/enterprise/issues/2867))
- `[Datagrid]` Fixed an issue where height was not aligning to expandable row for frozen columns. ([#3516](https://github.com/infor-design/enterprise/issues/3516))
- `[Datagrid]` Fixed hover color should not be similar to alternate rows when hovering in uplift high contrast. ([#3338](https://github.com/infor-design/enterprise/issues/3338))
- `[Datagrid]` Fixed a demo app issue filtering decimal fields in some examples. ([#3351](https://github.com/infor-design/enterprise/issues/3351))
- `[Datagrid]` Fixed an issue where some columns were disappear after resizing the browser or after changing themes. ([#3434](https://github.com/infor-design/enterprise/issues/3434))
- `[Datagrid]` Fixed an issue that the filter row type dropdowns did not close when the grid is scrolled. ([#3216](https://github.com/infor-design/enterprise/issues/3216))
- `[Datagrid]` Added an example showing the configuration needed to filter date time fields on just dates without the time part. ([#2865](https://github.com/infor-design/enterprise/issues/2865))
- `[Datagrid]` Changed the isFilter added value to datasets to a more unique value to avoid clashes. ([#2668](https://github.com/infor-design/enterprise/issues/2668))
- `[Datagrid]` Added a `getDataset` method that will return the current dataset without any added properties. ([#2668](https://github.com/infor-design/enterprise/issues/2668))
- `[Datagrid]` Fixed an issue that when reordering filter columns the filter values would disappear. ([#2565](https://github.com/infor-design/enterprise/issues/2565))
- `[Datagrid]` Fixed an issue that dropdown lists in filter rows did not close when scrolling. ([#2056](https://github.com/infor-design/enterprise/issues/2565))
- `[Datagrid]` Added a `filterType` option to the filter event data so the type can be determined. ([#826](https://github.com/infor-design/enterprise/issues/826))
- `[Datagrid]` Add options to `toolbar.filterRow` so that instead of true/false you can set `showFilter, clearFilter, runFilter` independently. ([#1479](https://github.com/infor-design/enterprise/issues/1479))
- `[Datagrid]` Added fixes to improve the usage of the textarea editor. ([#3417](https://github.com/infor-design/enterprise/issues/3417))
- `[Datagrid]` Fixed an issue where reset to default was not working properly. ([#3487](https://github.com/infor-design/enterprise/issues/3487))
- `[Datepicker]` Fixed an issue where setting date format with comma character was not working. ([#3008](https://github.com/infor-design/enterprise/issues/3008))
- `[Editor]` Made the link and image link fields required on the dialogs. ([#3008](https://github.com/infor-design/enterprise/issues/3008))
- `[Editor]` Fixed an issue where it was possible to clear text and end up with text outside the default paragraph seperator. ([#2268](https://github.com/infor-design/enterprise/issues/2268))
- `[Fileupload]` Fixed an issue where tabbing out of a fileupload in was causing the modal dialog to disappear. ([#3458](https://github.com/infor-design/enterprise/issues/3458))
- `[Form Compact Layout]` Added support for `form-compact-layout` the remaining components. ([#3008](https://github.com/infor-design/enterprise/issues/3329))
- `[Dropdown]` Fixed a bug that was causing the `selectValue()` method not to update the visual display of the in-page Dropdown element. ([#3432](https://github.com/infor-design/enterprise/issues/3432))
- `[Forms]` Fixed an issue where radio group was overlapping fields. ([#3466](https://github.com/infor-design/enterprise/issues/3466))
- `[Forms Compact]` Fixed an issue where fileupload was misaligned in RTL mode in uplift theme. ([#3483](https://github.com/infor-design/enterprise/issues/3483))
- `[Icons]` Fixed color inconsistencies of the icons when the fields are in readonly state. ([#3176](https://github.com/infor-design/enterprise/issues/3176))
- `[Input]` Added the ability to line up data labels with inputs by adding class `field-height` to the `data` element and placing it in a responsive grid. ([#987](https://github.com/infor-design/enterprise/issues/987))
- `[Input]` Added the ability to use standalone required spans, this will help on responsive fields if they are cut off. ([#3115](https://github.com/infor-design/enterprise/issues/3115))
- `[Input/Forms]` Added the ability to add a class to rows to align the fields on the bottom, this will line up fields if they have wrapping labels or long labels with required fields. To enable this add class `flex-align-bottom` to the grid `row`. ([#443](https://github.com/infor-design/enterprise/issues/443))
- `[Locale]` Fixed an issue where formatDate() method was not working for es-419. ([#3363](https://github.com/infor-design/enterprise/issues/3363))
- `[Locale]` Fixed an issue where setting language to `nb` would error. ([#3455](https://github.com/infor-design/enterprise/issues/3455))
- `[Locale]` Fixed incorrect time separators in the no, nn, and nn locales. ([#3468](https://github.com/infor-design/enterprise/issues/3468))
- `[Locale]` Added further separation of language from formatting in date oriented components (calendar, datepicker, timepicker ect). [3244](https://github.com/infor-design/enterprise/issues/3244))
- `[Locale]` Added support for `nn` locale and language, but this will change to no language as only this is translated as its the same. ([#3455](https://github.com/infor-design/enterprise/issues/3455))
- `[Locale]` Correct the month names in Russian locale and capitalized the day names. ([#3464](https://github.com/infor-design/enterprise/issues/3464))
- `[Module Tabs]` Fixed color tab indicator and small gap below when selected/opened for all color variations in uplift theme. ([#3312](https://github.com/infor-design/enterprise/issues/3312))
- `[Modal]` Fixed colors in dark mode for the primary disabled button and error and background contrast. ([#2754](https://github.com/infor-design/enterprise/issues/2754))
- `[Pie]` Fixed an issue where initial selection was getting error. ([#3157](https://github.com/infor-design/enterprise/issues/3157))
- `[Popupmenu]` Fixed an issue where list separators were disappearing when reduced the browser zoom level e.g. 70-80%. ([#3407](https://github.com/infor-design/enterprise/issues/3407))
- `[Radar Chart]` Fixed an issue where labels was cut off for some screen sizes. ([#3320](https://github.com/infor-design/enterprise/issues/3320))
- `[Searchfield]` Fixed a bug where changing filter results while the autocomplete is open may result in the menu being positioned incorrectly. ([#3243](https://github.com/infor-design/enterprise/issues/3243))
- `[Searchfield]` Fixed a bug in Toolbar Searchfields where a component configured with `collapsible: false` and `collapseSize` defined, the searchfield would incorrectly collapse. ([NG#719](https://github.com/infor-design/enterprise-ng/issues/719))
- `[Splitter]` Fixed an issue in the destroy function where the expand button was not removed. ([#3371](https://github.com/infor-design/enterprise/issues/3371))
- `[Swaplist]` Fixed an issue where top buttons were not aligned in Firefox. ([#3425](https://github.com/infor-design/enterprise/issues/3425))
- `[Textarea]` Fixed an issue where using `rows` stopped working, and fixed the autoGrow option to work better. ([#3471](https://github.com/infor-design/enterprise/issues/3471))
- `[Toolbar]` Fixed an issue where some `destroy()` methods being called in `teardown()` were not type-checking for the `destroy()` method, and sometimes would incorrectly try to call this on an object or data property defined as `button`. ([#3449](https://github.com/infor-design/enterprise/issues/3449))
- `[Tooltip/Popover]` Fixed incorrect placement when in RTL modes, as well as some broken styles on the RTL Popover. ([#3119](https://github.com/infor-design/enterprise/issues/3119))
- `[Validation/Checkboxes]` Fixed issues with making checkboxes required, the styling did not work for it and the scrollIntoView function and validation failed to fire. Note that to add required to the checkbox you need to add an extra span, adding a class to the label will not work because the checkbox is styled using the label already. ([#3147](https://github.com/infor-design/enterprise/issues/3147))
- `[Validation]` Fixed an issue where calling removeMessage would not remove a manually added error class. ([#3318](https://github.com/infor-design/enterprise/issues/3318))

(78 Issues Solved this release, Backlog Enterprise 336, Backlog Ng 77, 989 Functional Tests, 1246 e2e Test)

## v4.25.3

### v4.25.3 Fixes

- `[Bar]` Fixed an error rendering charts with only one dataset point. ([#3505](https://github.com/infor-design/enterprise/issues/3505))
- `[Datagrid]` Fixed an issue where date range filter was unable to filter data. ([#3503](https://github.com/infor-design/enterprise/issues/3503))
- `[Datagrid]` Fixed an issue where date range filter was not working. ([#3337](https://github.com/infor-design/enterprise/issues/3337))
- `[Datepicker]` Fixed an issue where date range with minimum range was not working. ([#3268](https://github.com/infor-design/enterprise/issues/3268))
- `[Datepicker]` Fixed an issue where date range was reverting to initial values after clearing. ([#1306](https://github.com/infor-design/enterprise/issues/1306))
- `[Field Filter]` Fixed an issue where switching to In Range filter type with a value in the field was causesing an error. ([#3515](https://github.com/infor-design/enterprise/issues/3515))
- `[Field Filter]` Fixed an issue where date range was not working after using other filter. ([#2764](https://github.com/infor-design/enterprise/issues/2764))

## v4.25.2

### v4.25.2 Fixes

- `[Fileupload]` Fixed an issue where tabbing out of a fileupload in was causing the modal dialog to disappear. ([#3458](https://github.com/infor-design/enterprise/issues/3458))

## v4.25.1

### v4.25.1 Fixes

- `[Datagrid]` Fixed a bug where if there was an editor datagrid might error when loading. ([#3313](https://github.com/infor-design/enterprise/issues/3313))
- `[Mask]` Fixed a bug where leading zeroes were not possible to apply against Number Masks on standard input fields that also handled formatting for thousands separators. ([#3315](https://github.com/infor-design/enterprise/issues/3315))
- `[General]` Improved the colors of windows chrome custom scrollbars in uplift themes. ([#3413](https://github.com/infor-design/enterprise/issues/3413))

## v4.25.0

### v4.25.0 Features

- `[Fields]` Added a form level class to toggle all fields in the form to a more compact (shorter) mode called `form-layout-compact`. Added and fixed existing components so that there is now the option to have more compact forms by using shorter fields. ([#3249](https://github.com/infor-design/enterprise/issues/3249))
- `[Tag]` Added a new style for linkable tags that will work for default, info, good, error, alert, and neutral styles. ([#3113](https://github.com/infor-design/enterprise/issues/3113))
- `[Multiselect]` Added Tag Display as a new style for interacting with selected results in Multiselect components. ([#3114](https://github.com/infor-design/enterprise/issues/3114))
- `[Popdown]` Added support for tabbing into and exit out of it. ([#3218](https://github.com/infor-design/enterprise/issues/3218))
- `[Colors]` Updated design system tokens to new colors for uplift and did a pass on all three theme variants. This impacts and improves many internal colors in components and charts. ([#3007](https://github.com/infor-design/enterprise/issues/3007))

### v4.25.0 Fixes

- `[About]` Added further indication for Microsoft Edge Chrome next to the underlying chrome version. ([#3073](https://github.com/infor-design/enterprise/issues/3073))
- `[About]` Fixed a bug where the browser language was shown as the locale name, we now show browser language and IDs language and locale separate. ([#2913](https://github.com/infor-design/enterprise/issues/2913))
- `[About]` Fixed a bug where the OS version was duplicated. ([#1650](https://github.com/infor-design/enterprise/issues/1650))
- `[Accordion]` Fixed inconsistency style of focus element after clicking on a certain accordion header. ([#3082](https://github.com/infor-design/enterprise/issues/3082))
- `[Accordion]` Fixed an issue that when all panes are expanded then they could no longer be closed. ([#701](https://github.com/infor-design/enterprise-ng/issues/3217))
- `[Application Menu]` Fixed minor usability issues when attempting to filter on application menus, display of hidden filtered children, and filtering reset when a Searchfield is blurred. ([#3285](https://github.com/infor-design/enterprise/issues/3285))
- `[Application Menu]` Fixed incorrect font-size/padding around list item headers' bullet points. ([#3364](https://github.com/infor-design/enterprise/issues/3364))
- `[Application Menu]` Tweaked some font colors on the Vibrant theme. ([#3400](https://github.com/infor-design/enterprise/issues/3400))
- `[Autocomplete]` Fixed an issue where selected event was not firing when its parent is partly overflowing. ([#3072](https://github.com/infor-design/enterprise/issues/3072))
- `[Calendar]` Fixed an issue setting the legend checked elements to false in the api. ([#3170](https://github.com/infor-design/enterprise/issues/3170))
- `[Datagrid]` Fixed an issue where the data after commit edit was not in sync for tree. ([#659](https://github.com/infor-design/enterprise-ng/issues/659))
- `[Datagrid]` Fixed an issue where the add row or load new data for grouping was not working. ([#2801](https://github.com/infor-design/enterprise/issues/2801))
- `[Datagrid]` Fixed an issue where time picker filter trigger icon and text was overlapping. ([#3062](https://github.com/infor-design/enterprise/issues/3062))
- `[Datagrid]` Fixed a bug where floating point math would cause the grouping sum aggregator to round incorrectly. ([#3233](https://github.com/infor-design/enterprise/issues/3233))
- `[Datagrid]` Fixed style issues in all theme and theme variants when using the list style including grouped headers and states. ([#3265](https://github.com/infor-design/enterprise/issues/3265))
- `[Datagrid]` Fixed issues with the stretch columns minimum width. ([#3308](https://github.com/infor-design/enterprise/issues/3308))
- `[Datagrid]` Fixed an issue where converting circular structure to JSON was throwing an error. ([#3309](https://github.com/infor-design/enterprise/issues/3309))
- `[Datagrid]` Fixed an issue where focus in date picker field was not aligning. ([#3350](https://github.com/infor-design/enterprise/issues/3350))
- `[Datagrid]` Added fixes for editing lookup fields, fixed the styling of the lookup editor and improved padding, also fixed the sort indicator color. ([#3160](https://github.com/infor-design/enterprise/issues/3160))
- `[Datagrid]` Fixed a bug that made selecting blank items in lists in a dropdown not possible. ([#3313](https://github.com/infor-design/enterprise/issues/3313))
- `[Editor]` Fixed an issue where line spacing was inconsistent. ([#3335](https://github.com/infor-design/enterprise/issues/3335))
- `[General]` Added detection for wkWebView which is paired with safari. This caused issues with all black text as this browser had previously been unknown. ([#3336](https://github.com/infor-design/enterprise/issues/3336))
- `[Homepage]` Fixed an issue where the DOM order was not working for triple width widgets. ([#3101](https://github.com/infor-design/enterprise/issues/3101))
- `[Locale]` Fixed an issue where enter all digits was not working for fr-FR. ([#3217](https://github.com/infor-design/enterprise/issues/3217))
- `[Locale]` Added the ability to set a 5 digit language (`fr-FR` and `fr-CA` vs `fr`) and added separate strings for `fr-CA` vs `fr-FR`. ([#3245](https://github.com/infor-design/enterprise/issues/3245))
- `[Locale]` Changed incorrect Chinese locale year formats to the correct format as noted by translators. For example `2019年 12月`. ([#3081](https://github.com/infor-design/enterprise/issues/3081))
- `[Locale]` Corrected and added the firstDayofWeek setting for every locale. ([#3060](https://github.com/infor-design/enterprise/issues/3060))
- `[Mask]` Fixed an issue when applying Masks to input fields configured for numbers, where errors would be thrown when the Mask attempted to overwrite the input field value. ([#3315](https://github.com/infor-design/enterprise/issues/3315))
- `[Modal]` Fixed an issue where the returns focus to button after closing was not working. ([#3166](https://github.com/infor-design/enterprise/issues/3166))
- `[Multiselect]` Adjusted the placeholder color as it was too dark. ([#3276](https://github.com/infor-design/enterprise/issues/3276))
- `[Pie]` Fixed cut off line labels when something other than value is used. ([#3143](https://github.com/infor-design/enterprise/issues/3143))
- `[Popupmenu]` Switched the `attachToBody` setting to be true by default. ([#3331](https://github.com/infor-design/enterprise/issues/3331))
- `[Searchfield]` Fixed an issue where multiselect items' checkboxes and text were misaligned in RTL mode. ([#1811](https://github.com/infor-design/enterprise/issues/1811))
- `[Searchfield]` Fixed placeholder text alignment issues on Vibrant theme in Firefox. ([#3055](https://github.com/infor-design/enterprise/issues/3055))
- `[Scrollbar]` Fixed styles for windows chrome to work with all themes. ([#3172](https://github.com/infor-design/enterprise/issues/3172))
- `[Searchfield]` Fixed an overlapping text in searchfield when close icon button is showed. ([#3135](https://github.com/infor-design/enterprise/issues/3135))
- `[Tabs]` Fixed an issue where scroll was not working on mobile view for scrollable-flex layout. ([#2931](https://github.com/infor-design/enterprise/issues/2931))

(47 Issues Solved this release, Backlog Enterprise 374, Backlog Ng 96, 980 Functional Tests, 1196 e2e Test)

## v4.24.0

### v4.24.0 Important Changes

- `[Icons]` Reversed a change in previous versions to make alert icons all have a white background as this caused issues. Concerning alert icons there are now the following `icon-[name]` - which will have transparent background, in Uplift these are linear in style, in soho these are solid in style. We also add a `icon-[name]-alert` for alert icons with a white background. If you need a white background you can use these otherwise we have restored the functionality from the 4.21 version, you might need a white background in calendar icons. Also the pending icon is fixed and now orange. ([#3052](https://github.com/infor-design/enterprise/issues/3052))
- `[Datagrid]` Changed the way tables are rendered to avoid gaps at the end of the grid and fix the sizes so they work in resize. This is done by using css position: sticky for headers. It has a few consequences. The spaceColumn option which was never completed was removed. The stretchColumn option is still working but is less important now and defaults to no stretch. IE 11 will now no longer support sticky headers because it does not support css position sticky, so it will degrade in functionality. This improves all issues with columns getting out of alignment. ([#2825](https://github.com/infor-design/enterprise/issues/2825))

### v4.24.0 Deprecation

### v4.24.0 Features

- `[Datagrid]` Added support to get only changed values as return array for get modified rows method. ([#2958](https://github.com/infor-design/enterprise/issues/2958))
- `[Editor]` Replaced the `h3` and `h4` buttons with a more robust Fontpicker component. ([#2722](https://github.com/infor-design/enterprise/issues/2722))
- `[Spinbox]` Standardized Spinbox field sizes to match other input field sizes, added responsive form (fluid) functionality for Spinbox, and reworked the standard size of the Spinbox to match other form fields. ([#1344](https://github.com/infor-design/enterprise/issues/1344))

### v4.24.0 Fixes

- `[All]` Removed the property `-webkit-text-fill-color` from usage throughout out our codebase, except for one rule that changes it to `unset` if it's present. ([#3041](https://github.com/infor-design/enterprise/issues/3041))
- `[Application Menu]` Fixed issue in application menu where scrollbar is visible even if it's not needed in uplift theme. ([#3134](https://github.com/infor-design/enterprise/issues/3134))
- `[Datagrid]` Fixed an issue where the hide pager on one page setting was not working correctly when applying a filter. ([#2676](https://github.com/infor-design/enterprise/issues/2676))
- `[Datagrid]` Fixed an issue where if the grid is initialized with an empty array then updateColumns is used the resetColumns function failed. ([#690](https://github.com/infor-design/enterprise-ng/issues/690))
- `[Datagrid]` Fixed an issue where the dirty cell indicator was not updating after remove row. ([#2960](https://github.com/infor-design/enterprise/issues/2960))
- `[Datagrid]` Fixed an issue where the method getModifiedRows was not working, it had duplicate entries for the same row. ([#2908](https://github.com/infor-design/enterprise/issues/2908))
- `[Datagrid]` Fixed an issue where the personalized columns were not working when toggle columns and drag drop. ([#3004](https://github.com/infor-design/enterprise/issues/3004))
- `[Datagrid]` Fixed an issue where the grouping filter was not working after do sort. ([#3012](https://github.com/infor-design/enterprise/issues/3012))
- `[Datagrid]` Fixed an issue where the editable single column was not working. ([#3023](https://github.com/infor-design/enterprise/issues/3023))
- `[Datagrid]` Fixed an issue where when hovering a parent row the same row index in the child row will show the hover state. ([#2227](https://github.com/infor-design/enterprise/issues/2227))
- `[Datagrid]` Fixed an issue where the focus state for action button formatter was not working correctly. ([#3006](https://github.com/infor-design/enterprise/issues/3006))
- `[Datagrid]` Fixed an issue where the personalization dialog was not centered on IE 11. ([#3175](https://github.com/infor-design/enterprise/issues/3175))
- `[Datagrid]` Fixed an issue finally so that all columns will always align and will never come out of alignment. ([#2835](https://github.com/infor-design/enterprise/issues/2835))
- `[Datagrid]` Fixed an issue where in some cases when there is no data you could not scroll right. ([#2363](https://github.com/infor-design/enterprise/issues/2363))
- `[Datagrid]` Fixed an issue where in some cases where you could not scroll right over the empty message. ([#2864](https://github.com/infor-design/enterprise/issues/2864))
- `[Datagrid]` Fixed an issue where the IOS text would appear very large on group headers. ([#2224](https://github.com/infor-design/enterprise/issues/2224))
- `[Datagrid]` Fixed an issue where in some cases where if you have one column and are in edit mode resizing the page behaved strangely. ([#3193](https://github.com/infor-design/enterprise/issues/3193))
- `[Datagrid]` Changed the rendering of columns so that there will never be a gap on the left side, changed the default of stretchColumn to null which will fill. ([#1818](https://github.com/infor-design/enterprise/issues/1818))
- `[Datagrid]` Fixed an issue that hyperlinks in the datagrid would redirect. ([#3207](https://github.com/infor-design/enterprise/issues/3207))
- `[Datagrid]` Changed the behavior of column resizing to use "fit" during resize, which means adjacent columns only will be resized. ([#605](https://github.com/infor-design/enterprise/issues/605))
- `[Datagrid]` Fixed an issue that resizing the last column would create a gap. ([#1671](https://github.com/infor-design/enterprise/issues/1671))
- `[Datepicker]` Fixed missing background color on disable dates and adjusted the colors in all themes. ([#2910](https://github.com/infor-design/enterprise/issues/2910))
- `[Datepicker]` Fixed a layout issue on the focus state on colored/legend days. ([#2910](https://github.com/infor-design/enterprise/issues/2910))
- `[Datepicker]` Fixed an issue where the calendar layout was not working on ie11. ([#3226](https://github.com/infor-design/enterprise/issues/3226))
- `[Dropdown]` Fix a bug where a dropdown in a datagrid cell would sometimes not display the correct value when selected. ([#2919](https://github.com/infor-design/enterprise/issues/2919))
- `[Dropdown]` Fix a layout issue in RTL on the badges example. ([#3150](https://github.com/infor-design/enterprise/issues/3150))
- `[Editor]` Corrected CSP errors and broken images in the Editor Preview when inserting the default image. ([#2937](https://github.com/infor-design/enterprise/issues/2937))
- `[Editor]` Fixes issues with Editors configured to use Flex Toolbar, where toolbar buttons were not properly triggering selected events, and overflowed items were not triggering editor actions as expected. ([#2938](https://github.com/infor-design/enterprise/issues/2938))
- `[Editor]` The Editor now uses the same routine for stripping disallowed tags and attributes from pasted content when it transitions from the Source View to the Preview. This makes it impossible to paste/type HTML tags containing a `style` property with CSS rules that are not allowed to be applied to inline Editor elements, such as `font-family`. ([#2987](https://github.com/infor-design/enterprise/issues/2987))
- `[Editor]` Fixed a problem in Safari that would cause scrolling to occur inside Flex Toolbars unexpectedly. ([#3033](https://github.com/infor-design/enterprise/issues/3033))
- `[Editor]` Fixed many memory leaks related to view swapping and `destroy()` in the Editor. ([#3112](https://github.com/infor-design/enterprise/issues/3112))
- `[EmptyMessage]` Added a fix so that click will only fire on the button part of the empty message. ([#3139](https://github.com/infor-design/enterprise/issues/3139))
- `[Header]` Update the header placeholder text color to match better. ([#3040](https://github.com/infor-design/enterprise/issues/3040))
- `[Locale]` Fixed a problem in fi-FI where some date formats where incorrect with one digit days. ([#3019](https://github.com/infor-design/enterprise/issues/3019))
- `[Locale]` Added new conversion methods for gregorian to umalqura dates and vice versa with Locale. The fromGregorian and togregorian methods were in two separate locations ar-SA and ar-EG. These new methods gregorianToUmalqura and umalquraToGregorian now moved to to one location in locale and removed the maxDate on them. ([#3051](https://github.com/infor-design/enterprise/issues/3051))
- `[Locale]` Fixed an issue when formatting with `SSS` in the format string, the leading zeros were incorrectly removed from the millisecond output. ([#2696](https://github.com/infor-design/enterprise/issues/2696))
- `[Locale/Datagrid]` Fixed an issue in the datagrid/locale that meant if a string is provided in the current locale for a number it wont parse correctly if the decimal format is a `,` (such as nl-NL). ([#3165](https://github.com/infor-design/enterprise/issues/3165))
- `[Locale]` Fixed an issue when loading en-XX locales where some data may be mixed with en-US. ([#3208](https://github.com/infor-design/enterprise/issues/3208))
- `[Mask]` Fixed a Safari bug where certain masked values would not trigger a "change" event on the input field. ([#3002](https://github.com/infor-design/enterprise/issues/3002))
- `[Modal]` Added a new setting `overlayOpacity` that give the user to control the opacity level of the modal/message dialog overlay. ([#2975](https://github.com/infor-design/enterprise/issues/2975))
- `[Popover]` Fixed an issue where the content was disappearing when change themes on IE11. ([#2954](https://github.com/infor-design/enterprise/issues/2954))
- `[Progress]` Added the ability to init the progress and update it to zero, this was previously not working. ([#3020](https://github.com/infor-design/enterprise/issues/3020))
- `[Sparkline Chart]` Fixed an issue where an error was thrown while a sparkline chart was present during a theme chnage. ([#3159](https://github.com/infor-design/enterprise/issues/3159))
- `[Tabs Module]` Fixed missing ellipsis and spacing issue on mobile view in searchfield of tabs module when resizing the browser. ([#2940](https://github.com/infor-design/enterprise/issues/2940))
- `[Toast]` Fixed an issue where the saved position was not working for whole app. ([#3025](https://github.com/infor-design/enterprise/issues/3025))
- `[Tree]` Fixed an issue where the nodes were not rendering. ([#3194](https://github.com/infor-design/enterprise/issues/3194))

### v4.24.0 Chores & Maintenance

- `[Demoapp]` Allow the query params that affect theming/personalization (theme/variant/colors) to be appended/adjusted on the browser's URL without affecting other query parameters, or adding unnecessary paramters that weren't changed.
- `[Toolbar Searchfield]` Increased the amount of text shown when the Searchfield is not expanded, and appears similar to a button.  Also modified some styles in all themes to make alignment of the text better between the Searchfield and buttons when the Searchfield is not expanded. ([#2944](https://github.com/infor-design/enterprise/issues/2944))

(74 Issues Solved this release, Backlog Enterprise 374, Backlog Ng 85, 974 Functional Tests, 1191 e2e Test)

## v4.23.0

### v4.23.0 Deprecation

- `[Icons]` We added per theme empty state icons for both uplift (vibrant) and soho (subtle) themes. Because of this `svg-empty.html` is now deprecated. Please use the theme based files `theme-soho-svg-empty.html` and `theme-uplift-svg-empty.html`. ([#426](https://github.com/infor-design/design-system/issues/426))

### v4.23.0 Features

- `[Accordion]` Added a new setting `expanderDisplay` that can display all expander button icons in the classic style, or with all "chevron" or "plus-minus"-style icons.  Deprecated the legacy `displayChevron` setting in favor of this change. ([#2900](https://github.com/infor-design/enterprise/issues/2900))
- `[Calendar / Day View]` A new component Week View was created, you can configure it to show a single day as well, or several days so we now have a day view. ([#2780](https://github.com/infor-design/enterprise/issues/2780))
- `[Calendar / Week View]` A new component Week View was added. You can show events in a series of days. This is also integrated into view switcher in the calendar component. ([#1757](https://github.com/infor-design/enterprise/issues/1757))
- `[Empty Messages]` Added a new icon `empty-no-users`. ([#3046](https://github.com/infor-design/enterprise/issues/3046))
- `[Locale]` Added updated translation files for 16 in house languages. ([#3049](https://github.com/infor-design/enterprise/issues/3049))
- `[Modal]` Added a new setting `overlayOpacity` that gives the developer ability to control the opacity level of the modal/message dialog overlay. ([#2975](https://github.com/infor-design/enterprise/issues/2975))

### v4.23.0 Fixes

- `[Accordion]` Fixed the font color when hovered on uplift high contrast. ([#3042](https://github.com/infor-design/enterprise/issues/3042))
- `[Autocomplete]` Fixed memory leaks by preventing re-rendering of an open autocomplete list from attaching new events, adding multiple `aria-polite` elements, etc. ([#2888](https://github.com/infor-design/enterprise/issues/2888))
- `[Calendar]` Pass calendar tooltip settings down to week-view component. ([#3179](https://github.com/infor-design/enterprise/issues/3179))
- `[Calendar]` Fixed disabled legend label color on vibrant/uplift with dark Variant theme. ([#2965](https://github.com/infor-design/enterprise/issues/2965))
- `[Calendar]` Fixed missing arrow and scrolling issues in the event popup. ([#2962](https://github.com/infor-design/enterprise/issues/2962))
- `[Contextual Action Panel]` Fixed an issue where the CAP close but beforeclose event not fired. ([#2826](https://github.com/infor-design/enterprise/issues/2826))
- `[Context Menu]` Fixed a placement bug that would cut the size of the menu to an unusable size in small viewport displays. ([#2899](https://github.com/infor-design/enterprise/issues/2899))
- `[Contextual Action Panel]` Fixed placement of `(X)` close button on both standard and Flex toolbars when using the `showCloseBtn` setting. ([#2834](https://github.com/infor-design/enterprise/issues/2834))
- `[Datagrid]` Fixed column headers font color in uplift high contrast. ([#2830](https://github.com/infor-design/enterprise/issues/2830))
- `[Datagrid]` Fixed an issue where the tree children expand and collapse was not working. ([#633](https://github.com/infor-design/enterprise-ng/issues/633))
- `[Datagrid]` Fixed an issue where the pager was not updating with updated method. ([#2759](https://github.com/infor-design/enterprise/issues/2759))
- `[Datagrid]` Fixed an issue where the browser contextmenu was not showing by default. ([#2842](https://github.com/infor-design/enterprise/issues/2842))
- `[Datagrid]` Fixed an issue where string include zeroes not working with text filter. ([#2854](https://github.com/infor-design/enterprise/issues/2854))
- `[Datagrid]` Fixed an issue where the select all button for multiselect grouping was not working. ([#2895](https://github.com/infor-design/enterprise/issues/2895))
- `[Datagrid]` Fixed an issue where the select children for tree was not working. ([#2961](https://github.com/infor-design/enterprise/issues/2961))
- `[Datepicker]` Fixed an issue where the selected date was getting cleared and creating js error after changing month or year in Umalqura date and Calendar. ([#3093](https://github.com/infor-design/enterprise/issues/3093))
- `[Datepicker]` Fixed an issue where the validation after body re-initialize was not working. ([#2410](https://github.com/infor-design/enterprise/issues/2410))
- `[Datepicker]` Fixed an issue where the islamic-umalqura calendar was not working, when used with user vs settings locale and translate data was not loading from parent locale. ([#2878](https://github.com/infor-design/enterprise/issues/2878))
- `[Datepicker]` Fixed layout issues in RTL mode, also the buttons are switched the to the opposite side now. ([#3068](https://github.com/infor-design/enterprise/issues/3068))
- `[Dropdown]` Fixed an issue where the dropdown icons are misaligned in IE11 in the Uplift theme. ([#2826](https://github.com/infor-design/enterprise/issues/2912))
- `[Dropdown]` Fixed an issue where the placeholder was incorrectly renders when initially set selected item. ([#2870](https://github.com/infor-design/enterprise/issues/2870))
- `[Dropdown]` Fixed placement logic when dropdown's flip, as well as a visual bug with checkmark/icon placement on some browsers. ([#3058](https://github.com/infor-design/enterprise/issues/3058))
- `[Dropdown]` Fixed an issue where it was possible to inject xss when clearing the typeahead. ([#650](https://github.com/infor-design/enterprise-ng/issues/650))
- `[Field Filter]` Fixed an issues where the icons are not vertically centered, and layout issues when opening the dropdown in a smaller height browser. ([#2951](https://github.com/infor-design/enterprise/issues/2951))
- `[Header]` Fixed an iOS bug where the theme switcher wasn't working after Popupmenu lifecycle changes. ([#2986](https://github.com/infor-design/enterprise/issues/2986))
- `[Header Tabs]` Added a more distinct style to selected header tabs. ([infor-design/design-system#422](https://github.com/infor-design/design-system/issues/422))
- `[Hierarchy]` Fixed the border color on hierarchy cards. ([#423](https://github.com/infor-design/design-system/issues/423))
- `[Locale]` Fixed an issue where the parseDate method was not working for leap year. ([#2737](https://github.com/infor-design/enterprise/issues/2737))
- `[Locale]` Fixed an issue where some culture files does not have a name property in the calendar. ([#2880](https://github.com/infor-design/enterprise/issues/2880))
- `[Locale]` Fixed an issue where cultures with a group of space was not parsing correctly. ([#2959](https://github.com/infor-design/enterprise/issues/2959))
- `[Locale]` Fixed a problem loading nb-NO locale where it would fail to find translations and possibly error. ([#3035](https://github.com/infor-design/enterprise/issues/3035))
- `[Lookup]` Fixed missing X button in searchfield on a mobile viewport. ([#2948](https://github.com/infor-design/enterprise/issues/2948))
- `[Message]` Fixed an issue with an extra scroll bar, updated padding. ([#2964](https://github.com/infor-design/enterprise/issues/2964))
- `[Modal]` Fixed a layout issue when using 2 or more buttons on some smaller devices. ([#3014](https://github.com/infor-design/enterprise/issues/3014))
- `[Monthview]` Fixed an issue that the month/year text will reset when pressing cancel. ([#3080](https://github.com/infor-design/enterprise/issues/3080))
- `[Monthview]` Fixed a layout issue on the header in IE 11. ([#2862](https://github.com/infor-design/enterprise/issues/2862))
- `[Pie]` Fixed an issue where legends in pie chart gets cut off on mobile view. ([#902](https://github.com/infor-design/enterprise/issues/902))
- `[Popupmenu]` In mobile settings (specifically iOS), input fields will now allow for text input when also being assigned a context menu. ([#2613](https://github.com/infor-design/enterprise/issues/2613))
- `[Popupmenu]` Fixed an issue where the destroy event was bubbling up to other parent components. ([#2809](https://github.com/infor-design/enterprise/issues/2809))
- `[Popupmenu]` Fixed an issue where checkable menu items were not causing a popupmenu list to become properly formatted to fit the checkmarks when generated as part of a Flex Toolbar.  Also reworked the selection system to better handle selectable sections. ([#2989](https://github.com/infor-design/enterprise/issues/2809))
- `[Toolbar]` Fixed a bug where the dropdown/toolbar menu is being cut off on iOS device. ([#2800](https://github.com/infor-design/enterprise/issues/2800))
- `[Tooltip]` Fixed a personalization bug on Dark Themes where text colors were sometimes illegible when using certain color configurations. ([#3011](https://github.com/infor-design/enterprise/issues/3011))

### v4.23.0 Chores & Maintenance

- `[Build System]` Created separate sets linting rules for demoapp, source code, and tests, as well as a base set of rules for all environments. ([#2662](https://github.com/infor-design/enterprise/issues/2662))

(70 Issues Solved this release, Backlog Enterprise 378, Backlog Ng 82, 939 Functional Tests, 1136 e2e Test)

## v4.22.0

### v4.22.0 Deprecation

- `[Icons]` The alert icons now all have a white background allowing them to appear on colored areas. There was previously a special `-solid` version of the icons created that is now not needed, if you used the `icon-<name>-solid` icon change it to just `icon-<name>`. ([#396](https://github.com/infor-design/design-system/issues/396))

### v4.22.0 Features

- `[Build]` Replaced UglifyES in the minification script with Terser ([#2660](https://github.com/infor-design/enterprise/issues/2660))
- `[Build]` Added the Locale culture files to the minification script. `.min.js` versions of each locale are now available in the `dist/` folder. ([#2660](https://github.com/infor-design/enterprise/issues/2660))
- `[Calendar / Weekview]` Added a new week-view component that can be used standalone and ability switch to calendar week view in calendar. ([#1757](https://github.com/infor-design/enterprise/issues/1757))
- `[Application Menu]` Improved design of the App Menu Accordion's hierarchy, among other visual improvements, in the Uplift theme. ([#2739](https://github.com/infor-design/enterprise/issues/2739))
- `[Calendar]` Fixed layout issues in uplift theme. ([#2907](https://github.com/infor-design/enterprise/issues/2907))
- `[Charts]` Added support for context menu event with charts. ([#2699](https://github.com/infor-design/enterprise/issues/2699))
- `[Checkboxes]` Fixed layout issues when in grid rows. ([#2907](https://github.com/infor-design/enterprise/issues/2907))
- `[Contextual Action Panel]` Added support for passing in a full range of settings to the underlying Modal component API. ([#2433](https://github.com/infor-design/enterprise/issues/2433))
- `[Export]` Added support for separator to use custom string or object type with Export to CSV. ([#2490](https://github.com/infor-design/enterprise/issues/2490))
- `[Locale]` Added support for fetching minified culture files. ([#2660](https://github.com/infor-design/enterprise/issues/2660))
- `[Locale]` Added new translations for missing entries. ([#2896](https://github.com/infor-design/enterprise/issues/2896))
- `[Locale]` Fixed a bug that the language would reset when opening some components if a seperate language is used. ([#2982](https://github.com/infor-design/enterprise/issues/2982))
- `[Modal]` Added support for a "fullsize" sheet display at all times, or simply beneath the responsive breakpoint. ([#2433](https://github.com/infor-design/enterprise/issues/2433))
- `[Tabs-Vertical]` Added the ability to personalize Vertical Tabs in accordance with theming. ([#2824](https://github.com/infor-design/enterprise/issues/2824))
- `[Wizard]` Added support for short labels. If short labels not supplied it will add ellipsis to text and tooltip. ([#2604](https://github.com/infor-design/enterprise/issues/2604))

### v4.22.0 Fixes

- `[Accordion]` Fixed a Safari bug where accordion headers would not lose focus when another accordion header was clicked. ([#2851](https://github.com/infor-design/enterprise/issues/2851))
- `[Application Menu]` Fixed an issue where footer toolbar area was overlapping to menu content. ([#2552](https://github.com/infor-design/enterprise/issues/2552))
- `[Application Menu]` Fixed an issue where tooltip was showing white text on white background which makes text to be unreadable. ([#2811](https://github.com/infor-design/enterprise/issues/2811))
- `[Application Menu]` Fixed a bug where application menus were not dismissed when clicking directly on Popupmenu triggers in a mobile setting. ([#2831](https://github.com/infor-design/enterprise/issues/2831))
- `[Application Menu]` Fixed an issue on mobile where the body was scroll bouncing when dragging/scrolling in the app menu. ([#2434](https://github.com/infor-design/enterprise/issues/2434))
- `[Bar Chart]` Fixed an issue where labels were overwritten when use more then one chart on page. ([#2723](https://github.com/infor-design/enterprise/issues/2723))
- `[Buttons]` Adjust the contrast of buttons (tertiary) on uplift theme. ([#396](https://github.com/infor-design/design-system/issues/396))
- `[Calendar]` Fixed an issue where the upcoming event description was overlapping the upcoming duration when text is too long, adjust width of spinbox count and fixed alignment of all day checkbox in uplift light theme. ([#2778](https://github.com/infor-design/enterprise/issues/2778))
- `[Datagrid]` Fixed an issue where if you have duplicate Id's the columns many become misaligned. ([#2687](https://github.com/infor-design/enterprise/issues/2687))
- `[Datagrid]` Made the text all white on the targeted achievement formatter. ([#2730](https://github.com/infor-design/enterprise/issues/2730))
- `[Datagrid]` Fixed keyword search so that it will again work with client side paging. ([#2797](https://github.com/infor-design/enterprise/issues/2797))
- `[Datagrid]` Fixed an issue where the header and cells do not align perfectly. ([#2849](https://github.com/infor-design/enterprise/issues/2849))
- `[Datagrid]` Fixed an issue where actions menu was not opening after reload the data. ([#2876](https://github.com/infor-design/enterprise/issues/2876))
- `[Datepicker]` Moved the today button to the datepicker header and adding a setting to hide it if wanted. ([#2704](https://github.com/infor-design/enterprise/issues/2704))
- `[FieldSet]` Fixed an issue where the fieldset text in chart completion overlap when resizing the browser. ([#2610](https://github.com/infor-design/enterprise/issues/2610))
- `[Datepicker]` Fixed a bug in datepicker where the destroy method does not readd the masking functionality. [2832](https://github.com/infor-design/enterprise/issues/2832))
- `[Field Options]` Fixed an issue where the option menu is misaligned in full length input field in uplift theme. ([#2765](https://github.com/infor-design/enterprise/issues/2765))
- `[Icons]` Added and updated the following icons: icon-new, icon-calculator, icon-save-new, icon-doc-check. ([#391](https://github.com/infor-design/design-system/issues/391))
- `[Icons]` Added and updated the following icons: icon-bed, icon-user-clock, icon-phone-filled, icon-phone-empty. ([#419](https://github.com/infor-design/design-system/issues/419))
- `[Listview]` Fixed an issue where empty message would not be centered if the listview in a flex container. ([#2716](https://github.com/infor-design/enterprise/issues/2716))
- `[Locale/Initialize]` Fixed an issue where opening some components like Contextual Action Panel would change the current locale because it calls initialize when it loads. ([#2873](https://github.com/infor-design/enterprise/issues/2873))
- `[Mask]` Added an example showing how to user percent format with the locale. ([#434](https://github.com/infor-design/enterprise/issues/434))
- `[Modal]` Fixed an issue where encoded html would not be recoded on the title. ([#246](https://github.com/infor-design/enterprise/issues/246))
- `[Modal]` Fixed an issue where the page content behind the modal is still scrollable while the modal window is open on iOS devices. ([#2678](https://github.com/infor-design/enterprise/issues/2678))
- `[Popupmenu]` Prevent popupmenus from closing after exit and reentry to the popupmenu submenu structure. ([#2702](https://github.com/infor-design/enterprise/issues/2702))
- `[Swaplist]` Fixed an issue where passed data for searched items were not syncing for beforeswap event. ([#2819](https://github.com/infor-design/enterprise/issues/2819))
- `[Tabs]` Add more padding to the count styles. ([#2744](https://github.com/infor-design/enterprise/issues/2744))
- `[Tabs]` Fixed the disabled tab color. ([#396](https://github.com/infor-design/design-system/issues/396))
- `[Tabs-Module]` Fixed styling and appearance issues on an example page demonstrating the Go Button alongside a Searchfield with Categories. ([#2745](https://github.com/infor-design/enterprise/issues/2745))
- `[Tabs-Multi]` Fixed an issue where tooltip was not showing when hovering a tab with cut-off text. ([#2747](https://github.com/infor-design/enterprise/issues/2747))
- `[Toolbar Flex]` Fixed a bug in toolbar flex where the title is getting truncated even if there's enough space for it. ([#2810](https://github.com/infor-design/enterprise/issues/2810))
- `[Validation]` Fixed an issue where if the mask is set to use a time other than the default time for the locale, this was not taken into account in validation. ([#2821](https://github.com/infor-design/enterprise/issues/2821))

### v4.22.0 Chores & Maintenance

- `[Demo App]` Changed the theme switch to call the page refresh. ([#2743](https://github.com/infor-design/enterprise/issues/2743))
- `[Export]` Added support for separator to use custom string or object type with Export to CSV. ([#2490](https://github.com/infor-design/enterprise/issues/2490))

(53 Issues Solved this release, Backlog Enterprise 342, Backlog Ng 81, 892 Functional Tests, 909 e2e Test)

## v4.21.0

### v4.21.0 Deprecation

- `[Icons]` Removed the hardcoded red color of the `icon-flag` so it can be used as a normal icon. If red is desired please add an additional class of `icon-flag icon-error`. ([#2548](https://github.com/infor-design/enterprise/issues/2548))

### v4.21.0 Features

- `[Calendar]` Added the ability to show tooltip on event and event icon and the ability to fire a context menu event. ([#2518](https://github.com/infor-design/enterprise/issues/2518))
- `[Datagrid]` Added the ability to use frozen columns with tree grid. ([#2102](https://github.com/infor-design/enterprise/issues/2102))
- `[Datagrid]` Added support for a fixed row size, this can be used in some cases like frozen columns where rows may have a different size than the three row heights (normal, short, medium). ([#2101](https://github.com/infor-design/enterprise/issues/2101))
- `[Datagrid]` Added filter row editor options to api setting. ([#2648](https://github.com/infor-design/enterprise/issues/2648))
- `[Datagrid]` Fixed an issue that alert text is cut off when using the textEllipsis option. ([#2773](https://github.com/infor-design/enterprise/issues/2773))
- `[Editor]` Added events to trigger on view change. ([#2430](https://github.com/infor-design/enterprise/issues/2430))
- `[Homepage]` Added a parameter to the `resize` event that provides metadata about the Homepage's state, including a calculated container height. ([#2446](https://github.com/infor-design/enterprise/issues/2446))
- `[Locale]` Added support for big numbers (18.6) to formatNumber and parseNumber. ([#1800](https://github.com/infor-design/enterprise/issues/1800))

### v4.21.0 Fixes

- `[Application Menu]` Fixed an indentation issue with child elements in an accordion in the Angular application (enterprise-ng). ([#2616](https://github.com/infor-design/enterprise/issues/2616))
- `[AppMenu/Accordion]` Improved performance on Angular by not calling siftFor on the app menu build. ([#2767](https://github.com/infor-design/enterprise/issues/2767))
- `[AppMenu/Accordion]` Fixed a bug where the busy indicator would immediately close. ([#2767](https://github.com/infor-design/enterprise/issues/2767))
- `[Button]` Fixed an issue where updated method was not teardown and re-init. ([#2304](https://github.com/infor-design/enterprise/issues/2304))
- `[Circle Pager]` Fixed a bug where it was not showing on mobile view. ([#2589](https://github.com/infor-design/enterprise/issues/2589))
- `[Contextual Action Panel]` Fixed an issue where if the title is longer, there will be an overflow causing a white space on the right on mobile view. ([#2605](https://github.com/infor-design/enterprise/issues/2605))
- `[Custom Builds]` Fixed a problem where including components with extra punctuation (periods, etc) may cause a build to fail. ([#1322](https://github.com/infor-design/enterprise/issues/1322))
- `[Datagrid]` Fixed an issue where key navigation was not working for inlineEditor. ([#2157](https://github.com/infor-design/enterprise/issues/2157))
- `[Datagrid]` Fixed a bug where calling update rows in the filter callback will cause an infinite loop. ([#2526](https://github.com/infor-design/enterprise/issues/2526))
- `[Datagrid]` Fixed a bug where the value would clear when using a lookup editor with a mask on new rows. ([#2305](https://github.com/infor-design/enterprise/issues/2305))
- `[Datagrid]` Fixed a bug where horizontal scrolling would not work when in a card/widget. ([#1785](https://github.com/infor-design/enterprise/issues/1785))
- `[Datagrid]` Fixed an issue where dirty and row status on the same cell would cause a UI issue. ([#2641](https://github.com/infor-design/enterprise/issues/2641))
- `[Datagrid]` Changed the onKeyDown callback to fire on any key. ([#536](https://github.com/infor-design/enterprise-ng/issues/536))
- `[Datagrid]` Added a more descriptive aria-label to checkboxes if the required descriptors exist. ([#2031](https://github.com/infor-design/enterprise-ng/issues/2031))
- `[Datagrid]` Added an announcement of the selection state of a row. ([#2535](https://github.com/infor-design/enterprise/issues/2535))
- `[Datagrid]` Fixed filtering on time columns when time is a string. ([#2535](https://github.com/infor-design/enterprise/issues/2535))
- `[Datagrid]` Fixed icon layout issues on the filter row in medium rowHeight mode. ([#2709](https://github.com/infor-design/enterprise/issues/2709))
- `[Datagrid]` Fixed an issue where short row height was misaligning in Uplift theme. ([#2717](https://github.com/infor-design/enterprise/issues/2717))
- `[Datagrid]` Fixed an issue where new row and dirty cell were not working when combined. ([#2729](https://github.com/infor-design/enterprise/issues/2729))
- `[Dropdown]` Fixed an issue where tooltip on all browsers and ellipsis on firefox, ie11 was not showing with long text after update. ([#2534](https://github.com/infor-design/enterprise/issues/2534))
- `[Editor]` Fixed an issue where clear formatting was causing to break while switch mode on Firefox. ([#2424](https://github.com/infor-design/enterprise/issues/2424))
- `[Empty Message]` Fixed padding and alignment issues, the icon is now centered better. ([#2424](https://github.com/infor-design/enterprise/issues/2733))
- `[Fileupload Advanced]` Added custom errors example page. ([#2620](https://github.com/infor-design/enterprise/issues/2620))
- `[Flex Toolbar]` Fixed a lifecycle problem that was preventing Menu Buttons with a `removeOnDestroy` setting from opening. ([#2664](https://github.com/infor-design/enterprise/issues/2664))
- `[Homepage]` Fixed an issue where dynamically added widget was not positioning correctly. ([#2425](https://github.com/infor-design/enterprise/issues/2425))
- `[Icons]` Fixed an issue with partially invisible empty messages in uplift theme. ([#2474](https://github.com/infor-design/enterprise/issues/2474))
- `[Icons (Component)]` Fixed a bug where it was possible to store a full base-tag prefixed URL in the `use` setting, which shouldn't be possible. ([PR#2738](https://github.com/infor-design/enterprise/pull/2738))
- `[Locale]` Fixed a bug where getCulturePath does not work if the sohoxi.js file name has a hash part. ([#2637](https://github.com/infor-design/enterprise/issues/2637))
- `[Locale]` Fixed a bug found when using NG8 that the default us locale causes issues. It is now an official requirement that you set a locale for all components that require locale information. ([#2640](https://github.com/infor-design/enterprise/issues/2640))
- `[Locale]` Fixed an occurrence where an nonstandard locale filename was not correctly processed. ([#2684](https://github.com/infor-design/enterprise/issues/2684))
- `[Lookup]` Fixed memory leak issues after destroy. ([#2494](https://github.com/infor-design/enterprise/issues/2494))
- `[Modal]` Fixed memory leak issues after destroy. ([#2497](https://github.com/infor-design/enterprise/issues/2497))
- `[Popupmenu]` Fixed DOM leak where many arrows could be inserted in the DOM. ([#568](https://github.com/infor-design/enterprise-ng/issues/568))
- `[Pager]` Fixed a bug where clicking disabled buttons caused a refresh of the page in NG. ([#2170](https://github.com/infor-design/enterprise/issues/2170))
- `[Slider]` Updated the color variant logic to match new uplift theming. ([#2647](https://github.com/infor-design/enterprise/issues/2647))
- `[Tabs]` Fixed a memory leak caused by removing a tab. ([#2686](https://github.com/infor-design/enterprise/issues/2686))
- `[Toast]` Fixed memory leak issues after destroy. ([#2634](https://github.com/infor-design/enterprise/issues/2634))
- `[Toolbar]` Fixed the conditions for when `noSearchfieldReinvoke` destroys an inner Searchfield that's been previously invoked. ([PR#2738](https://github.com/infor-design/enterprise/pull/2738))
- `[Uplift Theme]` Various improvements to the Dark/Contrast variants, with a focus on passing WCAG ([#2541](https://github.com/infor-design/enterprise/issues/2541)) ([#2588](https://github.com/infor-design/enterprise/issues/2588))

### v4.21.0 Chores & Maintenance

- `[Custom Builds]` Improved Sass builder's ability to code split and include partials once. ([#1038](https://github.com/infor-design/enterprise/issues/1038))

(61 Issues Solved this release, Backlog Enterprise 335, Backlog Ng 76, 867 Functional Tests, 880 e2e Test)

## v4.20.0

### v4.20.0 Deprecation

- `[ListFilter]` Deprecated `startsWith` in favor of `wordStartsWith`, due to the addition of the `phraseStartsWith` filterMode. ([#1606](https://github.com/infor-design/enterprise/issues/1606))
- `[Popdown]` Deprecated `Popdown` in favor of `Popover`. Both components have similar functionality and we want to trim the code logic down. ([#2468](https://github.com/infor-design/enterprise/issues/2468))
- `[StepProcess]` Deprecated `StepProcess` as the component is no longer commonly used. We will remove it within 3-6 versions. ([#1476](https://github.com/infor-design/enterprise/issues/1476))
- `[CompositeForm]` Deprecated `CompositeForm` as the component is no longer commonly used. We will remove it within 3-6 versions. ([#1476](https://github.com/infor-design/enterprise/issues/1476))
- `[FieldOptions]` Deprecated `FieldOptions` as the component is no longer commonly used. We will remove it within 3-6 versions. ([#1476](https://github.com/infor-design/enterprise/issues/1476))

### v4.20.0 Features

- `[Datagrid]` Added support to resize column widths after a value change via the stretchColumnOnChange setting. ([#2174](https://github.com/infor-design/enterprise/issues/2174))
- `[Datagrid]` Added a Sort Function to the datagrid column to allow the value to be formatted for the sort. ([#2274](https://github.com/infor-design/enterprise/issues/2274)))
- `[Datagrid]` Added placeholder functionality to Lookup, Dropdown, and Decimal Formatters. ([#2408](https://github.com/infor-design/enterprise/issues/2408)))
- `[Datagrid]` Added support to restrict the size of a column with minWidth and maxWidth setting on the column. ([#2313](https://github.com/infor-design/enterprise/issues/2313))
- `[Datagrid]` Automatically remove nonVisibleCellError when a row is removed. ([#2436](https://github.com/infor-design/enterprise/issues/2436))
- `[Datagrid]` Fixed header alignment with textOverflow ellipsis setting. ([#2351](https://github.com/infor-design/enterprise/issues/2351))
- `[Datagrid]` Fixed an issue where code-block editor focus was not working. ([#526](https://github.com/infor-design/enterprise-ng/issues/526))
- `[Datagrid]` Automatically remove nonVisibleCellError when a row is removed. ([#2436](https://github.com/infor-design/enterprise/issues/2436))
- `[Datagrid]` Add a fix to show ellipsis text on lookups in the datagrid filter. ([#2122](https://github.com/infor-design/enterprise/issues/2122))
- `[Datagrid]` Made grouping work better with editable, including fixes to addRow, removeRow, messages, and dirty indication. ([#1851](https://github.com/infor-design/enterprise/issues/1851))
- `[Datagrid]` Changed the beforeCommitCellEdit event into a function on the column that is synchronous. ([#2442](https://github.com/infor-design/enterprise/issues/2442))
- `[Datagrid]` Fixed a bug that the selected event would fire when no rows are deselected and on initial load. ([#2472](https://github.com/infor-design/enterprise/issues/2472))
- `[Datagrid]` Removed a white background from the colorpicker editor in high contrast theme. ([#1574](https://github.com/infor-design/enterprise/issues/1574))
- `[Datepicker]` Made the showMonthYearPicker option true by default and added a newly designed panel to select the year and day. ([#1958](https://github.com/infor-design/enterprise/issues/1958))
- `[Datepicker]` Fixed a layout issue in IE 11 with the datepicker title. ([#2598](https://github.com/infor-design/enterprise/issues/2598))
- `[Datepicker]` Fixed issues with the mask when using the range picker. ([#2597](https://github.com/infor-design/enterprise/issues/2597))
- `[Dropdown]` Fixed an issue where ellipsis was not working when use firefox new tab. ([#2236](https://github.com/infor-design/enterprise/issues/2236))
- `[Form Compact]` Added checkboxes/radios, and improved visual style. ([#2193](https://github.com/infor-design/enterprise/issues/2193))
- `[Images]` Created an additional image class to apply focus state without coercing width and height. ([#2025](https://github.com/infor-design/enterprise/issues/2025))
- `[ListFilter]` Added `phraseStartsWith` filterMode for only matching a search term against the beginning of a string. ([#1606](https://github.com/infor-design/enterprise/issues/1606))
- `[Multiselect]` Changed interactions in filtered lists to no longer reset text inside the search input and the contents of the list. ([#920](https://github.com/infor-design/enterprise/issues/920))
- `[Toast]` Added api settings for drag drop and save position. ([#1876](https://github.com/infor-design/enterprise/issues/1876))
- `[Uplift Theme]` Various minor improvements. ([#2318](https://github.com/infor-design/enterprise/issues/2318))

### v4.20.0 Fixes

- `[Alerts]` Removed dirty tracker from the page due to layout issues. ([#1679](https://github.com/infor-design/enterprise/issues/1679))
- `[App Menu]` Fixed an issue where the lower toolbar inverts left and right keyboard actions. ([#2240](https://github.com/infor-design/enterprise/issues/2240))
- `[Bar Chart]` Fixed an issue where the tooltip would not show. ([#2097](https://github.com/infor-design/enterprise/issues/2097))
- `[Calendar]` Added more information to the onMonthRendered callback. ([#2419](https://github.com/infor-design/enterprise/issues/2419))
- `[Calendar]` Changed updated method so it can reinit the calendar with new data. ([#2419](https://github.com/infor-design/enterprise/issues/2419))
- `[Calendar]` Fixed stack exceeded error in angular using updated and legend. ([#2419](https://github.com/infor-design/enterprise/issues/2419))
- `[Calendar]` Added an eventclick and eventdoubleclick information to the onMonthRendered callback. ([#2419](https://github.com/infor-design/enterprise/issues/2419))
- `[Calendar]` Allow Validation of the Calendar Popup. ([#1742](https://github.com/infor-design/enterprise/issues/1742))
- `[Calendar]` Prevent double click from reopening the event popup. ([#1705](https://github.com/infor-design/enterprise/issues/1705))
- `[Calendar]` Enable vertical scrolling at short window sizes in monthview. ([#2489](https://github.com/infor-design/enterprise/issues/2489))
- `[Charts]` Made fixes so all charts change color in uplift theme. ([#2058](https://github.com/infor-design/enterprise/issues/2058))
- `[Charts]` Fixes dynamic tooltips on a bar chart. ([#2447](https://github.com/infor-design/enterprise/issues/2447))
- `[Colorpicker]` Fixed colorpicker left and right keys advanced oppositely in right-to-left mode. ([#2352](https://github.com/infor-design/enterprise/issues/2352))
- `[Column Chart]` Fixed an issue where the tooltip would not show. ([#2097](https://github.com/infor-design/enterprise/issues/2097))
- `[Datagrid]` Fixes an issue where method selectedRows() was returning incorrect information when new row added via addRow(). ([#1794](https://github.com/infor-design/enterprise/issues/1794))
- `[Datagrid]` Fixed the text width functions for better auto sized columns when using editors and special formatters. ([#2270](https://github.com/infor-design/enterprise/issues/2270))
- `[Datagrid]` Fixes the alignment of the alert and warning icons on a lookup editor. ([#2175](https://github.com/infor-design/enterprise/issues/2175))
- `[Datagrid]` Fixes tooltip on the non displayed table errors. ([#2264](https://github.com/infor-design/enterprise/issues/2264))
- `[Datagrid]` Fixes an issue with alignment when toggling the filter row. ([#2332](https://github.com/infor-design/enterprise/issues/2332))
- `[Datagrid]` Fixes an issue where method setFilterConditions() were not working for multiselect filter. ([#2414](https://github.com/infor-design/enterprise/issues/2414))
- `[Datagrid]` Fixes an error on tree grid when using server-side paging. ([#2132](https://github.com/infor-design/enterprise/issues/2132))
- `[Datagrid]` Fixed an issue where autocompletes popped up on cell editors. ([#1575](https://github.com/infor-design/enterprise/issues/1575))
- `[Datagrid]` Fixes reset columns to set the correct hidden status. ([#2315](https://github.com/infor-design/enterprise/issues/2315))
- `[Datagrid]` Fixes the filtering of null values. ([#2336](https://github.com/infor-design/enterprise/issues/2336))
- `[Datagrid]` Fixed an issue where performance was significantly slower for export methods. ([#2291](https://github.com/infor-design/enterprise/issues/2291))
- `[Datagrid]` Fixes a bug that stopped the search in datagrid personalization from working. ([#2299](https://github.com/infor-design/enterprise/issues/2299))
- `[Datagrid]` Fixes an error on tree grid when using server-side paging. ([#2132](https://github.com/infor-design/enterprise/issues/2132))
- `[Datagrid]` Fixed an issue where autocompletes popped up on cell editors. ([#1575](https://github.com/infor-design/enterprise/issues/1575))
- `[Datagrid]` Fixes the filtering of null values. ([#2336](https://github.com/infor-design/enterprise/issues/2336))
- `[Datagrid]` Fixed an issue where performance was significantly slower for export methods. ([#2291](https://github.com/infor-design/enterprise/issues/2291))
- `[Datagrid]` Fixed an issue where source would not fire on sorting. ([#2390](https://github.com/infor-design/enterprise/issues/2390))
- `[Datagrid]` Fixes the styling of non editable checkbox cells so they look disabled. ([#2340](https://github.com/infor-design/enterprise/issues/2340))
- `[Datagrid]` Changed the dynamic column tooltip function to pass the row and more details. This changes the order of parameters but since this feature is new did not consider this a breaking change. If you are using this please take note. ([#2333](https://github.com/infor-design/enterprise/issues/2333))
- `[Datagrid]` Fixed a bug is the isEditable column callback in editable tree grid where some data was missing in the callback. ([#2357](https://github.com/infor-design/enterprise/issues/2357))
- `[Datepicker]` Removed the advanceMonths option as the dropdowns for this are no longer there in the new design. ([#970](https://github.com/infor-design/enterprise/issues/970))
- `[Datepicker]` Fixed an issue where range selection was not working. ([#2569](https://github.com/infor-design/enterprise/issues/2569))
- `[Datepicker]` Fixed some issue where footer buttons were not working properly with range selection. ([#2595](https://github.com/infor-design/enterprise/issues/2595))
- `[Datepicker]` Fixed an issue where time was not updating after change on range selection. ([#2599](https://github.com/infor-design/enterprise/issues/2599))
- `[Datagrid]` Fixed a bug where deselect all would not deselect some rows when using grouping. ([#1796](https://github.com/infor-design/enterprise/issues/1796))
- `[Datagrid]` Fixed a bug where summary counts in grouping would show even if the group is collapsed. ([#2221](https://github.com/infor-design/enterprise/issues/2221))
- `[Datagrid]` Fixed issues when using paging (client side) and removeRow. ([#2590](https://github.com/infor-design/enterprise/issues/2590))
- `[Demoapp]` When displaying Uplift theme, now shows the correct alternate fonts for some locales when switching via the `locale` query string. ([#2365](https://github.com/infor-design/enterprise/issues/2365))
- `[Dropdown]` Fixed a memory leak when calling destroy. ([#2493](https://github.com/infor-design/enterprise/issues/2493))
- `[Editor]` Fixed a bug where tab or shift tab would break out of the editor when doing an indent/outdent. ([#2421](https://github.com/infor-design/enterprise/issues/2421))
- `[Editor]` Fixed a bug where the dirty indicator would be hidden above. ([#2577](https://github.com/infor-design/enterprise/issues/2577))
- `[Fieldfilter]` Fixed an issue where fields were getting wrap to second line on iPhone SE. ([#1861](https://github.com/infor-design/enterprise/issues/1861))
- `[Fieldfilter]` Fixed an issue where Dropdown was not switching mode on example page. ([#2288](https://github.com/infor-design/enterprise/issues/2288))
- `[Field Options]` Fixed an issue where input example was not working. ([#2348](https://github.com/infor-design/enterprise/issues/2348))
- `[Homepages]` Fixed an issue where personalize and chart text colors were not working with hero. ([#2097](https://github.com/infor-design/enterprise/issues/2097))
- `[Images]` Fixed an issue where images were not tabbable or receiving a visual focus state. ([#2025](https://github.com/infor-design/enterprise/issues/2025))
- `[Listview]` Fixed a bug that caused the listview to run initialize too many times. ([#2179](https://github.com/infor-design/enterprise/issues/2179))
- `[Lookup]` Added `autocomplete="off"` to lookup input fields to prevent browser interference. ([#2366](https://github.com/infor-design/enterprise/issues/2366))
- `[Lookup]` Fixed a bug that caused a filter to reapply when reopening the modal. ([#2566](https://github.com/infor-design/enterprise/issues/2566))
- `[Lookup]` Fixed a bug that caused a selections to reapply when reopening the modal. ([#2568](https://github.com/infor-design/enterprise/issues/2568))
- `[Locale]` Fixed race condition when using initialize and loading locales with a parent locale. ([#2540](https://github.com/infor-design/enterprise/issues/2540))
- `[Lookup]` Fixed a double scrollbar when the modal needs to be scrolled. ([#2586](https://github.com/infor-design/enterprise/issues/2586))
- `[Modal]` Fixed an issue where the modal component would disappear if its content had a checkbox in it in RTL. ([#332](https://github.com/infor-design/enterprise-ng/issues/332))
- `[Modal]` Fixed an issue where tabbing was very slow on large DOMs in IE 11. ([#2607](https://github.com/infor-design/enterprise/issues/2607))
- `[Personalization]` Fixed an issue where the text color was too dark. Changed the text color to be more readable in high contrast mode. ([#2539](https://github.com/infor-design/enterprise/issues/2539))
- `[Personalization]` Updated some of the colors to more readable in contrast mode. ([#2097](https://github.com/infor-design/enterprise/issues/2097))
- `[Personalization]` Fixes an issue where text color was too dark. ([#2476](https://github.com/infor-design/enterprise/issues/2476))
- `[Pager]` Fixed an issue where click was not firing on any of the buttons with ie11. ([#2560](https://github.com/infor-design/enterprise/issues/2560))
- `[Pager]` Added a complete Popupmenu settings object for configuring the Page Size Selector Button, and deprecated the `attachPageSizeMenuToBody` setting in favor of `pageSizeMenuSettings.attachToBody`. ([#2356](https://github.com/infor-design/enterprise/issues/2356))
- `[Pager]` Fixed memory leak when using the `attachToBody` setting to change the menu's render location. ([#2482](https://github.com/infor-design/enterprise/issues/2482))
- `[Popdown]` Fixed usability issue where the Popdown could close prematurely when attempting to use inner components, such as Dropdowns. ([#2092](https://github.com/infor-design/enterprise/issues/2092))
- `[Popover]` Correctly align the popover close button. ([#1576](https://github.com/infor-design/enterprise/issues/1576))
- `[Popover]` Fixed an issue where buttons inside the popover would overflow at smaller screen sizes. ([#2271](https://github.com/infor-design/enterprise/issues/2271))
- `[Popupmenu]` Fixed an issue where js error was showing after removing a menu item. ([#414](https://github.com/infor-design/enterprise-ng/issues/414))
- `[Popupmenu]` Fixed a layout issue on disabled checkboxes in multiselect popupmenus. ([#2340](https://github.com/infor-design/enterprise/issues/2340))
- `[Popupmenu]` Fixed a bug on IOS that prevented menu scrolling. ([#645](https://github.com/infor-design/enterprise/issues/645))
- `[Popupmenu]` Fixed a bug on IOS that prevented some submenus from showing. ([#1928](https://github.com/infor-design/enterprise/issues/1928))
- `[Popupmenu]` Added a type-check during building/rebuilding of submenus that prevents an error when a submenu `<ul>` tag is not present. ([#2458](https://github.com/infor-design/enterprise/issues/2458))
- `[Scatter Plot]` Fixed the incorrect color on the tooltips. ([#1066](https://github.com/infor-design/enterprise/issues/1066))
- `[Stepprocess]` Fixed an issue where a newly enabled step is not shown. ([#2391](https://github.com/infor-design/enterprise/issues/2391))
- `[Searchfield]` Fixed an issue where the close icon on a searchfield is inoperable. ([#2578](https://github.com/infor-design/enterprise/issues/2578))
- `[Searchfield]` Fixed strange alignment of text/icons on the Uplift theme. ([#2612](https://github.com/infor-design/enterprise/issues/2612))
- `[Tabs]` Fixed the more tabs button to style as disabled when the tabs component is disabled. ([#2347](https://github.com/infor-design/enterprise/issues/2347))
- `[Tabs]` Added the select method inside the hide method to ensure proper focusing of the selected tab. ([#2346](https://github.com/infor-design/enterprise/issues/2346))
- `[Tabs]` Added an independent count for adding new tabs and their associated IDs to prevent duplication. ([#2345](https://github.com/infor-design/enterprise/issues/2345))
- `[Toolbar]` Fixed memory leaks. ([#2496](https://github.com/infor-design/enterprise/issues/2496))
- `[Toolbar]` Fixed an issue where `noSearchfieldReinvoke` was not being respected during the teardown method, causing lifecycle issues in Angular. ([#2691](https://github.com/infor-design/enterprise/issues/2691))
- `[Toolbar Flex]` Removed a 100% height on the toolbar which caused issues when nested in some situations. ([#474](https://github.com/infor-design/enterprise-ng/issues/474))
- `[Listview]` Fixed search to work when not using templates. ([#466](https://github.com/infor-design/enterprise-ng/issues/466))

### v4.20.0 Chores & Maintenance

- `[Build]` Add a file verification tool to the build process to ensure all necessary files are present. ([#2384](https://github.com/infor-design/enterprise/issues/2384))
- `[Demo App]` Add the uplift theme to the theme switcher menu. ([#2335](https://github.com/infor-design/enterprise/issues/2335))
- `[Demo App]` Fixed routing issues that could cause 500 errors or crash the Demoapp. ([#2343](https://github.com/infor-design/enterprise/issues/2343))
- `[Demo App]` Fixed an issue where the sorting was wrong on compressor data. ([#2390](https://github.com/infor-design/enterprise/issues/2390))

(95 Issues Solved this release, Backlog Enterprise 296, Backlog Ng 79, 852 Functional Tests, 865 e2e Test)

## v4.19.3

- `[Datagrid]` Fixes the multiselect filter on header from reloading during serverside filtering. ([#2383](https://github.com/infor-design/enterprise/issues/2383))
- `[Datagrid]` Fixed an issue where contextmenu was not opening with first click. ([#2398](https://github.com/infor-design/enterprise/issues/2398))
- `[Datagrid / Tooltip]` Fixed an error on some datagrid cells when tooltips are attached. ([#2403](https://github.com/infor-design/enterprise/issues/2403))

## v4.19.2

- `[Build]` Fixes missing minified files in the build and a missing svg-extended.html deprecated file for backwards compatibility. ([Teams](https://bit.ly/2FlzYCT))

## v4.19.0

### v4.19.0 Deprecations

- `[CSS]` The Soho light theme CSS file has been renamed from `light-theme.css` to `theme-soho-light.css` ([1972](https://github.com/infor-design/enterprise/issues/1972))
- `[CSS]` The Soho dark theme CSS file has been renamed from `dark-theme.css` to `theme-soho-dark.css` ([1972](https://github.com/infor-design/enterprise/issues/1972))
- `[CSS]` The Soho high-contrast theme CSS file has been renamed from `high-contrast-theme.css` to `theme-soho-contrast.css` ([1972](https://github.com/infor-design/enterprise/issues/1972))
- `[Datagrid]` The older savedColumns method has been deprecated since 4.10 and is now removed. Use saveUserSettings instead. ([#1766](https://github.com/infor-design/enterprise/issues/1766))

### v4.19.0 Features

- `[App Menu]` Improved style of personalized app menu. ([#2195](https://github.com/infor-design/enterprise/pull/2195))
- `[Column]` Added support to existing custom tooltip content in the callback setting. ([#1909](https://github.com/infor-design/enterprise/issues/1909))
- `[Contextual Action Panel]` Fixed an issue where the close button was misaligned. ([#1943](https://github.com/infor-design/enterprise/issues/1943))
- `[Datagrid]` Added support for disabling rows by data or a dynamic function, rows are disabled from selection and editing. ([#1614](https://github.com/infor-design/enterprise/issues/1614))
- `[Datagrid]` Fixes a column alignment issue when resizing and sorting columns that were originally set to percentage width. ([#1797](https://github.com/infor-design/enterprise/issues/1797))
- `[Datagrid]` Fixes a column alignment issue when there are duplicate column ids. ([#1797](https://github.com/infor-design/enterprise/issues/1797))
- `[Datagrid]` Fixes a column alignment by clearing a cache to help prevent column misalignment from randomly happening. ([#1797](https://github.com/infor-design/enterprise/issues/1797))
- `[Datagrid]` Fixes an issue that caused the active page to not restore correctly when saving user settings, . ([#1766](https://github.com/infor-design/enterprise/issues/1766))
- `[Datagrid]` Fixes an issue with dropdown filters when the ids are numbers. ([#1879](https://github.com/infor-design/enterprise/issues/1879))
- `[Datagrid]` Fixed alignment issues in the new uplift theme. ([#2212](https://github.com/infor-design/enterprise/issues/2212))
- `[Datagrid]` Fixes Datagrid time filtering for string type dates. ([#2281](https://github.com/infor-design/enterprise/issues/2281))
- `[Form Compact]` Adds support for Datepicker, Timepicker, Lookup, and File Uploader fields. ([#1955](https://github.com/infor-design/enterprise/issues/1955))
- `[Keyboard]` Added a new API that you can call at anytime to see what key is being pressed at the moment. ([#1906](https://github.com/infor-design/enterprise/issues/1906))
- `[Targeted/Completion Chart]` Added back the ability to inline svg icons and hyperlinks. ([#2152](https://github.com/infor-design/enterprise/issues/2152))
- `[Themes]` Added support for multiple themes in the demo app and renamed distribute Uplift (only) theme files. ([#1972](https://github.com/infor-design/enterprise/issues/1972))

### v4.19.0 Fixes

- `[App Menu]` Fixed an issue where the menu would not be entirely colored if short. ([#2062](https://github.com/infor-design/enterprise/issues/2062))
- `[App Menu]` Changed the scroll area to the outside when using a footer. ([#2062](https://github.com/infor-design/enterprise/issues/2062))
- `[App Menu]` Expandable area updates within application menu. ([#1982](https://github.com/infor-design/enterprise/pull/1982))
- `[App Menu]` Fixed an issue where role switcher was not clickable with long title. ([#2060](https://github.com/infor-design/enterprise/issues/2060))
- `[App Menu]` Fixed an issue where it was not possible to manually add a filter field that you can control on your own. Caveat to this is if you set filterable: false it will no longer remove the filter field from the DOM, if you do that you must now do it manually. ([#2066](https://github.com/infor-design/enterprise/issues/2066))
- `[App Menu]` Added support for mobile when dismissOnClickMobile setting is true to dismiss application menu when a role is selected. ([#2520](https://github.com/infor-design/enterprise/issues/2520))
- `[App Menu]` Fixed an issue with the logo which was positioned badly when scrolling. ([#2116](https://github.com/infor-design/enterprise/issues/2116))
- `[Calendar]` Fixed some bugs having a calendar month along or just a legend, fixed the clicking of upcoming days and added a dblclick even emitter. ([#2149](https://github.com/infor-design/enterprise/issues/2149))
- `[Colorpicker]` Fixed an issue where the colorpicker label is cut off in extra small input field. ([#2023](https://github.com/infor-design/enterprise/issues/2023))
- `[Colorpicker]` Fixed an issue where the colorpickers are not responsive at mobile screen sizes. ([#1995](https://github.com/infor-design/enterprise/issues/1995))
- `[Colorpicker]` Fixed an issue where the text is not visible on IE11 after choosing a color. ([#2134](https://github.com/infor-design/enterprise/issues/2134))
- `[Completion Chart]` Cleaned up excessive padding in some cases. ([#2171](https://github.com/infor-design/enterprise/issues/2171))
- `[Context Menu]` Fixes a bug where a left click on the originating field would not close a context menu opened with a right click. ([#1992](https://github.com/infor-design/enterprise/issues/1992))
- `[Contextual Action Panel]` Fixed an issue where the CAP title is too close to the edge at small screen sizes. ([#2249](https://github.com/infor-design/enterprise/issues/2249))
- `[Datagrid]` Fixed an issue where using the context menu with datagrid was not properly destroyed which being created multiple times. ([#392](https://github.com/infor-design/enterprise-ng/issues/392))
- `[Datagrid]` Fixed charts in columns not resizing correctly to short row height. ([#1930](https://github.com/infor-design/enterprise/issues/1930))
- `[Datagrid]` Fixed an issue for xss where console.log was not sanitizing and make grid to not render. ([#1941](https://github.com/infor-design/enterprise/issues/1941))
- `[Datagrid]` Fixed charts in columns not resizing correctly to short row height. ([#1930](https://github.com/infor-design/enterprise/issues/1930))
- `[Datagrid]` Fixed a layout issue on primary buttons in expandable rows. ([#1999](https://github.com/infor-design/enterprise/issues/1999))
- `[Datagrid]` Fixed a layout issue on short row grouped header buttons. ([#2005](https://github.com/infor-design/enterprise/issues/2005))
- `[Datagrid]` Fixed an issue where disabled button color for contextual toolbar was not applying. ([#2150](https://github.com/infor-design/enterprise/issues/2150))
- `[Datagrid]` Fixed an issue for xss where console.log was not sanitizing and make grid to not render. ([#1941](https://github.com/infor-design/enterprise/issues/1941))
- `[Datagrid]` Added an onBeforeSelect call back that you can return false from to disable row selection. ([#1906](https://github.com/infor-design/enterprise/issues/1906))
- `[Datagrid]` Fixed an issue where header checkbox was not sync after removing selected rows. ([#2226](https://github.com/infor-design/enterprise/issues/2226))
- `[Datagrid]` Fixed an issue where custom filter conditions were not setting up filter button. ([#2234](https://github.com/infor-design/enterprise/issues/2234))
- `[Datagrid]` Fixed an issue where pager was not updating while removing rows. ([#1985](https://github.com/infor-design/enterprise/issues/1985))
- `[Datagrid]` Adds a function to add a visual dirty indictaor and a new function to get all modified rows. Modified means either dirty, in-progress or in error. Existing API's are not touched. ([#2091](https://github.com/infor-design/enterprise/issues/2091))
- `[Datagrid]` Fixes an error when saving columns if you have a lookup column. ([#2279](https://github.com/infor-design/enterprise/issues/2279))
- `[Datagrid]` Fixed a bug with column reset not working sometimes. ([#1921](https://github.com/infor-design/enterprise/issues/1921))
- `[Datagrid]` Fixed grouped headers not sorting when selectable is multiselect. ([#2251](https://github.com/infor-design/enterprise/issues/2251))
- `[Datagrid]` Fixed a bug where the sort indicator disappeared when changing pages. ([#2228](https://github.com/infor-design/enterprise/issues/2228))
- `[Datagrid]` Fixed rendering on modals with single columns. ([#1923](https://github.com/infor-design/enterprise/issues/1923))
- `[Datagrid]` Fixed double firing of popupmenu events. ([#2140](https://github.com/infor-design/enterprise/issues/2140))
- `[Datagrid]` Fixed incorrect pattern in filterConditions. ([#2159](https://github.com/infor-design/enterprise/issues/2159))
- `[Datepicker]` Fixed an issue loading on IE 11. ([#2183](https://github.com/infor-design/enterprise-ng/issues/2183))
- `[Dropdown]` Fixed the dropdown appearing misaligned at smaller screen sizes. ([#2248](https://github.com/infor-design/enterprise/issues/2248))
- `[Editor]` Fixed an issue where button state for toolbar buttons were wrong when clicked one after another. ([#391](https://github.com/infor-design/enterprise/issues/391))
- `[Hierarchy]` Fixed a bug where the hierarchy will only partially load with two instances on a page. ([#2205](https://github.com/infor-design/enterprise/issues/2205))
- `[Field Options]` Fixed an issue where field options were misaligning, especially spin box was focusing outside of the field. ([#1862](https://github.com/infor-design/enterprise/issues/1862))
- `[Field Options]` Fixed a border alignment issue. ([#2107](https://github.com/infor-design/enterprise/issues/2107))
- `[Fileuploader]` Fixed an issue where the fileuploader icon and close icon were misplaced and not visible in RTL after uploading a file. ([#2098](https://github.com/infor-design/enterprise/issues/2098))
- `[Fileuploader]` Fixed an issue where backspace in IE11 caused the browser to go back instead of removing the uploaded file from the input. ([#2184](https://github.com/infor-design/enterprise/issues/2184))
- `[Input]` Improved alignment of icons in the uplift theme input components. ([#2072](https://github.com/infor-design/enterprise/issues/2072))
- `[Listview]` Improved accessibility when configured as selectable (all types), as well as re-enabled accessibility e2e tests. ([#403](https://github.com/infor-design/enterprise/issues/403))
- `[Locale]` Synced up date and time patterns with the CLDR several time patterns in particular were corrected. ([#2022](https://github.com/infor-design/enterprise/issues/2022))
- `[Locale]` Fixed an issue loading duplicate locales such as en-GB where the strings are copies, before you might get undefined strings. ([#2216](https://github.com/infor-design/enterprise/issues/2216))
- `[Locale]` Added support for es-419 locale. ([#2204](https://github.com/infor-design/enterprise/issues/2204))
- `[Locale]` Restored functionality for dynamically changing fonts for some languages. ([#2144](https://github.com/infor-design/enterprise/issues/2144))
- `[Modal]` Fixed a demoapp issue where the select all checkbox wasn't selecting all. ([2225](https://github.com/infor-design/enterprise/issues/2225))
- `[Monthview]` Fixed an issue where the previous and next buttons were not correctly reversed in right-to-left mode. ([1910](https://github.com/infor-design/enterprise/issues/1910))
- `[Personalization]` Changed the default turquoise personalization to a darker one. ([#2063](https://github.com/infor-design/enterprise/issues/2063))
- `[Personalization]` Changed the default turquoise personalization to a darker one. ([#2063](https://github.com/infor-design/enterprise/issues/2063))
- `[Personalization]` Added a default option to the personalization color pickers. ([#2063](https://github.com/infor-design/enterprise/issues/2063))
- `[Personalization]` Added more classes and examples for the personalization colors so that you can personalize certain form elements. ([#2120](https://github.com/infor-design/enterprise/issues/2120))
- `[Personalization]` Added several form examples with buttons and completion chart that can be personalized. ([#1963](https://github.com/infor-design/enterprise/issues/1963))
- `[Personalization]` Added an example of normal tabs behaving like header tabs in a personalized area. ([#1962](https://github.com/infor-design/enterprise/issues/1962))
- `[Personalization]` Added completion chart and alerts to the list of header items that will work when personalized. ([#2171](https://github.com/infor-design/enterprise/issues/2171))
- `[Personalization]` Fixed a bug where the overlay would not disappear when manually loading stylesheets. ([#2258](https://github.com/infor-design/enterprise/issues/2258))
- `[Popupmenu]` Fixed an issue where disabled submenus were opening on mouseover. ([#1863](https://github.com/infor-design/enterprise/issues/1863))
- `[Radios]` Fixed an issue where in `RTL` the radio seems visually separate from it's label. ([#2096](https://github.com/infor-design/enterprise/issues/2096))
- `[Summary Form]` Updated to improve readability. ([#1765](https://github.com/infor-design/enterprise/issues/1765))
- `[Targeted Achievement]` Updated to work in uplift theme. ([#2220](https://github.com/infor-design/enterprise/issues/2220))
- `[Timepicker]` Fixed an issue where AM/PM dropdown tooltip was displaying on android devices. ([#1446](https://github.com/infor-design/enterprise/issues/1446))
- `[Timepicker]` Fixed an issue where dropdown popup was out of position on android devices. ([#2021](https://github.com/infor-design/enterprise/issues/2021))
- `[Timepicker]` Updated the Swedish translation for Set Time. ([#2153](https://github.com/infor-design/enterprise/issues/2153))
- `[Tree]` Fixed an issue where children property null was breaking tree to not render. ([#1908](https://github.com/infor-design/enterprise/issues/1908))

### v4.19.0 Chores & Maintenance

- `[General]` Updated to jquery 3.4.1 to fix a jquery bug seen occasionally. ([#2109](https://github.com/infor-design/enterprise/issues/2109))
- `[General]` Fixed relative links in several markdown files.
- `[Demo App]` Fixed CSP and handling of image paths for better support of images in examples on IDS demo sites (demo.design.infor.com). ([#1888](https://github.com/infor-design/enterprise/issues/1888))
- `[Personalize]` Separated personalization styles into standalone file for improved maintainability. ([#2127](https://github.com/infor-design/enterprise/issues/2127))

(84 Issues Solved this release, Backlog Enterprise 311, Backlog Ng 79, 839 Functional Tests, 876 e2e Test)

## v4.18.2

### v4.18.2 Fixes

- `[Autocomplete]` Fixed an XSS injection issue. ([#502](https://github.com/infor-design/enterprise-ng/issues/502)).
- `[Dropdown]` Fixed an XSS injection issue. ([#503](https://github.com/infor-design/enterprise-ng/issues/503)).

## v4.18.1

### v4.18.1 Fixes

- `[Input]` Added backwards-compatibility for previous accessibility changes to labels. ([#2118](https://github.com/infor-design/enterprise/issues/2118)). Additional information can be found in the [Form Component documentation](https://github.com/infor-design/enterprise/blob/4.18.x/src/components/form/readme.md#field-labels).

## v4.18.0

### v4.18.0 Features

- `[App Menu]` Added support for personalization by adding the `is-personalizable` class the menu will now change colors along with headers ([#1847](https://github.com/infor-design/enterprise/issues/1847))
- `[App Menu]` Added a special role switcher dropdown to change the menu role. ([#1935](https://github.com/infor-design/enterprise/issues/1935))
- `[Personalize]` Added classes for the personalization colors so that you can personalize certain form elements. ([#1847](https://github.com/infor-design/enterprise/issues/1847))
- `[Expandable Area]` Added example of a standalone button the toggles a form area. ([#1935](https://github.com/infor-design/enterprise/issues/1935))
- `[Datagrid]` Added support so if there are multiple inputs within an editor they work with the keyboard tab key. ([#355](https://github.com/infor-design/enterprise-ng/issues/355))
- `[Datagrid]` Fixed an error on IE when doing an excel export. ([#2018](https://github.com/infor-design/enterprise/issues/2018))
- `[Editor]` Added a JS setting and CSS styles to support usage of a Flex Toolbar ([#1120](https://github.com/infor-design/enterprise/issues/1120))
- `[Header]` Added a JS setting and CSS styles to support usage of a Flex Toolbar ([#1120](https://github.com/infor-design/enterprise/issues/1120))
- `[Mask]` Added a setting for passing a locale string, allowing Number masks to be localized.  This enables usage of the `groupSize` property, among others, from locale data in the Mask. ([#440](https://github.com/infor-design/enterprise/issues/440))
- `[Masthead]` Added CSS styles to support usage of a Flex Toolbar ([#1120](https://github.com/infor-design/enterprise/issues/1120))
- `[Notification]` Added example of a Widget/Card with notification and add code to truncate the text (via ellipsis) if it is lengthy. ([#1881](https://github.com/infor-design/enterprise/issues/1881))
- `[Theme/Colors]` Added new component for getting theme and color information. This is used throughout the code. There was a hidden property `Soho.theme`, if you used this in some way you should now use `Soho.theme.currentTheme`. ([#1866](https://github.com/infor-design/enterprise/issues/1866))

### v4.18.0 Fixes

- `[App Menu]` Fixed some accessibility issues on the nav menu. ([#1721](https://github.com/infor-design/enterprise/issues/1721))
- `[Busy Indicator]` Fixed a bug that causes a javascript error when the busy indicator is used on the body tag. ([#1918](https://github.com/infor-design/enterprise/issues/1918))
- `[Css/Sass]` Fixed an issue where the High Contrast theme and Uplift theme were not using the right tokens. ([#1897](https://github.com/infor-design/enterprise/pull/1897))
- `[Colors]` Fixed the color palette demo page to showcase the correct hex values based on the current theme ([#1801](https://github.com/infor-design/enterprise/issues/1801))
- `[Contextual Action Panel]` Fixed an issue where cap modal would only open the first time. ([#1993](https://github.com/infor-design/enterprise/issues/1993))
- `[Datepicker]` Fixed an issue in NG where the custom validation is removed during the teardown of a datepicker.([NG #411](https://github.com/infor-design/enterprise-ng/issues/411))
- `[Datagrid]` Fixed an issue where lookup filterConditions were not rendering. ([#1873](https://github.com/infor-design/enterprise/issues/1873))
- `[Datagrid]` Fixed an issue where when using filtering and server side paging the filter operations would cause two ajax requests. ([#2069](https://github.com/infor-design/enterprise/issues/2069))
- `[Datagrid]` Fixed issue where header columns are misaligned with body columns on load. ([#1892](https://github.com/infor-design/enterprise/issues/1892))
- `[Datagrid]` Fixed an issue where filtering was missing translation. ([#1900](https://github.com/infor-design/enterprise/issues/1900))
- `[Datagrid]` Fixed an issue with the checkbox formatter where string based 1 or 0 would not work as a dataset source. ([#1948](https://github.com/infor-design/enterprise/issues/1948))
- `[Datagrid]` Fixed a bug where text would be misaligned when repeatedly toggling the filter row. ([#1969](https://github.com/infor-design/enterprise/issues/1969))
- `[Datagrid]` Added an example of expandOnActivate on a customer editor. ([#353](https://github.com/infor-design/enterprise-ng/issues/353))
- `[Datagrid]` Added ability to pass a function to the tooltip option for custom formatting. ([#354](https://github.com/infor-design/enterprise-ng/issues/354))
- `[Datagrid]` Fixed `aria-checked` not toggling correctly on selection of multiselect checkbox. ([#1961](https://github.com/infor-design/enterprise/issues/1961))
- `[Datagrid]` Fixed incorrectly exported CSV/Excel data. ([#2001](https://github.com/infor-design/enterprise/issues/2001))
- `[Dropdown]` Changed the way dropdowns work with screen readers to be a collapsible listbox.([#404](https://github.com/infor-design/enterprise/issues/404))
- `[Dropdown]` Fixed an issue where multiselect dropdown unchecking "Select All" was not getting clear after close list with Safari browser.([#1882](https://github.com/infor-design/enterprise/issues/1882))
- `[Dropdown]` Added an example of a color dropdown showing palette colors as icons.([#2013](https://github.com/infor-design/enterprise/issues/2013))
- `[Datagrid]` Fixed a misalignment of the close icon on mobile. ([#2018](https://github.com/infor-design/enterprise/issues/2018))
- `[List/Detail]` Removed some legacy CSS code that was causing text inside of inline Toolbar Searchfields to become transparent. ([#2075](https://github.com/infor-design/enterprise/issues/2075))
- `[Listbuilder]` Fixed an issue where the text was not sanitizing. ([#1692](https://github.com/infor-design/enterprise/issues/1692))
- `[Lookup]` Fixed an issue where the tooltip was using audible text in the code block component. ([#354](https://github.com/infor-design/enterprise-ng/issues/354))
- `[Locale]` Fixed trailing zeros were getting ignored when displaying thousands values. ([#404](https://github.com/infor-design/enterprise/issues/1840))
- `[MenuButton]` Improved the way menu buttons work with screen readers.([#404](https://github.com/infor-design/enterprise/issues/404))
- `[Message]` Added an audible announce of the message type.([#964](https://github.com/infor-design/enterprise/issues/964))
- `[Message]` Change audible announce of message type added in #964 to an option that is strictly audible.([#2120](https://github.com/infor-design/enterprise/issues/2120))
- `[Modal]` Changed text and button font colors to pass accessibility checks.([#964](https://github.com/infor-design/enterprise/issues/964))
- `[Multiselect]` Fixed an issue where previous selection was still selected after clear all by "Select All" option. ([#2003](https://github.com/infor-design/enterprise/issues/2003))
- `[Notifications]` Fixed a few issues with notification background colors by using the corresponding ids-identity token for each. ([1857](https://github.com/infor-design/enterprise/issues/1857), [1865](https://github.com/infor-design/enterprise/issues/1865))
- `[Notifications]` Fixed an issue where you couldn't click the close icon in Firefox. ([1573](https://github.com/infor-design/enterprise/issues/1573))
- `[Radios]` Fixed the last radio item was being selected when clicking on the first when displayed horizontal. ([#1878](https://github.com/infor-design/enterprise/issues/1878))
- `[Signin]` Fixed accessibility issues. ([#421](https://github.com/infor-design/enterprise/issues/421))
- `[Skiplink]` Fixed a z-index issue on skip links over the nav menu. ([#1721](https://github.com/infor-design/enterprise/issues/1721))
- `[Slider]` Changed the demo so the tooltip will hide when resizing the page. ([#2033](https://github.com/infor-design/enterprise/issues/2033))
- `[Stepprocess]` Fixed rtl style issues. ([#413](https://github.com/infor-design/enterprise/issues/413))
- `[Swaplist]` Fixed disabled styling on swap header buttons. ([#2019](https://github.com/infor-design/enterprise/issues/2019))
- `[Tabs]` Fixed an issue where focus was changed after enable/disable tabs. ([#1934](https://github.com/infor-design/enterprise/issues/1934))
- `[Tabs-Module]` Fixed an issue where the close icon was outside the searchfield. ([#1704](https://github.com/infor-design/enterprise/issues/1704))
- `[Toolbar]` Fixed issues when tooltip shows on hover of toolbar ([#1622](https://github.com/infor-design/enterprise/issues/1622))
- `[Validation]` Fixed an issue where the isAlert settings set to true, the border color, control text color, control icon color was displaying the color for the alert rather than displaying the default color. ([#1922](https://github.com/infor-design/enterprise/issues/1922))

### v4.18.0 Chore & Maintenance

- `[Buttons]` Updated button disabled states with corresponding ids-identity tokens. ([1914](https://github.com/infor-design/enterprise/issues/1914)
- `[Docs]` Added a statement on supporting accessibility. ([#1540](https://github.com/infor-design/enterprise/issues/1540))
- `[Docs]` Added the supported screen readers and some notes on accessibility. ([#1722](https://github.com/infor-design/enterprise/issues/1722))

(50 Issues Solved this release, Backlog Enterprise 294, Backlog Ng 80, 809 Functional Tests, 803 e2e Test)

## v4.17.1

### v4.17.1 Fixes

- `[Datagrid]` Fixed an issue where the second to last column was having resize issues with frozen column sets.(<https://github.com/infor-design/enterprise/issues/1890>)
- `[Datagrid]` Re-align icons and items in the datagrid's "short header" configuration.(<https://github.com/infor-design/enterprise/issues/1880>)
- `[Locale]` Fixed incorrect "groupsize" for `en-US` locale.(<https://github.com/infor-design/enterprise/issues/1907>)

### v4.17.1 Chores & Maintenance

- `[Demoapp]` Fixed embedded icons example with missing icons.(<https://github.com/infor-design/enterprise/issues/1889>)
- `[Demoapp]` Fixed notification demo examples.(<https://github.com/infor-design/enterprise/issues/1893>, <https://github.com/infor-design/enterprise/pull/1896>)

(5 Issues Solved this patch release)

## v4.17.0

- [Npm Package](https://www.npmjs.com/package/ids-enterprise)
- [IDS Enterprise Angular Change Log](https://github.com/infor-design/enterprise-ng/blob/master/docs/CHANGELOG.md)

### v4.17.0 Future Deprecation

- `[Mask]` Using legacy mask options is now deprecated (was starting 4.3.2) and we will remove this in approximately 6 months from the code base. This means using the `data-mask` option and the `mode` as well as legacy patterns in favor of the newer settings and regexes. ([#439](https://github.com/infor-design/enterprise/issues/439))

### v4.17.0 Features

- `[Datagrid]` Added support for ellipsis to header text. ([#842](https://github.com/infor-design/enterprise/issues/842))
- `[Datagrid]` Added support to cancel `rowactivated` event. Now it will trigger the new event `beforerowactivated` which will wait/sync to cancel or proceed to do `rowactivated` event. ([#1021](https://github.com/infor-design/enterprise/issues/1021))
- `[Datagrid]` Added option to align grouped headers text. ([#1714](https://github.com/infor-design/enterprise/issues/1714))
- `[Datagrid]` Tabbing through a new row moves focus to next line for a lookup column. ([#1822](https://github.com/infor-design/enterprise/issues/1822))
- `[Datagrid]` Validation tooltip does not wrap words correctly across multiple lines. ([#1829](https://github.com/infor-design/enterprise/issues/1829))
- `[Dropdown]` Added support to make dropdown readonly fields optionally not tab-able. ([#1591](https://github.com/infor-design/enterprise/issues/1591))
- `[Form Compact]` Implemented design for field-heavy forms. This design is experimental, likely not production ready, and subject to change without notice. ([#1699](https://github.com/infor-design/enterprise/issues/1699))
- `[Hierarchy]` Changed the newer stacked layout to support mutiple root elements. ([#1677](https://github.com/infor-design/enterprise/issues/1677))
- `[Locale]` Added support for passing in `locale` or `language` to the `parse` and `format` and `translation` functions so they will work without changing the current locale or language. ([#462](https://github.com/infor-design/enterprise/issues/462))
- `[Locale]` Added support for setting a specific group size other than the ones in the locale. This includes using no group size. ([#462](https://github.com/infor-design/enterprise/issues/462))
- `[Locale]` Added support for showing timezones in the current language with a fall back for IE 11. ([#592](https://github.com/infor-design/enterprise/issues/592))
- `[Locale]` Added support for different group sizes. This was previously not working correctly for locales like hi-IN (using 3, 2 group sizes) and en-US (using 3, 0 group sizes). We will later make this work on masks on a separate issue. ([#441](https://github.com/infor-design/enterprise/issues/441))
- `[Locale]` Its now possible to add new locales in by adding them to the `defaultLocales` and `supportedLocales` sets. ([#402](https://github.com/infor-design/enterprise/issues/402))
- `[Locale]` Added an example to show extending locales with new strings and an api method to make it easier. because of the way this is split, if your directly adding to `Locale.cultures` you will need to adjust your code to extend from `Locale.languages` instead. ([#402](https://github.com/infor-design/enterprise/issues/402))
- `[Locale]` Added support for having a different language and locale. This is done by calling the new `setLanguage` function. ([#1552](https://github.com/infor-design/enterprise/issues//1552))
- `[Locale / Mask]` Added limited initial support for some unicode languages. This means you can convert to and from numbers typed in Devangari, Arabic, and Chinese (Financial and Simplified). ([#439](https://github.com/infor-design/enterprise/issues/439))
- `[Locale]` Added support for passing a `locale` other the the current locale to calendar, monthview, datepicker and timepicker. ([#462](https://github.com/infor-design/enterprise/issues/462))
- `[Mask]` It is now possible to type numbers in unicode such as Devangari, Arabic, and Chinese (Financial and Simplified) into the the masks that involve numbers. ([#439](https://github.com/infor-design/enterprise/issues/439))
- `[Modal]` Added an option to dictate the maximum width of the modal. ([#1802](https://github.com/infor-design/enterprise/issues/1802))
- `[Icons]` Add support for creating an svg file for the Uplift theme's (alpha) new icons from ids-identity@2.4.0 assets. ([#1759](https://github.com/infor-design/enterprise/issues/1759))
- `[Radar]` Added support to three label sizes (name, abbrName, shortName). ([#1553](https://github.com/infor-design/enterprise/issues/1553))

### v4.17.0 Fixes

- `[Accordion]` Fixed a bug where some truncated text elements were not generating a tooltip. ([#1736](https://github.com/infor-design/enterprise/issues/1736))
- `[Builder]` Cropped Header for Builder Panel When Text is Long. ([#1814](https://github.com/infor-design/enterprise/issues/1814))
- `[Calendar]` Event model title color is not correct if the modal is opened and another event is selected. ([#1739](https://github.com/infor-design/enterprise/issues/1739))
- `[Calendar]` Modal is still displayed after changing months. ([#1741](https://github.com/infor-design/enterprise/issues/1741))
- `[Calendar]` Changing some event spans is causing missing dates on the dialogs. ([#1708](https://github.com/infor-design/enterprise/issues/1708))
- `[Composite Form]` Fix a bug in IE11 where composite form content overflows to the lower container. ([#1768](https://github.com/infor-design/enterprise/issues/1768))
- `[Datagrid]` Added a fix where the column is next to the edge of the browser and the filter dropdown popup overflow the page.([#1604](https://github.com/infor-design/enterprise/issues/1604))
- `[Datagrid]` Added a fix to allow the commit of a cell edit after tabbing into a cell once having clicked into a previous cell.([#1608](https://github.com/infor-design/enterprise/issues/1608))
- `[Datagrid]` Stretch column not working in Edge browser. ([#1716](https://github.com/infor-design/enterprise/issues/1716))
- `[Datagrid]` Fixed a bug where the source callback was not called when filtering. ([#1688](https://github.com/infor-design/enterprise/issues/1688))
- `[Datagrid]` Fixed a bug where filtering Order Date with `is-not-empty` on a null value would not correctly filter out results. ([#1718](https://github.com/infor-design/enterprise/issues/1718))
- `[Datagrid]` Fixed a bug where when using the `disableClientSideFilter` setting the filtered event would not be called correctly. ([#1689](https://github.com/infor-design/enterprise/issues/1689))
- `[Datagrid]` Fixed a bug where hidden columns inside a colspan were aligning incorrectly. ([#1764](https://github.com/infor-design/enterprise/issues/1764))
- `[Dropdown]` Fixed a layout error on non inline fields with errors. ([#1770](https://github.com/infor-design/enterprise/issues/1770))
- `[Dropdown]` Fixed a bug where the dropdown did not close when tabbing if using the `noSearch` setting. ([#1731](https://github.com/infor-design/enterprise/issues/1731))
- `[Modal]` Fixed a bug where the modal can overflow the page. ([#1802](https://github.com/infor-design/enterprise/issues/1802))
- `[Radio Button]` Fixed a rendering problem on the selected state of Radio Buttons used inside of Accordion components. ([#1568](https://github.com/infor-design/enterprise/issues/1568))
- `[Radio Button]` Fixed a z-index issue that was causing radio buttons to sometimes display over top of page sections where they should have instead scrolled beneath. ([#1014](https://github.com/infor-design/enterprise/issues/1014))

### v4.17.0 Chore & Maintenance

- `[Css/Sass]` Replaced font-size numerical declarations with their ids-identity token counterpart. ([#1640](https://github.com/infor-design/enterprise/issues/1640))
- `[Demoapp]` Removed query parameter for changing fonts. ([#1747](https://github.com/infor-design/enterprise/issues/1747))
- `[Build]` Added a process to notify developers that things are being deprecated or going away. Documented the current deprecations in this system and made [notes for developers](https://github.com/infor-design/enterprise/blob/master/docs/CODING-STANDARDS.md#deprecations). ([#1747](https://github.com/infor-design/enterprise/issues/1747))

(30 Issues Solved this release, Backlog Enterprise 224, Backlog Ng 59, 785 Functional Tests, 793 e2e Test)

## v4.16.0

- [Npm Package](https://www.npmjs.com/package/ids-enterprise)
- [IDS Enterprise Angular Change Log](https://github.com/infor-design/enterprise-ng/blob/master/docs/CHANGELOG.md)

### v4.16.0 Features

- `[Busy Indicator]` Made a fix to make it possible to use a busy indicator on a modals. ([#827](https://github.com/infor-design/enterprise/issues/827))
- `[Datagrid]` Added an option to freeze columns from scrolling on the left and/or right. The new option is called `frozenColumns`. See notes on what works and doesnt with frozen column in the datagrid docs frozen column section. ([#464](https://github.com/infor-design/enterprise/issues/464))
- `[Editor]` Added new state called "preview" a non editable mode to editor. Where it only shows the HTML with no toolbar, borders etc. ([#1413](https://github.com/infor-design/enterprise/issues/1413))
- `[Field Filter]` Added support to get and set filter type programmatically. ([#1181](https://github.com/infor-design/enterprise/issues/1181))
- `[Hierarchy]` Add print media styles to decrease ink usage and increase presentability for print format. Note that you may need to enable the setting to print background images, both Mac and PC have a setting for this. ([#456](https://github.com/infor-design/enterprise/issues/456))
- `[Hierarchy]` Added a new "stacked" layout to eventually replace the current layouts. This works better responsively and prevents horizontal scrolling. ([#1629](https://github.com/infor-design/enterprise/issues/1629))
- `[Pager]` Added a "condensed" page size selector button for use on pagers in smaller containers, such as the list side of the list/detail pattern. ([#1459](https://github.com/infor-design/enterprise/issues/1459))

### v4.16.0 Future Deprecation

- `[Hierarchy]` The following options are now deprecated and will be removed approximately 2019-05-15. `paging` and `mobileView`. ([#1629](https://github.com/infor-design/enterprise/issues/1629))
- `[Hierarchy]` Stacked layout will become the default layout in favor of the existing horizontal layout, so the horizontal layout is now considered deprecated and will be removed approximately 2019-05-15. ([#1629](https://github.com/infor-design/enterprise/issues/1629))

### v4.16.0 Fixes

- `[Application Menu]` Fixed the truncation of long text in an accordion element in the application menu by adding a tooltip to truncated elements. ([#457](https://github.com/infor-design/enterprise/issues/457))
- `[Calendar]` Disable the new event modal when no template is defined. ([#1700](https://github.com/infor-design/enterprise/issues/1700))
- `[Dropdown]` Fixed a bug where the ellipsis was not showing on long text in some browsers. ([#1550](https://github.com/infor-design/enterprise/issues/1550))
- `[Datagrid]` Fixed a bug in equals filter on multiselect filters. ([#1586](https://github.com/infor-design/enterprise/issues/1586))
- `[Datagrid]` Fixed a bug where incorrect data is shown in the events in tree grid. ([#315](https://github.com/infor-design/enterprise-ng/issues/315))
- `[Datagrid]` Fixed a bug where when using minWidth on a column and sorting the column will become misaligned. ([#1481](https://github.com/infor-design/enterprise/issues/1481))
- `[Datagrid]` Fixed a bug where when resizing the last column may become invisible. ([#1456](https://github.com/infor-design/enterprise/issues/1456))
- `[Datagrid]` Fixed a bug where a checkbox column will become checked when selecting if there is no selection checkbox. ([#1641](https://github.com/infor-design/enterprise/issues/1641))
- `[Datagrid]` Fixed a bug where the last column would sometimes not render fully for buttons with longer text. ([#1246](https://github.com/infor-design/enterprise/issues/1246))
- `[Datagrid]` Fixed a bug where showMonthYearPicker did not work correctly on date filters. ([#1532](https://github.com/infor-design/enterprise-ng/issues/1532))
- `[Validation]` Fixed a bug in removeError where the icon is sometimes not removed. ([#1556](https://github.com/infor-design/enterprise/issues/1556))
- `[Datepicker]` Fixed the range picker to clear when changing months in a filter. ([#1537](https://github.com/infor-design/enterprise/issues/1537))
- `[Datepicker]` Fixed disabled dates example to validate again on disabled dates. ([#1445](https://github.com/infor-design/enterprise/issues/1445))
- `[Datagrid]` Fixed a Date Editor bug when passing a series of zeroes to a datagrid cell with an editable date. ([#1020](https://github.com/infor-design/enterprise/issues/1020))
- `[Dropdown]` Fixed a bug where a dropdown will never reopen if it is closed by clicking a menu button. ([#1670](https://github.com/infor-design/enterprise/issues/1670))
- `[Icons]` Established missing icon sourcing and sizing consistency from ids-identity icon/svg assets. ([PR#1628](https://github.com/infor-design/enterprise/pull/1628))
- `[Listview]` Addressed performance issues with paging on all platforms, especially Windows and IE/Edge browsers. As part of this, reworked all components that integrate with the Pager component to render their contents based on a dataset, as opposed to DOM elements. ([#922](https://github.com/infor-design/enterprise/issues/922))
- `[Lookup]` Fixed a bug with settings: async, server-side, and single select modes.  The grid was not deselecting the previously selected value when a new row was clicked.  If the value is preselected in the markup, the lookup modal will no longer close prematurely. ([PR#1654](https://github.com/infor-design/enterprise/issues/1654))
- `[Pager]` Made it possible to set and persist custom tooltips on first, previous, next and last pager buttons. ([#922](https://github.com/infor-design/enterprise/issues/922))
- `[Pager]` Fixed propagation of the `pagesizes` setting when using `updated()`. Previously the array was deep extended instead of being replaced outright. ([#1466](https://github.com/infor-design/enterprise/issues/1466))
- `[Tree]` Fixed a bug when calling the disable or enable methods of the tree. This was not working with ie11. ([PR#1600](https://github.com/infor-design/enterprise/issues/1600))
- `[Stepprocess]` Fixed a bug where the step folder was still selected when it was collapsed or expanded. ([#1633](https://github.com/infor-design/enterprise/issues/1633))
- `[Swaplist]` Fixed a bug where items were not able to drag anymore after make the search. ([#1703](https://github.com/infor-design/enterprise/issues/1703))
- `[Toolbar Flex]` Added the ability to pass in a `beforeOpen` callback to the More Actions menu (fixes a bug where it wasn't possible to dynamically add content to the More Actions menu in same way that was possible on the original Toolbar component)
- `[Toolbar Flex]` Fixed a bug where selected events were not bubbling up for a menu button on a flex toolbar. ([#1709](https://github.com/infor-design/enterprise/issues/1709))
- `[Stepprocess]` Disabled step selected when using the next or previous button. ([#1697](https://github.com/infor-design/enterprise/issues/1697))
- `[Tree]` Fixed a bug when calling the disable or enable methods of the tree. This was not working with ie11. ([PR#1600](https://github.com/infor-design/enterprise/issues/1600))

### v4.16.0 Chore & Maintenance

- `[Demo App]` Removed the search icon from the header on test pages as it doesn't function. ([#1449](https://github.com/infor-design/enterprise/issues/1449))
- `[Demo App]` Added a fix for incorrect links when running on windows. ([#1549](https://github.com/infor-design/enterprise/issues/1549))
- `[Docs]` Added a fix to prevent the documentation generator from failing intermittently. ([#1377](https://github.com/infor-design/enterprise/issues/1377))

(29 Issues Solved this release, Backlog Enterprise 203, Backlog Ng 69, 735 Functional Tests, 670 e2e Test)

## v4.15.0

- [Npm Package](https://www.npmjs.com/package/ids-enterprise)
- [IDS Enterprise Angular Change Log](https://github.com/infor-design/enterprise-ng/blob/master/docs/CHANGELOG.md)

### v4.15.0 Features

- `[Datagrid]` Added support for lookup in the datagrid filter. ([#653](https://github.com/infor-design/enterprise/issues/653))
- `[Datagrid]` Added support for masks on lookup editors. ([#406](https://github.com/infor-design/enterprise/issues/406))
- `[Validation]` When using legacy mode validation, made the icon dim if the text was on top of it. ([#644](https://github.com/infor-design/enterprise/issues/644))
- `[Calendar]` Now possible to edit events both with the API and by clicking/double clicking events. And other improvements. ([#1436](https://github.com/infor-design/enterprise/issues/1436))
- `[Datagrid]` Added new methods to clear dirty cells on cells, rows, and all. ([#1303](https://github.com/infor-design/enterprise/issues/1303))
- `[Tree]` Added several improvements: the ability to show a dropdown on the tree node, the ability to add nodes in between current nodes, the ability to set checkboxes for selection only on some nodes, and the ability to customize icons. ([#1364](https://github.com/infor-design/enterprise/issues/1364))
- `[Datagrid]` Added the ability to display or hide the new row indicator with a new `showNewIndicator` option. ([#1589](https://github.com/infor-design/enterprise/issues/1589))

### v4.15.0 Fixes

- `[Icons]` Icons with the word `confirm` have been changed to `success`. This is partially backwards compatible for now. We deprecated `confirm` and will remove in the next major version so rename your icons. Example `icon-confirm` to `icon-success`. ([#963](https://github.com/infor-design/enterprise/issues/963))
- `[Icons]` The alert icons now have a white background allowing them to appear on colored sections. There are now two versions, for example: `icon-error` and `icon-error-solid`. These are used in calendar. ([#1436](https://github.com/infor-design/enterprise/issues/1436))
- `[Circle Pager]` Made significant improvements to resizing, especially on tabs. ([#1284](https://github.com/infor-design/enterprise/issues/1284))
- `[Datagrid]` In high contrast mode the background is now white when editing cells. ([#1421](https://github.com/infor-design/enterprise/issues/1421))
- `[Dropdown]` Fixed an issue where filter did not work in no-search mode with the Caps Lock key. ([#1500](https://github.com/infor-design/enterprise/issues/1500))
- `[Popupmenu]` Fixed an issue when using the same menu on multiple inputs wherein destroying one instance actually destroyed all instances. ([#1025](https://github.com/infor-design/enterprise/issues/1025))
- `[Swaplist]` Fixed a bug where Shift+M did not work when typing in the search. ([#1408](https://github.com/infor-design/enterprise/issues/1408))
- `[Popupmenu]` Fixed a bug in immediate mode where right click only worked the first time. ([#1507](https://github.com/infor-design/enterprise/issues/1507))
- `[Editor]` Fixed a bug where clear formatting did not work in safari. ([#911](https://github.com/infor-design/enterprise/issues/911))
- `[Colorpicker]` Fixed a bug in Angular where the picker did not respond correctly to `editable=false` and `disabled=true`. ([#257](https://github.com/infor-design/enterprise-ng/issues/257))
- `[Locale]` Fixed a bug where the callback did not complete on nonexistent locales. ([#1267](https://github.com/infor-design/enterprise/issues/1267))
- `[Calendar]` Fixed a bug where event details remain when filtering event types. ([#1436](https://github.com/infor-design/enterprise/issues/1436))
- `[Busy Indicator]` Fixed a bug where the indicator closed when clicking on accordions. ([#281](https://github.com/infor-design/enterprise-ng/issues/281))
- `[Datagrid Tree]` Fixed the need for unique IDs on the tree nodes. ([#1361](https://github.com/infor-design/enterprise/issues/1361))
- `[Editor]` Improved the result of pasting bullet lists from MS Word. ([#1351](https://github.com/infor-design/enterprise/issues/1351))
- `[Hierarchy]` Fixed layout issues in the context menu in RTL mode. ([#1310](https://github.com/infor-design/enterprise/issues/1310))
- `[Datagrid]` Added a setting `allowChildExpandOnMatch` that optionally determines if a search/filter will show and allow nonmatching children to be shown. ([#1422](https://github.com/infor-design/enterprise/issues/1422))
- `[Datagrid]` If a link is added with a href it will now be followed when clicking, rather than needing to use the click method setting on columns. ([#1473](https://github.com/infor-design/enterprise/issues/1473))
- `[Datagrid Tree]` Fixed a bug where Expand/Collapse text is added into the +/- cell. ([#1145](https://github.com/infor-design/enterprise/issues/1145))
- `[Dropdown]` Fixed a bug in NG where two dropdowns in different components would cause each other to freeze. ([#229](https://github.com/infor-design/enterprise-ng/issues/229))
- `[Editor]` Verified a past fix where editor would not work with all buttons when in a modal. ([#408](https://github.com/infor-design/enterprise/issues/408))
- `[Datagrid Tree]` Fixed a bug in `updateRow` that caused the indent of the tree grid to collapse. ([#405](https://github.com/infor-design/enterprise/issues/405))
- `[Empty Message]` Fixed a bug where a null empty message would not be possible. This is used to show no empty message on initial load delays. ([#1467](https://github.com/infor-design/enterprise/issues/1467))
- `[Lookup]` Fixed a bug where nothing is inserted when you click a link editor in the lookup. ([#1315](https://github.com/infor-design/enterprise/issues/1315))
- `[About]` Fixed a bug where the version would not show when set. It would show the IDS version. ([#1414](https://github.com/infor-design/enterprise/issues/1414))
- `[Datagrid]` Fixed a bug in `disableClientSort` / `disableClientFilter`. It now retains visual indicators on sort and filter. ([#1248](https://github.com/infor-design/enterprise/issues/1248))
- `[Tree]` Fixed a bug where selected nodes are selected again after loading child nodes. ([#1270](https://github.com/infor-design/enterprise/issues/1270))
- `[Input]` Fixed a bug where inputs that have tooltips will not be selectable with the cursor. ([#1354](https://github.com/infor-design/enterprise/issues/1354))
- `[Accordion]` Fixed a bug where double clicking a header will open and then close the accordion. ([#1314](https://github.com/infor-design/enterprise/issues/1314))
- `[Datagrid]` Fixed a bug on hover with taller cells where the hover state would not cover the entire cell. ([#1490](https://github.com/infor-design/enterprise/issues/1490))
- `[Editor]` Fixed a bug where the image would still be shown if you press the Esc key and cancel the image dialog. ([#1489](https://github.com/infor-design/enterprise/issues/1489))
- `[Datagrid Lookup]` Added additional missing event info for ajax requests and filtering. ([#1486](https://github.com/infor-design/enterprise/issues/1486))
- `[Tabs]` Added protection from inserting HTML tags in the add method (XSS). ([#1462](https://github.com/infor-design/enterprise/issues/1462))
- `[App Menu]` Added better text wrapping for longer titles. ([#1116](https://github.com/infor-design/enterprise/issues/1116))
- `[Contextual Action Panel]` Fixed some examples so that they reopen more than one time. ([#1116](https://github.com/infor-design/enterprise/issues/506))
- `[Searchfield]` Fixed a border styling issue on longer labels in the search. ([#1500](https://github.com/infor-design/enterprise/issues/1500))
- `[Tabs Multi]` Improved the experience on mobile by collapsing the menus a bit. ([#971](https://github.com/infor-design/enterprise/issues/971))
- `[Lookup]` Fixed missing ellipsis menu on mobile devices. ([#1068](https://github.com/infor-design/enterprise/issues/1068))
- `[Accordion]` Fixed incorrect font size on p tags in the accordion. ([#1116](https://github.com/infor-design/enterprise/issues/1116))
- `[Line Chart]` Fixed and improved the legend text on mobile viewport. ([#609](https://github.com/infor-design/enterprise/issues/609))

### v4.15.0 Chore & Maintenance

- `[General]` Migrated sass to use IDS color variables. ([#1435](https://github.com/infor-design/enterprise/issues/1435))
- `[Angular]` Added all settings from 4.13 in time for future 5.1.0 ([#274](https://github.com/infor-design/enterprise-ng/issues/274))
- `[General]` Fixed some incorrect layouts. ([#1357](https://github.com/infor-design/enterprise/issues/1357))
- `[Targeted Achievement]` Removed some older non working examples. ([#520](https://github.com/infor-design/enterprise/issues/520))

(50 Issues Solved this release, Backlog Enterprise 294, Backlog Ng 80, 809 Functional Tests, 716 e2e Test)

## v4.14.0

- [Npm Package](https://www.npmjs.com/package/ids-enterprise)
- [IDS Enterprise Angular Change Log](https://github.com/infor-design/enterprise-ng/blob/master/docs/CHANGELOG.md)

### v4.14.0 Features

- `[Datepicker/Monthview]` Added a setting for the day of week the calendar starts that can be used outside of the Locale setting. ([#1179](https://github.com/infor-design/enterprise/issues/1179))
- `[Datagrid]` Made the tree datagrid work a lot better with filtering. ([#1281](https://github.com/infor-design/enterprise/issues/1281))
- `[Autocomplete/SearchField]` Added a caseSensitive filtering option. ([#385](https://github.com/infor-design/enterprise/issues/385))
- `[Datagrid]` Added an option `headerAlign` to set alignment on the header different than the rows. ([#420](https://github.com/infor-design/enterprise/issues/420))
- `[Message]` Added the ability to use certain formatter html tags in the message content. ([#379](https://github.com/infor-design/enterprise/issues/379))

### v4.14.0 Fixes

- `[Swaplist]` Fixed a bug that if you drag really fast everything disappears. ([#1195](https://github.com/infor-design/enterprise/issues/1195))
- `[Hierarchy]` Fixed a bug that part of the profile menu is cut off. ([#931](https://github.com/infor-design/enterprise/issues/931))
- `[Datagrid/Dropdown]` Fixed a bug that part of the dropdown menu is cut off. ([#1420](https://github.com/infor-design/enterprise/issues/1420))
- `[Modal]` Fixed bugs where with certain field types modal validation was not working. ([#1213](https://github.com/infor-design/enterprise/issues/1213))
- `[Dropdown]` Fixed a regression where the tooltip was not showing when data is overflowed. ([#1400](https://github.com/infor-design/enterprise/issues/1400))
- `[Tooltip]` Fixed a bugs where a tooltip would show up in unexpected places. ([#1396](https://github.com/infor-design/enterprise/issues/1396))
- `[Datagrid/Dropdown]` Fixed a bug where an error would occur if showSelectAll is used. ([#1360](https://github.com/infor-design/enterprise/issues/1360))
- `[Datagrid/Tooltip]` Fixed a bugs where a tooltip would show up in the header unexpectedly. ([#1395](https://github.com/infor-design/enterprise/issues/1395))
- `[Popupmenu]` Fixed incorrect highlighting on disabled list items.  ([#982](https://github.com/infor-design/enterprise/issues/982))
- `[Contextual Action Panel]` Fixed issues with certain styles of invoking the CAP where it would not reopen a second time. ([#1139](https://github.com/infor-design/enterprise/issues/1139))
- `[Spinbox]` Added a fix so the page will not zoom when click + and - on mobile devices. ([#1070](https://github.com/infor-design/enterprise/issues/1070))
- `[Splitter]` Removed the tooltip from the expand/collapse button as it was superfluous. ([#1180](https://github.com/infor-design/enterprise/issues/1180))
- `[Datagrid]` Added a fix so the last column when stretching will do so with percentage so it will stay when the page resize or the menu opens/closes. ([#1168](https://github.com/infor-design/enterprise/issues/1168))
- `[Datagrid]` Fixed bugs in the server side and filtering example. ([#396](https://github.com/infor-design/enterprise/issues/396))
- `[Datagrid]` Fixed a bug in applyFilter with datefields. ([#1269](https://github.com/infor-design/enterprise/issues/1269))
- `[Datagrid]` Fixed a bug in updateCellNode where sometimes it did not work. ([#1122](https://github.com/infor-design/enterprise/issues/1122))
- `[Hierarchy]` Made the empty image ring the same color as the left edge. ([#932](https://github.com/infor-design/enterprise/issues/932))
- `[Datagrid/Dropdown]` Fixed an issue that tab did not close dropdown editors. ([#1198](https://github.com/infor-design/enterprise/issues/1198))
- `[Datagrid/Dropdown]` Fixed a bug that if you click open a dropdown editor then you cannot use arrow keys to select. ([#1387](https://github.com/infor-design/enterprise/issues/1387))
- `[Datagrid/Dropdown]` Fixed a bug that if a smaller number of items the menu would be too short. ([#1298](https://github.com/infor-design/enterprise/issues/1298))
- `[Searchfield]` Fixed a bug that the search field didnt work in safari. ([#225](https://github.com/infor-design/enterprise/issues/225))
- `[Datagrid/Dropdown]` Fixed a bug that source is used the values may be cleared out when opening the list. ([#1185](https://github.com/infor-design/enterprise/issues/1185))
- `[Personalization]` Fixed a bug that when calling initialize the personalization would reset. ([#1231](https://github.com/infor-design/enterprise/issues/1231))
- `[Tabs]` Fixed the alignment of the closing icon. ([#1056](https://github.com/infor-design/enterprise/issues/1056))
- `[Dropdown]` Fixed list alignment issues on mobile. ([#1069](https://github.com/infor-design/enterprise/issues/1069))
- `[Dropdown]` Fixed issues where the listbox would not close on mobile. ([#1119](https://github.com/infor-design/enterprise/issues/1119))
- `[Dropdown]` Fixed a bug where modals would close on url hash change. ([#1207](https://github.com/infor-design/enterprise/issues/1207))
- `[Contextual Action Panel]` Fixed an issue where buttons would occasionally be out of view. ([#283](https://github.com/infor-design/enterprise/issues/283))
- `[Empty Message]` Added a new icon to indicate using the search function. ([#1325](https://github.com/infor-design/enterprise/issues/1325))
- `[Searchfield]` Added a fix for landscape mode on mobile. ([#1102](https://github.com/infor-design/enterprise/issues/1102))
- `[Datagrid]` Added a fix for hard to read fields in high contrast mode. ([#1193](https://github.com/infor-design/enterprise/issues/1193))

### v4.14.0 Chore & Maintenance

- `[General]` Fixed problems with the css mapping where the line numbers were wrong in the map files. ([#962](https://github.com/infor-design/enterprise/issues/962))
- `[Docs]` Added setting so themes can be shown in the documentation pages. ([#1327](https://github.com/infor-design/enterprise/issues/1327))
- `[Docs]` Made links to example pages open in a new window. ([#1132](https://github.com/infor-design/enterprise/issues/1132))

(43 Issues Solved this release, Backlog Enterprise 181, Backlog Ng 64, 682 Functional Tests, 612 e2e Test)

## v4.13.0

- [Npm Package](https://www.npmjs.com/package/ids-enterprise)
- [IDS Enterprise Angular Change Log](https://github.com/infor-design/enterprise-ng/blob/master/docs/CHANGELOG.md)

### v4.13.0 Features

- `[Calendar]` Added some new features such as upcoming events view, RTL, keyboard support and fixed styling issues and bugs. ([#1221](https://github.com/infor-design/enterprise/issues/1221))
- `[Flex Toolbar]` Added search field integration, so that the search field is mainly close to being able to replace the legacy toolbar. ([#269](https://github.com/infor-design/enterprise/issues/269))
- `[Bar]` Added short, medium label support for adapting the chart to responsive views. ([#1094](https://github.com/infor-design/enterprise/issues/1094))
- `[Textarea]` Added maxLength option to prevent typing over a set maximum. ([#1046](https://github.com/infor-design/enterprise/issues/1046))
- `[Textarea]` Added maxGrow option to prevent growing when typing over a set max. ([#1147](https://github.com/infor-design/enterprise/issues/1147))
- `[Datagrid]` If using the `showDirty` option the indication will now be on each cell. ([#1183](https://github.com/infor-design/enterprise/issues/1183))
- `[Datepicker]` Added an option `useCurrentTime` that will insert current time instead of noon time with date and timepickers. ([#1087](https://github.com/infor-design/enterprise/issues/1087))
- `[General]` Included an IE 11 polyfill for ES6 Promises, this is a new dependency in the package.json you should include. ([#1172](https://github.com/infor-design/enterprise/issues/1172))
- `[General]` Add translations in 38 languages including new support for Slovak (sk-SK). ([#557](https://github.com/infor-design/enterprise/issues/557))

### v4.13.0 Fixes

- `[Tooltips]` Fixed an important bug where tooltips would stick around in the page on the top corner. ([#1273](https://github.com/infor-design/enterprise/issues/1273))
- `[Tooltips]` Fixed some contrast issues on the high contrast theme. ([#1249](https://github.com/infor-design/enterprise/issues/1249))
- `[Tooltips]` Fixed a bug where Toolbar "More Actions" menu buttons could incorrectly display a tooltip overlapping an open menu. ([#1242](https://github.com/infor-design/enterprise/issues/1242))
- `[Datepicker / Timepicker]` Removed the need to use the customValidation setting. You can remove this option from your code. The logic will pick up if you added customValidation to your input by adding a data-validate option. You also may need to add `date` or `availableDate` validation to your  data-validate attribute if these validations are desired along with your custom or required validation. ([#862](https://github.com/infor-design/enterprise/issues/862))
- `[Menubutton]` Added a new setting `hideMenuArrow` you can use for buttons that don't require an arrow, such as menu buttons. ([#1088](https://github.com/infor-design/enterprise/issues/1088))
- `[Dropdown]` Fixed issues with destroy when multiple dropdown components are on the page. ([#1202](https://github.com/infor-design/enterprise/issues/1202))
- `[Datagrid]` Fixed alignment issues when using filtering with some columns that do not have a filter. ([#1124](https://github.com/infor-design/enterprise/issues/1124))
- `[Datagrid]` Fixed an error when dynamically adding context menus. ([#1216](https://github.com/infor-design/enterprise/issues/1216))
- `[Datagrid]` Added an example of dynamic intermediate paging and filtering. ([#396](https://github.com/infor-design/enterprise/issues/396))
- `[Dropdown]` Fixed alignment issues on mobile devices. ([#1069](https://github.com/infor-design/enterprise/issues/1069))
- `[Datepicker]` Fixed incorrect assumptions, causing incorrect umalqura calendar calculations. ([#1189](https://github.com/infor-design/enterprise/issues/1189))
- `[Datepicker]` Fixed an issue where the dialog would not close on click out if opening the time dropdown components first. ([#1278](https://github.com/infor-design/enterprise/issues/))
- `[General]` Added the ability to stop renderLoop. ([#214](https://github.com/infor-design/enterprise/issues/214))
- `[Datepicker]` Fixed an issue reselecting ranges with the date picker range option. ([#1197](https://github.com/infor-design/enterprise/issues/1197))
- `[Editor]` Fixed bugs on IE with background color option. ([#392](https://github.com/infor-design/enterprise/issues/392))
- `[Colorpicker]` Fixed issue where the palette is not closed on enter key / click. ([#1050](https://github.com/infor-design/enterprise/issues/1050))
- `[Accordion]` Fixed issues with context menus on the accordion. ([#639](https://github.com/infor-design/enterprise/issues/639))
- `[Searchfield]` Made no results appear not clickable. ([#329](https://github.com/infor-design/enterprise/issues/329))
- `[Datagrid]` Added an example of groups and paging. ([#435](https://github.com/infor-design/enterprise/issues/435))
- `[Editor]` Fixed the dirty indicator when using toolbar items. ([#910](https://github.com/infor-design/enterprise/issues/910))
- `[Datagrid]` Fixed a bug that made tooltips disappear when a lookup editor is closed. ([#1186](https://github.com/infor-design/enterprise/issues/1186))
- `[Datagrid]` Fixed a bug where not all rows are removed in the removeSelected function. ([#1036](https://github.com/infor-design/enterprise/issues/1036))
- `[Datagrid]` Fixed bugs in activateRow and deactivateRow in some edge cases. ([#948](https://github.com/infor-design/enterprise/issues/948))
- `[Datagrid]` Fixed formatting of tooltips on the header and filter. ([#955](https://github.com/infor-design/enterprise/issues/955))
- `[Datagrid]` Fixed wrong page number when saving the page number in localstorage and reloading. ([#798](https://github.com/infor-design/enterprise/issues/798))
- `[Tree]` Fixed issues when expanding and collapsing after dragging nodes around. ([#1183](https://github.com/infor-design/enterprise/issues/1183))
- `[ContextualActionPanel]` Fixed a bug where the CAP will be closed if clicking an accordion in it. ([#1138](https://github.com/infor-design/enterprise/issues/1138))
- `[Colorpicker]` Added a setting (customColors) to prevent adding default colors if totally custom colors are used. ([#1135](https://github.com/infor-design/enterprise/issues/1135))
- `[AppMenu]` Improved contrast in high contrast theme. ([#1146](https://github.com/infor-design/enterprise/issues/1146))
- `[Searchfield]` Fixed issue where ascenders/descenders are cut off. ([#1101](https://github.com/infor-design/enterprise/issues/1101))
- `[Tree]` Added sortstop and sortstart events. ([#1003](https://github.com/infor-design/enterprise/issues/1003))
- `[Searchfield]` Fixed some alignment issues in different browsers. ([#1106](https://github.com/infor-design/enterprise/issues/1106))
- `[Searchfield]` Fixed some contrast issues in different browsers. ([#1104](https://github.com/infor-design/enterprise/issues/1104))
- `[Searchfield]` Prevent multiple selected events from firing. ([#1259](https://github.com/infor-design/enterprise/issues/1259))
- `[Autocomplete]` Added a beforeOpen setting ([#398](https://github.com/infor-design/enterprise/issues/398))
- `[Toolbar]` Fixed an error where toolbar tried to focus a DOM item that was removed. ([#1177](https://github.com/infor-design/enterprise/issues/1177))
- `[Dropdown]` Fixed a problem where the bottom of some lists is cropped. ([#909](https://github.com/infor-design/enterprise/issues/909))
- `[General]` Fixed a few components so that they could still initialize when hidden. ([#230](https://github.com/infor-design/enterprise/issues/230))
- `[Datagrid]` Fixed missing tooltips on new row. ([#1081](https://github.com/infor-design/enterprise/issues/1081))
- `[Lookup]` Fixed a bug using select all where it would select the previous list. ([#295](https://github.com/infor-design/enterprise/issues/295))
- `[Datagrid]` Fixed missing summary row on initial render in some cases. ([#330](https://github.com/infor-design/enterprise/issues/330))
- `[Button]` Fixed alignment of text and icons. ([#973](https://github.com/infor-design/enterprise/issues/973))
- `[Datagrid]` Fixed missing source call when loading last page first. ([#1162](https://github.com/infor-design/enterprise/issues/1162))
- `[SwapList]` Made sure swap list will work in all cases and in angular. ([#152](https://github.com/infor-design/enterprise/issues/152))
- `[Toast]` Fixed a bug where some toasts on certain urls may not close. ([#1305](https://github.com/infor-design/enterprise/issues/1305))
- `[Datepicker / Lookup]` Fixed bugs where they would not load on tabs. ([#1304](https://github.com/infor-design/enterprise/issues/1304))

### v4.13.0 Chore & Maintenance

- `[General]` Added more complete visual tests. ([#978](https://github.com/infor-design/enterprise/issues/978))
- `[General]` Cleaned up some of the sample pages start at A, making sure examples work and tests are covered for better QA (on going). ([#1136](https://github.com/infor-design/enterprise/issues/1136))
- `[General]` Upgraded to ids-identity 2.0.x ([#1062](https://github.com/infor-design/enterprise/issues/1062))
- `[General]` Cleanup missing files in the directory listings. ([#985](https://github.com/infor-design/enterprise/issues/985))
- `[Angular 1.0]` We removed the angular 1.0 directives from the code and examples. These are no longer being updated. You can still use older versions of this or move on to Angular 7.x ([#1136](https://github.com/infor-design/enterprise/issues/1136))
- `[Uplift]` Included the uplift theme again as alpha for testing. It will show with a watermark and is only available via the personalize api or url params in the demo app. ([#1224](https://github.com/infor-design/enterprise/issues/1224))

(69 Issues Solved this release, Backlog Enterprise 199, Backlog Ng 63, 662 Functional Tests, 659 e2e Test)

## v4.12.0

- [Npm Package](https://www.npmjs.com/package/ids-enterprise)
- [IDS Enterprise Angular Change Log](https://github.com/infor-design/enterprise-ng/blob/master/docs/CHANGELOG.md)

### v4.12.0 Features

- `[General]` The ability to make custom/smaller builds has further been improved. We improved the component matching, made it possible to run the tests on only included components, fixed the banner, and improved the terminal functionality. Also removed/deprecated the older mapping tool. ([#417](https://github.com/infor-design/enterprise/issues/417))
- `[Message]` Added the ability to have different types (Info, Confirm, Error, Alert). ([#963](https://github.com/infor-design/enterprise/issues/963))
- `[General]` Further fixes to for xss issues. ([#683](https://github.com/infor-design/enterprise/issues/683))
- `[Pager]` Made it possible to use the pager as a standalone component. ([#250](https://github.com/infor-design/enterprise/issues/250))
- `[Editor]` Added a clear formatting button. ([#473](https://github.com/infor-design/enterprise/issues/473))
- `[Datepicker]` Added an option to show the time as current time instead of midnight. ([#889](https://github.com/infor-design/enterprise/issues/889))
- `[About]` Dialog now shows device information. ([#684](https://github.com/infor-design/enterprise/issues/684))

### v4.12.0 Fixes

- `[Datagrid Tree]` Fixed incorrect data on activated event. ([#412](https://github.com/infor-design/enterprise/issues/412))
- `[Datagrid]` Improved the export function so it works on different locales. ([#378](https://github.com/infor-design/enterprise/issues/378))
- `[Tabs]` Fixed a bug where clicking the x on tabs with a dropdowns would incorrectly open the dropdown. ([#276](https://github.com/infor-design/enterprise/issues/276))
- `[Datagrid]` Changed the `settingschange` event so it will only fire once. ([#903](https://github.com/infor-design/enterprise/issues/903))
- `[Listview]` Improved rendering performance. ([#430](https://github.com/infor-design/enterprise/issues/430))
- `[General]` Fixed issues when using base tag, that caused icons to disappear. ([#766](https://github.com/infor-design/enterprise/issues/766))
- `[Empty Message]` Made it possible to assign code to the button click if used. ([#667](https://github.com/infor-design/enterprise/issues/667))
- `[Datagrid]` Added translations for the new tooltip. ([#227](https://github.com/infor-design/enterprise/issues/227))
- `[Dropdown]` Fixed contrast issue in high contrast theme. ([#945](https://github.com/infor-design/enterprise/issues/945))
- `[Datagrid]` Reset to default did not reset dropdown columns. ([#847](https://github.com/infor-design/enterprise/issues/847))
- `[Datagrid]` Fixed bugs in keyword search highlighting with special characters. ([#849](https://github.com/infor-design/enterprise/issues/849))
- `[Datagrid]` Fixed bugs that causes NaN to appear in date fields. ([#891](https://github.com/infor-design/enterprise/issues/891))
- `[Dropdown]` Fixed issue where validation is not trigger on IOS on click out. ([#659](https://github.com/infor-design/enterprise/issues/659))
- `[Lookup]` Fixed bug in select all in multiselect with paging. ([#926](https://github.com/infor-design/enterprise/issues/926))
- `[Modal]` Fixed bug where the modal would close if hitting enter on a checkbox and inputs. ([#320](https://github.com/infor-design/enterprise/issues/320))
- `[Lookup]` Fixed bug trying to reselect a second time. ([#296](https://github.com/infor-design/enterprise/issues/296))
- `[Tabs]` Fixed behavior when closing and disabling tabs. ([#947](https://github.com/infor-design/enterprise/issues/947))
- `[Dropdown]` Fixed layout issues when using icons in the dropdown. ([#663](https://github.com/infor-design/enterprise/issues/663))
- `[Datagrid]` Fixed a bug where the tooltip did not show on validation. ([#1008](https://github.com/infor-design/enterprise/issues/1008))
- `[Tabs]` Fixed issue with opening spillover on IOS. ([#619](https://github.com/infor-design/enterprise/issues/619))
- `[Datagrid]` Fixed bugs when using `exportable: false` in certain column positions. ([#787](https://github.com/infor-design/enterprise/issues/787))
- `[Searchfield]` Removed double border. ([#328](https://github.com/infor-design/enterprise/issues/328))

### v4.12.0 Chore & Maintenance

- `[Masks]` Added missing and more documentation, cleaned up existing docs. ([#1033](https://github.com/infor-design/enterprise/issues/1033))
- `[General]` Based on design site comments, we improved some pages and fixed some missing links. ([#1034](https://github.com/infor-design/enterprise/issues/1034))
- `[Bar Chart]` Added test coverage. ([#848](https://github.com/infor-design/enterprise/issues/848))
- `[Datagrid]` Added full api test coverage. ([#242](https://github.com/infor-design/enterprise/issues/242))

(55 Issues Solved this release, Backlog Enterprise 185, Backlog Ng 50, 628 Functional Tests, 562 e2e Test)

## v4.11.0

- [Npm Package](https://www.npmjs.com/package/ids-enterprise)
- [IDS Enterprise Angular Change Log](https://github.com/infor-design/enterprise-ng/blob/master/docs/CHANGELOG.md)

### v4.11.0 Features

- `[General]` It is now possible to make custom builds. With a custom build you specify a command with a list of components that you use. This can be used to reduce the bundle size for both js and css. ([#417](https://github.com/infor-design/enterprise/issues/417))
- `[Calendar]` Added more features including: a readonly view, ability for events to span days, tooltips and notifications ([#417](https://github.com/infor-design/enterprise/issues/417))
- `[Lookup]` Added the ability to select across pages, even when doing server side paging. ([#375](https://github.com/infor-design/enterprise/issues/375))
- `[Datagrid]` Improved tooltip performance, and now tooltips show on cells that are not fully displayed. ([#447](https://github.com/infor-design/enterprise/issues/447))

### v4.11.0 Fixes

- `[Dropdown]` The onKeyDown callback was not firing if CTRL key is used. This is fixed. ([#793](https://github.com/infor-design/enterprise/issues/793))
- `[Tree]` Added a small feature to preserve the tree node states on reload. ([#792](https://github.com/infor-design/enterprise/issues/792))
- `[Tree]` Added a disable/enable method to disable/enable the whole tree. ([#752](https://github.com/infor-design/enterprise/issues/752))
- `[App Menu]` Fixed a bug clearing the search filter box. ([#702](https://github.com/infor-design/enterprise/issues/702))
- `[Column Chart]` Added a yAxis option, you can use to format the yAxis in custom ways. ([#627](https://github.com/infor-design/enterprise/issues/627))
- `[General]` More fixes to use external ids tokens. ([#708](https://github.com/infor-design/enterprise/issues/708))
- `[Datagrid]` Fixed an error calling selectRows with an integer. ([#756](https://github.com/infor-design/enterprise/issues/756))
- `[Tree]` Fixed a bug that caused newly added rows to not be draggable. ([#618](https://github.com/infor-design/enterprise/issues/618))
- `[Dropdown / Multiselect]` Re-added the ability to have a placeholder on the component. ([#832](https://github.com/infor-design/enterprise/issues/832))
- `[Datagrid]` Fixed a bug that caused dropdown filters to not save on reload of page (saveUserSettings) ([#791](https://github.com/infor-design/enterprise/issues/791))
- `[Dropdown]` Fixed a bug that caused an unneeded scrollbar. ([#786](https://github.com/infor-design/enterprise/issues/786))
- `[Tree]` Added drag events and events for when the data is changed. ([#801](https://github.com/infor-design/enterprise/issues/801))
- `[Datepicker]` Fixed a bug updating settings, where time was not changing correctly. ([#305](https://github.com/infor-design/enterprise/issues/305))
- `[Tree]` Fixed a bug where the underlying dataset was not synced up. ([#718](https://github.com/infor-design/enterprise/issues/718))
- `[Lookup]` Fixed incorrect text color on chrome. ([#762](https://github.com/infor-design/enterprise/issues/762))
- `[Editor]` Fixed duplicate ID's on the popup dialogs. ([#746](https://github.com/infor-design/enterprise/issues/746))
- `[Dropdown]` Fixed misalignment of icons on IOS. ([#657](https://github.com/infor-design/enterprise/issues/657))
- `[Demos]` Fixed a bug that caused RTL pages to sometimes load blank. ([#814](https://github.com/infor-design/enterprise/issues/814))
- `[Modal]` Fixed a bug that caused the modal to close when clicking an accordion on the modal. ([#747](https://github.com/infor-design/enterprise/issues/747))
- `[Tree]` Added a restoreOriginalState method to set the tree back to its original state. ([#751](https://github.com/infor-design/enterprise/issues/751))
- `[Datagrid]` Added an example of a nested datagrid with scrolling. ([#172](https://github.com/infor-design/enterprise/issues/172))
- `[Datagrid]` Fixed column alignment issues on grouped column examples. ([#147](https://github.com/infor-design/enterprise/issues/147))
- `[Datagrid]` Fixed bugs when dragging and resizing grouped columns. ([#374](https://github.com/infor-design/enterprise/issues/374))
- `[Validation]` Fixed a bug that caused validations with changing messages to not go away on correction. ([#640](https://github.com/infor-design/enterprise/issues/640))
- `[Datagrid]` Fixed bugs in actionable mode (enter was not moving down). ([#788](https://github.com/infor-design/enterprise/issues/788))
- `[Bar Charts]` Fixed bug that caused tooltips to occasionally not show up. ([#739](https://github.com/infor-design/enterprise/issues/739))
- `[Dirty]` Fixed appearance/contrast on high contrast theme. ([#692](https://github.com/infor-design/enterprise/issues/692))
- `[Locale]` Fixed incorrect date time format. ([#608](https://github.com/infor-design/enterprise/issues/608))
- `[Dropdown]` Fixed bug where filtering did not work with CAPS lock on. ([#608](https://github.com/infor-design/enterprise/issues/608))
- `[Accordion]` Fixed styling issue on safari. ([#282](https://github.com/infor-design/enterprise/issues/282))
- `[Dropdown]` Fixed a bug on mobile devices, where the list would close on scrolling. ([#656](https://github.com/infor-design/enterprise/issues/656))

### v4.11.0 Chore & Maintenance

- `[Textarea]` Added additional test coverage. ([#337](https://github.com/infor-design/enterprise/issues/337))
- `[Tree]` Added additional test coverage. ([#752](https://github.com/infor-design/enterprise/issues/752))
- `[Busy Indicator]` Added additional test coverage. ([#233](https://github.com/infor-design/enterprise/issues/233))
- `[Docs]` Added additional information for developers on how to use IDS. ([#721](https://github.com/infor-design/enterprise/issues/721))
- `[Docs]` Added Id's and test notes to all pages. ([#259](https://github.com/infor-design/enterprise/issues/259))
- `[Docs]` Fixed issues on the wizard docs. ([#824](https://github.com/infor-design/enterprise/issues/824))
- `[Accordion]` Added additional test coverage. ([#516](https://github.com/infor-design/enterprise/issues/516))
- `[General]` Added sass linter (stylelint). ([#767](https://github.com/infor-design/enterprise/issues/767))

(53 Issues Solved this release, Backlog Enterprise 170, Backlog Ng 41, 587 Functional Tests, 458 e2e Test)

## v4.10.0

- [Npm Package](https://www.npmjs.com/package/ids-enterprise)
- [IDS Enterprise Angular Change Log](https://github.com/infor-design/enterprise-ng/blob/master/docs/CHANGELOG.md)

### v4.10.0 Features

- `[Tooltips]` Will now activate on longpress on mobile devices. ([#400](https://github.com/infor-design/enterprise/issues/400))
- `[Contextmenu]` Will now activate on longpress on mobile devices (except when on inputs). ([#245](https://github.com/infor-design/enterprise/issues/245))
- `[Locale]` Added support for zh-Hant and zh-Hans. ([#397](https://github.com/infor-design/enterprise/issues/397))
- `[Tree]` Greatly improved rendering and expanding performance. ([#251](https://github.com/infor-design/enterprise/issues/251))
- `[General]` Internally all of the sass is now extended from [IDS Design tokens]( https://github.com/infor-design/design-system) ([#354](https://github.com/infor-design/enterprise/issues/354))
- `[Calendar]` Added initial readonly calendar. At the moment the calendar can only render events and has a filtering feature. More will be added next sprint. ([#261](https://github.com/infor-design/enterprise/issues/261))

### v4.10.0 Fixes

- `[Dropdown]` Minor Breaking Change for Xss reasons we removed the ability to set a custom hex color on icons in the dropdown. You can still pass in one of the alert colors from the colorpallette (fx alert, good, info). This was not even shown in the examples so may not be missed. ([#256](https://github.com/infor-design/enterprise/issues/256))
- `[Popupmenu]` Fixed a problem in popupmenu, if it was opened in immediate mode, submenus will be cleared of their text when the menu is eventually closed. ([#701](https://github.com/infor-design/enterprise/issues/701))
- `[Editor]` Fixed xss injection problem on the link dialog. ([#257](https://github.com/infor-design/enterprise/issues/257))
- `[Spinbox]` Fixed a height / alignment issue on spinboxes when used in short height configuration. ([#547](https://github.com/infor-design/enterprise/issues/547))
- `[Datepicker / Mask]` Fixed an issue in angular that caused using backspace to not save back to the model. ([#51](https://github.com/infor-design/enterprise-ng/issues/51))
- `[Field Options]` Fixed mobile support so they now work on touch better on IOS and Android. ([#555](https://github.com/infor-design/enterprise-ng/issues/555))
- `[Tree]` Tree with + and - for the folders was inversed visually. This was fixed, update your svg.html ([#685](https://github.com/infor-design/enterprise-ng/issues/685))
- `[Modal]` Fixed an alignment issue with the closing X on the top corner. ([#662](https://github.com/infor-design/enterprise-ng/issues/662))
- `[Popupmenu]` Fixed a visual flickering when opening dynamic submenus. ([#588](https://github.com/infor-design/enterprise/issues/588))
- `[Tree]` Added full unit and functional tests. ([#264](https://github.com/infor-design/enterprise/issues/264))
- `[Lookup]` Added full unit and functional tests. ([#344](https://github.com/infor-design/enterprise/issues/344))
- `[Datagrid]` Added more unit and functional tests. ([#242](https://github.com/infor-design/enterprise/issues/242))
- `[General]` Updated the develop tools and sample app to Node 10. During this update we set package-lock.json to be ignored in .gitignore ([#540](https://github.com/infor-design/enterprise/issues/540))
- `[Modal]` Allow beforeOpen callback to run optionally whether you have content or not passed back. ([#409](https://github.com/infor-design/enterprise/issues/409))
- `[Datagrid]` The lookup editor now supports left, right, and center align on the column settings. ([#228](https://github.com/infor-design/enterprise/issues/228))
- `[Mask]` When adding prefixes and suffixes (like % and $) if all the rest of the text is cleared, these will also now be cleared. ([#433](https://github.com/infor-design/enterprise/issues/433))
- `[Popupmenu]` Fixed low contrast selection icons in high contrast theme. ([#410](https://github.com/infor-design/enterprise/issues/410))
- `[Header Popupmenu]` Fixed missing focus state. ([#514](https://github.com/infor-design/enterprise/issues/514))
- `[Datepicker]` When using legends on days, fixed a problem that the hover states are shown incorrectly when changing month. ([#514](https://github.com/infor-design/enterprise/issues/514))
- `[Listview]` When the search field is disabled, it was not shown with disabled styling, this is fixed. ([#422](https://github.com/infor-design/enterprise/issues/422))
- `[Donut]` When having 4 or 2 sliced the tooltip would not show up on some slices. This is fixed. ([#482](https://github.com/infor-design/enterprise/issues/482))
- `[Datagrid]` Added a searchExpandableRow option so that you can control if data in expandable rows is searched/expanded. ([#480](https://github.com/infor-design/enterprise/issues/480))
- `[Multiselect]` If more items then fit are selected the tooltip was not showing on initial load, it only showed after changing values. This is fixed. ([#633](https://github.com/infor-design/enterprise/issues/633))
- `[Tooltip]` An example was added showing how you can show tooltips on disabled buttons. ([#453](https://github.com/infor-design/enterprise/issues/453))
- `[Modal]` A title with brackets in it was not escaping the text correctly. ([#246](https://github.com/infor-design/enterprise/issues/246))
- `[Modal]` Pressing enter when on inputs such as file upload no longer closes the modal. ([#321](https://github.com/infor-design/enterprise/issues/321))
- `[Locale]` Sent out translations so things like the Editor New/Same window dialog will be translated in the future. ([#511](https://github.com/infor-design/enterprise/issues/511))
- `[Nested Datagrid]` Fixed focus issues, the wrong cell in the nest was getting focused. ([#371](https://github.com/infor-design/enterprise/issues/371))

(44 Issues Solved this release, Backlog Enterprise 173, Backlog Ng 44, 565 Functional Tests, 426 e2e Test)

## v4.9.0

- [Npm Package](https://www.npmjs.com/package/ids-enterprise)
- [IDS Enterprise Angular Change Log](https://github.com/infor-design/enterprise-ng/blob/master/docs/CHANGELOG.md)

### v4.9.0 Features

- `[Datagrid]` Changed the way alerts work on rows. It now no longer requires an extra column. The rowStatus column will now be ignored so can be removed. When an alert / error / info message is added to the row the whole row will highlight. ([Check out the example.](https://bit.ly/2LC33iJ) ([#258](https://github.com/infor-design/enterprise/issues/258))
- `[Modal]` Added an option `showCloseBtn` which when set to true will show a X button on the top left corner. ([#358](https://github.com/infor-design/enterprise/issues/358))
- `[Multiselect / Dropdown]` Added the ability to see the search term during ajax requests. ([#267](https://github.com/infor-design/enterprise/issues/267))
- `[Scatterplot]` Added a scatter plot chart similar to a bubble chart but with shapes. ([Check out the example.](https://bit.ly/2K9N59M) ([#341](https://github.com/infor-design/enterprise/issues/341))
- `[Toast]` Added an option `allowLink` which when set to true will allow you to specify a `<a>` in the message content to add a link to the message. ([#341](https://github.com/infor-design/enterprise/issues/341))

### v4.9.0 Fixes

- `[Accordion]` Fixed an issue that prevented a right click menu from working on the accordion. ([#238](https://github.com/infor-design/enterprise/issues/238))
- `[Charts]` Fixed up missing empty states and selection methods so they work on all charts. ([#265](https://github.com/infor-design/enterprise/issues/265))
- `[Datagrid]` Fixed the performance of pasting from excel. ([#240](https://github.com/infor-design/enterprise/issues/240))
- `[Datagrid]` The keyword search will now clear when reloading data. ([#307](https://github.com/infor-design/enterprise/issues/307))
- `[Docs]` Fixed several noted missing pages and broken links in the docs. ([#244](https://github.com/infor-design/enterprise/issues/244))
- `[Dropdown]` Fixed bug in badges configuration. ([#270](https://github.com/infor-design/enterprise/issues/270))
- `[Flex Layout]` Fixed field-flex to work better on IE. ([#252](https://github.com/infor-design/enterprise/issues/252))
- `[Editor]` Fixed bug that made it impossible to edit the visual tab. ([#478](https://github.com/infor-design/enterprise/issues/478))
- `[Editor]` Fixed a bug with dirty indicator that caused a messed up layout. ([#241](https://github.com/infor-design/enterprise/issues/241))
- `[Lookup]` Fixed it so that select will work correctly when filtering. ([#248](https://github.com/infor-design/enterprise/issues/248))
- `[Header]` Fixed missing `More` tooltip on the header. ([#345](https://github.com/infor-design/enterprise/issues/345))
- `[Validation]` Added fixes to prevent `error` and `valid` events from going off more than once. ([#237](https://github.com/infor-design/enterprise/issues/237))
- `[Validation]` Added fixes to make multiple messages work better. There is now a `getMessages()` function that will return all erros on a field as an array. The older `getMessage()` will still return a string. ([#237](https://github.com/infor-design/enterprise/issues/237))
- `[Validation]` Fixed un-needed event handlers when using fields on a tab. ([#332](https://github.com/infor-design/enterprise/issues/332))

### v4.9.0 Chore & Maintenance

- `[Blockgrid]` Added full test coverage ([#234](https://github.com/infor-design/enterprise/issues/234))
- `[CAP]` Fixed some examples that would not close ([#283](https://github.com/infor-design/enterprise/issues/283))
- `[Datepicker]` Added full test coverage ([#243](https://github.com/infor-design/enterprise/issues/243))
- `[Datagrid]` Fixed an example so that it shows how to clear a dropdown filter. ([#254](https://github.com/infor-design/enterprise/issues/254))
- `[Docs]` Added TEAMS.MD for collecting info on the teams using ids. If you are not in the list let us know or make a pull request. ([#350](https://github.com/infor-design/enterprise/issues/350))
- `[Listview]` Fixed some links in the sample app that caused some examples to fail. ([#273](https://github.com/infor-design/enterprise/issues/273))
- `[Tabs]` Added more test coverage ([#239](https://github.com/infor-design/enterprise/issues/239))
- `[Toast]` Added full test coverage ([#232](https://github.com/infor-design/enterprise/issues/232))
- `[Testing]` Added visual regression tests, and more importantly a system for doing them via CI. ([#255](https://github.com/infor-design/enterprise/issues/255))

(34 Issues Solved this release, Backlog Enterprise 158, Backlog Ng 41, 458 Functional Tests, 297 e2e Test)

## v4.8.0

- [Npm Package](https://www.npmjs.com/package/ids-enterprise)
- [IDS Enterprise Angular Change Log](https://github.com/infor-design/enterprise-ng/blob/master/docs/CHANGELOG.md)

### v4.8.0 Features

- `[Datagrid]` Added an example of Nested Datagrids with ([basic nested grid support.](https://bit.ly/2lGKM4a)) ([#SOHO-3474](https://jira.infor.com/browse/SOHO-3474))
- `[Datagrid]` Added support for async validation. ([#SOHO-7943](https://jira.infor.com/browse/SOHO-7943))
- `[Export]` Extracted excel export code so it can be run outside the datagrid. ([#SOHO-7246](https://jira.infor.com/browse/SOHO-7246))

### v4.8.0 Fixes

- `[Searchfield / Toolbar Searchfield]` Merged code between them so there is just one component. This reduced code and fixed many bugs. ([#161](https://github.com/infor-design/enterprise/pull/161))
- `[Datagrid]` Fixed issues using expand row after hiding/showing columns. ([#SOHO-8103](https://jira.infor.com/browse/SOHO-8103))
- `[Datagrid]` Fixed issue that caused nested grids in expandable rows to hide after hiding/showing columns on the parent grid. ([#SOHO-8102](https://jira.infor.com/browse/SOHO-8102))
- `[Datagrid]` Added an example showing Math rounding on numeric columns ([#SOHO-5168](https://jira.infor.com/browse/SOHO-5168))
- `[Datagrid]` Date editors now maintain date format correctly. ([#SOHO-5861](https://jira.infor.com/browse/SOHO-5861))
- `[Datagrid]` Fixed alignment off sort indicator on centered columns. ([#SOHO-7444](https://jira.infor.com/browse/SOHO-7444))
- `[Datagrid]` Behavior Change - Sorting clicking now no longer refocuses last cell. ([#SOHO-7682](https://jira.infor.com/browse/SOHO-7682))
- `[Datagrid]` Fixed formatter error that showed NaN on some number cells. ([#SOHO-7839](https://jira.infor.com/browse/SOHO-7682))
- `[Datagrid]` Fixed a bug rendering last column in some situations. ([#SOHO-7987](https://jira.infor.com/browse/SOHO-7987))
- `[Datagrid]` Fixed incorrect data in context menu event. ([#SOHO-7991](https://jira.infor.com/browse/SOHO-7991))
- `[Dropdown]` Added an onKeyDown option so keys can be overriden. ([#SOHO-4815](https://jira.infor.com/browse/SOHO-4815))
- `[Slider]` Fixed step slider to work better jumping across steps. ([#SOHO-6271](https://jira.infor.com/browse/SOHO-6271))
- `[Tooltip]` Will strip tooltip markup to prevent xss. ([#SOHO-6522](https://jira.infor.com/browse/SOHO-6522))
- `[Contextual Action Panel]` Fixed alignment issue on x icon. ([#SOHO-6612](https://jira.infor.com/browse/SOHO-6612))
- `[Listview]` Fixed scrollbar size when removing items. ([#SOHO-7402](https://jira.infor.com/browse/SOHO-7402))
- `[Navigation Popup]` Fixed a bug setting initial selected value. ([#SOHO-7411](https://jira.infor.com/browse/SOHO-7411))
- `[Grid]` Added a no-margin setting for nested grids with no indentation. ([#SOHO-7495](https://jira.infor.com/browse/SOHO-7495))
- `[Grid]` Fixed positioning of checkboxes in the grid. ([#SOHO-7979](https://jira.infor.com/browse/SOHO-7979))
- `[Tabs]` Fixed bug calling add in NG applications. ([#SOHO-7511](https://jira.infor.com/browse/SOHO-7511))
- `[Listview]` Selected event now contains the dataset row. ([#SOHO-7512](https://jira.infor.com/browse/SOHO-7512))
- `[Multiselect]` Fixed incorrect showing of delselect button in certain states. ([#SOHO-7535](https://jira.infor.com/browse/SOHO-7535))
- `[Search]` Fixed bug where highlight search terms where not shown in bold. ([#SOHO-7796](https://jira.infor.com/browse/SOHO-7796))
- `[Multiselect]` Improved performance on select all. ([#SOHO-7816](https://jira.infor.com/browse/SOHO-7816))
- `[Spinbox]` Fixed problem where you could arrow up in a readonly spinbox. ([#SOHO-8025](https://jira.infor.com/browse/SOHO-8025))
- `[Dropdown]` Fixed bug selecting two items with same value. ([#SOHO-8029](https://jira.infor.com/browse/SOHO-8029))
- `[Modal]` Fixed incorrect enabling of submit on validating modals. ([#SOHO-8042](https://jira.infor.com/browse/SOHO-8042))
- `[Modal]` Fixed incorrect closing of modal on enter key. ([#SOHO-8059](https://jira.infor.com/browse/SOHO-8059))
- `[Rating]` Allow decimal values for example 4.3. ([#SOHO-8063](https://jira.infor.com/browse/SOHO-8063))
- `[Datepicker]` Prevent datepicker from scrolling to the top of the browser. ([#SOHO-8107](https://jira.infor.com/browse/SOHO-8107))
- `[Tag]` Fixed layout on Right-To-Left. ([#SOHO-8120](https://jira.infor.com/browse/SOHO-8120))
- `[Listview]` Fixed missing render event. ([#SOHO-8129](https://jira.infor.com/browse/SOHO-8129))
- `[Angular Datagrid]` Fixed maskOptions input definition. ([#SOHO-8131](https://jira.infor.com/browse/SOHO-8131))
- `[Datepicker]` Fixed several bugs on the UmAlQura Calendar. ([#SOHO-8147](https://jira.infor.com/browse/SOHO-8147))
- `[Datagrid]` Fixed bug on expanding and collapsing multiple expandable rows. ([#SOHO-8154](https://jira.infor.com/browse/SOHO-8154))
- `[Pager]` Fixed focus state clicking page numbers. ([#SOHO-4528](https://jira.infor.com/browse/SOHO-4528))
- `[SearchField]` Fixed bug initializing search field with text. ([#SOHO-4820](https://jira.infor.com/browse/SOHO-4820))
- `[ColorPicker]` Fixed bug with incorrect cursor on readonly color picker. ([#SOHO-8030](https://jira.infor.com/browse/SOHO-8030))
- `[Pie]` Fixed ui glitch on mobile when pressing slices. ([#SOHO-8141](https://jira.infor.com/browse/SOHO-8141))

### v4.8.0 Chore & Maintenance

- `[Npm Package]` Added back sass files in correct folder structure. ([#SOHO-7583](https://jira.infor.com/browse/SOHO-7583))
- `[Menu Button]` Added button functional and e2e tests. ([#SOHO-7600](https://jira.infor.com/browse/SOHO-7600))
- `[Textarea]` Added Textarea functional and e2e tests. ([#SOHO-7929](https://jira.infor.com/browse/SOHO-7929))
- `[ListFilter]` Added ListFilter functional and e2e tests. ([#SOHO-7975](https://jira.infor.com/browse/SOHO-7975))
- `[Colorpicker]` Added Colorpicker functional and e2e tests. ([#SOHO-8078](https://jira.infor.com/browse/SOHO-8078))
- `[Site / Docs]` Fixed a few broken links ([#SOHO-7993](https://jira.infor.com/browse/SOHO-7993))

(62 Jira Issues Solved this release, Backlog Dev 186, Design 110, Unresolved 349, Test Count 380 Functional, 178 e2e )

## v4.7.0

- [Full Jira Release Notes](https://bit.ly/2HyT3zF)
- [Npm Package](https://www.npmjs.com/package/ids-enterprise)
- [IDS Enterprise Angular Change Log](https://github.com/infor-design/enterprise-ng/blob/master/docs/CHANGELOG.md)

### v4.7.0 Features

- `[Github]` The project was migrated to be open source on github with a new workflow and testing suite.
- `[Tag]` Added a Tag angular component. ([#SOHO-8005](https://jira.infor.com/browse/SOHO-8006))
- `[Validate]` Exposed validate and removeMessage methods. ([#SOHO-8003](https://jira.infor.com/browse/SOHO-8003))
- `[General]` Upgrade to Angular 6 ([#SOHO-7927](https://jira.infor.com/browse/SOHO-7927))
- `[General]` Introduced nightly versions in npm ([#SOHO-7804](https://jira.infor.com/browse/SOHO-7804))
- `[Multiselect]` A tooltip now shows if more content is selected than fits in the input. ([#SOHO-7799](https://jira.infor.com/browse/SOHO-7799))
- `[Datepicker]` Added an option to restrict moving to months that are not available to select from. ([#SOHO-7384](https://jira.infor.com/browse/SOHO-7384))
- `[Validation]` Added and icon alert([#SOHO-7225](https://jira.infor.com/browse/SOHO-7225)
- `[General]` Code is now available on ([public npm](https://www.npmjs.com/package/ids-enterprise)) ([#SOHO-7083](https://jira.infor.com/browse/SOHO-7083))

### v4.7.0 Fixes

- `[Lookup]` Fixed existing example that shows using an autocomplete on a lookup. ([#SOHO-8070](https://jira.infor.com/browse/SOHO-8070))
- `[Lookup]` Fixed existing example that shows creating a customized dialog on the lookup ([#SOHO-8069](https://jira.infor.com/browse/SOHO-8069))
- `[Lookup]` Fixed existing example that incorrectly showed a checkbox column. ([#SOHO-8068](https://jira.infor.com/browse/SOHO-8068))
- `[Line Chart]` Fixed an error when provoking the tooltip. ([#/SOHO-8051](https://jira.infor.com/browse/SOHO-8051))
- `[Module Tabs]` Fixed a bug toggling the menu on mobile. ([#/SOHO-8043](https://jira.infor.com/browse/SOHO-8043))
- `[Autocomplete]` Fixed a bug that made enter key not work to select. ([#SOHO-8036](https://jira.infor.com/browse/SOHO-8036))
- `[Tabs]` Removed an errant scrollbar that appeared sometimes on IE ([#SOHO-8034](https://jira.infor.com/browse/SOHO-8034))
- `[Datagrid]` The drill down click event now currently shows the right row information in the event data. ([#SOHO-8023](https://jira.infor.com/browse/SOHO-8023))
- `[Datagrid]` Fixed a broken nested data example. ([#SOHO-8019](https://jira.infor.com/browse/SOHO-8019))
- `[Datagrid]` Fixed a broken paging example. ([#SOHO-8013](https://jira.infor.com/browse/SOHO-8013))
- `[Datagrid]` Hyperlinks now can be clicked when in a datagrid expandable row. ([#SOHO-8009](https://jira.infor.com/browse/SOHO-8009))
- `[Popupmenu]` Removed extra padding on icon menus ([#SOHO-8006](https://jira.infor.com/browse/SOHO-8006))
- `[Spinbox]` Range limits now work correctly ([#SOHO-7999](https://jira.infor.com/browse/SOHO-7999))
- `[Dropdown]` Fixed not working filtering on nosearch option. ([#SOHO-7998](https://jira.infor.com/browse/SOHO-7998))
- `[Hierarchy]` Children layout and in general layouts where improved. ([#SOHO-7992](https://jira.infor.com/browse/SOHO-7992))
- `[Buttons]` Fixed layout issues on mobile. ([#SOHO-7982](https://jira.infor.com/browse/SOHO-7982))
- `[Datagrid]` Fixed format initialization issue ([#SOHO-7982](https://jira.infor.com/browse/SOHO-7982))
- `[Lookup]` Fixed a problem that caused the lookup to only work once. ([#SOHO-7971](https://jira.infor.com/browse/SOHO-7971))
- `[Treemap]` Fix a bug using `fixture.detectChanges()`. ([#SOHO-7969](https://jira.infor.com/browse/SOHO-7969))
- `[Textarea]` Fixed a bug that made it possible for the count to go to a negative value. ([#SOHO-7952](https://jira.infor.com/browse/SOHO-7952))
- `[Tabs]` Fixed a bug that made extra events fire. ([#SOHO-7948](https://jira.infor.com/browse/SOHO-7948))
- `[Toolbar]` Fixed a with showing icons and text in the overflowmenu. ([#SOHO-7942](https://jira.infor.com/browse/SOHO-7942))
- `[DatePicker]` Fixed an error when restricting dates. ([#SOHO-7922](https://jira.infor.com/browse/SOHO-7922))
- `[TimePicker]` Fixed sort order of times in arabic locales. ([#SOHO-7920](https://jira.infor.com/browse/SOHO-7920))
- `[Multiselect]` Fixed initialization of selected items. ([#SOHO-7916](https://jira.infor.com/browse/SOHO-7916))
- `[Line Chart]` Solved a problem clicking lines to select. ([#SOHO-7912](https://jira.infor.com/browse/SOHO-7912))
- `[Hierarchy]` Improved RTL version ([#SOHO-7888](https://jira.infor.com/browse/SOHO-7888))
- `[Datagrid]` Row click event now shows correct data when using Groups ([#SOHO-7861](https://jira.infor.com/browse/SOHO-7861))
- `[Modal]` Fixed cut of border on checkboxe focus states. ([#SOHO-7856](https://jira.infor.com/browse/SOHO-7856))
- `[Colorpicker]` Fixed cropped labels when longer ([#SOHO-7817](https://jira.infor.com/browse/SOHO-7817))
- `[Label]` Fixed cut off Thai characters ([#SOHO-7814](https://jira.infor.com/browse/SOHO-7814))
- `[Colorpicker]` Fixed styling issue on margins ([#SOHO-7776](https://jira.infor.com/browse/SOHO-7776))
- `[Hierarchy]` Fixed several layout issues and changed the paging example to show the back button on the left. ([#SOHO-7622](https://jira.infor.com/browse/SOHO-7622))
- `[Bar Chart]` Fixed RTL layout issues ([#SOHO-5196](https://jira.infor.com/browse/SOHO-5196))
- `[Lookup]` Made delimiter an option / changable ([#SOHO-4695](https://jira.infor.com/browse/SOHO-4695))

### v4.7.0 Chore & Maintenance

- `[Timepicker]` Added functional and e2e tests ([#SOHO-7809](https://jira.infor.com/browse/SOHO-7809))
- `[General]` Restructured the project to clean up and separate the demo app from code. ([#SOHO-7803](https://jira.infor.com/browse/SOHO-7803))

(56 Jira Issues Solved this release, Backlog Dev 218, Design 101, Unresolved 391, Test Count 232 Functional, 117 e2e )

## v4.6.0

- [Full Jira Release Notes](https://bit.ly/2jodbem)
- [Npm Package](http://npm.infor.com)
- [IDS Enterprise Angular Change Log](https://github.com/infor-design/enterprise-ng/blob/master/docs/CHANGELOG.md)

### v4.6.0 Key New Features

- `[Treemap]` New Component Added
- `[Website]` Launch of new docs site <https://design.infor.com/code/ids-enterprise/latest>
- `[Security]` Ids Now passes CSP (Content Security Policy) Compliance for info see <docs/SECURITY.md>.
- `[Toolbar]` New ["toolbar"](http://usalvlhlpool1.infor.com/4.6.0/components/toolbar-flex/list)
    - Based on css so it is much faster.
    - Expect a future breaking change from flex-toolbar to this toolbar when all features are implemented.
    - As of now collapsible search is not supported yet.

### v4.6.0 Behavior Changes

- `[App Menu]` Now automatically closes when items are clicked on mobile devices.

### v4.6.0 Improvements

- `[Angular]` Validation now allows dynamic functions.
- `[Editor]` Added a clear method.
- `[Locale]` Map iw locale to Hebrew.
- `[Locale]` Now defaults locals with no country. For example en maps to en-US es and es-ES.
- `[Color Picker]` Added option to clear the color.
- `[Angular]` Allow Formatters, Editors to work with Soho. without the migration script.
- `[Added a new labels example <http://usalvlhlpool1.infor.com/4.6.0/components/form/example-labels.html>
- `[Angular]` Added new Chart Wrappers (Line, Bar, Column ect ).
- `[Datagrid]` Added file up load editor.
- `[Editor]` Its possible to put a link on an image now.

### v4.6.0 Code Updates / Breaking Changes

- `[Templates]` The internal template engine changed for better XSS security as a result one feature is no longer supported. If you have a delimiter syntax to embed html like `{{& name}}`, change this to be `{{{name}}}`.
- `[jQuery]` Updated from 3.1.1 to 3.3.1.

### v4.6.0 Bug Fixes

- `[Angular]` Added fixes so that the `soho.migrate` script is no longer needed.
- `[Angular Datagrid]` Added filterWhenTyping option.
- `[Angular Popup]` Expose close, isOpen and keepOpen.
- `[Angular Linechart]` Added "xAxis" and "yAxis" options.
- `[Angular Treemap]` Added new wrapper.
- `[Angular Rating]` Added a rating wrapper.
- `[Angular Circle Page]` Added new wrapper.
- `[Checkbox]` Fixed issue when you click the top left of the page, would toggle the last checkbox.
- `[Composite Form]` Fixed broken swipe.
- `[Colorpicker]` Fixed cases where change did not fire.
- `[Colorpicker]` Added short field option.
- `[Completion Chart]` Added more colors.
- `[Datagrid]` Fixed some misaligned icons on short row height.
- `[Datagrid]` Fixed issue that blank dropdown filter items would not show.
- `[Datagrid]` Added click arguments for more information on editor clicks and callback data.
- `[Datagrid]` Fixed wrong data on events on second page with expandable row.
- `[Datagrid]` Fixed focus / filter bugs.
- `[Datagrid]` Fixed bug with filter dropdowns on IOS.
- `[Datagrid]` Fixed column alignment when scrolling and RTL.
- `[Datagrid]` Fixed NaN error when using the colspan example.
- `[Datagrid]` Made totals work correctly when filtering.
- `[Datagrid]` Fixed issue with focus when multiple grids on a page.
- `[Datagrid]` Removed extra rows from the grid export when using expandable rows.
- `[Datagrid]` Fixed performance of select all on paging client side.
- `[Datagrid]` Fixed text alignment on header when some columns are not filterable.
- `[Datagrid]` Fixed wrong cursor on non actionable rows.
- `[Hierarchy]` Fixed layout issues.
- `[Mask]` Fixed issue when not using decimals in the pattern option.
- `[Modal]` Allow editor and dropdown to properly block the submit button.
- `[Menu Button]` Fixed beforeOpen so it also runs on submenus.
- `[Message]` Fixed XSS vulnerability.
- `[Pager]` Added fixes for RTL.
- `[List Detail]` Improved amount of space the header takes
- `[Multiselect]` Fixed problems when using the tab key well manipulating the multiselect.
- `[Multiselect]` Fixed bug with select all not working correctly.
- `[Multiselect]` Fixed bug with required validation rule.
- `[Spinbox]` Fixed issue on short field versions.
- `[Textarea]` Fixed issue with counter when in angular and on a modal.
- `[Toast]` Fixed XSS vulnerability.
- `[Tree]` Fixed checkbox click issue.
- `[Lookup]` Fixed issue in the example when running on Edge.
- `[Validation]` Fixed broken form submit validation.
- `[Vertical Tabs]` Fix cut off header.

(98 Jira Issues Solved this release, Backlog Dev 388, Design 105, Unresolved 595, Test Coverage 6.66%)

## v4.5.0

### v4.5.0 Key New Features

- `[Font]` Experimental new font added from IDS as explained.
- `[Datagrid]` Added support for pasting from excel.
- `[Datagrid]` Added option to specify which column stretches.

### v4.5.0 Behavior Changes

- `[Search Field]` `ESC` incorrectly cleared the field and was inconsistent. The proper key is `ctrl + backspace` (PC )/ `alt + delete` (mac) to clear all field contents. `ESC` no longer does anything.

### v4.5.0 Improvements

- `[Datagrid]` Added support for a two line title on the header.
- `[Dropdown]` Added onKeyPress override for custom key strokes.
- `[Contextual Action Panel]` Added an option to add a right side close button.
- `[Datepicker]` Added support to select ranges.
- `[Maintenence]` Added more unit tests.
- `[Maintenence]` Removed jsHint in favor of Eslint.

### v4.5.0 Code Updates / Breaking Changes

- `[Swaplist]` changed custom events `beforeswap and swapupdate` data (SOHO-7407). From `Array: list-items-moved` to `Object: from: container-info, to: container-info and items: list-items-moved`. It now uses data in a more reliable way

### v4.5.0 Bug Fixes

- `[Angular]` Added new wrappers for Radar, Bullet, Line, Pie, Sparkline.
- `[Angular Dropdown]` Fixed missing data from select event.
- `[Colorpicker]` Added better translation support.
- `[Compound Field]` Fixed layout with some field types.
- `[Datepicker]` Fixed issues with validation in certain locales.
- `[Datepicker]` Not able to validate on MMMM.
- `[Datagrid]` Fixed bug that filter did not work when it started out hidden.
- `[Datagrid]` Fixed issue with context menu not opening repeatedly.
- `[Datagrid]` Fixed bug in indeterminate paging with smaller page sizes.
- `[Datagrid]` Fixed error when editing some numbers.
- `[Datagrid]` Added support for single line markup.
- `[Datagrid]` Fixed exportable option, which was not working for both csv and xls export.
- `[Datagrid]` Fixed column sizing logic to work better with alerts and alerts plus text.
- `[Datagrid]` Fixed bug when reordering rows with expandable rows.
- `[Datagrid]` Added events for opening and closing the filter row.
- `[Datagrid]` Fixed bugs on multiselect + tree grid.
- `[Datagrid]` Fixed problems with missing data on click events when paging.
- `[Datagrid]` Fixed problems editing with paging.
- `[Datagrid]` Fixed Column alignment calling updateDataset.
- `[Datagrid]` Now passes sourceArgs for the filter row.
- `[Dropdown]` Fixed cursor on disabled items.
- `[Editor]` Added paste support for links.
- `[Editor]` Fixed bug that prevented some shortcut keys from working.
- `[Editor]` Fixed link pointers in readonly mode.
- `[Expandable Area]` Fixed bug when not working on second page.
- `[General]` Some ES6 imports missing.
- `[Personalization]` Added support for cache bust.
- `[Locale]` Fixed some months missing in some cultures.
- `[Listview]` Removed redundant resize events.
- `[Line]` Fixed problems updating data.
- `[Mask]` Fixed bug on alpha masks that ignored the last character.
- `[Modal]` Allow enter key to be stopped for forms.
- `[Modal]` Allow filter row to work if a grid is on a modal.
- `[Fileupload]` Fixed bug when running in Contextual Action Panel.
- `[Searchfield]` Fixed wrong width.
- `[Step Process]` Improved layout and responsive.
- `[Step Process]` Improved wrapping of step items.
- `[Targeted Achievement]` Fixed icon alignment.
- `[Timepicker]` Fixed error calling removePunctuation.
- `[Text Area]` Adding missing classes for use in responsive-forms.
- `[Toast]` Fixed missing animation.
- `[Tree]` Fixed a bug where if the callback is not async the node wont open.
- `[Track Dirty]` Fixed error when used on a file upload.
- `[Track Dirty]` Did not work to reset dirty on editor and Multiselect.
- `[Validation]` Fixed more extra events firing.

(67 Jira Issues Solved this release, Backlog Dev 378, Design 105, Unresolved 585, Test Coverage 6% )<|MERGE_RESOLUTION|>--- conflicted
+++ resolved
@@ -30,16 +30,13 @@
 - `[Pie]` Fixed an issue where rounds decimal places for percent values were not working. ([#3599](https://github.com/infor-design/enterprise/issues/3599))
 - `[Pie/Donut]` Fixed an issue where placing legend on bottom was not working for Homepage widget/Cards. ([#3560](https://github.com/infor-design/enterprise/issues/3560))
 - `[Pager]` Reduced the space between buttons. ([#1942](https://github.com/infor-design/enterprise/issues/1942))
-<<<<<<< HEAD
 - `[Popupmenu]` Fixed an issue the shortcut text leaves gap when no icons are present. ([#3849](https://github.com/infor-design/enterprise/issues/3849))
-=======
-- `[Swaplist]` Fixed an issue where dragging items more than once was not working on Android or iOS devices. ([#1423](https://github.com/infor-design/enterprise/issues/1423))
->>>>>>> a4d3706a
 - `[Tabs]` Fixed info and alert icons alignment on tabs and inside of modal. ([#2695](https://github.com/infor-design/enterprise/issues/2695))
 - `[Tabs]` Fixes an issue where the search bar background color was going to transparent on smaller breakpoints. ([#3871](https://github.com/infor-design/enterprise/issues/3871))
 - `[Notification]` Fixed an issue where the icons were lagging in the animation. ([#2099](https://github.com/infor-design/enterprise/issues/2099))
 - `[Tree]` Fixed an issue where data was not in sync for children property. ([#1690](https://github.com/infor-design/enterprise/issues/1690))
 - `[Splitter]` Fixed an issue the drag handle characters render incorrectly. ([#1458](https://github.com/infor-design/enterprise/issues/1458))
+- `[Swaplist]` Fixed an issue where dragging items more than once was not working on Android or iOS devices. ([#1423](https://github.com/infor-design/enterprise/issues/1423))
 
 ## v4.28.0
 
