--- conflicted
+++ resolved
@@ -1,6 +1,5 @@
 # What's New with Enterprise
 
-<<<<<<< HEAD
 ## v4.89.1 (Preview)
 
 ## v4.89.1 (Preview) Fixes
@@ -14,8 +13,6 @@
 - `[Datagrid]` Added ability for expandable and summary rows to be updated after cell update. ([#8058](https://github.com/infor-design/enterprise/issues/8058))
 - `[Tabs]` Changed all azure components like header and header tabs to be alabaster by default. ([#7861](https://github.com/infor-design/enterprise/issues/7861))
 
-=======
->>>>>>> aba248a3
 ## v4.90.0
 
 ## v4.90.0 Features
