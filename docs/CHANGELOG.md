--- conflicted
+++ resolved
@@ -12,11 +12,8 @@
 
 - `[Bar Chart]` Fixed an issue where labels were overwritten when use more then one chart on page. ([#2723](https://github.com/infor-design/enterprise/issues/2723))
 - `[Datagrid]` Fixed an issue where if you have duplicate Id's the columns many become misaligned. ([#2687](https://github.com/infor-design/enterprise/issues/2687))
-<<<<<<< HEAD
 - `[Datepicker]` Moved the today button to the datepicker header and adding a setting to hide it if wanted. ([#2704](https://github.com/infor-design/enterprise/issues/2704))
-=======
 - `[Icons]` Added and updated the following icons: icon-new, icon-calculator, icon-save-new, icon-doc-check. ([#391](https://github.com/infor-design/design-system/issues/391))
->>>>>>> 5bd8a729
 
 ### v4.22.0 Chores & Maintenance
 
