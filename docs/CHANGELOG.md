# What's New with Enterprise

## v4.69.0

<<<<<<< HEAD
## v4.69.0 Important Features

- `[Icons]` All icons have padding on top and bottom effectively making them 4px smaller by design. This change may require some UI corrections to css. ([#6868](https://github.com/infor-design/enterprise/issues/6868))
- `[Icons]` Over 60 new icons and 126 new industry focused icons. ([#6868](https://github.com/infor-design/enterprise/issues/6868))
- `[Icons]` The icon `save-closed` is now `save-closed-old` in the deprecated, we suggest not using this old icon. ([#6868](https://github.com/infor-design/enterprise/issues/6868))
- `[Icons]` Some filled alert icons like `sucess-alert` and `alert-alert` are now `sucess-filled` and `alert-filled` we suggest no longer using filled alert icons. ([#6868](https://github.com/infor-design/enterprise/issues/6868))
=======
## v4.69.0 Features

- `[Lookup]` Added puppeteer script for lookup double click apply enhancement. ([#6886](https://github.com/infor-design/enterprise/issues/6886))

## v4.69.0 Fixes

- `[Datagrid]` Fixed a bug in datagrid where row shading is not rendered properly. ([#6850](https://github.com/infor-design/enterprise/issues/6850))
- `[Datagrid]` Fixed a bug in datagrid where icon is not rendering properly in small and extra small row height. ([#6866](https://github.com/infor-design/enterprise/issues/6866))
- `[Datagrid]` Fixed a bug in datagrid where sorting is not rendering properly when there is a previously focused cell. ([#6851](https://github.com/infor-design/enterprise/issues/6851))
- `[Datagrid]` Additional checks when updating cell so that numbers aren't converted twice. ([NG#1370](https://github.com/infor-design/enterprise-ng/issues/1370))
- `[Modal]` Fixed a bug where suppress key setting is not working. ([#6793](https://github.com/infor-design/enterprise/issues/6793))
- `[Splitter]` Fixed on splitter not working when parent height changes dynamically. ([#6819](https://github.com/infor-design/enterprise/issues/6819))
- `[Toolbar Flex]` Added additional checks for destroying toolbar. ([#6844](https://github.com/infor-design/enterprise/issues/6844))

>>>>>>> 706ccba1
## v4.68.0

## v4.68.0 Features

- `[Button]` Added Protractor to Puppeteer conversion scripts. ([#6626](https://github.com/infor-design/enterprise/issues/6626))
- `[Calendar]` Added puppeteer script for show/hide legend. ([#6810](https://github.com/infor-design/enterprise/issues/6810))
- `[Colors]` Added puppeteer script for color classes targeting color & border color. ([#6801](https://github.com/infor-design/enterprise/issues/6801))
- `[Column]` Added puppeteer script for combined column chart. ([#6381](https://github.com/infor-design/enterprise/issues/6381))
- `[Datagrid]` Added additional setting in datagrid header for tooltip extra class. ([#6802](https://github.com/infor-design/enterprise/issues/6802))
- `[Datagrid]` Added dblClickApply setting in lookup for selection of item. ([#6546](https://github.com/infor-design/enterprise/issues/6546))

## v4.68.0 Fixes

- `[Bar Chart]` Fixed a bug in bar charts grouped, where arias are identical to each series. ([#6748](https://github.com/infor-design/enterprise/issues/6748))
- `[Datagrid]` Fixed a bug in datagrid where expandable row animation is not rendering properly. ([#6813](https://github.com/infor-design/enterprise/issues/6813))
- `[Datagrid]` Fixed a bug in datagrid where dropdown filter does not render correctly. ([#6834](https://github.com/infor-design/enterprise/issues/6834))
- `[Datagrid]` Fixed alignment issues in trigger fields. ([#6678](https://github.com/infor-design/enterprise/issues/6678))
- `[Datagrid]` Added a null guard in tree list when list is not yet loaded. ([#6816](https://github.com/infor-design/enterprise/issues/6816))
- `[Datagrid]` Added a setting `ariaDescribedBy` in the column to override `aria-describedby` value of the cells. ([#6530](https://github.com/infor-design/enterprise/issues/6530))
- `[Datagrid]` Allowed beforeCommitCellEdit event to be sent for Editors.Fileupload. ([#6821](https://github.com/infor-design/enterprise/issues/6821))]
- `[Datagrid]` Classic theme trigger field adjustments in datagrid. ([#6678](https://github.com/infor-design/enterprise/issues/6678))
- `[Datagrid]` Added null guard in tree list when list is not yet loaded. ([#6816](https://github.com/infor-design/enterprise/issues/6816))
- `[Datagrid]` Fix on dirty indicator not updating on drag columns. ([#6867](https://github.com/infor-design/enterprise/issues/6867))
- `[Editor]` Fixed a bug in editor where blockquote is not continued in the next line. ([#6794](https://github.com/infor-design/enterprise/issues/6794))
- `[Editor]` Fixed a bug in editor where breaking space doesn't render dirty indicator properly. ([NG#1363](https://github.com/infor-design/enterprise-ng/issues/1363))
- `[Searchfield]` Visual fixes on go button in searchfield toolbar. ([#6686](https://github.com/infor-design/enterprise/issues/6686))
- `[Searchfield]` Added null check in xButton. ([#6858](https://github.com/infor-design/enterprise/issues/6858))
- `[Textarea]` Fixed a bug in textarea where validation breaks after enabling/disabling. ([#6773](https://github.com/infor-design/enterprise/issues/6773))
- `[Typography]` Updated text link color in dark theme. ([#6807](https://github.com/infor-design/enterprise/issues/6807))

## v4.67.0

## v4.67.0 Important Notes

- `[CDN]` The former CDN `cdn.hookandloop.infor.com` can no longer be maintained by IT and needs to be discontinued. It will exist for approximately one year more (TBD), so please remove direct use from any production code. ([#6754](https://github.com/infor-design/enterprise/issues/6754))
- `[Datepicker]` The functionality to enter today with a `t` is now under a setting `todayWithKeyboard-false`, it is false because you cant type days like Septemeber in a full picker. ([#6653](https://github.com/infor-design/enterprise/issues/6653))
- `[Datepicker]` The functionality to increase the day with a `+/-` it defaults to false because it conflicts with many other internal shortcut keys. ([#6632](https://github.com/infor-design/enterprise/issues/6632))

## v4.67.0 Markup Changes

- `[AppMenu]` As a design change the `Infor` logo is no longer to be shown on the app menu and has been removed. This reduces visual clutter, and is more inline with Koch global brand to leave it out. ([#6726](https://github.com/infor-design/enterprise/issues/6726))

## v4.67.0 Features

- `[Calendar]` Add a setting for calendar to show and hide the legend. ([#6533](https://github.com/infor-design/enterprise/issues/6533))
- `[Datagrid]` Added puppeteer script for header icon with tooltip. ([#6738](https://github.com/infor-design/enterprise/issues/6738))
- `[Icons]` Added new icons for `interaction` and `interaction-reply`. ([#6721](https://github.com/infor-design/enterprise/issues/6721))
- `[Monthview]` Added puppeteer script for monthview legend visibility when month changes ([#6382](https://github.com/infor-design/enterprise/issues/6382))
- `[Searchfield]` Added puppeteer script for filter and sort icon. ([#6007](https://github.com/infor-design/enterprise/issues/6007))
- `[Searchfield]` Added puppeteer script for custom icon. ([#6723](https://github.com/infor-design/enterprise/issues/6723))

## v4.67.0 Fixes

- `[Accordion]` Added a safety check in accordion. ([#6789](https://github.com/infor-design/enterprise/issues/6789))
- `[Badge/Tag/Icon]` Fixed info color in dark mode. ([#6763](https://github.com/infor-design/enterprise/issues/6763))
- `[Button]` Added notification badges for buttons with labels. ([NG#1347](https://github.com/infor-design/enterprise-ng/issues/1347))
- `[Button]` Added dark theme button colors. ([#6512](https://github.com/infor-design/enterprise/issues/6512))
- `[Calendar]` Fixed a bug in calendar where bottom border is not properly rendering. ([#6668](https://github.com/infor-design/enterprise/issues/6668))
- `[Color Palette]` Added status color CSS classes for color and border-color properties. ([#6711](https://github.com/infor-design/enterprise/issues/6711))
- `[Datagrid]` Fixed a bug in datagrid inside a modal where the column is rendering wider than normal. ([#6782](https://github.com/infor-design/enterprise/issues/6782))
- `[Datagrid]` Fixed a bug in datagrid where when changing rowHeight as a setting and rerendering it doesnt apply. ([#6783](https://github.com/infor-design/enterprise/issues/6783))
- `[Datagrid]` Fixed a bug in datagrid where isEditable is not returning row correctly. ([#6746](https://github.com/infor-design/enterprise/issues/6746))
- `[Datagrid]` Updated datagrid header CSS height. ([#6697](https://github.com/infor-design/enterprise/issues/6697))
- `[Datagrid]` Fixed on datagrid column width. ([#6725](https://github.com/infor-design/enterprise/issues/6725))
- `[Datagrid]` Fixed an error editing in datagrids with grouped headers. ([#6759](https://github.com/infor-design/enterprise/issues/6759))
- `[Datagrid]` Updated space key checks for expand button. ([#6756](https://github.com/infor-design/enterprise/issues/6756))
- `[Datagrid]` Fixed an error when hovering cells with tooltips setup and using grouped headers. ([#6753](https://github.com/infor-design/enterprise/issues/6753))
- `[Editor]` Fixed bug in editor where background color is not rendering properly. ([#6685](https://github.com/infor-design/enterprise/issues/6685))
- `[Listview]` Fixed a bug where listview is not rendering properly when dataset has zero integer value. ([#6640](https://github.com/infor-design/enterprise/issues/6640))
- `[Popupmenu]` Fixed a bug in popupmenu where getSelected() is not working on multiselectable. ([NG#1349](https://github.com/infor-design/enterprise/issues-ng/1349))
- `[Toolbar-Flex]` Removed deprecated message by using `beforeMoreMenuOpen` setting. ([#NG1352](https://github.com/infor-design/enterprise-ng/issues/1352))
- `[Trackdirty]` Added optional chaining for safety check of trackdirty element. ([#6696](https://github.com/infor-design/enterprise/issues/6696))
- `[WeekView]` Added Day View and Week View Shading. ([#6568](https://github.com/infor-design/enterprise/issues/6568))

(30 Issues Solved This Release, Backlog Enterprise 252, Backlog Ng 49, 1104 Functional Tests, 1342 e2e Tests, 506 Puppeteer Tests)

## v4.66.0

## v4.66.0 Features

- `[Busyindicator]` Converted protractor tests to puppeteer. ([#6623](https://github.com/infor-design/enterprise/issues/6623))
- `[Calendar]` Converted protractor tests to puppeteer. ([#6524](https://github.com/infor-design/enterprise/issues/6524))
- `[Datagrid]` Added puppeteer script for render only one row. ([#6645](https://github.com/infor-design/enterprise/issues/6645))
- `[Datagrid]` Added test scripts for add row. ([#6644](https://github.com/infor-design/enterprise/issues/6644))
- `[Datepicker]` Added setting for adjusting day using +/- in datepicker. ([#6632](https://github.com/infor-design/enterprise/issues/6632))
- `[Targeted-Achievement]` Add puppeteer test for show tooltip on targeted achievement. ([#6550](https://github.com/infor-design/enterprise/issues/6550))
- `[Icons]` Added new icons for `interaction` and `interaction-reply`. ([#6666](https://github.com/infor-design/enterprise/issues/6629))
- `[Searchfield]` Added option to add custom icon button. ([#6453](https://github.com/infor-design/enterprise/issues/6453))
- `[Targeted-Achievement]` Added puppeteer test for show tooltip on targeted achievement. ([#6550](https://github.com/infor-design/enterprise/issues/6550))
- `[Textarea]` Converted protractor tests to puppeteer. ([#6629](https://github.com/infor-design/enterprise/issues/6629))

## v4.66.0 Fixes

- `[Datagrid]` Fixed trigger icon background color on hover when row is activated. ([#6679](https://github.com/infor-design/enterprise/issues/6679))
- `[Datagrid]` Fixed the datagrid alert icon was not visible and the trigger cell moves when hovering over when editor has trigger icon. ([#6663](https://github.com/infor-design/enterprise/issues/6663))
- `[Datagrid]` Fixed redundant `aria-describedby` attributes at cells. ([#6530](https://github.com/infor-design/enterprise/issues/6530))
- `[Datagrid]` Fixed on edit outline in textarea not filling the entire cell. ([#6588](https://github.com/infor-design/enterprise/issues/6588))
- `[Datagrid]` Updated filter phrases for datepicker. ([#6587](https://github.com/infor-design/enterprise/issues/6587))
- `[Datagrid]` Fixed the overflowing of the multiselect dropdown on the page and pushes the container near the screen's edge. ([#6580](https://github.com/infor-design/enterprise/issues/6580))
- `[Datagrid]` Fixed unselectRow on `treegrid` sending rowData incorrectly. ([#6548](https://github.com/infor-design/enterprise/issues/6548))
- `[Datagrid]` Fixed incorrect rowData for grouping tooltip callback. ([NG#1298](https://github.com/infor-design/enterprise-ng/issues/1298))
- `[Datagrid]` Fixed a bug in `treegrid` where data are duplicated when row height is changed. ([#4979](https://github.com/infor-design/enterprise/issues/4979))
- `[Datagrid]` Fix bug on where changing `groupable` and dataset does not update datagrid. ([NG#1332](https://github.com/infor-design/enterprise-ng/issues/1332))
- `[Datepicker]` Fixed missing `monthrendered` event on initial calendar open. ([NG#1345](https://github.com/infor-design/enterprise-ng/issues/1345))
- `[Editor]` Fixed a bug where paste function is not working on editor when copied from Windows Adobe Reader. ([#6521](https://github.com/infor-design/enterprise/issues/6521))
- `[Editor]` Fixed a bug where editor has dark screen after inserting an image. ([NG#1323](https://github.com/infor-design/enterprise-ng/issues/1323))
- `[Editor]` Fixed a bug where reset dirty is not working on special characters in Edge browser. ([#6584](https://github.com/infor-design/enterprise/issues/6584))
- `[Fileupload Advanced]` Fixed on max fileupload limit. ([#6625](https://github.com/infor-design/enterprise/issues/6625))
- `[Monthview]` Fixed missing legend data on visible previous / next month with using loadLegend API. ([#6665](https://github.com/infor-design/enterprise/issues/6665))
- `[Notification]` Updated css of notification to fix alignment in RTL mode. ([#6555](https://github.com/infor-design/enterprise/issues/6555))
- `[Searchfield]` Fixed a bug on Mac OS Safari where x button can't clear the contents of the searchfield. ([#6631](https://github.com/infor-design/enterprise/issues/6631))
- `[Popdown]` Fixed `popdown` not closing when clicking outside in NG. ([NG#1304](https://github.com/infor-design/enterprise-ng/issues/1304))
- `[Tabs]` Fixed on close button not showing in Firefox. ([#6610](https://github.com/infor-design/enterprise/issues/6610))
- `[Tabs]` Remove target panel element on remove event. ([#6621](https://github.com/infor-design/enterprise/issues/6621))
- `[Tabs Module]` Fixed category border when focusing the searchfield. ([#6618](https://github.com/infor-design/enterprise/issues/6618))
- `[Toolbar Searchfield]` Fixed searchfield toolbar in alternate style. ([#6615](https://github.com/infor-design/enterprise/issues/6615))
- `[Tooltip]` Fixed tooltip event handlers created on show not cleaning up properly on hide. ([#6613](https://github.com/infor-design/enterprise/issues/6613))

(39 Issues Solved This Release, Backlog Enterprise 230, Backlog Ng 42, 1102 Functional Tests, 1380 e2e Tests, 462 Puppeteer Tests)

## v4.65.0

## v4.65.0 Features

- `[Bar]` Enhanced the VPAT accessibility in bar chart. ([#6074](https://github.com/infor-design/enterprise/issues/6074))
- `[Bar]` Added puppeteer script for axis labels test. ([#6551](https://github.com/infor-design/enterprise/issues/6551))
- `[Bubble]` Converted protractor tests to puppeteer. ([#6527](https://github.com/infor-design/enterprise/issues/6527))
- `[Bullet]` Converted protractor tests to puppeteer. ([#6622](https://github.com/infor-design/enterprise/issues/6622))
- `[Cards]` Added puppeteer script for cards test. ([#6525](https://github.com/infor-design/enterprise/issues/6525))
- `[Datagrid]` Added tooltipOption settings for columns. ([#6361](https://github.com/infor-design/enterprise/issues/6361))
- `[Datagrid]` Added add multiple rows option. ([#6404](https://github.com/infor-design/enterprise/issues/6404))
- `[Datagrid]` Added puppeteer script for refresh column. ([#6212](https://github.com/infor-design/enterprise/issues/6212))
- `[Datagrid]` Added puppeteer script for cell editing test. ([#6552](https://github.com/infor-design/enterprise/issues/6552))
- `[Modal]` Added icon puppeteer test for modal component. ([#6549](https://github.com/infor-design/enterprise/issues/6549))
- `[Tabs]` Added puppeteer script for new searchfield design ([#6282](https://github.com/infor-design/enterprise/issues/6282))
- `[Tag]` Converted protractor tests to puppeteer. ([#6617](https://github.com/infor-design/enterprise/issues/6617))
- `[Targeted Achievement]` Converted protractor tests to puppeteer. ([#6627](https://github.com/infor-design/enterprise/issues/6627))

## v4.65.0 Fixes

- `[Accordion]` Fixed the bottom border of the completely disabled accordion in dark mode. ([#6406](https://github.com/infor-design/enterprise/issues/6406))
- `[AppMenu]` Fixed a bug where events are added to the wrong elements for filtering. Also fixed an issue where if no accordion is added the app menu will error. ([#6592](https://github.com/infor-design/enterprise/issues/6592))
- `[Chart]` Removed automatic legend bottom placement when reaching a minimum width. ([#6474](https://github.com/infor-design/enterprise/issues/6474))
- `[Chart]` Fixed the result logged in console to be same as the Soho Interfaces. ([NG#1296](https://github.com/infor-design/enterprise-ng/issues/1296))
- `[ContextualActionPanel]` Fixed a bug where the toolbar searchfield with close icon looks off on mobile viewport. ([#6448](https://github.com/infor-design/enterprise/issues/6448))
- `[Datagrid]` Fixed a bug in datagrid where focus is not behaving properly when inlineEditor is set to true. ([NG#1300](https://github.com/infor-design/enterprise-ng/issues/1300))
- `[Datagrid]` Fixed a bug where `treegrid` doesn't expand a row via keyboard when editable is set to true. ([#6434](https://github.com/infor-design/enterprise/issues/6434))
- `[Datagrid]` Fixed a bug where the search icon and x icon are misaligned across datagrid and removed extra margin space in modal in Firefox. ([#6418](https://github.com/infor-design/enterprise/issues/6418))
- `[Datagrid]` Fixed a bug where page changed to one on removing a row in datagrid. ([#6475](https://github.com/infor-design/enterprise/issues/6475))
- `[Datagrid]` Header is rerendered when calling updated method, also added paging info settings. ([#6476](https://github.com/infor-design/enterprise/issues/6476))
- `[Datagrid]` Fixed a bug where column widths were not changing in settings. ([#5227](https://github.com/infor-design/enterprise/issues/5227))
- `[Datagrid]` Fixed a bug where it renders all rows in the datagrid when adding one row. ([#6491](https://github.com/infor-design/enterprise/issues/6491))
- `[Datagrid]` Fixed a bug where using shift-click to multiselect on datagrid with treeGrid setting = true selects from the first row until bottom row. ([NG#1274](https://github.com/infor-design/enterprise-ng/issues/1274))
- `[Datepicker]` Fixed a bug where the datepicker is displaying NaN when using french format. ([NG#1273](https://github.com/infor-design/enterprise-ng/issues/1273))
- `[Datepicker]` Added listener for calendar `monthrendered` event and pass along. ([NG#1324](https://github.com/infor-design/enterprise-ng/issues/1324))
- `[Input]` Fixed a bug where the password does not show or hide in Firefox. ([#6481](https://github.com/infor-design/enterprise/issues/6481))
- `[Listview]` Fixed disabled font color not showing in listview. ([#6391](https://github.com/infor-design/enterprise/issues/6391))
- `[Listview]` Changed toolbar-flex to contextual-toolbar for multiselect listview. ([#6591](https://github.com/infor-design/enterprise/issues/6591))
- `[Locale]` Added monthly translations. ([#6556](https://github.com/infor-design/enterprise/issues/6556))
- `[Lookup]` Fixed a bug where search-list icon, launch icon, and ellipses is misaligned and the table and title overlaps in responsive view. ([#6487](https://github.com/infor-design/enterprise/issues/6487))
- `[Modal]` Fixed an issue on some monitors where the overlay is too dim. ([#6566](https://github.com/infor-design/enterprise/issues/6566))
- `[Page-Patterns]` Fixed a bug where the header disappears when the the last item in the list is clicked and the browser is smaller in Chrome and Edge. ([#6328](https://github.com/infor-design/enterprise/issues/6328))
- `[Tabs Module]` Fixed multiple UI issues in tabs module with searchfield. ([#6526](https://github.com/infor-design/enterprise/issues/6526))
- `[ToolbarFlex]` Fixed a bug where the teardown might error on situations. ([#1327](https://github.com/infor-design/enterprise/issues/1327))
- `[Tabs]` Fixed a bug where tabs focus indicator is not fixed on Classic Theme. ([#6464](https://github.com/infor-design/enterprise/issues/6464))
- `[Validation]` Fixed a bug where the tooltip would show on the header when the message has actually been removed. ([#6547](https://github.com/infor-design/enterprise/issues/6547)

(45 Issues Solved This Release, Backlog Enterprise 233, Backlog Ng 42, 1102 Functional Tests, 1420 e2e Tests, 486 Puppeteer Tests)

## v4.64.2 Fixes

- `[Datepicker]` Added listener for calendar `monthrendered` event and pass along. ([NG#1324](https://github.com/infor-design/enterprise-ng/issues/1324))
- `[Modal]` Fixed bug where popup goes behind modal when in application menu in resizable mode. ([NG#1272](https://github.com/infor-design/enterprise-ng/issues/1272))
- `[Monthview]` Fixed bug where monthview duplicates on updating legends. ([NG#1305](https://github.com/infor-design/enterprise-ng/issues/1305))

## v4.64.0

### v4.64.0 Important Notes

- `[General]` Fixed the map file is no longer included with the minified version of `sohoxi.min.js`. ([#6489](https://github.com/infor-design/enterprise/issues/6489))

## v4.64.0 Features

- `[Accordion]` Added visual regression tests in puppeteer. ([#5836](https://github.com/infor-design/enterprise/issues/5836))
- `[Autocomplete]` Removed protractor tests. ([#6248](https://github.com/infor-design/enterprise/issues/6248))
- `[Bar]` Added the ability to set axis labels on different positions (top, right, bottom, left). ([#5382](https://github.com/infor-design/enterprise/issues/5382))
- `[Blockgrid]` Converted protractor tests to puppeteer. ([#6327](https://github.com/infor-design/enterprise/issues/6327))
- `[Breadcrumb]` Converted protractor tests to puppeteer. ([#6505](https://github.com/infor-design/enterprise/issues/6505))
- `[Button]` Added puppeteer script for button badge toggle test. ([#6449](https://github.com/infor-design/enterprise/issues/6449))
- `[Colors]` Converted protractor tests to puppeteer. ([#6513](https://github.com/infor-design/enterprise/issues/6513))
- `[Counts]` Converted protractor tests to puppeteer. ([#6517](https://github.com/infor-design/enterprise/issues/6517))
- `[Datagrid]` Added a new method for cell editing for new row added. ([#6338](https://github.com/infor-design/enterprise/issues/6338))
- `[Datepicker]` Added puppeteer script for datepicker clear (empty string) test . ([#6421](https://github.com/infor-design/enterprise/issues/6421))
- `[Error Page]` Converted protractor tests to puppeteer. ([#6518](https://github.com/infor-design/enterprise/issues/6518))
- `[Modal]` Added an ability to add icon in title section of the modal. ([#5905](https://github.com/infor-design/enterprise/issues/5905))

## v4.64.0 Fixes

- `[Bar Stacked]` Fixed a bug where chart tooltip total shows 99.999 instead of 100 on 100% Stacked Bar Chart. ([#6236](https://github.com/infor-design/enterprise/issues/6326))
- `[ContextMenu]` Fixed a bug in context menu where it is not indented properly. ([#6223](https://github.com/infor-design/enterprise/issues/6223))
- `[Button]` Fixed a bug where changing from primary to secondary disrupts the css styling. ([#6223](https://github.com/infor-design/enterprise-ng/issues/1282))
- `[Datagrid]` Fixed a bug where toolbar is still visible even no buttons, title and errors appended. ([#6290](https://github.com/infor-design/enterprise/issues/6290))
- `[Datagrid]` Added setting for color change in active checkbox selection. ([#6303](https://github.com/infor-design/enterprise/issues/6303))
- `[Datagrid]` Set changed cell to active when update is finished. ([#6317](https://github.com/infor-design/enterprise/issues/6317))
- `[Datagrid]` Fixed row height of extra-small rows on editable datagrid with icon columns. ([#6284](https://github.com/infor-design/enterprise/issues/6284))
- `[Datagrid]` Added trimSpaces option for leading spaces upon blur. ([#6244](https://github.com/infor-design/enterprise/issues/6244))
- `[Datagrid]` Fixed header alignment when formatter is ellipsis. ([#6251](https://github.com/infor-design/enterprise/issues/6251))
- `[Datagrid]` Fixed a bug where the datepicker icon is not visible when the datagrid starts as non editable and toggled to editable and is visible when the datagrid starts as editable and toggled to non editable. ([#6289](https://github.com/infor-design/enterprise/issues/6289))
- `[Datagrid]` Changed the minDate and maxDate on a demo page to be more current. ([#6416](https://github.com/infor-design/enterprise/issues/6416))
- `[Datepicker]` Fixed a bug where selecting a date that's consecutive to the previous range won't select that date. ([#6272](https://github.com/infor-design/enterprise/issues/6272))
- `[Datepicker]` Fixed a bug where datepicker is not setting time and date consistently in Arabic locale. ([#6270](https://github.com/infor-design/enterprise/issues/6270))
- `[Flex Toolbar]` Fixed the data automation id to be more reliable for popupmenu and overflowed buttons. ([#6175](https://github.com/infor-design/enterprise/issues/6175))
- `[Icons]` Fixed the inconsistency between solid and outlined icons. ([#6165](https://github.com/infor-design/enterprise/issues/6165))
- `[Icons]` Changed the error color to change in themes in some areas. ([#6273](https://github.com/infor-design/enterprise/issues/6273))
- `[Line Chart]` Fixed a bug where the alignment of focus is overlapping another component. ([#6384](https://github.com/infor-design/enterprise/issues/6384))
- `[Listview]` Fixed a bug where the search icon is misaligned in Firefox and Safari. ([#6390](https://github.com/infor-design/enterprise/issues/6390))
- `[Locale]` Fixed incorrect date format for Latvian language. ([#6123](https://github.com/infor-design/enterprise/issues/6123))
- `[Locale]` Fixed incorrect data in `ms-my`, `nn-No` and `nb-NO`. ([#6472](https://github.com/infor-design/enterprise/issues/6472))
- `[Lookup]` Fixed bug where lookup still appeared when modal closes. ([#6218](https://github.com/infor-design/enterprise/issues/6218))
- `[Modal]` Fixed bug where popup goes behind modal when in application menu in resizable mode. ([NG#1272](https://github.com/infor-design/enterprise-ng/issues/1272))
- `[Modal]` Fixed bug where popup goes behind modal when in application menu in resizable mode. ([NG#1272](https://github.com/infor-design/enterprise-ng/issues/1272))
- `[Monthview]` Fixed bug where monthview duplicates on updating legends. ([NG#1305](https://github.com/infor-design/enterprise-ng/issues/1305))
- `[Personalization]` Fixed bug where the dark mode header color was not correct in the tokens and caused the personalization dropdown to be incorrect. ([#6446](https://github.com/infor-design/enterprise/issues/6446))
- `[Tabs]` Fixed memory leak in tabs component. ([NG#1286](https://github.com/infor-design/enterprise-ng/issues/1286))
- `[Tabs]` Fixed a bug where tab focus indicator is not aligned properly in RTL composite forms. ([#6464](https://github.com/infor-design/enterprise/issues/6464))
- `[Targeted-Achievement]` Fixed a bug where the icon is cut off in Firefox. ([#6400](https://github.com/infor-design/enterprise/issues/6400))
- `[Toolbar]` Fixed a bug where the search icon is misaligned in Firefox. ([#6405](https://github.com/infor-design/enterprise/issues/6405))
- `[Toolbar Flex]` Fixed a bug where the `addMenuElementLinks` function execute incorrectly when menu item has multi-level submenus. ([#6120](https://github.com/infor-design/enterprise/issues/6120))
- `[Tree]` The expanded event did not fire when source is being used. ([#1294](https://github.com/infor-design/enterprise-ng/issues/1294))
- `[Typography]` Fixed a bug where the text are overlapping in Firefox. ([#6450](https://github.com/infor-design/enterprise/issues/6450))
- `[WeekView]` Fixed a bug where 'today' date is not being rendered properly. ([#6260](https://github.com/infor-design/enterprise/issues/6260))
- `[WeekView]` Fixed a bug where month-year label is not changing upon clicking the arrow button. ([#6415](https://github.com/infor-design/enterprise/issues/6415))
- `[Validator]` Fixed a bug where toolbar error message still appears after error is removed. ([#6253](https://github.com/infor-design/enterprise/issues/6253))

(61 Issues Solved This Release, Backlog Enterprise 219, Backlog Ng 41, 1100 Functional Tests, 1468 e2e Tests, 436 Puppeteer Tests)

## v4.63.3 Fixes

- `[Validation]` Fixed a bug where the tooltip would show on the header when the message has actually been removed. ([#6547](https://github.com/infor-design/enterprise/issues/6547)

## v4.63.2 Fixes

- `[Personalization]` Re-Fixed bug where the dark mode header color was not correct in the tokens and caused the personalization dropdown to be incorrect, classic theme was missed. ([#6446](https://github.com/infor-design/enterprise/issues/6446)

## v4.63.1 Fixes

- `[Personalization]` Fixed bug where the dark mode header color was not correct in the tokens and caused the personalization dropdown to be incorrect. ([#6446](https://github.com/infor-design/enterprise/issues/6446)

## v4.63.0

## v4.63.0 Fixes

- `[Accordion]` Added expand animation back. ([#6268](https://github.com/infor-design/enterprise/issues/6268))
- `[Badges]` Fixed a bug where in badges is not properly aligned in Contrast Mode. ([#6273](https://github.com/infor-design/enterprise/issues/6273))
- `[Button]` Fixed a bug where notification badges are not destroyed when updating the button settings. ([NG#1241](https://github.com/infor-design/enterprise-ng/issues/1241))
- `[Calendar]` Allowed product devs to add custom css class to event labels in Calendar Component. ([#6304](https://github.com/infor-design/enterprise/issues/6304))
- `[Calendar]` Fixed the thickness of right and bottom border. ([#6246](https://github.com/infor-design/enterprise/issues/6246))
- `[Card]` Fixed a regression bug where the flex toolbar's position was not properly aligned when selecting listview items. ([#6346](https://github.com/infor-design/enterprise/issues/6346)]
- `[Charts]` Fixed the misalignment of the legend and legend color with the highlight of the selected legend. ([#6301](https://github.com/infor-design/enterprise/issues/6301))
- `[ContextualActionPanel]` Moved notification to appropriate location and trigger redraw of styles. ([#6264](https://github.com/infor-design/enterprise/issues/6264))
- `[ContextualActionPanel]` Added close CAP function to a demo example. ([#6274](https://github.com/infor-design/enterprise/issues/6274))
- `[Datagrid]` Fixed misaligned lookup icon button upon click/editing. ([#6233](https://github.com/infor-design/enterprise/issues/6233))
- `[Datagrid]` Fixed a bug where tooltip is not displayed even when settings is turned on in disabled rows. ([#6128](https://github.com/infor-design/enterprise/issues/6128))
- `[Datagrid]` Fixed misaligned lookup icon button upon click/editing. ([#6233](https://github.com/infor-design/enterprise/issues/6233))
- `[Datepicker]` Fixed a bug on setValue() when pass an empty string for clearing field. ([#6168](https://github.com/infor-design/enterprise/issues/6168))
- `[Datepicker]` Fixed a bug on datepicker not clearing in angular version. ([NG#1256](https://github.com/infor-design/enterprise-ng/issues/1256))
- `[Dropdown]` Fixed on keydown events not working when dropdown is nested in label. ([NG#1262](https://github.com/infor-design/enterprise-ng/issues/1262))
- `[Editor]` Fixed editor where toolbar is being focused on after pressing bold/italic keys instead of the text itself. ([#5262](https://github.com/infor-design/enterprise-ng/issues/5262))
- `[Field-Filter]` Fixed alignment of filter icons and text field. ([#5866](https://github.com/infor-design/enterprise/issues/5866))
- `[Field-Options]` Fixed field options label overflow. ([#6255](https://github.com/infor-design/enterprise/issues/6255))
- `[Field-Options]` Fixed a bug where in the text and highlight box are not fit accordingly. ([#6322](https://github.com/infor-design/enterprise/issues/6322))
- `[Field-Options]` Fixed alignment of field options in the Color Picker when in compact mode in Safari and alignment of search icon in Clearable Searchfield. ([#6256](https://github.com/infor-design/enterprise/issues/6256))
- `[Form-Compact]` Fixed alignment of Field 16 and Field 18 in Safari. ([#6345](https://github.com/infor-design/enterprise/issues/6345))
- `[General]` Fixed memory leaks in listview, toolbar, datagrid, cards and header. ([NG#1275](https://github.com/infor-design/enterprise-ng/issues/1275))
- `[Listview]` Added flex toolbar for multiselect listview. ([NG#1249](https://github.com/infor-design/enterprise-ng/issues/1249))
- `[Listview]` Adjusted spaces between the search icon and filter wrapper. ([#6007](https://github.com/infor-design/enterprise/issues/6007))
- `[Listview]` Changed the font size of heading, subheading, and micro in Listview Component. ([#4996](https://github.com/infor-design/enterprise/issues/4996))
- `[Modal]` Fixed on too wide minimum width when close button is enabled. ([NG#1240](https://github.com/infor-design/enterprise-ng/issues/1240))
- `[Searchfield]` Fixed on searchfield clear button not working in Safari. ([6185](https://github.com/infor-design/enterprise-ng/issues/6185))
- `[Searchfield]` Fixed UI issues on the new searchfield design. ([#6331](https://github.com/infor-design/enterprise/issues/6331))
- `[Sink Page]` Fixed misaligned search icon toolbar in sink page. ([#6369](https://github.com/infor-design/enterprise/issues/6369))
- `[Sink Page]` Fixed close icon position in Datagrid section Personalized Column. ([#6375](https://github.com/infor-design/enterprise/issues/6375))
- `[Slider]` Fixed background color of slider in a modal in new dark theme. ([6211](https://github.com/infor-design/enterprise-ng/issues/6211))
- `[Swaplist]` Fixed a bug in swaplist where the filter is not behaving correctly on certain key search. ([#6222](https://github.com/infor-design/enterprise/issues/6222))
- `[SwipeAction]` Fixed scrollbar being visible in `firefox`. ([#6312](https://github.com/infor-design/enterprise/issues/6312))
- `[Tabs]` Fixed Z-index conflict between modal overlay and draggable module tabs. ([#6297](https://github.com/infor-design/enterprise/issues/6297))
- `[Tabs]` Fixed a bug where the tab activated events are fired on closing a tab. ([#1452](https://github.com/infor-design/enterprise/issues/1452))
- `[Tabs Module` Fixed the new UI searchfield design in Tabs Module component. ([#6348](https://github.com/infor-design/enterprise/issues/6348))
- `[Tabs Module` Ensure searchfield X clear button is visible at smaller breakpoints. ([#5173](https://github.com/infor-design/enterprise/issues/5173))
- `[Tabs Module` Ensure searchfield X clear button is visible at smaller breakpoints. ([#5178](https://github.com/infor-design/enterprise/issues/5178))
- `[Targeted-Achievement]` Added tooltip on icon in targeted-achievement chart ([#6308](https://github.com/infor-design/enterprise/issues/6308))
- `[TextArea]` Fixed medium size text area when in responsive view. ([#6334](https://github.com/infor-design/enterprise/issues/6334))
- `[Validation]` Updated example page to include validation event for email field. ([#6296](https://github.com/infor-design/enterprise/issues/6296))

## v4.63.0 Features

- `[Datagrid]` Added close button on file error message ([#6178](https://github.com/infor-design/enterprise/issues/6178))
- `[Datagrid]` Added puppeteer script for fallback image tooltip text. ([#6278](https://github.com/infor-design/enterprise/issues/6278))
- `[File Upload]` Added close button on file error message. ([#6229](https://github.com/infor-design/enterprise/issues/6229))
- `[Searchfield]` Implemented a new design for searchfield. ([#5865](https://github.com/infor-design/enterprise/issues/5865))

(40 Issues Solved This Release, Backlog Enterprise 191, Backlog Ng 42, 1101 Functional Tests, 1576 e2e Tests, 295 Puppeteer Tests)

## v4.62.3 Fixes

- `[Personalization]` Re-Fixed bug where the dark mode header color was not correct in the tokens and caused the personalization dropdown to be incorrect, classic theme was missed. ([#6446](https://github.com/infor-design/enterprise/issues/6446)

## v4.62.2 Fixes

- `[Personalization]` Fixed bug where the dark mode header color was not correct in the tokens and caused the personalization dropdown to be incorrect. ([#6446](https://github.com/infor-design/enterprise/issues/6446))
- `[Locale]` Fixed incorrect data in `ms-my`, `nn-No` and `nb-NO`. ([#6472](https://github.com/infor-design/enterprise/issues/6472))

## v4.62.1 Fixes

- `[Calendar]` Allow product devs to add custom css class to event labels in Calendar Component. ([#6304](https://github.com/infor-design/enterprise/issues/6304))

## v4.62.0

## v4.62.0 Features

- `[Datagrid]` Added tooltip for fallback image. ([#6178](https://github.com/infor-design/enterprise/issues/6178))
- `[Datepicker]` Added legend load for datepicker. ([NG#1261](https://github.com/infor-design/enterprise-ng/issues/1261))
- `[File Upload]` Added setFailed status ([#5671](https://github.com/infor-design/enterprise/issues/5671))
- `[Icon]` Created a puppeteer script for the new launch icon. ([#5854](https://github.com/infor-design/enterprise/issues/5854))
- `[Icon]` Created a puppeteer script for the new mobile icon. ([#6199](https://github.com/infor-design/enterprise/issues/6199))
- `[Listview]` Added filters in Listview Component. ([#6007](https://github.com/infor-design/enterprise/issues/6007))
- `[Spinbox]` Created a puppeteer script for Spinbox Field sizes on mobile. ([#5843](https://github.com/infor-design/enterprise/issues/5843))
- `[ToolbarFlex]` Allow toolbar flex navigation buttons to have notification badge. ([NG#1235](https://github.com/infor-design/enterprise-ng/issues/1235))

## v4.62.0 Fixes

- `[ApplicationMenu]` Remove a Safari-specific style rule the misaligns the button svg arrow. ([#5722](https://github.com/infor-design/enterprise/issues/5722))
- `[Arrange]` Fix an alignment issue in the demo app. ([#5281](https://github.com/infor-design/enterprise/issues/5281))
- `[Calendar]` Fix day of the week to show three letters as default in range calendar. ([#6193](https://github.com/infor-design/enterprise/issues/6193))
- `[ContextualActionPanel]` Fix an issue with the example page where the Contextual Action Panel is not initialized on open. ([#6065](https://github.com/infor-design/enterprise/issues/6065))
- `[ContextualActionPanel]` Remove unnecessary markup injection behavior from example. ([#6065](https://github.com/infor-design/enterprise/issues/6065))
- `[Datagrid]` Fixed a regression bug where the datepicker icon button and time value upon click were misaligned. ([#6198](https://github.com/infor-design/enterprise/issues/6198))
- `[Datagrid]` Show pagesize selector even in hidePagerOnOnePage mode ([#3706](https://github.com/infor-design/enterprise/issues/3706))
- `[Datagrid]` Corrected a filter type in a demo app page. ([#5497](https://github.com/infor-design/enterprise/issues/5497))
- `[Datagrid]` Remove widths in demo app page to prevent truncation of column. ([#5495](https://github.com/infor-design/enterprise/issues/5495))
- `[Datagrid]` Fixed a regression bug where the datepicker icon button and time value upon click were misaligned. ([#6198](https://github.com/infor-design/enterprise/issues/6198))
- `[Dropdown]` Fixed multiple accessibility issues with multiselect dropdown. ([#6075](https://github.com/infor-design/enterprise/issues/6075))
- `[Dropdown]` Fixed an overflow issue on Windows 10 Chrome. ([#4940](https://github.com/infor-design/enterprise/issues/4940))
- `[Editor]` Fix on editor changing text in another editor. ([NG#1232](https://github.com/infor-design/enterprise-ng/issues/1232))
- `[FileUploadAdvanced]` Fixed a missing link in french locale. ([#6226](https://github.com/infor-design/enterprise/issues/6226))
- `[Homepage]` Fixed instability of the visual tests. ([#6179](https://github.com/infor-design/enterprise/issues/6179))
- `[Lookup]` Remove unnecessary filter from example page. ([#5677](https://github.com/infor-design/enterprise/issues/5677))
- `[Modal]` Updated close method that will close even if there are subcomponents opened. ([#6048](https://github.com/infor-design/enterprise/issues/6048))
- `[Modal]` Fix a demo app issue where the proper settings were not added to the required key in the validation object. ([#5571](https://github.com/infor-design/enterprise/issues/5571))
- `[Tabs/Module]` Override fill style of search icon created by 'soho-personalization'. Fix alignment of close icon in specific circumstance. ([#6207](https://github.com/infor-design/enterprise/issues/6207))
- `[Searchfield]` Fix on searchfield categories where popup wrapper gets duplicated whenever update is called. ([NG#1186](https://github.com/infor-design/enterprise-ng/issues/1186))
- `[Searchfield/Header]` Enhanced the font colors, background colors for the searchfield inside of the `header` & `subheader`. ([#6047](https://github.com/infor-design/enterprise/issues/6047))
- `[Tabs]` Fix a bug where tabs indicator is not properly aligned in RTL. ([#6068](https://github.com/infor-design/enterprise/issues/6068))
- `[Tabs/Module]` Fixed a bug the personalization color was the same as the tab color. ([#6236](https://github.com/infor-design/enterprise/issues/6236))
- `[Tag]` Fix on tag text not showing when placed inside a popover. ([#6092](https://github.com/infor-design/enterprise/issues/6092))
- `[Toolbar]` Fixed an issue where the input disappears in toolbar at mobile size. ([#5388](https://github.com/infor-design/enterprise/issues/5388))
- `[Tooltip]` Fixed the `maxWidth` setting to work properly. ([#6100](https://github.com/infor-design/enterprise/issues/6100))
- `[Widget]` Fix on drag image including the overflow area. ([NG#1216](https://github.com/infor-design/enterprise-ng/issues/1216))

(47 Issues Solved This Release, Backlog Enterprise 187, Backlog Ng 37, 1101 Functional Tests, 1574 e2e Tests, 293 Puppeteer Tests)

## v4.61.1

## v4.61.1 Fixes

- `[Datagrid]` Fixed a regression bug where the datepicker icon button and time value upon click were misaligned. ([#6198](https://github.com/infor-design/enterprise/issues/6198))
- `[Tag]` Fix on tag text not showing when placed inside a popover. ([#6092](https://github.com/infor-design/enterprise/issues/6092))
- `[Tooltip]` Fixed the `maxWidth` setting to work properly. ([#6100](https://github.com/infor-design/enterprise/issues/6100))
- `[Widget]` Fix on drag image including the overflow area. ([NG#1216](https://github.com/infor-design/enterprise-ng/issues/1216))

## v4.61.0 Features

- `[ApplicationMenu]` Converted protractor test suites to puppeteer. ([#5835](https://github.com/infor-design/enterprise/issues/5835))
- `[Bar]` Fixed an issue with legend text overlapping. ([#6113](https://github.com/infor-design/enterprise/issues/6113)
- `[Bar]` Converted protractor test suites to puppeteer. ([#5838](https://github.com/infor-design/enterprise/issues/5838)
- `[Bar Stacked]` Converted protractor test suites to puppeteer. ([#5840](https://github.com/infor-design/enterprise/issues/5840))
- `[ContextualActionPanel]` Added setting for cssClass option. ([#1215](https://github.com/infor-design/enterprise-ng/issues/1215))
- `[Datagrid]` Added visual test for responsive view with puppeteer. ([#5844](https://github.com/infor-design/enterprise/issues/5844))
- `[Datagrid]` Changed where image events are added. ([#5442](https://github.com/infor-design/enterprise/issues/5442))
- `[Datepicker]` Added setting in datepicker where you can disable masking input. ([#6080](https://github.com/infor-design/enterprise/issues/6080))
- `[Editor]` Fix a bug where dirty tracker is not reset when using lots of new line in Edge. ([#6032](https://github.com/infor-design/enterprise/issues/6032))
- `[Card]` Fix a memory leak on events. ([#6155](https://github.com/infor-design/enterprise/issues/6155))
- `[Card]` Create a Puppeteer Script for Actionable Button Card ([#6062](https://github.com/infor-design/enterprise/issues/6062))
- `[General]` Added jest image snapshot for visual regression testing with puppeteer. ([#6105](https://github.com/infor-design/enterprise/issues/6105))
- `[General]` Removed global inline function that adds disabled labels to disabled inputs. ([#6131](https://github.com/infor-design/enterprise/issues/6131))
- `[Hierarchy]` Converted the old protractor e2e test suites to puppeteer tests. ([#5833](https://github.com/infor-design/enterprise/issues/5833))
- `[Homepage]` Added homepage puppeteer test scripts and snapshots. ([#5831](https://github.com/infor-design/enterprise/issues/5831))
- `[Icons]` Design removed some deprecated icons. If you are using `info-field` -> should use `icon-info`. If you are using `info-field-solid` -> should use `icon-info-alert`. If you are using `info-field-alert` -> should use `icon-info-alert`. ([#6091](https://github.com/infor-design/enterprise/issues/6091))
- `[Icons]` Update icon design for `icon-mobile`. ([#6144](https://github.com/infor-design/enterprise/issues/6144))
- `[Locale]` Refined some Latvian translations. ([#5969](https://github.com/infor-design/enterprise/issues/5969))
- `[Locale]` Refined some Lithuanian translations. ([#5960](https://github.com/infor-design/enterprise/issues/5960))
- `[Locale]` Refined some Filipino translations. ([#5864](https://github.com/infor-design/enterprise/issues/5864))
- `[Locale]` Refined some Japanese translations. ([#6115](https://github.com/infor-design/enterprise/issues/6115))
- `[Locale]` Added puppeteer script for PH translation ([#6150](https://github.com/infor-design/enterprise/pull/6150))
- `[Process Indicator]` Fixes a double line separator issue on Windows10 Chrome. ([#5997](https://github.com/infor-design/enterprise/issues/5997))
- `[Swipe-action]` Added a Puppeteer Script for Swipe Container. ([#6129](https://github.com/infor-design/enterprise/issues/6129))
- `[Tag]` The dismiss button was missing a button type causing the form to submit. ([#6149](https://github.com/infor-design/enterprise/issues/6149))

## v4.61.0 Fixes

- `[Column Grouped]` Fix an issue where columns with small values were floating above the baseline axis. ([#6109](https://github.com/infor-design/enterprise/issues/6109))
- `[Chart]` Fix collision of legend text and color block. ([#6113](https://github.com/infor-design/enterprise/issues/6113))
- `[ContextualActionPanel]` Fixed UI issues where the toolbars inside of the body moved to the CAPs header instead of retaining to its original place. ([#6041](https://github.com/infor-design/enterprise/issues/6041))
- `[ContextualActionPanel]` Update and fix example-markup page to a working example. ([#6065](https://github.com/infor-design/enterprise/issues/6065))
- `[Datagrid]` Fix a bug in timepicker inside datagrid where hours is reset 0 when changing it to 12. ([#6076](https://github.com/infor-design/enterprise/issues/6076))
- `[Datagrid]` Fix on value not shown in lookup cell in safari. ([#6003](https://github.com/infor-design/enterprise/issues/6003))
- `[Datagrid]` Fix a bug in datagrid where text is align right when using mask options in filter. ([#5999](https://github.com/infor-design/enterprise/issues/5999))
- `[Datagrid]` Fix a bug in datagrid where datepicker range having an exception when having values before changing to range type. ([#6008](https://github.com/infor-design/enterprise/issues/6008))
- `[Datepicker]` Fix on the flickering behavior when range datepicker is shown. ([#6098](https://github.com/infor-design/enterprise/issues/6098))
- `[Dropdown]` Fix on dropdown multiselect where change event is not triggered when clicking X. ([#6098](https://github.com/infor-design/enterprise/issues/6098))
- `[Editor]` Fix a bug in editor where CTRL-H (add hyperlink) breaks the interface. ([#6015](https://github.com/infor-design/enterprise/issues/6015))
- `[Modal]` Changed maximum modal width. ([#6024](https://github.com/infor-design/enterprise/issues/6024))
- `[Dropdown]` Fix a misaligned input in Classic Theme in Firefox. ([#6096](https://github.com/infor-design/enterprise/issues/6096))
- `[Dropdown]` Fix an issue specific to Windows 10 and Chrome where entering a capital letter (Shift + T, e.g.) after opening the dropdown does not focus the entry associated with the letter pressed. ([#6069](https://github.com/infor-design/enterprise/issues/6069))
- `[Dropdown]` Fix on dropdown multiselect where change event is not triggered when clicking X. ([#6098](https://github.com/infor-design/enterprise/issues/6098))
- `[Donut]` Fix center tooltip showing on wrong donut chart when multiple donut charts. ([#6103](https://github.com/infor-design/enterprise/issues/6103))
- `[Editor]` Fix a bug in editor where CTRL-H (add hyperlink) breaks the interface. ([#6015](https://github.com/infor-design/enterprise/issues/6015))
- `[Hyperlinks]` Remove margin and padding from hyperlinks. ([#5991](https://github.com/infor-design/enterprise/issues/5991))
- `[Masthead]` Remove actions button from header in example page. ([#5959](https://github.com/infor-design/enterprise/issues/5959))
- `[Searchfield]` Fix a bug in NG where searchfield is in full width even when it's collapsible. ([NG#1225](https://github.com/infor-design/enterprise-ng/issues/1225))
- `[Spinbox]` Spinbox should update to correct value when Enter is pressed. ([#6036](https://github.com/infor-design/enterprise/issues/6036))
- `[Tabs]` Fixed a bug where the tabs container is focused in Windows10 on Firefox. ([#6110](https://github.com/infor-design/enterprise/issues/6110))
- `[Tabs Module]` Fixes a misaligned search field close button icon. ([#6126](https://github.com/infor-design/enterprise/issues/6126))
- `[Timepicker]` Fix a bug in timepicker where hours reset to 1 when changing period. ([#6049](https://github.com/infor-design/enterprise/issues/6049))
- `[Timepicker]` Fix a bug in timepicker where hours is not properly created when changing from AM/PM. ([#6104](https://github.com/infor-design/enterprise/issues/6104))

(41 Issues Solved This Release, Backlog Enterprise 198, Backlog Ng 38, 1100 Functional Tests, 1635 e2e Tests, 321 Puppeteer Tests)

## v4.60.3

## v4.60.3 Fixes

- `[Tabs/Module]` Fixed a bug the personalization color was the same as the tab color. ([#6236](https://github.com/infor-design/enterprise/issues/6236))

## v4.60.2

## v4.60.2 Fixes

- `[Datagrid]` Fixed a regression bug where the datepicker icon button and time value upon click were misaligned. ([#6198](https://github.com/infor-design/enterprise/issues/6198))

## v4.60.1 Fixes

- `[Column Grouped]` Fix an issue where columns with small values were floating above the baseline axis. ([#6109](https://github.com/infor-design/enterprise/issues/6109))
- `[Datepicker]` Added setting in datepicker where you can disable masking input. ([#6080](https://github.com/infor-design/enterprise/issues/6080))
- `[Datagrid]` Fix a bug in timepicker inside datagrid where hours is reset 0 when changing it to 12. ([#6076](https://github.com/infor-design/enterprise/issues/6076))
- `[Datagrid]` Fix on value not shown in lookup cell in safari. ([#6003](https://github.com/infor-design/enterprise/issues/6003))
- `[Donut]` Fix center tooltip showing on wrong donut chart when multiple donut charts. ([#6103](https://github.com/infor-design/enterprise/issues/6103))
- `[Dropdown]` Fix an issue specific to Windows 10 and Chrome where entering a capital letter (Shift + T, e.g.) after opening the dropdown does not focus the entry associated with the letter pressed. ([#6069](https://github.com/infor-design/enterprise/issues/6069))
- `[Dropdown]` Fix a misaligned input in Classic Theme in Firefox. ([#6096](https://github.com/infor-design/enterprise/issues/6096))
- `[General]` Removed global inline function that adds disabled labels to disabled inputs. ([#6131](https://github.com/infor-design/enterprise/issues/6131))
- `[Tabs]` Fixed a bug where the tabs container is focused in Windows10 on Firefox. ([#6110](https://github.com/infor-design/enterprise/issues/6110))
- `[Timepicker]` Fix a bug in timepicker where hours reset to 1 when changing period. ([#6049](https://github.com/infor-design/enterprise/issues/6049))
- `[Timepicker]` Fix a bug in timepicker where hours is not properly created when changing from AM/PM. ([#6104](https://github.com/infor-design/enterprise/issues/6104))

## v4.60.0 Features

- `[Application Menu]` Added puppeteer tests for resizable application menu. ([#5755](https://github.com/infor-design/enterprise/issues/5755))
- `[Badges]` Update styling of badges. ([#5608](https://github.com/infor-design/enterprise/issues/5608))
- `[Badges/Tags]` Corrected the colors of badges/tags for better accessibility contrast. ([#5673](https://github.com/infor-design/enterprise/issues/5673))
- `[Button]` Fix a bug where updated settings not properly rendering disabled state. ([#5928](https://github.com/infor-design/enterprise/issues/5928))
- `[Calendar]` Added puppeteer script for event colors and legend. ([#6084](https://github.com/infor-design/enterprise/pull/6084))
- `[Card]` Added actionable button card by using `<button>` or `<a>` tags. ([#5768](https://github.com/infor-design/enterprise/issues/5768))
- `[Card]` Added actionable button card by using `<button>` or `<a>` tags. ([#5768](https://github.com/infor-design/enterprise/issues/5768))
- `[Datagrid]` Fix a will add a setting in column to toggle the clearing of cells. ([#5849](https://github.com/infor-design/enterprise/issues/5849))
- `[Dropdown]` Create a Puppeteer Script for Enter key opens dropdown list, when it should only be used to select items within an open list. ([#5842](https://github.com/infor-design/enterprise/issues/5842))
- `[Fileupload]` Added puppeteer test to check that progress bar is present when uploading a file. ([#5808](https://github.com/infor-design/enterprise/issues/5808))
- `[Monthview]` Added ability to update legend on month change. ([#5988](https://github.com/infor-design/enterprise/issues/5988))
- `[Popupmenu]` Correctly position dismissible close icon inside Popupmenu. ([#6083](https://github.com/infor-design/enterprise/issues/6083))
- `[Swipe Container]` Added mobile enhancements and style changes. ([#5615](https://github.com/infor-design/enterprise/issues/5615))
- `[Tooltip]` Converted the tooltip protractor test suites to puppeteer. ([#5830](https://github.com/infor-design/enterprise/issues/5830))

## v4.60.0 Fixes

- `[About/Form]` Fixed a translation issue where there's a space before the colon that is incorrect in French Locales. ([#5817](https://github.com/infor-design/enterprise/issues/5817))
- `[About]` Added event exposure in about component. ([NG#1124](https://github.com/infor-design/enterprise-ng/issues/1124))
- `[Actionsheet]` Fixed an Angular issue where the `renderRootElems` method was not re-rendered when going to other action sheet test pages due to SPA routing concept. ([NG#1188](https://github.com/infor-design/enterprise-ng/issues/1188))
- `[Calendar]` Fixed an issue where you could not have more than one in the same page. ([#6042](https://github.com/infor-design/enterprise/issues/6042))
- `[Column]` Fix a bug where bar size is still showing even the value is zero in column chart. ([#5911](https://github.com/infor-design/enterprise/issues/5911))
- `[Datagrid]` Fix a bug where targeted achievement colors are not displaying correctly when using other locales. ([#5972](https://github.com/infor-design/enterprise/issues/5972))
- `[Datagrid]` Fix a bug in datagrid where filterable headers cannot be tab through in modal. ([#5735](https://github.com/infor-design/enterprise/issues/5735))
- `[Datagrid]` Fix a bug in datagrid where stretch column last broke and the resize would loose the last column. ([#6063](https://github.com/infor-design/enterprise/issues/6063))
- `[Datagrid]` Fix a bug where leading spaces not triggering dirty indicator in editable data cell. ([#5927](https://github.com/infor-design/enterprise/issues/5927))
- `[Datagrid]` Fix Edit Input Date Field on medium row height in Datagrid. ([#5955](https://github.com/infor-design/enterprise/issues/5955))
- `[Datagrid]` Fixed close icon alignment on mobile viewport. ([#6023](https://github.com/infor-design/enterprise/issues/6023))
- `[Datagrid]` Fixed close icon alignment on mobile viewport, Safari browser. ([#5946](https://github.com/infor-design/enterprise/issues/5946))
- `[Datagrid]` Fixed UI alignment of close icon button on mobile view. ([#5947](https://github.com/infor-design/enterprise/issues/5947))
- `[Datagrid]` Fixed file upload icon alignment in datagrid. ([#5846](https://github.com/infor-design/enterprise/issues/5846))
- `[Datepicker]` Fix on initial range values not showing in datepicker. ([NG#1200](https://github.com/infor-design/enterprise-ng/issues/1200))
- `[Dropdown]` Fixed a regression bug where pressing function keys while the dropdown has focus causes letters to be typed. ([#4976](https://github.com/infor-design/enterprise/issues/4976))
- `[Editor]` Changed selector for for image value selection from id to name. ([#5915](https://github.com/infor-design/enterprise/issues/5915))
- `[Editor]` Fix a bug which changes the approach intended by the user after typing in editor. ([#5937](https://github.com/infor-design/enterprise/issues/5937))
- `[Editor]` Fix a bug which clears list format when it's not part of the selected text. ([#5592](https://github.com/infor-design/enterprise/issues/5592))
- `[Editor]` Changed language on the link dialog to use the term "link" for better translations. ([#5987](https://github.com/infor-design/enterprise/issues/5987))
- `[Export]` Added data sanitization in Export to CSV. ([#5982](https://github.com/infor-design/enterprise/issues/5982))
- `[Field Options]` Fixed UI alignment of close icon button (searchfield) in Field Options. ([#5983](https://github.com/infor-design/enterprise/issues/5983))
- `[General]` Fixed several memory leaks with the attached data object. ([#6020](https://github.com/infor-design/enterprise/issues/6020))
- `[Header]` Fixed a regression bug where the buttonset was not properly aligned correctly. ([#6039](https://github.com/infor-design/enterprise/issues/6039))
- `[Icon]` Fixed the translate icon so it can take a color, fixed the tag icon as it was rendered oddly. ([#5870](https://github.com/infor-design/enterprise/issues/5870))
- `[Listbuilder]` Fix on disable bug: Will not enable on call to enable() after disable() twice. ([#5885](https://github.com/infor-design/enterprise/issues/5885))
- `[Locale]` Changed the text from Insert Anchor to Insert Hyperlink. Some translations my still reference anchor until updated from the translation team. ([#5987](https://github.com/infor-design/enterprise/issues/5987))
- `[Modal]` Fixed a bug on hidden elements not focusable when it is turned visible. ([#6086](https://github.com/infor-design/enterprise/issues/6086))
- `[Modal]` Fixed a regression bug where elements inside of the tab panel were being disabled when its `li` tab is not selected (is-selected class) initially. ([NG#1210](https://github.com/infor-design/enterprise-ng/issues/1210))
- `[Searchfield]` Fixed UI alignment of close icon button (searchfield) in Datagrid. ([#5954](https://github.com/infor-design/enterprise/issues/5954))
- `[Tabs Module]` Fixed UI alignment of close icon button on mobile view([#5951](https://github.com/infor-design/enterprise/issues/5951))
- `[Tooltip]` Fixed a bug where the inner html value of the tooltip adds unnecessary whitespace and new line when getting the text value. ([#6059](https://github.com/infor-design/enterprise/issues/6059))

(52 Issues Solved This Release, Backlog Enterprise 222, Backlog Ng 35, 1100 Functional Tests, 1695 e2e Tests, 263 Puppeteer Tests)

## v4.59.4 Fixes

- `[Modal]` Reverted problematic issue. ([#6086](https://github.com/infor-design/enterprise/issues/6086))

## v4.59.3 Fixes

- `[Modal]` Fixed a bug on hidden elements not focusable when it is turned visible. ([#6086](https://github.com/infor-design/enterprise/issues/6086))

## v4.59.2 Fixes

- `[Calendar]` Fixed an issue where you could not have more than one in the same page. ([#6042](https://github.com/infor-design/enterprise/issues/6042))
- `[Header]` Fixed a regression bug where the buttonset was not properly aligned correctly. ([#6039](https://github.com/infor-design/enterprise/issues/6039))

## v4.59.1 Fixes

- `[Modal]` Fixed a regression bug where elements inside of the tab panel were being disabled when its `li` tab is not selected (is-selected class) initially. ([NG#1210](https://github.com/infor-design/enterprise-ng/issues/1210))

## v4.59.0 Markup Changes

- `[About]` Changed the OS Version to not show the version. This is because this information is incorrect and the correct information is no longer given by newer versions of Operating systems in any browser. or this reason the version is removed from the OS field on the about dialog. ([#5813](https://github.com/infor-design/enterprise/issues/5813))

## v4.59.0 Fixes

- `[Calendar]` Added an option to configure month label to use abbreviation and changed month label to display on the first day of the months rendered in calendar. ([#5941](https://github.com/infor-design/enterprise/issues/5941))
- `[Calendar]` Fixed the personalize column checkbox not syncing when having two datagrids. ([#5859](https://github.com/infor-design/enterprise/issues/5859))
- `[Cards]` Added focus state on selected cards. ([#5684](https://github.com/infor-design/enterprise/issues/5684))
- `[Colorpicker]` Fixed a bug where the red diagonal line that goes beyond its border when field-short/form-layout-compact is used. ([#5744](https://github.com/infor-design/enterprise/issues/5744))
- `[Datagrid]` Fixed a bug where the maskOptions function is never called when the grid has filtering. ([#5847](https://github.com/infor-design/enterprise/issues/5847))
- `[Calendar]` Fixed the personalize column checkbox not syncing when having two datagrids. ([#5859](https://github.com/infor-design/enterprise/issues/5859))
- `[Fieldset]` Implemented design improvements. ([#5638](https://github.com/infor-design/enterprise/issues/5638))
- `[Fileupload-Advanced]` Fixed a bug where it cannot add a new file after removing the old one. ([#5598](https://github.com/infor-design/enterprise/issues/5598))
- `[Datagrid]` Fixed a bug where the maskOptions function is never called when the grid has filtering. ([#5847](https://github.com/infor-design/enterprise/issues/5847))
- `[Datagrid]` Fixed a bug where fileupload value is undefined when trying to upload. ([#5846](https://github.com/infor-design/enterprise/issues/5846))
- `[Dropdown]` Clear search matches after an item is selected. ([#5632](https://github.com/infor-design/enterprise/issues/5632))
- `[Dropdown]` Shorten filter delay for single character entries. ([#5793](https://github.com/infor-design/enterprise/issues/5793))
- `[Fieldset]` Implemented design improvements. ([#5638](https://github.com/infor-design/enterprise/issues/5638))
- `[Linechart]` Added default values on line width and y-axis when data in dataset is blank. ([#1172](https://github.com/infor-design/enterprise-ng/issues/1172))
- `[Listview]` Fixed a bug where the alert icons in RTL were missing. ([#5827](https://github.com/infor-design/enterprise/issues/5827))
- `[Locale]` Fixed `latvian` translation for records per page. ([#5969](https://github.com/infor-design/enterprise/issues/5969))
- `[Locale]` Fixed `latvian` translation for Select All. ([#5895](https://github.com/infor-design/enterprise/issues/5895))
- `[Locale]` Capitalized the `finnish` translation for seconds. ([#5894](https://github.com/infor-design/enterprise/issues/5894))
- `[Locale]` Added missing translations for font picker. ([#5784](https://github.com/infor-design/enterprise/issues/5784))
- `[Modal]` Fixed a close button overlapped when title is long. ([#5795](https://github.com/infor-design/enterprise/issues/5795))
- `[Modal]` Modal exits if Escape key is pressed in datagrid. ([#5796](https://github.com/infor-design/enterprise/issues/5796))
- `[Modal]` Fixed modal focus issues with inline display none. ([#5875](https://github.com/infor-design/enterprise/issues/5875))
- `[Searchfield]` Fixed a bug where the close button icon is overlapping with the search icon in RTL. ([#5807](https://github.com/infor-design/enterprise/issues/5807))
- `[Spinbox]` Fixed a bug where the spinbox controls still show the ripple effect even it's disabled. ([#5719](https://github.com/infor-design/enterprise/issues/5719))
- `[Tabs]` Added the ability to set the position of counts via settings (top & bottom), removed the counts in spillover, and positioned the counts depending on the current locale. ([#5258](https://github.com/infor-design/enterprise/issues/5258))
- `[Tabs Module]` Fixed the searchsfield menu inside of tabs module in responsive layout. ([#6320](https://github.com/infor-design/enterprise/issues/6320))
- `[Toolbar]` Fixed an issue where things in the page get scrambled if you have a button with undefined ids. ([#1194](https://github.com/infor-design/enterprise-ng/issues/1194))

## v4.59.0 Features

- `[Calendar]` Modify validations to allow custom colors. ([#5743](https://github.com/infor-design/enterprise/issues/5743))
- `[Accordion]` Adjusted spacing and hitboxes for Mobile Enhancements. ([#5611](https://github.com/infor-design/enterprise/issues/5611))
- `[Area]` Converted the area protractor test suites to puppeteer. ([#5834](https://github.com/infor-design/enterprise/issues/5834))
- `[Cards]` Added mobile enhancements and style changes. ([#5609](https://github.com/infor-design/enterprise/issues/5609))
- `[Button]` Added test scripts for button. ([#5851](https://github.com/infor-design/enterprise/issues/5851))
- `[BusyIndicator]` Added hide event. ([#5794](https://github.com/infor-design/enterprise/issues/5794))
- `[Column]` Added example page for legend colors. ([#5761](https://github.com/infor-design/enterprise/issues/5761))
- `[Datagrid]` Added datagrid feature using arrow keys to select. ([#5713](https://github.com/infor-design/enterprise/issues/5713))
- `[Datagrid]` Added exportToCsv option for datagrid toolbar. ([#5786](https://github.com/infor-design/enterprise/issues/5786))
- `[Datagrid]` Added new event `filteroperatorchanged` to datagrid. ([#5899](https://github.com/infor-design/enterprise/issues/5899))
- `[File Upload]` Added puppeteer tests for file upload. ([#5808](https://github.com/infor-design/enterprise/issues/5808))
- `[Toolbar-Flex]` Added responsive design for searchfield with categories and basic searchfield. ([#5619](https://github.com/infor-design/enterprise/issues/5619))
- `[Timepicker]` Added settings in timepicker to limit the hours that can be selected. ([#5880](https://github.com/infor-design/enterprise/issues/5880))
- `[TrackDirty]` Converted the trackdirty protractor test suites to puppeteer. ([#5829](https://github.com/infor-design/enterprise/issues/5829))

(47 Issues Solved This Release, Backlog Enterprise 219, Backlog Ng 34, 1100 Functional Tests, 1692 e2e Tests, 179 Puppeteer Tests)

## v4.58.3 Fixes

- `[Datagrid]` Added new event `filteroperatorchanged` to datagrid. ([#5899](https://github.com/infor-design/enterprise/issues/5899))

## v4.58.2 Fixes

- `[Toolbar]` Fixed an issue where things in the page get scrambled if you have a button with undefined ids. ([#1194](https://github.com/infor-design/enterprise-ng/issues/1194))

## v4.58.1 Fixes

- `[Misc]` Fixed several security issues with xss (details hidden). ([#GSHA](https://github.com/infor-design/enterprise/security/advisories))

## v4.58.0 Features

- `[Accordion]` Added puppeteer tests for accordion. ([#5836](https://github.com/infor-design/enterprise/issues/5836))
- `[App Menu]` Fixed a bug causing re-invoke of the entire Application Menu and its child components whenever a new App Menu trigger is added to the stored `triggers` array. ([#5480](https://github.com/infor-design/enterprise/issues/5480))
- `[Actionsheet]` Added puppeteer tests for actionsheet. ([#5832](https://github.com/infor-design/enterprise/issues/5832))
- `[Column]` Added support to add a line chart in column-grouped. ([#4598](https://github.com/infor-design/enterprise/issues/4598))
- `[Column]` Added feature to rotate labels. ([#5773](https://github.com/infor-design/enterprise/issues/5773))
- `[Column Chart]` Added the ability to add axis labels in column-grouped chart. ([#5721](https://github.com/infor-design/enterprise/issues/5721))
- `[Datagrid]` Added option to format numbers and dates based on current locale. ([#5663](https://github.com/infor-design/enterprise/issues/5663))
- `[Slider]` Added support for tooltip to show on load in slider. ([#3747](https://github.com/infor-design/enterprise/issues/3747))

## v4.58.0 Fixes

- `[Modal]` Added option to disable primary trigger on field. ([#5728](https://github.com/infor-design/enterprise/issues/5728))
- `[Calendar]` Fix the header days where it should be seen when scrolled down. ([#5742](https://github.com/infor-design/enterprise/issues/5742))
- `[Datagrid]` Tab doesn't go to cells if cellNavigation is false. ([#5734](https://github.com/infor-design/enterprise/issues/5734))
- `[Calendar]` Fix the header days where it should be seen when scrolled down. ([#5742](https://github.com/infor-design/enterprise/issues/5742))
- `[Contextmenu/Popupmenu]` Fixed breaking of shared menu if a datagrid is present on the page. ([#5818](https://github.com/infor-design/enterprise/issues/5818))
- `[Datagrid]` Tab doesn't go to cells if cellNavigation is false. ([#5734](https://github.com/infor-design/enterprise/issues/5734))
- `[Dropdown]` Clear search matches after an item is selected. ([#5632](https://github.com/infor-design/enterprise/issues/5632))
- `[Locale]` Fix issue in parsing date when AM/PM comes first before Hours (a:hh:mm). ([#5129](https://github.com/infor-design/enterprise/issues/5129))
- `[Modal]` Added option to disable primary trigger on field. ([#5728](https://github.com/infor-design/enterprise/issues/5728))
- `[Searchfield]` Save input value when searchfield collapses but is not cleared via button click or key. ([#5792](https://github.com/infor-design/enterprise/issues/5792))
- `[Tabs]` Fixed regression bug where tabs are no longer working inside the modal. ([#5867](https://github.com/infor-design/enterprise/issues/5867))
- `[Tabs]` Fix focus indicator in Sink Page. ([#5714](https://github.com/infor-design/enterprise/issues/5714))
- `[Tabs-Vertical]` Fixed on Tabs Vertical Aria and Roles. ([#5712](https://github.com/infor-design/enterprise/issues/5712))
- `[Toolbar Searchfield]` Fixed the height the collapse button on a smaller viewport (`766px` and below). ([#5791](https://github.com/infor-design/enterprise/issues/5791))
- `[Lookup]` Rows are selected based on the initial values in the input field. ([#1132](https://github.com/infor-design/enterprise-ng/issues/1132))

(30 Issues Solved This Release, Backlog Enterprise 224, Backlog Ng 33, 1269 Functional Tests, 1689 e2e Tests, 167 Puppeteer Tests)

## v4.57.2 Fixes

- `[Misc]` Fixed several security issues with xss (details hidden). ([#GSHA](https://github.com/infor-design/enterprise/security/advisories))

## v4.57.1 Fixes

- `[Tabs]` Fixed regression bug where tabs are no longer working inside the modal. ([#5867](https://github.com/infor-design/enterprise/issues/5867))

## v4.57.0 Features

- `[Accordion]` Added the ability to have a notification badge in accordion headers. ([#5594](https://github.com/infor-design/enterprise/issues/5594))
- `[Breadcrumb]` Added hitbox styles for breadcrumb. ([#5408](https://github.com/infor-design/enterprise/issues/5408))
- `[Button]` Added the ability to have a hitbox. With this feature, it will have a better tapping/clicking on smaller devices. ([#5568](https://github.com/infor-design/enterprise/issues/5568))
- `[Button]` Added the ability to have a notification badge in buttons. ([#5594](https://github.com/infor-design/enterprise/issues/5594))
- `[Calendar]` Added hitbox option for calendar. ([#5602](https://github.com/infor-design/enterprise/issues/5602))
- `[Checkbox]` Added hitbox area styles for checkboxes. ([#5603](https://github.com/infor-design/enterprise/issues/5603))
- `[Datagrid]` Added Datagrid Fallback Image when image cannot be loaded. ([#5442](https://github.com/infor-design/enterprise/issues/5442))
- `[File Upload]` Show progress percent while file is uploading. ([#3934](https://github.com/infor-design/enterprise/issues/3934))
- `[Input]` Added a new form style `form-layout-large` to input component. ([#5606](https://github.com/infor-design/enterprise/issues/5606))
- `[Icon]` Updated several icons see issue for details. ([#5774](https://github.com/infor-design/enterprise/issues/5774))
- `[Message]` Changed some stylings on mobile experience. ([#5567](https://github.com/infor-design/enterprise/issues/5567))
- `[Modal]` Adjusted stylings on mobile viewport. ([#5601](https://github.com/infor-design/enterprise/issues/5601))
- `[Notification]` Added tooltip in notification. ([#5562](https://github.com/infor-design/enterprise/issues/5562))
- `[Notification]` Added close functions (by ID and latest) in notification. ([#5562](https://github.com/infor-design/enterprise/issues/5562))
- `[Datagrid]` Added support for text filter types to specify a selected filter condition. ([#5750](https://github.com/infor-design/enterprise/issues/5750))
- `[Environment]` Fixed `ie` css class included to html tag for Edge browser. ([#5587](https://github.com/infor-design/enterprise/issues/5587))

### v4.57.0 Markup Changes

- `[Tabs]` Some of the aria attributes have been changed, see the issue for details.([#5712](https://github.com/infor-design/enterprise/issues/5712))
- `[Notification Badge]` Rename methods in Notification Badge for better readability. ([#1169](https://github.com/infor-design/enterprise-ng/issues/1169))

## v4.57.0 Fixes

- `[ApplicationMenu]` Fix for broken UI in Safari when hiding and expanding the navigation menu. ([#5620](https://github.com/infor-design/enterprise/issues/5620))
- `[ApplicationMenu]` Fix application menu broken UI on first render. ([#5766](https://github.com/infor-design/enterprise/issues/5766))
- `[Calendar]` Removed the example legend in the default settings. ([#1130](https://github.com/infor-design/enterprise-ng/issues/1130))
- `[Cards]` Fixed misaligned list within expandable cards pane. ([#5223](https://github.com/infor-design/enterprise/issues/5223))
- `[Counts]` Updated the font size of `xl-text` from `50px` to `48px`. ([#5588](https://github.com/infor-design/enterprise/issues/5588))
- `[Counts]` Fixed title and icon position when in RTL. ([#5566](https://github.com/infor-design/enterprise/issues/5566))
- `[Datagrid]` Removed margin in icon when size is small or extra small. ([#5726](https://github.com/infor-design/enterprise/issues/5726))
- `[Datagrid]` Added additional check for vertical scroll. ([#1154](https://github.com/infor-design/enterprise-ng/issues/1154))
- `[Datepicker]` Fix on default legends being shown regardless if settings have custom legends. ([#5683](https://github.com/infor-design/enterprise/issues/5683))
- `[EmptyMessage]` Added `16px` spacings in the empty message container. ([#5639](https://github.com/infor-design/enterprise/issues/5639))
- `[FieldFilter]` Fixed missing trigger icons on short field filter options. ([#5727](https://github.com/infor-design/enterprise/issues/5727))
- `[Form]` Fixed misaligned trigger icon of datepicker on safari. ([#5751](https://github.com/infor-design/enterprise/issues/5751))
- `[Header]` Fix on Advanced Search not seen on headers when changing colors. ([#5782](https://github.com/infor-design/enterprise/issues/5782))
- `[Locale]` Fixed currency position and a translation on `tl-PH` locale. ([#5695](https://github.com/infor-design/enterprise/issues/5695))
- `[Lookup]` Fix an uncentered lookup icon in composite form. ([#5657](https://github.com/infor-design/enterprise/issues/5657))
- `[Searchfield]` Fix on uneven searchfield in firefox. ([#5620](https://github.com/infor-design/enterprise/issues/5620))
- `[Searchfield]` Fix on uneven searchfield in firefox. ([#5695](https://github.com/infor-design/enterprise/issues/5695))
- `[Searchfield]` Fix on misaligned close button on mobile view. ([#5782](https://github.com/infor-design/enterprise/issues/5782))
- `[Searchfield]` Change width when parent container becomes smaller. ([#4696](https://github.com/infor-design/enterprise/issues/4696))
- `[Spinbox]` Remove functionality of Home and End buttons on Spinbox. ([#5659](https://github.com/infor-design/enterprise/issues/5659))
- `[Spinbox]` Fix spinbox misalignment on sample sizes. ([#5733](https://github.com/infor-design/enterprise/issues/5733))
- `[Tabs]` Fix a bug on vertical tabs scroll on panel containers. ([#5565](https://github.com/infor-design/enterprise/issues/5565))
- `[Treemap]` Fix Treemap's misaligned footer-text on the new theme. ([#5365](https://github.com/infor-design/enterprise/issues/5365))

(41 Issues Solved This Release, Backlog Enterprise 192, Backlog Ng 28, 1166 Functional Tests, 1712 e2e Tests, 150 Puppeteer Tests)

## v4.56.0 Features

- `[ContextualActionPanel]` Changed the color of the toolbar header in the new theme. ([#5685](https://github.com/infor-design/enterprise/issues/5685))
- `[Charts]` Added ability to disable the selection of the charts including the legend. ([#2736](https://github.com/infor-design/enterprise/issues/2736))
- `[Datagrid]` Adds the ability to update values of a specific column on Datagrid. ([#3491](https://github.com/infor-design/enterprise/issues/3491))
- `[Icon]` Updated the launch icon to be less Philipines. ([#5595](https://github.com/infor-design/enterprise/issues/5595))
- `[Locale]` Added a new locale tl-PH for Philipines (tagalog). ([#5695](https://github.com/infor-design/enterprise/issues/5695))
- `[Tabs]` Adds the ability to split the tabs. ([#4600](https://github.com/infor-design/enterprise/issues/4600))
- `[Toolbar Flex]` Adds control of button set areas via the Button set API. ([NG#1101](https://github.com/infor-design/enterprise-ng/issues/1101))

## v4.56.0 Fixes

- `[BusyIndicator]` Sized and Aligned busy indicator within a compact form field. ([#5655](https://github.com/infor-design/enterprise/issues/5655))
- `[Calendar]` Calendar event IDs can support numbers. ([#5556](https://github.com/infor-design/enterprise/issues/5556))
- `[Calendar]` Fixed wrong color on icons on the header. ([#5647](https://github.com/infor-design/enterprise/issues/5647))
- `[Calendar]` Fixed markForRefresh for display range in calendar. ([#5675](https://github.com/infor-design/enterprise/issues/5675))
- `[Calendar]` Adds the ability to support cross year date range in calendar. ([#5675](https://github.com/infor-design/enterprise/issues/5675))
- `[Calendar]` Fixed additional row due to DST for display range in calendar. ([#5675](https://github.com/infor-design/enterprise/issues/5675))
- `[Datagrid]` Date format should reflect in date filter when range option is selected. ([#4864](https://github.com/infor-design/enterprise/issues/4864))
- `[Datagrid]` Add test page for `selectAllCurrentPage` with toolbar count. ([#4921](https://github.com/infor-design/enterprise/issues/4921))
- `[Datepicker]` Fix on datepicker header not being shown in smaller screens. ([#5550](https://github.com/infor-design/enterprise/issues/5550))
- `[Datagrid]` Fixed an issue where the selection idx was not updating after append/update data to child nodes for tree. ([#5631](https://github.com/infor-design/enterprise/issues/5631))
- `[Datagrid]` Fixed a bug where row status is not properly rendered on Tree List. ([#5552](https://github.com/infor-design/enterprise/issues/5552))
- `[Dropdown]` Fixed disabling of function keys F1 to F12. ([#4976](https://github.com/infor-design/enterprise/issues/4976))
- `[Dropdown]` Fixed a bug where selecting the first item on the list doesn't trigger the `change` event that will select the value immediately. ([NG#1102](https://github.com/infor-design/enterprise-ng/issues/1102))
- `[Dropdown]` Fixed an accessibility issue where the error message was unannounced using a screen reader. ([#5130](https://github.com/infor-design/enterprise/issues/5130))
- `[Homepage]` Fix on homepage example charts misaligned when on mobile. ([#5650](https://github.com/infor-design/enterprise/issues/5650))
- `[Popupmenu]` Fixed an not released issue where opening menus limited the ability to click after. ([#5648/#5649](https://github.com/infor-design/enterprise/issues/5648))
- `[Popupmenu]` Allow switches to be clickable in popupmenu for backwards compatibility. ([#1127](https://github.com/infor-design/enterprise-ng/issues/1127))
- `[Icons]` Fix sizes on some of the icons in classic mode. ([#5626](https://github.com/infor-design/enterprise/issues/5626))
- `[Icons]` Fix sizes on some of the icons in tree in classic mode. ([#5626](https://github.com/infor-design/enterprise/issues/5626))
- `[Line Chart]` Fixed a bug where the line chart was not positioned correctly when all the values were zero. ([#5640](https://github.com/infor-design/enterprise/issues/5640))
- `[Listview]` Fixed the links example to better show disabled links. ([#5678](https://github.com/infor-design/enterprise/issues/5678))
- `[Locale]` Fixed an additional case where large numbers cannot be formatted correctly. ([#5605](https://github.com/infor-design/enterprise/issues/5605))
- `[Locale]` Expanded support from 10 to 20 decimal places. Max number is 21, 20 now. ([#5622](https://github.com/infor-design/enterprise/issues/5622))
- `[Tabs]` Fix a bug where tabs indicator is not aligned when scaled down. ([#5164](https://github.com/infor-design/enterprise/issues/5164))
- `[Tabs]` Fix a bug where tabs indicator is not aligned on RTL. ([#5541](https://github.com/infor-design/enterprise/issues/5541))
- `[Tree]` Fix on return item when calling addNode. ([#5334](https://github.com/infor-design/enterprise/issues/5334))

(44 Issues Solved This Release, Backlog Enterprise 176, Backlog Ng 25, 1134 Functional Tests, 1693 e2e Tests)

## v4.55.3 Fixes

- `[Datagrid]` Fixed an issue where the selection idx was not updating after append/update data to child nodes for tree. ([#5631](https://github.com/infor-design/enterprise/issues/5631))
- `[Locale]` Fixed a bug where very large numbers would get a zero added. ([#5308](https://github.com/infor-design/enterprise/issues/5308))
- `[Locale]` Fixed a bug where very large numbers with negative added an extra zero in formatNumber. ([#5318](https://github.com/infor-design/enterprise/issues/5318))
- `[Locale]` Expanded support from 10 to 20 decimal places. Max number is 21, 20 now. ([#5622](https://github.com/infor-design/enterprise/issues/5622))

## v4.55.2 Fixes

- `[Icons]` Fix sizes on some of the icons in classic mode. ([#5626](https://github.com/infor-design/enterprise/issues/5626))

## v4.55.1 Fixes

- `[Locale]` Fixed an additional case where large numbers cannot be formatted correctly. ([#5605](https://github.com/infor-design/enterprise/issues/5605))

## v4.55.0 Features

- `[ApplicationMenu]` Added the ability to resize the app menu. ([#5193](https://github.com/infor-design/enterprise/issues/5193))
- `[Completion Chart]` Added tooltip in completion chart. ([#5346](https://github.com/infor-design/enterprise/issues/5346))
- `[Custom Builds]` Fixed a bug where importing the base Charts API directly would cause an error. ([#5463](https://github.com/infor-design/enterprise/issues/5463))
- `[Datagrid]` Adds the ability to have a selection radio buttons on Datagrid. ([#5384](https://github.com/infor-design/enterprise/issues/5384))
- `[Datagrid]` Added a `verticalScrollToEnd` property when you reached the end of the datagrid list. ([#5435](https://github.com/infor-design/enterprise/issues/5435))
- `[Datagrid]` Added separate mask options for filter row. ([#5519](https://github.com/infor-design/enterprise/issues/5519))
- `[Editor]` Added support for `ol` type attribute to be able to use the other list styles (`alphabetically ordered (lowercase and uppercase)`, and `roman numbers (lowercase and uppercase)`) of `ol` tag. ([#5462](https://github.com/infor-design/enterprise/issues/5462))
- `[Icons]` Now generating the icons from figma instead of sketch, this should be of low impact but keep your eye on icons in general as they have all changed in generation and log any issues found. ([#5170](https://github.com/infor-design/enterprise/issues/5170))
- `[Lookup]` Fixed a bug for short field and its icons not rendering properly. ([#5541](https://github.com/infor-design/enterprise/issues/5541))
- `[Message]` Add info status handling to message.([#5459](https://github.com/infor-design/enterprise/issues/5459))
- `[Message]` Add an optional close button setting to dismiss the message. ([#5464](https://github.com/infor-design/enterprise/issues/5464))
- `[Modal]` Added the ability to have a custom tooltip on modal close button. ([#5391](https://github.com/infor-design/enterprise/issues/5391))
- `[Swaplist]` Added option to copy items from lists instead of moving them. ([#5513](https://github.com/infor-design/enterprise/issues/5513))
- `[Popdown]` Added a click outside event in popdown. ([#3618](https://github.com/infor-design/enterprise/issues/3618))
- `[Timepicker]` Fixed a bug for timepicker icon not rendering properly. ([#5558](https://github.com/infor-design/enterprise/issues/5558))
- `[Typography]` New typography paragraph text style. ([#5325](https://github.com/infor-design/enterprise/issues/5325))

## v4.55.0 Fixes

- `[Cards]` Fixed a bug card group toolbar overlaps then disappears after clicking the checkboxes. ([#5445](https://github.com/infor-design/enterprise/issues/5445))
- `[Calendar]` Fixed month label not set on first enabled date of the month. ([#5581](https://github.com/infor-design/enterprise/issues/5581))
- `[Calendar]` Fix on overlap in today text and calendar view changer when in mobile. ([#5438](https://github.com/infor-design/enterprise/issues/5438))
- `[Charts]` Fixed a bug where automation ids is not properly rendered on legend, text and slices. ([#5441](https://github.com/infor-design/enterprise/issues/5441))
- `[Datagrid]` Fixed a bug where the checkbox overlaps with the label when `editorOptions.multiple` is set to true. Also added formatters and editor for multiselect. ([NG#1075](https://github.com/infor-design/enterprise-ng/issues/1075))
- `[Datagrid]` Fixed an issue where tree list indentation is not left aligned when row has no children and datagrid row height is extra small or small. ([#5487](https://github.com/infor-design/enterprise/issues/5487))
- `[Message]` Added maxWidth setting to allow message to go full width when title is long. ([#5443](https://github.com/infor-design/enterprise/issues/5443))
- `[Datagrid]` Fix unescaped HTML of range value to match escaped HTML of data value. ([#4832](https://github.com/infor-design/enterprise/issues/4832))
- `[Datagrid]` Fix an XSS vulnerability in the name property of the columns objects array. ([#5428](https://github.com/infor-design/enterprise/issues/5428))
- `[Datagrid]` Fixed an issue where the excel export did not download in MS Edge. ([#5507](https://github.com/infor-design/enterprise/issues/5507))
- `[Editor]` Fixed an issue where font color was not working and extra spaces were get removed. ([#5137](https://github.com/infor-design/enterprise/issues/5137))
- `[EmptyMessage]` Fixed a bug where the empty message chart were not properly rendered when using auto height widget/card. ([#5527](https://github.com/infor-design/enterprise/issues/5527))
- `[Hierarchy]` Fixed line and icon alignment in hierarchy when in rtl format. ([#5544](https://github.com/infor-design/enterprise/issues/5544))
- `[Message]` Added maxWidth setting to allow message to go full width when title is long. ([#5443](https://github.com/infor-design/enterprise/issues/5443))
- `[Modal]` Fixed a bug where events are not properly called when calling stacked dialogs. ([#5471](https://github.com/infor-design/enterprise/issues/5471))
- `[Timepicker]` Fixed a bug where the chinese time format doesn't render correctly after selecting time and periods (AM/PM). ([#5420](https://github.com/infor-design/enterprise/issues/5420))
- `[Tree]` Fixed an issue where lengthy node text doesn't wrap to lines and cuts off. ([#5499](https://github.com/infor-design/enterprise/issues/5499))

(51 Issues Solved This Release, Backlog Enterprise 129, Backlog Ng 29, 1222 Functional Tests, 1693 e2e Tests)

## v4.54.3 Fixes

- `[Locale]` Fixed a bug where very large numbers would get a zero added. ([#5308](https://github.com/infor-design/enterprise/issues/5308))
- `[Locale]` Fixed a bug where very large numbers with negative added an extra zero in formatNumber. ([#5318](https://github.com/infor-design/enterprise/issues/5318))
- `[Locale]` Expanded support from 10 to 20 decimal places. Max number is 21, 20 now. ([#5622](https://github.com/infor-design/enterprise/issues/5622))

## v4.54.2 Fixes

- `[Locale]` Fixed an additional case where large numbers cannot be formatted correctly. ([#5605](https://github.com/infor-design/enterprise/issues/5605))

## v4.54.1 Fixes

- `[Datagrid]` Added separate mask options for filter row. ([#5519](https://github.com/infor-design/enterprise/issues/5519))

## v4.54.0 Features

- `[Cards]` Added the ability of single and multi selection of cards. ([#5253](https://github.com/infor-design/enterprise/issues/5253))
- `[Datagrid]` Added support to row reorder for groupable settings. ([#5233](https://github.com/infor-design/enterprise/issues/5233))
- `[Donut]` Added the ability to add center tooltip for Donut. ([#5302](https://github.com/infor-design/enterprise/issues/5302))
- `[Notification Badge]` Added Notification Badge component that has the ability to move to any corner of the icon element. ([#5344](https://github.com/infor-design/enterprise/issues/5344))

## v4.54.0 Fixes

- `[Blockgrid]` Added additional design with no image ([#5379](https://github.com/infor-design/enterprise/issues/5379))
- `[Charts]` Fixed a bug where the vertical grid line strokes were invisible when in High Contrast and Colors was non-Default ([#5301](https://github.com/infor-design/enterprise/issues/5301))
- `[CirclePager]` Fixed a bug where the slides were not properly showing for RTL languages ([#2885](https://github.com/infor-design/enterprise/issues/2885))
- `[CirclePager]` Fixed a bug where the CSS was the same for all of the circles in homepage/example-hero-widget ([#5337](https://github.com/infor-design/enterprise/issues/5337))
- `[ContextualActionPanel]` Added `title` prop in CAP to control the title via `modaSettings`, and added missing `beforeclose` event. ([NG#1048](https://github.com/infor-design/enterprise-ng/issues/1048))
- `[ContextMenu]` Fixed a bug where field option is not rendered properly on mobile ([#5335](https://github.com/infor-design/enterprise/issues/5335))
- `[Datagrid]` - Fixed a bug where the row height cut off the focus ring on the Action Item buttons for Classic/New mode and XS, S, M settings ([#5394](https://github.com/infor-design/enterprise/issues/5394))
- `[Datagrid]` - Fixed a bug where the selection color would bleed through clickable tags. ([#5533](https://github.com/infor-design/enterprise/issues/5533))
- `[Datagrid]` Fixed an issue where toggling the selectable setting did not correctly enable the checkbox. ([#5482](https://github.com/infor-design/enterprise/issues/5482))
- `[Datagrid]` Fixed an issue where row reorder handle align was not right for extra small and small height. ([#5233](https://github.com/infor-design/enterprise/issues/5233))
- `[Datagrid]` - Fixed a bug where the first two columns row heights did not match the others for the Medium setting ([#5366](https://github.com/infor-design/enterprise/issues/5366))
- `[Datagrid]` - Fixed a bug where the font color on tags was black when a row was hovered over in dark mode. Font color now white. ([#5289](https://github.com/infor-design/enterprise/issues/5289))
- `[Datagrid]` Fixed a bug where the font color on tags was black when a row was hovered over in dark mode. Font color now white. ([#5289](https://github.com/infor-design/enterprise/issues/5289))
- `[Datagrid]` Fixed issues with NaN displaying on Decimal and Dropdown inputs when blank options are selected. ([#5395](https://github.com/infor-design/enterprise/issues/5395))
- `[Datagrid]` - Fixed a bug where the row height cut off the focus ring on the Action Item buttons for Classic/New mode and XS, S, M settings ([#5394](https://github.com/infor-design/enterprise/issues/5394))
- `[Datagrid]` Fixed a bug where the font color on tags was black when a row was hovered over in dark mode. Font color now white. ([#5289](https://github.com/infor-design/enterprise/issues/5289))
- `[Datagrid]` Fixed issues with NaN displaying on Decimal and Dropdown inputs when blank options are selected. ([#5395](https://github.com/infor-design/enterprise/issues/5395))
- `[Datagrid]` Delete key should fire event in dropdown search. ([#5402](https://github.com/infor-design/enterprise/issues/5402))
- `[Datepicker]` Fixed a bug where the -/+ keys were not detected in datepicker. ([#5353](https://github.com/infor-design/enterprise/issues/5353))
- `[Datagrid]` Fixed a bug that prevented the headers of the right frozen columns as well as the order date column from being exported properly. ([#5332](https://github.com/infor-design/enterprise/issues/5332))
- `[Datagrid]` Fixed a bug where the font color on tags was black when a row was hovered over in dark mode. Font color now white. ([#5289](https://github.com/infor-design/enterprise/issues/5289))
- `[Datagrid]` Fixed issues with NaN displaying on Decimal and Dropdown inputs when blank options are selected. ([#5395](https://github.com/infor-design/enterprise/issues/5395))
- `[Datagrid]` Fixed a bug where filter options were unable to reopen after doing pagination and clicking other filter options. ([#5286](https://github.com/infor-design/enterprise/issues/5286))
- `[Datepicker]` Fixed a bug where the -/+ keys were not detected in datepicker. ([#5353](https://github.com/infor-design/enterprise/issues/5353))
- `[Donut]` Changed legend design when item exceeds maximum width of chart. ([#5292](https://github.com/infor-design/enterprise/issues/5292))
- `[Dropdown]` Fixed a bug where backspace in Dropdown is not working when pressed. ([#5113](https://github.com/infor-design/enterprise/issues/5113))
- `[Editor]` Added tooltip in fontpicker. ([#5472](https://github.com/infor-design/enterprise/issues/5472))
- `[Fileupload]` Fixed a bug where the required asterisk does not appear on the labels associated with required fields. ([#5285](https://github.com/infor-design/enterprise/issues/5285))
- `[Homepage]` Adjusted height and width of example homepage ([#5425](https://github.com/infor-design/enterprise/issues/5425))
- `[Icon]` Changed button icon colors to slate6 ([#5307](https://github.com/infor-design/enterprise/issues/5307))
- `[Input]` Fixed a bug where clear icon were not properly aligned with the input field in classic mode. ([#5324](https://github.com/infor-design/enterprise/issues/5324))
- `[Locale]` Fixed an issue with the finish time format. ([#5447](https://github.com/infor-design/enterprise/issues/5447))
- `[Lookup]` Fixed an issue where in autoApply with single select the modal will close when paging. ([#5466](https://github.com/infor-design/enterprise/issues/5466))
- `[Lookup]` Fixed an issue where selection for server side and paging was not working. ([#986](https://github.com/infor-design/enterprise-ng/issues/986))
- `[Lookup]` Added api setting to allow duplicate selected value to input element. ([#986](https://github.com/infor-design/enterprise-ng/issues/986))
- `[Modal]` Enter key will trigger primary button when in an input field. ([#5198](https://github.com/infor-design/enterprise/issues/5198))
- `[Monthview]` Fixed a bug where a vertical scroll is showing when it is unnecessary. ([#5350](https://github.com/infor-design/enterprise/issues/5350))
- `[Multiselect]` Fixed a regression bug where clear icon were not properly aligned on compact mode. ([#5396](https://github.com/infor-design/enterprise/issues/5396))
- `[Personalize]` Added css to remove color gradient on overflowing horizontal tab headers. fix is limited to personalize styling ([#5303](https://github.com/infor-design/enterprise/issues/5303))
- `[Popdown]` Remove deprecation console warning. We still consider this component deprecated but will not remove until 5.0 version. The warning was only removed for now. ([#1070](https://github.com/infor-design/enterprise-ng/issues/1070))
- `[ToolbarFlex]` updated logic to account for the AllowTabs property and set toolbar items with a tab-index of 0 when allowTabs is ture ([#5387](https://github.com/infor-design/enterprise/issues/5387))
- `[Tabs]` Remove tabs animation when clicking tabs. ([#4818](https://github.com/infor-design/enterprise-ng/issues/4818))

(40 Issues Solved This Release, Backlog Enterprise 145, Backlog Ng 24, 1195 Functional Tests, 1697 e2e Tests)

### v4.54.0 Markup Changes

- `[TrackDirty]` Removed Track Dirty from the main components list and integrated the underlying examples into their corresponding individual components.([#5319](https://github.com/infor-design/enterprise/issues/5319))

## v4.53.5 Fixes

- `[Lookup]` Fixed two additional issues where selection for server side and paging was not working. ([#986](https://github.com/infor-design/enterprise-ng/issues/986))
- `[Lookup]` Fixed an issue where in autoApply with single select the modal will close when paging. ([#5466](https://github.com/infor-design/enterprise/issues/5466))

## v4.53.3 Fixes

- `[Lookup]` Fixed an issue where selection for server side and paging was not working. ([#986](https://github.com/infor-design/enterprise-ng/issues/986))

## v4.53.0 Features

- `[Action Sheet]` Added a mobile device-friendly action sheet component. ([#5256](https://github.com/infor-design/enterprise/issues/5256))
- `[Cards]` Added card variations (Status, Hyperlink and Photo Card) with improve hitboxes for tapping. ([#5250](https://github.com/infor-design/enterprise/issues/5250))
- `[Cards]` Added improvements to the expandable cards and made a jQuery instance to be available in the angular wrapper. ([#5252](https://github.com/infor-design/enterprise/issues/5252))
- `[ContextualActionPanel]` Added vertical tabs example on the Contextual Action Panel. ([#5234](https://github.com/infor-design/enterprise/issues/5234))
- `[Swipe Action]` Added a mobile device-friendly swipe action component. ([#5254](https://github.com/infor-design/enterprise/issues/5254))

## v4.53.0 Fixes

- `[Application Menu]` Fixed a bug where the menu list will not properly rendered on autocomplete if you type a character that is not available in the list. ([#4863](https://github.com/infor-design/enterprise/issues/4863))
- `[Calendar]` Fixed a bug where calendar event is not rendered on WeekView if add event (modal) is used before add event (api). ([#5236](https://github.com/infor-design/enterprise/issues/5236))
- `[Circle Pager]` Fixed size interactions and changes for mobile view port. ([#5251](https://github.com/infor-design/enterprise/issues/5251))
- `[Datagrid]` Fixed an issue where personalize column headers were not rendering properly. ([#5361](https://github.com/infor-design/enterprise/issues/5361))
- `[Datagrid]` Fixed a bug where animation blue circle is off-center. ([#5246](https://github.com/infor-design/enterprise/issues/5246))
- `[Datagrid]` Fixed a bug where hovering lookup cells showed a grey background. ([#5157](https://github.com/infor-design/enterprise/issues/5157))
- `[Datagrid]` Fixed an issue for xss where special characters was not sanitizing and make grid to not render. ([#975](https://github.com/infor-design/enterprise-ng/issues/975))
- `[Datagrid]` Fixed a bug where the home and end key should behave as default when in editable cell and not shifting to the first and end row in datagrid. ([#5179](https://github.com/infor-design/enterprise/issues/5179))
- `[Datepicker]` Fixed a bug where the setting attributes were missing in datepicker input and datepicker trigger on NG wrapper. ([#1044](https://github.com/infor-design/enterprise-ng/issues/1044))
- `[Datepicker]` Fixed a bug where the selection range was not being properly rendered in mobile. ([#5211](https://github.com/infor-design/enterprise/issues/5211))
- `[Datepicker]` Made the `autocomplete` attribute configurable by using the `autocompleteAttribute` setting. ([#5092](https://github.com/infor-design/enterprise/issues/5092))
- `[Dropdown]` Made the `noSearch` setting prevent filtering using the Dropdown's search input element as expected. ([#5159](https://github.com/infor-design/enterprise/issues/5159))
- `[Dropdown]` Prevented the Dropdown from re-selecting and firing change events if the same value is picked from its list. ([#5159](https://github.com/infor-design/enterprise/issues/5159))
- `[Dropdown]` Fixed a bug that resulted in the updatable dropdown value being changed when selecting the more actions button. ([#5222](https://github.com/infor-design/enterprise/issues/5222))
- `[Editor]` Fixed a bug where automation id attributes are not properly rendered on editor elements. ([#5082](https://github.com/infor-design/enterprise/issues/5082))
- `[Lookup]` Fixed a bug where lookup attributes are not added in the cancel and apply/save button. ([#5202](https://github.com/infor-design/enterprise/issues/5202))
- `[Lookup]` Exposed two events from the datagrid `afterpaging` and `selected` for more flexibility. ([#986](https://github.com/infor-design/enterprise-ng/issues/986))
- `[Locale]` Fixed a bug where very large numbers with negative added an extra zero in formatNumber. ([#5308](https://github.com/infor-design/enterprise/issues/5308))
- `[Locale]` Fixed a bug where very large numbers would get a zero added. ([#5308](https://github.com/infor-design/enterprise/issues/5308))
- `[Locale]` Fixed a bug where very large numbers with negative added an extra zero in formatNumber. ([#5318](https://github.com/infor-design/enterprise/issues/5318))
- `[Lookup]` Fixed a regression bug where the close/clear icon were not properly aligned on mobile and tablet viewport. ([#5299](https://github.com/infor-design/enterprise/issues/5299))
- `[Lookup]` Fixed a bug where rows become unselected when reopened. ([#5261](https://github.com/infor-design/enterprise/issues/5261))
- `[Modal]` Added the ability to set the tabindex. ([#5358](https://github.com/infor-design/enterprise/issues/5358))
- `[Monthview]` Fixed an issue where month year pick list was misaligning for inpage. ([#5345](https://github.com/infor-design/enterprise/issues/5345))
- `[Multiselect]` Fixed a regression bug where close icon in badge/tags were not properly aligned. ([#5351](https://github.com/infor-design/enterprise/issues/5351))
- `[Page-Patterns]` Fixed an issue where the weight range slider was overlapping the sales amount text area. ([#5284](https://github.com/infor-design/enterprise/issues/5284))
- `[Pager]` Fixed an issue where tooltip was not working after switch to 2nd page for disable/enable buttons with standalone Pager. ([#1047](https://github.com/infor-design/enterprise-ng/issues/1047))
- `[Personalization]` Fixed a bug where user was unable to see highlighted text in the header when using the new light default theme. ([#5219](https://github.com/infor-design/enterprise/issues/5219))
- `[Personalization]` Fixed an issue where hyperlinks were not showing up for dark theme. ([#5144](https://github.com/infor-design/enterprise-ng/issues/5144))
- `[Popupmenu]` Fixed a bug where unwanted link/hash occurs if the menu if the menu is destroyed when clicking a menu item. ([#NG1046](https://github.com/infor-design/enterprise-ng/issues/1046))
- `[Spinbox]` Fixed a bug where spinbox and its border is not properly rendered on responsive view. ([#5146](https://github.com/infor-design/enterprise/issues/5146))
- `[Searchfield]` Fixed a bug where the close button is not rendered properly on mobile view. ([#5182](https://github.com/infor-design/enterprise/issues/5182))
- `[Searchfield]` Fixed a bug where the search icon in search field is not aligned properly on firefox view. ([#5290](https://github.com/infor-design/enterprise/issues/5290))
- `[Searchfield]` Made the `autocomplete` attribute configurable by using the `autocompleteAttribute` setting. ([#5092](https://github.com/infor-design/enterprise/issues/5092))
- `[Searchfield]` Fixed a bug where the button does not have the same height as the searchfield input. ([#5314](https://github.com/infor-design/enterprise/issues/5314))
- `[Searchbar]` Fixed a bug where searchbar overlapped the "Websites" header when browser is minimized or viewed in mobile. ([#5248](https://github.com/infor-design/enterprise/issues/5248))
- `[Slider]` Fixed a bug where the slider produces NaN value on tooltip. ([#5336](https://github.com/infor-design/enterprise/issues/5336))
- `[Splitter]` Fixed position of splitter button. ([#5121](https://github.com/infor-design/enterprise/issues/5121))
- `[Tooltip/Popover]` Split the Popover and Tooltip into separate components. ([#5197](https://github.com/infor-design/enterprise/issues/5197))

(52 Issues Solved This Release, Backlog Enterprise 147, Backlog Ng 28, 1095 Functional Tests, 1668 e2e Tests)

## v4.52.3 Fixes

- `[Locale]` Expanded support from 10 to 20 decimal places. Max number is 21, 20 now. ([#5622](https://github.com/infor-design/enterprise/issues/5622))

## v4.52.2 Fixes

- `[Locale]` Fixed a bug where very large numbers would get a zero added. ([#5308](https://github.com/infor-design/enterprise/issues/5308))
- `[Locale]` Fixed a bug where very large numbers with negative added an extra zero in formatNumber. ([#5318](https://github.com/infor-design/enterprise/issues/5318))

## v4.52.1 Fixes

- `[Datagrid]` Fixed an issue where personalize column headers were not rendering properly. ([#5361](https://github.com/infor-design/enterprise/issues/5361))

## v4.52.0

### v4.52.0 Markup Changes

- `[Datagrid]` When fixing bugs in datagrid hover states we removed the use of `is-focused` on table `td` elements. ([#5091](https://github.com/infor-design/enterprise/issues/5091))

### v4.52.0 Fixes

- `[Application Menu]` Fixed a bug where the expanded accordion were incorrectly coloured as selected when uses the personalization colors. ([#5128](https://github.com/infor-design/enterprise/issues/5128))
- `[About]` Fixed a bug where overflowing scrollbar in About Modal is shown on a smaller viewport. ([#5206](https://github.com/infor-design/enterprise/issues/5206))
- `[Bar Chart]` Fixed an issue where onerror script was able to execute. ([#1030](https://github.com/infor-design/enterprise-ng/issues/1030))
- `[Calendar]` Fixed a bug where if the calendar event is not set to whole day then the week view and day view will not properly render on UI. ([#5195](https://github.com/infor-design/enterprise/issues/5195))
- `[Datagrid]` Fixed a bug where changing a selection mode between single and mixed on a datagrid with frozen columns were not properly rendered on UI. ([#5067](https://github.com/infor-design/enterprise/issues/5067))
- `[Datagrid]` Fixed a bug where filter options were not opening anymore after doing sorting on server-side paging. ([#5073](https://github.com/infor-design/enterprise/issues/5073))
- `[Datagrid/Lookup]` Fixed a bug where unselecting all items in an active page affects other selected items on other pages. ([#4503](https://github.com/infor-design/enterprise/issues/4503))
- `[Datagrid]` When fixing bugs in datagrid hover states we removed the use of `is-focused` on table `td` elements. ([#5091](https://github.com/infor-design/enterprise/issues/5091))
- `[Datagrid/Lookup]` Fixed a bug where the plus minus icon animation was cut off. ([#4962](https://github.com/infor-design/enterprise/issues/4962))
- `[Datagrid]` Fixed a bug where unselecting all items in an active page affects other selected items on other pages. ([#4503](https://github.com/infor-design/enterprise/issues/4503))
- `[Datagrid]` Fixed a bug where the tag text in the column is not shown properly when hovering it on Alternate Row Shading. ([#5210](https://github.com/infor-design/enterprise/issues/5210))
- `[Datagrid]` Fixed a bug where the clear filter icons position were not properly aligned with the lookup. ([#5239](https://github.com/infor-design/enterprise/issues/5239))
- `[Dropdown]` Fixed a bug where automatic highlighting of a blank option after opening the list was not working ([#5095](https://github.com/infor-design/enterprise/issues/5095))
- `[Dropdown/Multiselect]` Fixed a bug where the id attribute prefix were missing from the dropdown list when searching with typeahead settings. ([#5053](https://github.com/infor-design/enterprise/issues/5053))
- `[Field Options]` Fixed misalignment of field options for the colorpicker, clearable input field, and clearable searchfield with its close icon. ([#5139](https://github.com/infor-design/enterprise/issues/5139))
- `[Field Options]` Fixed misalignment of close button in searchfield with field options. ([#5138](https://github.com/infor-design/enterprise/issues/5138))
- `[Homepage]` Fixed an issue where remove card event was not triggered on card/widget. ([#4798](https://github.com/infor-design/enterprise/issues/4798))
- `[Locale]` Changed the start day of the week to monday as per translation team request. ([#5199](https://github.com/infor-design/enterprise/issues/5199))
- `[Mask/Datagrid]` Fixed a bug in number masks where entering a decimal while the field's entire text content was selected could cause unexpected formatting. ([#4974](https://github.com/infor-design/enterprise/issues/4974))
- `[Monthview]` Fixed an issue where selected date was not stay on provided day/month/year. ([#5064](https://github.com/infor-design/enterprise/issues/5064))
- `[Monthview]` Added support for mobile view. ([#5075](https://github.com/infor-design/enterprise/issues/5075))
- `[Spinbox]` Fixed a bug where spinbox and its border is not properly rendered on responsive view. ([#5146](https://github.com/infor-design/enterprise/issues/5146))
- `[Tabs Module]` Fixed a bug where long tab labels overflowed behind the close icon. ([#5187](https://github.com/infor-design/enterprise/issues/5187))

(33 Issues Solved This Release, Backlog Enterprise 134, Backlog Ng 34, 1183 Functional Tests, 1652 e2e Tests)

## v4.51.4

### v4.51.4 Fixes

- `[Locale]` Fixed a bug where very large numbers would get a zero added. ([#5308](https://github.com/infor-design/enterprise/issues/5308))

## v4.51.3

### v4.51.3 Fixes

- `[Locale]` Fixed a bug where very large numbers with negative added an extra zero in formatNumber. ([#5308](https://github.com/infor-design/enterprise/issues/5308))
- `[Mask/Datagrid]` Fixed a bug in number masks where entering a decimal while the field's entire text content was selected could cause unexpected formatting. ([#4974](https://github.com/infor-design/enterprise/issues/4974))

## v4.51.2

### v4.51.2 Fixes

- `[Locale]` Fixed a bug where very large numbers with negative added an extra zero in formatNumber. ([#5308](https://github.com/infor-design/enterprise/issues/5308))
- `[Mask/Datagrid]` Fixed a bug in number masks where entering a decimal while the field's entire text content was selected could cause unexpected formatting. ([#4974](https://github.com/infor-design/enterprise/issues/4974))

## v4.51.1

### v4.51.1 Fixes

- `[Datagrid]` Fixed a bug where cells with a leading space triggered the dirty indicator even without changing the cell value on second blur/selection. ([#4825](https://github.com/infor-design/enterprise/issues/4825))
- `[Radio]` Fixed a bug where legend tag blinks when clicking the radio buttons. ([#4901](https://github.com/infor-design/enterprise/issues/4901))

## v4.51.0

### v4.51.0 Markup Changes

- `[About]` The version in the html section of the document was not added correctly and is now showing the correct version string. ([#5069](https://github.com/infor-design/enterprise/issues/5069))
- `[Datagrid]` Fixed a bug where cells with a leading space triggered the dirty indicator even without changing the cell value on second blur/selection. ([#4825](https://github.com/infor-design/enterprise/issues/4825))
- `[Datepicker/Monthview/Calendar]` We changed all Chinese locales to have monday as the first day of the week and this could impact scripts. ([#5147](https://github.com/infor-design/enterprise/issues/5147))
- `[Dropdown]` We added  `aria-readonly` to all readonly dropdowns. ([#5107](https://github.com/infor-design/enterprise/issues/5107))
- `[Dropdown]` Dropdowns are now appended to the section in the page with `role="main"` there should be just one of these sections in each page. ([#1033](https://github.com/infor-design/enterprise-ng/issues/1033))
- `[Input]` If using the password reveal feature, note that we change dit from using a `type="password"` to using a class to toggle the state. ([#5099](https://github.com/infor-design/enterprise/issues/5099))
- `[Pager]` When fixing an accessibility complaint on pager we made all pager buttons tabable and removed the `tabindex` this could impact some test scripts. ([#4862](https://github.com/infor-design/enterprise/issues/4862))
- `[Tabs]` We add the ability to drag tabs, if this is enabled there are a number of sort properties and classes that have been added that may need to be scripted in the future. ([#4520](https://github.com/infor-design/enterprise/issues/4520))

### v4.51.0 Fixes

- `[Circlepager]` Fixed a bug where circle buttons doesn't work on smaller viewport and first initialization of the page. ([#4966](https://github.com/infor-design/enterprise/issues/4966))
- `[General]` The master branch is now called main. Also cleaned up some language in the repo known to be less inclusive. ([#5027](https://github.com/infor-design/enterprise/issues/5027))
- `[Datagrid]` Fixed an issue where stretching the last column of a table was not consistent when resizing the window. ([#5045](https://github.com/infor-design/enterprise/issues/5045))
- `[Datagrid]` Fixed an issue where time format HHmm was not working for time picker editor. ([#4926](https://github.com/infor-design/enterprise/issues/4926))
- `[Datagrid]` Fixed an issue where setting stretchColumn to 'last' did not stretch the last column in the table. ([#4913](https://github.com/infor-design/enterprise/issues/4913))
- `[Datagrid]` Fixed an issue where when focusing dropdowns and then using arrow key, it would move across the grid columns leaving multiple open dropdowns. ([#4851](https://github.com/infor-design/enterprise/issues/4851))
- `[Datagrid]` Fixed an issue where the copy paste html to editable cell was cause to generate new cells. ([#4848](https://github.com/infor-design/enterprise/issues/4848))
- `[Datagrid]` Fixed some visual glitches related to focus/hover state and editable date/time cells. ([#5091](https://github.com/infor-design/enterprise/issues/5091))
- `[Datepicker]` Fixed an issue where time was changing, if selected time was before noon for Danish language locale da-DK. ([#4987](https://github.com/infor-design/enterprise/issues/4987))
- `[Datepicker]` Removed deprecation warning for close method. ([#5120](https://github.com/infor-design/enterprise/issues/5120))
- `[Dropdown]` Fixed a bug where the dropdown list gets detached to the input field. ([5056](https://github.com/infor-design/enterprise/issues/5056))
- `[Dropdown]` Improved accessibility on readonly dropdowns by adding the aria-readonly property. ([#5107](https://github.com/infor-design/enterprise/issues/5107))
- `[Editor]` Fixed a bug where the anchor link does not firing the change event. ([#5141](https://github.com/infor-design/enterprise/issues/5141))
- `[Editor]` Fixed a bug that links would not wrap in the editor when multiline. ([#5145](https://github.com/infor-design/enterprise/issues/5145))
- `[General]` Fixed incorrect version that was showing up as `[Object]` in the about dialog and html. ([#5069](https://github.com/infor-design/enterprise/issues/5069))
- `[Hierarchy]` Improved accessibility on readonly dropdowns by adding the aria-readonly property. ([#5107](https://github.com/infor-design/enterprise/issues/5107))
- `[Hierarchy]` Fixed an issue where the action refs passed around were broken. ([#5124](https://github.com/infor-design/enterprise/issues/5124))
- `[Listview]` Fixed a bug where changing selectable setting from 'mixed' to 'single' does not remove checkboxes. ([#5048](https://github.com/infor-design/enterprise/issues/5048))
- `[Locale]` Fixed an issue where the date and available date validation was not working for Croatian locale hr-HR. ([#4964](https://github.com/infor-design/enterprise/issues/4964))
- `[Locale]` Fixed an issue where the am/pm dot was causing issue to parseDate() method for greek language. ([#4793](https://github.com/infor-design/enterprise/issues/4793))
- `[Locale]` Fixed all chinese locales to have monday as the first day of the week. ([#5147](https://github.com/infor-design/enterprise/issues/5147))
- `[Lookup]` Fixed an issue where readonly lookups showed up as enabled. ([#5149](https://github.com/infor-design/enterprise/issues/5149))
- `[Multiselect]` Fixed a bug where the position of dropdown list was not correct when selecting multiple items on mobile. ([#5021](https://github.com/infor-design/enterprise/issues/5021))
- `[Modal]` Fixed a bug that prevented modals from closing while a tooltip was displayed inside ([#5047](https://github.com/infor-design/enterprise/issues/5047))
- `[Pager]` Fixed an accessibility issue to use tabs instead arrow keys. ([#4862](https://github.com/infor-design/enterprise/issues/4862))
- `[Password]` Changed the password reveal feature to not use `text="password"` and use css instead. This makes it possible to hide autocomplete. ([#5098](https://github.com/infor-design/enterprise/issues/5098))
- `[Radio]` Fixed a bug where legend tag blinks when clicking the radio buttons. ([#4901](https://github.com/infor-design/enterprise/issues/4901))
- `[Tabs]` Fixed a bug where where if urls contain a href with a forward slash (paths), then this would error. Note that in this situation you need to make sure the tab panel is linked without the hash. ([#5014](https://github.com/infor-design/enterprise/issues/5014))
- `[Tabs]` Added support to sortable drag and drop tabs. Non touch devices it good with almost every type of tabs `Module`, `Vertical`, `Header`, `Scrollable` and `Regular`. For touch devices only support with `Module` and `Vertical` Tabs. ([#4520](https://github.com/infor-design/enterprise/issues/4520))
- `[Tabs]` Changed the `rename()` method to also modify a tab's corresponding "More Tabs" menu item, if the menu is open. ([#5105](https://github.com/infor-design/enterprise/issues/5105))
- `[Toast]` Fixed a bug where toast message were unable to drag down to it's current position when `position` sets to 'bottom right'. ([#5015](https://github.com/infor-design/enterprise/issues/5015))
- `[Toolbar]` Add fix for invisible inputs in the toolbar. ([#5122](https://github.com/infor-design/enterprise/issues/5122))
- `[Toolbar]` Prevent individual buttons from getting stuck inside the Toolbar's overflow menu ([#4857](https://github.com/infor-design/enterprise/issues/4857))
- `[Tree]` Added api support for collapse/expand node methods. ([#4707](https://github.com/infor-design/enterprise/issues/4707))

(42 Issues Solved This Release, Backlog Enterprise 166, Backlog Ng 28, 1081 Functional Tests, 1647 e2e Tests)

## v4.50.4

### v4.50.4 Fixes

- `[Locale]` Fixed a bug where very large numbers with negative added an extra zero in formatNumber. ([#5308](https://github.com/infor-design/enterprise/issues/5308))

## v4.50.3

### v4.50.3 Fixes

- `[Lookup]` Fixed an issue where readonly lookups showed up as enabled. ([#5149](https://github.com/infor-design/enterprise/issues/5149))

## v4.50.2

### v4.50.2 Fixes

- `[General]` Fixed incorrect version that was showing up as `[Object]` in the about dialog and html. ([#5069](https://github.com/infor-design/enterprise/issues/5069))

## v4.50.1

### v4.50.1 Fixes

- `[Datagrid]` Set the tabbable feature off for the datagrid editors. ([#5089](https://github.com/infor-design/enterprise/issues/5089))
- `[Datagrid]` Fixed issues with misalignment on filter fields with icons. ([#5063](https://github.com/infor-design/enterprise/issues/5063))
- `[Lookup]` Fixed a bug where non editable lookups could not be clicked/opened. ([#5062](https://github.com/infor-design/enterprise/issues/5062))
- `[Lookup]` Fixed a bug where non strict / non editable lookups could not be clicked/opened. ([#5087](https://github.com/infor-design/enterprise/issues/5087))

## v4.50.0

### v4.50.0 Important Notes

- `[General]` We bumped the version from 4.39 (four - thirty nine) to 4.50 (four - fifty) to correspond with the general release of Soho (IDS) Design system 4.5 so the versions sync up better. We could not use 4.5 since it was already in use previously. ([#5012](https://github.com/infor-design/enterprise/issues/5012))
- `[General]` We Updated development dependencies. Most important things to note are: we now support node 14 for development and this is recommended. ([#4998](https://github.com/infor-design/enterprise/issues/4998))
- `[Tabs]` Changed the target element from 'li' to 'a' to be consistent. ([#4566](https://github.com/infor-design/enterprise/issues/4566))

### v4.50.0 Fixes

- `[Breadcrumb]` Changed the colors for disabled breadcrumbs to make them lighter than the enabled ones. ([#4917](https://github.com/infor-design/enterprise/issues/4917))
- `[Bar Chart]` Added support for double click to Bar, Bar Grouped, Bar Stacked. ([#3229](https://github.com/infor-design/enterprise/issues/3229))
- `[Bullet Chart]` Added support for double click. ([#3229](https://github.com/infor-design/enterprise/issues/3229))
- `[BusyIndicator]` Fixed a bug that caused the busy-indicator to show below the busy indicator container. ([#4953](https://github.com/infor-design/enterprise/issues/4953))
- `[Color Picker]`Fix issue with text disappearing and improve responsiveness when there isn't space horizontally ([#4930](https://github.com/infor-design/enterprise/issues/4930))
- `[Column Chart]` Added support for double click to Column, Column Grouped, Column Stacked, Column Stacked-singular and Column Positive Negative. ([#3229](https://github.com/infor-design/enterprise/issues/3229))
- `[Datagrid]` Added api setting `allowChildExpandOnMatchOnly` with Datagrid. It will show/hide children match only or all of them this setting only will effect if use with `allowChildExpandOnMatch:true`. ([#4209](https://github.com/infor-design/enterprise/issues/4209))
- `[Datagrid]` Fixed a bug where filter dropdown menus did not close when focusing a filter input. ([#4766](https://github.com/infor-design/enterprise/issues/4766))
- `[Datagrid]` Fixed an issue where the keyboard was not working to sort data for sortable columns. ([#4858](https://github.com/infor-design/enterprise/issues/4858))
- `[Datagrid]` Fixed an issue where the keyboard was not working to select all from header checkbox. ([#4859](https://github.com/infor-design/enterprise/issues/4859))
- `[Datagrid]` Fixed an issue where the selection was getting clear after use pagesize dropdown for client side paging. ([#4915](https://github.com/infor-design/enterprise/issues/4915))
- `[Datagrid]` Fixed an error seen clicking items if using a flex toolbar for the datagrid toolbar. ([#4941](https://github.com/infor-design/enterprise/issues/4941))
- `[Datagrid]` Only show row status when dirty indicator and row status both exist to address conflicting visual issue. ([#4918](https://github.com/infor-design/enterprise/issues/4918))
- `[Datagrid]` Fixed an issue where selecting a row added background to row-status. ([#4918](https://github.com/infor-design/enterprise/issues/4918))
- `[Datagrid]` Fixed an issue where the filter menu would not reopen in some cases. ([#4995](https://github.com/infor-design/enterprise/issues/4995))
- `[Datepicker]` Added a setting that replaces the trigger icon with an actual button for better accessibility, enabled by default. ([#4820](https://github.com/infor-design/enterprise/issues/4820))
- `[Datepicker]` Updated validation.js to check if date picker contains a time value ([#4888](https://github.com/infor-design/enterprise/issues/4888))
- `[Datepicker]` Fixed a UI issue where the apply and cancel buttons were unable to see on small screens. ([#4950](https://github.com/infor-design/enterprise/issues/4950))
- `[Datagrid]` Clean up hover appearance of datagrid actions button when the grid is viewed as a list. ([#4963](https://github.com/infor-design/enterprise/issues/4963))
- `[Editor]`Adjusted the editor to not treat separators after headers as leading and removing them. ([#4751](https://github.com/infor-design/enterprise/issues/4751))
- `[Environment]`Updated the regular expression search criteria from Edge to Edg to resolve the EDGE is not detected issue. ([#4603](https://github.com/infor-design/enterprise/issues/4603))
- `[Field Filter]` Fixed a UI issues where the input field has a missing border and the dropdown list does not properly align when it opened. ([#4982](https://github.com/infor-design/enterprise/issues/4982))
- `[Editor]`Adjusted the editor to not treat separators after headers as leading and removing them. ([#4751](https://github.com/infor-design/enterprise/issues/4751))
- `[General]` Can run stylelint command on W10 cmd for development ([#4993](https://github.com/infor-design/enterprise/issues/4993))
- `[General]` We Updated jQuery to use 3.6.0. ([#1690](https://github.com/infor-design/enterprise/issues/1690))
- `[Header]` Removed breadcrumb coloring from current class, which was causing the wrong kind of emphasis for breadcrumbs in headers. ([#5003](https://github.com/infor-design/enterprise/issues/5003))
- `[Input]` Changed the disabled search field color for Safari to match that of other browsers. ([#4611](https://github.com/infor-design/enterprise/issues/4611))
- `[Lookup]` Isolated the scss/css .close.icon class inside of .modal-content and removed any extra top property to fix the alignment issue.([#4933](https://github.com/infor-design/enterprise/issues/4933))
- `[Lookup]` Added a setting that replaces the trigger icon with an actual button for better accessibility, enabled by default. ([#4820](https://github.com/infor-design/enterprise/issues/4820))
- `[Lookup]` fix close button alignment issue. ([#5088](https://github.com/infor-design/enterprise/issues/5088))
- `[Line Chart]` Added support for double click to Area, Bubble, Line and Scatterplot. ([#3229](https://github.com/infor-design/enterprise/issues/3229))
- `[Message]` Added automation id's to the message's modal main area dialog as well with `modal` prefix. ([#4871](https://github.com/infor-design/enterprise/issues/4871))
- `[Modal]` Fixed a bug where full size responsive setting doesn't work on android phones in landscape mode. ([#4451](https://github.com/infor-design/enterprise/issues/4451))
- `[Pie Chart]` Added support for double click to Pie and Donut. ([#3229](https://github.com/infor-design/enterprise/issues/3229))
- `[Pie Chart]` Fixed bug were pie chart type does not remove old class name ([#3144](https://github.com/infor-design/enterprise/issues/3144))
- `[Pie Chart]` Improved the accessibility of legend items with roles and offscreen labels. ([#4831](https://github.com/infor-design/enterprise/issues/4831))
- `[Radar Chart]` Added support for double click. ([#3229](https://github.com/infor-design/enterprise/issues/3229))
- `[Rating]` Fixed color of the un-checked rating star. ([#4853](https://github.com/infor-design/enterprise/issues/4853))
- `[Popupmenu]` Fixed a lifecycle issue on menus that are shared between trigger elements, where these menus were incorrectly being torn down. ([NG#987](https://github.com/infor-design/enterprise-ng/issues/987))
- `[Searchfield]` Fixed alignment issues with the close button in various scenarios ([#4989](https://github.com/infor-design/enterprise/issues/4989), [#5096](https://github.com/infor-design/enterprise/issues/5096), [#5158](https://github.com/infor-design/enterprise/issues/4989), [#5090](https://github.com/infor-design/enterprise/issues/4989))
- `[Switch]` Adjust styles to be more discernable between checked and checked+disabled ([#4341](https://github.com/infor-design/enterprise/issues/4341))
- `[Tabs (Horizontal/Header)]` Fixed bug with the placement of the focus state in RTL mode, and other minor visual improvements. ([#4877](https://github.com/infor-design/enterprise/issues/4877))
- `[Tabs Module]` Fixed a bug where clear button was missing when clearable setting is activated in tabs module searchfield. ([#4898](https://github.com/infor-design/enterprise/issues/4898))
- `[Textarea]` Fixed a bug where the textarea options like autogrow, autoGrowMaxHeight doesn't work after the initialization inside of the accordion. ([#4977](https://github.com/infor-design/enterprise/issues/4977))
- `[Timepicker]` Added a setting that replaces the trigger icon with an actual button for better accessibility, enabled by default. ([#4820](https://github.com/infor-design/enterprise/issues/4820))
- `[Toast]` Fixed a bug where the first toast in the page is not announced to screen readers. ([#4519](https://github.com/infor-design/enterprise/issues/4519))
- `[Tooltip]` Fixed a bug in tooltip that prevented linking id-based tooltip content. ([#4827](https://github.com/infor-design/enterprise/issues/4827))

(48 Issues Solved This Release, Backlog Enterprise 152, Backlog Ng 32, 1086 Functional Tests, 1640 e2e Tests)

## v4.38.1

### v4.38.1 Fixes

- `[BusyIndicator]` Fixed a bug that caused the busy-indicator to show below the busy indicator container. ([#4953](https://github.com/infor-design/enterprise/issues/4953))

## v4.38.0

### v4.38.0 Important Changes

- `[Themes]` Renamed the concept of themes to versions and renamed uplift to new and soho to classic. The new/uplift theme is now the default and its recommend you use it as your default. The old scripts and names will still work ok but new copies with the new names are added for you. In addition Variants are now called Modes. But we got rid of the older script names from 2017 as they have been deprecated for a while now. In addition the ids-identity package thats included was bumped to 4.0 if using tokens directly from this the paths there have been changed to reflect the new names. ([#2606](https://github.com/infor-design/enterprise/issues/2606))

### v4.38.0 Fixes

- `[Application Menu]` Fixed visibility of expander icon on classic theme. ([#4874](https://github.com/infor-design/enterprise/issues/4874))
- `[Accordion]` Fixed an issue where the afterexpand and aftercollapse events fired before the states are set.  ([#4838](https://github.com/infor-design/enterprise/issues/4838))
- `[Breadcrumb]` Fixed unnecessary scrollbar in safari on a flex toolbar. ([#4839](https://github.com/infor-design/enterprise/issues/4839))
- `[Calendar]` Fixed calendar event details listview on mobile perspective. ([#4886](https://github.com/infor-design/enterprise/issues/4886))
- `[Datagrid]` Fixed an issue with missing scrollbars when in frozen column mode on wide screens. ([#4922](https://github.com/infor-design/enterprise/issues/4922))
- `[Datagrid]` Added the ability to use shift click to select in mixed selection mode. ([#4748](https://github.com/infor-design/enterprise/issues/4748))
- `[Datagrid]` Fixed alignment issue when editing. ([#4814](https://github.com/infor-design/enterprise/issues/4814))
- `[Datagrid]` Added a fix for checkbox aria cells, the aria was in the wrong location. ([#4790](https://github.com/infor-design/enterprise/issues/4790))
- `[Datagrid]` Fixed a bug where shift+f10 did not open the context menu in the Datagrid. ([#4614](https://github.com/infor-design/enterprise/issues/4614))
- `[Datagrid]` Fixed an issue where tooltips on buttons in the contextual action toolbar in datagrid would never show up. ([#4876](https://github.com/infor-design/enterprise/issues/4876))
- `[Datagrid]` Fixed an issue where when using selectAllCurrentPage the deselect all did not trigger an event. ([#4916](https://github.com/infor-design/enterprise/issues/4916))
- `[Datagrid]` Fixed an issue where when using a scroll-flex container to contain datagrid it did not show the Y scrollbar. ([#4914](https://github.com/infor-design/enterprise/issues/4914))
- `[EmptyMessage]` Fixed an issue where you may get double the click handlers. ([#4889](https://github.com/infor-design/enterprise/issues/4889))
- `[Environment]` Fixed feature detection classes and routines on IPad 13 and up. ([#4855](https://github.com/infor-design/enterprise/issues/4855))
- `[Fileupload Advanced]` Fixed a bug where the disable and enable methods were not working correctly. ([#4872](https://github.com/infor-design/enterprise/issues/4872))
- `[General]` Increased windows custom css scrollbars from 8px to 12px. ([#4837](https://github.com/infor-design/enterprise/issues/4837))
- `[Input]` Fixed a bug where the cursor overlapped the icon in right aligned lookup and input fields when selecting the field. ([#4718](https://github.com/infor-design/enterprise/issues/4718))
- `[ListView]` Fixed an issue selecting after focusing the list with the keyboard. ([#4621](https://github.com/infor-design/enterprise/issues/4621))
- `[Lookup]` Fixed an issue with select all across pages in lookup. ([#4503](https://github.com/infor-design/enterprise/issues/4503))
- `[Lookup]` Fixed an issue clearing selections with selectAcrossPages. ([#4539](https://github.com/infor-design/enterprise/issues/4539))
- `[Message]` Fixed multiple events were firing. ([#953](https://github.com/infor-design/enterprise-ng/issues/953))
- `[Popover]` Fixed a bug where the close button did not get an automation ID and added automation ID to the title. ([#4743](https://github.com/infor-design/enterprise/issues/4743))
- `[Locale/Multiselect]` Fixed a bug where translations could not be made correctly on All label and Selected Label, so we dropped having the label in the field. You can use the allTextString and selectedTextString if you want something special. ([#4505](https://github.com/infor-design/enterprise/issues/4505))
- `[Locale]` Fixed a bug in Estonian translations. ([#4805](https://github.com/infor-design/enterprise/issues/4805))
- `[Locale]` Fixed several bugs in Greek translations. ([#4791](https://github.com/infor-design/enterprise/issues/4791))
- `[Locale]` Fixed a bug in Turkish translations. ([#4788](https://github.com/infor-design/enterprise/issues/4788))
- `[Locale]` Fixed a bug in Thai translations. ([#4738](https://github.com/infor-design/enterprise/issues/4738))
- `[Searchfield]` Fixed an accessibility issue where the X was not tabbable with the keyboard. To fix this added a tabbable setting which is on by default. If you want it off you can set it to false but you would pass accessibility testing. ([#4815](https://github.com/infor-design/enterprise/issues/4815))
- `[Tabs]` Fixed an iOS bug that was preventing dismissible tabs to be dismissed by tap. ([#4763](https://github.com/infor-design/enterprise/issues/4763))
- `[Tabs Module]` Fixed positioning of the icon in tabs module. ([#4842](https://github.com/infor-design/enterprise/issues/4842))
- `[Tabs Module]` Fixed the focus border of the home button and make it tabbable in tabs module. ([#4850](https://github.com/infor-design/enterprise/issues/4850))
- `[Tabs Vertical]` Fixed black hover state in new (uplift) theme contrast mode. ([#4867](https://github.com/infor-design/enterprise/issues/4867))
- `[Validation]` Fixed an issue where validation messages did not have the correct aria for accessibility. ([#4830](https://github.com/infor-design/enterprise/issues/4830))
- `[TabsModule]` Fixed positioning of the icon in tabs module. ([#4842](https://github.com/infor-design/enterprise/issues/4842))
- `[Timepicker]` Improved accessibility on both the input field and its inner picker elements. ([#4403](https://github.com/infor-design/enterprise/issues/4403))

(37 Issues Solved This Release, Backlog Enterprise 136, Backlog Ng 32, 1082 Functional Tests, 1638 e2e Tests)

## v4.37.3

### v4.37.3 Fixes

- `[BusyIndicator]` Fixed a bug that caused the busy-indicator to show below the busy indicator container. ([#4953](https://github.com/infor-design/enterprise/issues/4953))

### v4.37.2 Fixes

- `[Datagrid]` Fixed an issue with missing scrollbars when in frozen column mode on wide screens. ([#4922](https://github.com/infor-design/enterprise/issues/4922))

## v4.37.1

### v4.37.1 Fixes

- `[General]` Increased windows custom css scrollbars from 8px to 12px. ([#4837](https://github.com/infor-design/enterprise/issues/4837))
- `[Datagrid]` Fixed an issue where when using a scroll-flex container to contain datagrid it did not show the Y scrollbar. ([#4914](https://github.com/infor-design/enterprise/issues/4914))

## v4.37.0

### v4.37.0 Features

- `[FileUpload]` Added the ability to drag files onto the file upload field like in 3.x versions. ([#4723](https://github.com/infor-design/enterprise/issues/4723))
- `[Datagrid]` Added the ability to edit columns formatted with tags and badges with an Input editor. ([#4637](https://github.com/infor-design/enterprise/issues/4637))
- `[Datagrid]` Added the ability to pass a locale numberFormat to the TargetedAchievement formatter and also set the default to two decimals. ([#4802](https://github.com/infor-design/enterprise/issues/4802))
- `[Dropdown]` Added basic virtual scrolling to dropdown for if you have thousands of items. Only basic dropdown functionality will work with this setting but it improved performance on larger dropdown lists. ([#4708](https://github.com/infor-design/enterprise/issues/4708))
- `[Sidebar]` Added the ability to hide and show the side bar with the list detail view. ([#4394](https://github.com/infor-design/enterprise/issues/4394))

### v4.37.0 Fixes

- `[App Menu]` Fixed a regression bug  where the searchfield icon duplicated and were not properly aligned with the searchfield. ([#4737](https://github.com/infor-design/enterprise/issues/4737))
- `[App Menu]` Removed the close button animation on the hamburger button when app menus open. ([#4756](https://github.com/infor-design/enterprise/issues/4756))
- `[Bar Chart]` Fixed an issue where the data was passing wrong for grouped type custom tooltip. ([#4548](https://github.com/infor-design/enterprise/issues/4548))
- `[Busy Indicator]` Fixed an error was showing when called `close()` method too soon after `activate()`. ([#980](https://github.com/infor-design/enterprise-ng/issues/980))
- `[Calendar]` Fixed a regression where clicking Legend checkboxes was no longer possible. ([#4746](https://github.com/infor-design/enterprise/issues/4746))
- `[Checkboxes]` Fixed a bug where if checkboxes are in a specific relative layout the checkboxes may click the wrong one. ([#4808](https://github.com/infor-design/enterprise/issues/4808))
- `[Column Chart]` Fixed an issue where the data was passing wrong for grouped type custom tooltip. ([#4548](https://github.com/infor-design/enterprise/issues/4548))
- `[Datagrid]` Fixed an issue where the filter border on readonly lookups was not displayed in high contrast mode. ([#4724](https://github.com/infor-design/enterprise/issues/4724))
- `[Datagrid]` Added missing aria row group role to the datagrid. ([#4479](https://github.com/infor-design/enterprise/issues/4479))
- `[Datagrid]` Fixed a bug where when setting a group and decimal out of the current locale then editing would not work. ([#4806](https://github.com/infor-design/enterprise/issues/4806))
- `[Dropdown]` Fixed an issue where some elements did not correctly get an id in the dropdown. ([#4742](https://github.com/infor-design/enterprise/issues/4742))
- `[Dropdown]` Fixed a bug where you could click the label and focus a disabled dropdown. ([#4739](https://github.com/infor-design/enterprise/issues/4739))
- `[Homepage]` Fixed the wrong metadata was sending for resize, reorder and remove card events. ([#4798](https://github.com/infor-design/enterprise/issues/4798))
- `[Locale]` Fixed an issue where if the 11th digit is a zero the formatNumbers and truncateDecimals function will loose a digit. ([#4656](https://github.com/infor-design/enterprise/issues/4656))
- `[Modal]` Improved detection of non-focusable elements when a Modal is configured to auto focus one of its inner components. ([#4740](https://github.com/infor-design/enterprise/issues/4740))
- `[Module Tabs]` Fixed a bug related to automatic linking of Application Menu trigger tabs in Angular environments ([#4736](https://github.com/infor-design/enterprise/issues/4736))
- `[ProcessIndicator]` Fixed a layout issue on the index page and added a rejected icon. ([#4770](https://github.com/infor-design/enterprise/issues/4770))
- `[Rating]` Fixed an issue where the rating was not clear on toggle. ([#4571](https://github.com/infor-design/enterprise/issues/4571))
- `[Splitter]` Fixed the splitter was dragging to wrong direction in RTL. ([#1813](https://github.com/infor-design/enterprise/issues/1813))
- `[Swaplist]` Fixed an issue where the user attributes need to be override existing attributes. ([#4694](https://github.com/infor-design/enterprise/issues/4694))
- `[Tabs]` Fixed a bug where the info icon were not aligned correctly in the tab, and info message were not visible. ([#4711](https://github.com/infor-design/enterprise/issues/4711))
- `[Tabs]` Fixed a bug where the tab key would move through tabs rather than moving to the tab content. ([#4745](https://github.com/infor-design/enterprise/issues/4745))
- `[Toolbar Searchfield]` Fixed a bug where the toolbar searchfield were unable to focused when tabbing through the page. ([#4683](https://github.com/infor-design/enterprise/issues/4683))
- `[Toolbar Searchfield]` Fixed a bug where the search bar were showing extra outline when focused. ([#4682](https://github.com/infor-design/enterprise/issues/4682))
- `[Track Dirty]` Fixed an error that was showing when using dirty indicator within a tab component. ([#936](https://github.com/infor-design/enterprise-ng/issues/936))
- `[Tree]` Fixed an issue where the character entity was stripped for addNode() method. ([#4694](https://github.com/infor-design/enterprise/issues/4694))

(49 Issues Solved This Release, Backlog Enterprise 137, Backlog Ng 35, 1082 Functional Tests, 1639 e2e Tests)

## v4.36.2

### v4.36.2 Fixes

- `[App Menu]` Removed the close button animation on the hamburger button when app menus open. ([#4756](https://github.com/infor-design/enterprise/issues/4756))
- `[App Menu]` Fixed a regression bug  where the searchfield icon duplicated and were not properly aligned with the searchfield. ([#4737](https://github.com/infor-design/enterprise/issues/4737))
- `[Calendar]` Fixed a regression where clicking Legend checkboxes was no longer possible. ([#4746](https://github.com/infor-design/enterprise/issues/4746))
- `[FileUpload]` Added the ability to drag files onto the file upload field like in 3.x versions. ([#4723](https://github.com/infor-design/enterprise/issues/4723))
- `[Modal]` Improved detection of non-focusable elements when a Modal is configured to auto focus one of its inner components. ([#4740](https://github.com/infor-design/enterprise/issues/4740))
- `[Locale]` Fixed an issue where if the 11th digit is a zero the formatNumbers and truncateDecimals function will loose a digit. ([#4656](https://github.com/infor-design/enterprise/issues/4656))
- `[Rating]` Fixed an issue where the rating was not clear on toggle. ([#4571](https://github.com/infor-design/enterprise/issues/4571))

## v4.36.1

### v4.36.1 Fixes

- `[Calendar]` Fixed a regression where clicking Legend checkboxes was no longer possible. ([#4746](https://github.com/infor-design/enterprise/issues/4746))
- `[Dropdown]` Fixed an issue where some elements did not correctly get an id in the dropdow n. ([#4742](https://github.com/infor-design/enterprise/issues/4742))
- `[Editor]` Fixed a follow up issue with readonly links in the editor. ([#4702](https://github.com/infor-design/enterprise/issues/4702))

## v4.36.0

### v4.36.0 Important Changes

- `[Datagrid]` Fixed a bug where the datagrid header checkbox had the wrong aria-checked state when only some rows are selected, this change occured because the aria-checked was not on the focusable element so was not announced. If using automation scripts on this attribute, you should be aware and adjust accordingly. ([#4491](https://github.com/infor-design/enterprise/issues/4491))

### v4.36.0 Features

- `[Datagrid]` Made the summary row sticky on the bottom of the datagrid. ([#4645](https://github.com/infor-design/enterprise/issues/4645))
- `[Lookup]` Added a clear callback function like the click callback that fires when clicking the clear X if enabled. ([#4693](https://github.com/infor-design/enterprise/issues/4693))
- `[Tabs]` Added a setting for making the text on Module Tabs' optional Application Menu trigger only accessible to screen readers. ([#4590](https://github.com/infor-design/enterprise/issues/4590))

### v4.36.0 Fixes

- `[Application Menu]` Fixed an issue with filtering where nested items matching the filter were not always displayed. ([#4592](https://github.com/infor-design/enterprise/issues/4592))
- `[Column Chart]` Fixed an alignment issue with the labels in grouped column charts. ([#4645](https://github.com/infor-design/enterprise/issues/4645))
- `[Datagrid]` Fixed a bug where filterWhenTyping did not work on lookup filter columns. ([#4678](https://github.com/infor-design/enterprise/issues/4678))
- `[Datagrid]` Fixed an issue where updateRow will not correctly sync and merge data. ([#4674](https://github.com/infor-design/enterprise/issues/4674))
- `[Datagrid]` Fixed a bug where the error icon overlapped to the calendar icon when a row has been selected and hovered. ([#4670](https://github.com/infor-design/enterprise/issues/4670))
- `[Datagrid]` Fixed a bug where multiselect would loose selection across pages when using selectRowsAcrossPages. ([#954](https://github.com/infor-design/enterprise-ng/issues/954))
- `[Datagrid]` Made a fix that when calling applyFilter the lookup checkbox did not update. ([#4693](https://github.com/infor-design/enterprise/issues/4693))
- `[Datagrid]` Added the datagrid api to the current clearArguments setting's callback. ([#4693](https://github.com/infor-design/enterprise/issues/4693))
- `[Datagrid]` Fixed the inbuilt date validation to use the datagrid column settings for date fields. ([#4693](https://github.com/infor-design/enterprise/issues/4730))
- `[Dropdown]` Fixed a bug where the tooltips are invoked for each dropdown item. This was slow with a lot of items. ([#4672](https://github.com/infor-design/enterprise/issues/4672))
- `[Dropdown]` Fixed a bug where mouseup was used rather than click to open the list and this was inconsistent. ([#4638](https://github.com/infor-design/enterprise/issues/4638))
- `[Editor]` Fixed an issue where the dirty indicator was not reset when the contents contain `<br>` tags. ([#4624](https://github.com/infor-design/enterprise/issues/4624))
- `[Editor]` Fixed a bug where hyperlinks were not clickable in readonly state. ([#4702](https://github.com/infor-design/enterprise/issues/4702))
- `[Homepage]` Fixed a bug where the border behaves differently and does not change back correctly when hovering in editable mode. ([#4640](https://github.com/infor-design/enterprise/issues/4640))
- `[Homepage]` Added support for small size (260x260) widgets and six columns. ([#4663](https://github.com/infor-design/enterprise/issues/4663))
- `[Homepage]` Fixed an issue where the animation was not working on widget removed. ([#4686](https://github.com/infor-design/enterprise/issues/4686))
- `[Homepage]` Fixed a bug where the border behaves differently and does not change back correctly when hovering in editable mode. ([#4640](https://github.com/infor-design/enterprise/issues/4640))
- `[Listview]` Fixed an issue where the contextmenu was not open on longpress and text as not selectable for iOS device. ([#4655](https://github.com/infor-design/enterprise/issues/4655))
- `[Locale]` Don't attempt to set d3 locale if d3 is not being used ([#4668](https://github.com/infor-design/enterprise/issues/4486))
- `[Modal]` Fixed a bug where the autofocus was not working on anchor tag inside of the modal and moving the first button as a default focus if there's no `isDefault` property set up.
- `[Pager]` Fixed a bug that automation id's are not added when the attachToBody is used. ([#4692](https://github.com/infor-design/enterprise/issues/4692))
- `[Rating]` Fixed a bug with the readonly function, it did not toggle the readonly state correctly. ([#958](https://github.com/infor-design/enterprise-ng/issues/958))
- `[Tabs]` Added support for a "More Actions" button to exist beside horizontal/header tabs. ([#4532](https://github.com/infor-design/enterprise/issues/4532))
- `[Tree]` Fixed an issue where the parent value was get deleted after use `addNode()` method. ([#4486](https://github.com/infor-design/enterprise/issues/4486))
- `[Wizard]` Fixed a slight layout issue with the highlighted step in RTL mode. ([#4714](https://github.com/infor-design/enterprise/issues/4714))

(42 Issues Solved This Release, Backlog Enterprise 136, Backlog Ng 32, 1084 Functional Tests, 1642 e2e Tests)

## v4.35.4

### v4.35.4 Fixes

- `[Datagrid]` Added the datagrid api to the current clearArguments setting's callback. ([#4693](https://github.com/infor-design/enterprise/issues/4693))

## v4.35.3

### v4.35.3 Fixes

- `[Datagrid]` Made a fix that when calling applyFilter the lookup checkbox did not update. ([#4693](https://github.com/infor-design/enterprise/issues/4693))
- `[Dropdown]` Fixed a bug where the tooltips are invoked for each dropdown item. This was slow with a lot of items. ([#4672](https://github.com/infor-design/enterprise/issues/4672))
- `[Dropdown]` Fixed a bug where mouseup was used rather than click to open the list and this was inconsistent. ([#4638](https://github.com/infor-design/enterprise/issues/4638))
- `[Lookup]` Added a clear callback function like the click callback that fires when clicking the clear X if enabled. ([#4693](https://github.com/infor-design/enterprise/issues/4693))
- `[Pager]` Fixed a bug that automation id's are not added when the attachToBody is used. ([#4692](https://github.com/infor-design/enterprise/issues/4692))
- `[Rating]` Fixed a bug with the readonly function, it did not toggle the readonly state correctly. ([#958](https://github.com/infor-design/enterprise-ng/issues/958))

## v4.35.2

### v4.35.2 Fixes

- `[Datagrid]` Fixed an additional issue where updateRow will cause rows to no longer be reorderable. ([#4674](https://github.com/infor-design/enterprise/issues/4674))

## v4.35.1

### v4.35.1 Fixes

- `[Datagrid]` Fixed an issue where updateRow will not correctly sync and merge data. ([#4674](https://github.com/infor-design/enterprise/issues/4674))
- `[Datagrid]` Fixed a bug where filterWhenTyping did not work on lookup filter columns. ([#4678](https://github.com/infor-design/enterprise/issues/4678))
- `[Editor]` Fixed an issue where the dirty indicator was not reset when the contents contain `<br>` tags. ([#4624](https://github.com/infor-design/enterprise/issues/4624))

## v4.35.0

### v4.35.0 Important Notes

- `[Breadcrumb]` We added support for the use of `span` in place of `a` tags inside Breadcrumb List Items at the component API level.  In order to facilitate this, some internal API methods had to be changed to recognize the list item instead of the anchor.  If you rely on the Breadcrumb API and reference breadcrumb item anchor tags, please note that before adopting this version, you should change your code to instead reference the list items, or only use the BreadcrumbItem API.

### v4.35.0 Features

- `[Datagrid]` Added support to select all rows on current page only for client side paging. ([#4265](https://github.com/infor-design/enterprise/issues/4265))
- `[Datagrid]` Added a new ProcessIndicator formatter. ([#3918](https://github.com/infor-design/enterprise/issues/3918))
- `[Dropdown]` Improved behavior of list item navigation/selection when a Dropdown is configured with "no search" mode activated. ([#4483](https://github.com/infor-design/enterprise/issues/4483))
- `[Lookup]` Added the ability to change the lookup icon. ([#4527](https://github.com/infor-design/enterprise/issues/4527))
- `[ProcessIndicator]` Added: labels, more icon support, and a content areas and made it responsive. ([#3918](https://github.com/infor-design/enterprise/issues/3918))

### v4.35.0 Fixes

- `[Application Menu]` Fixed accessibility issues getting redundant info in expand/collapse button. ([#4462](https://github.com/infor-design/enterprise/issues/4462))
- `[Application Menu]` Fixed accessibility issues with missing instructional text and incorrect aria-role assignments on the App Menu triggers (hamburger buttons) and Role switcher buttons. ([#4489](https://github.com/infor-design/enterprise/issues/4489))
- `[About]` Made it possible to close About dialogs that previously had open, nested Modals present. ([NG#915](https://github.com/infor-design/enterprise-ng/issues/915))
- `[Badges]` Fixed alignment issues in uplift theme. ([#4578](https://github.com/infor-design/enterprise/issues/4578))
- `[Busy Indicator]` Fixed an issue where the whole page and parent div was shifts when active. ([#746](https://github.com/infor-design/enterprise-ng/issues/746))
- `[Button]` Fixed the tooltip in action button to be not visible when there's no title attribute. ([#4473](https://github.com/infor-design/enterprise/issues/4473))
- `[Column Chart]` Fixed a minor alignment issue in the xAxis labels ([#4460](https://github.com/infor-design/enterprise/issues/4460))
- `[Colorpicker]` Fixed an issue where values were not being selecting when multiple colopickers are present. ([#4146](https://github.com/infor-design/enterprise/issues/4146))
- `[Datagrid]` Fix a bug where changing selectable on the fly did not change the select behavior. ([#4575](https://github.com/infor-design/enterprise/issues/4575))
- `[Datagrid]` Fixed an issue where the click event was not fire for hyperlinks keyword search results. ([#4550](https://github.com/infor-design/enterprise/issues/4550))
- `[Datagrid]` Added api setting for selection on enter edit mode. ([#4485](https://github.com/infor-design/enterprise/issues/4485))
- `[Datagrid]` Fixed a bug where the onPostRenderCell function would get an empty container if using frozen columns. ([#947](https://github.com/infor-design/enterprise-ng/issues/947))
- `[Datagrid]` Fix a bug where changing selectable on the fly did not change the select behavior. ([#4575](https://github.com/infor-design/enterprise/issues/4575))
- `[Dropdown]` Fixed a bug where the last option icon changes when searching/filtering in dropdown search field. ([#4474](https://github.com/infor-design/enterprise/issues/4474))
- `[Editor/Fontpicker]` Fixed a bug where the label relationship were not valid in the editor role. Adding aria-labelledby will fix the association for both editor and the label. Also, added an audible label in fontpicker. ([#4454](https://github.com/infor-design/enterprise/issues/4454))
- `[Field Options]` Fixed an issue where the action button was misaligned for safari. ([#4610](https://github.com/infor-design/enterprise/issues/4610))
- `[FileUploadAdvanced]` Fixed an issue where abort method was not working properly to remove the file block when upload fails. ([#938](https://github.com/infor-design/enterprise-ng/issues/938))
- `[Header]` Fixed a bug where the searchfield automatically expands when clicking the app menu button. ([#4617](https://github.com/infor-design/enterprise/issues/4617))
- `[Lookup]` Fixed some layout issues when using the editable and clearable options on the filter row. ([#4527](https://github.com/infor-design/enterprise/issues/4527))
- `[Lookup]` Fixed incorrect counts when using allowSelectAcrossPages. ([#4316](https://github.com/infor-design/enterprise/issues/4316))
- `[Mask]` Fixed broken date/time masks in the `sv-SE` locale. ([#4613](https://github.com/infor-design/enterprise/issues/4613))
- `[Tree]` Fixed an issue where the character entity references were render differently for parent and child levels. ([#4512](https://github.com/infor-design/enterprise/issues/4512))
- `[Tooltip/Pager]` Fixed an issue where the tooltip would show at the top when clicking paging buttons. ([#218](https://github.com/infor-design/enterprise-ng/issues/218))

(40 Issues Solved This Release, Backlog Enterprise 173, Backlog Ng 42, 1083 Functional Tests, 1638 e2e Tests)

## v4.34.3

### v4.34.3 Fixes

- `[Lookup]` Added the ability to change the lookup icon. ([#4527](https://github.com/infor-design/enterprise/issues/4527))
- `[Lookup]` Fixed some layout issues when using the editable and clearable options on the filter row. ([#4527](https://github.com/infor-design/enterprise/issues/4527))

## v4.34.2

### v4.34.2 Fixes

- `[Dropdown/Autocomplete]` Fix a bug where these components would fail in IE 11. Note that IE 11 isn't "supported" but we fixed these issues to give teams more time to migrate. ([#4608](https://github.com/infor-design/enterprise/issues/4608))
- `[General]` Fix a bug where the regex scripts will error on Big Sur. ([#4612](https://github.com/infor-design/enterprise/issues/4612))

## v4.34.1

### v4.34.1 Fixes

- `[Datagrid]` Fix a bug where changing selectable on the fly did not change the select behavior. ([#4575](https://github.com/infor-design/enterprise/issues/4575)

## v4.34.0

### v4.34.0 Features

- `[All Components]` Added `attributes` setting to set automation id's and id's. ([#4498](https://github.com/infor-design/enterprise/issues/4498))
- `[Datagrid]` Added a limited experimental sticky header feature. ([#3993](https://github.com/infor-design/enterprise/issues/3993))
- `[Input]` Add a `revealText` plugin that will add a button to password fields to hide and show sensitive information such as SIN or passwords. ([#4098](https://github.com/infor-design/enterprise/issues/4098))
- `[Listview]` Added a new setting `allowDeselect` which will make it such that if you select an item you cant deselect, you can only select another item. ([#4376](https://github.com/infor-design/enterprise/issues/4376))
- `[Locale]` Added a new set of translations from the translation team. ([#4501](https://github.com/infor-design/enterprise/issues/4501))
- `[Locale/Charts]` The numbers inside charts are now formatted using the current locale's, number settings. This can be disabled/changed in some charts by passing in a localeInfo object to override the default settings. ([#4437](https://github.com/infor-design/enterprise/issues/4437))
- `[Treemap]` Added ability to show a tooltip. ([#2794](https://github.com/infor-design/enterprise/issues/2794))

### v4.34.0 Fixes

- `[Autocomplete]` Fixed an issue where a slow and incomplete ajax request would cause the dropdown to briefly show wrong contents. ([#4387](https://github.com/infor-design/enterprise/issues/4387))
- `[Breadcrumb]` Fixed an issue where css only breadcrumbs were missing styles. ([#4501](https://github.com/infor-design/enterprise/issues/4501))
- `[Datepicker]` Fixed an issue where range highlight was not aligning for Mac/Safari. ([#4352](https://github.com/infor-design/enterprise/issues/4352))
- `[Datagrid]` Fixed an issue with a custom toolbar, where buttons would click twice. ([#4471](https://github.com/infor-design/enterprise/issues/4471))
- `[Datagrid]` Fixed an issue where the special characters (é, à, ü, û, ...) export to csv was not generated them correctly. ([#4347](https://github.com/infor-design/enterprise/issues/4347))
- `[Datagrid]` Fixed an issue where the leading spaces were removed on editing cells. ([#4380](https://github.com/infor-design/enterprise/issues/4380))
- `[Datagrid]` Fixed an issue where the double click event was not firing for checkbox columns. ([#4381](https://github.com/infor-design/enterprise/issues/4381))
- `[Datagrid]` Fixed an issue where the dropdown in a datagrid would stay open when clicking to the next page of results. ([#4396](https://github.com/infor-design/enterprise/issues/4396))
- `[Datagrid]` Fixed a bug where a scroll bar shows even when there's no data in datagrid. ([#4228](https://github.com/infor-design/enterprise/issues/4228))
- `[Datagrid]` Fixed an issue where calling setFocus on the datagrid would stop open menus from working. ([#4429](https://github.com/infor-design/enterprise/issues/4429))
- `[Datagrid]` To allow for some script tools to work we now set draggable to true. ([#4490](https://github.com/infor-design/enterprise/issues/4490))
- `[Datagrid]` Fixed an error on the filter box on the personalization dialog where it would error if there is a column with no name field. ([#4495](https://github.com/infor-design/enterprise/issues/4495))
- `[Datagrid]` Fixed links when changing personalization as they would inherit the wrong color. ([#4481](https://github.com/infor-design/enterprise/issues/4481))
- `[Datagrid]` Fixed a bug where seaching with the search on the toolbar would not highlight results. ([#4488](https://github.com/infor-design/enterprise/issues/4488))
- `[Datagrid]` Fixed an issue with a custom toolbar, where buttons would click twice. ([#4471](https://github.com/infor-design/enterprise/issues/4471))
- `[Datagrid]` Fixed a bug in updateRow where it did not sync up all data passed in with the dataset. ([#4476](https://github.com/infor-design/enterprise/issues/4476))
- `[Datepicker]` Changed the month/year picker to skip 10 years instead of one. ([#4388](https://github.com/infor-design/enterprise/issues/4388))
- `[Dropdown]` Improved the behavior of the `noSearch` dropdown when using the keyboard. ([#4388](https://github.com/infor-design/enterprise/issues/4388))
- `[Editor]` Fixed an issue where the focus was getting lost after pressing toolbar buttons. ([#4335](https://github.com/infor-design/enterprise/issues/4335))
- `[Editor]` Fixed an issue where the color picker was not opening the popup for overflow menu and had name as undefined in list. ([#4398](https://github.com/infor-design/enterprise/issues/4398))
- `[Editor]` Fixed an issue where font-size tags are stripped from the css. ([#4557](https://github.com/infor-design/enterprise/issues/4557))
- `[Favorites]` Removed the favorites component as its not really a component, info on it can be found under buttons in the toggle example. ([#4405](https://github.com/infor-design/enterprise/issues/4405))
- `[Fieldset]` Fixed a bug where summary form data gets cut off on a smaller viewport. ([#3861](https://github.com/infor-design/enterprise/issues/3861))
- `[Homepage]` Fixed an issue where the four column widgets were incorrectly positioned, left aligned on large screen. ([#4541](https://github.com/infor-design/enterprise/issues/4541))
- `[List Detail]` Fixed css height for list detail in responsive view ([#4426](https://github.com/infor-design/enterprise/issues/4426))
- `[Listview]` Fixed a bug where readonly and non-selectable listview should not have hover state. ([#4452](https://github.com/infor-design/enterprise/issues/4452))
- `[Lookup]` Fixed a bug where the filter header together with the checkbox column is not properly align. ([#3774](https://github.com/infor-design/enterprise/issues/3774))
- `[MenuButton]` Removed the menubutton component sections as its not really a component, info on it can be found under buttons in the MenuButton examples. ([#4416](https://github.com/infor-design/enterprise/issues/4416))
- `[Message]` Added support for lists in the message, also fixed a problem when doing so, with screen readers. ([#4400](https://github.com/infor-design/enterprise/issues/4400))
- `[Message]` Added the `noRefocus` setting that will feed through to the modal. ([#4507](https://github.com/infor-design/enterprise/issues/4507))
- `[Splitter]` Added missing audible labels in splitter collapse button and splitter handle. ([#4404](https://github.com/infor-design/enterprise/issues/4404))
- `[Tabs Module]` Fixed a bug where tab items were not centered correctly in uplift theme. ([#4538](https://github.com/infor-design/enterprise/issues/4538))
- `[Treemap]` Fixed a bug where small slices may show a "tip" below the chart. ([#2794](https://github.com/infor-design/enterprise/issues/2794))

(56 Issues Solved This Release, Backlog Enterprise 185, Backlog Ng 42, 1082 Functional Tests, 1612 e2e Tests)

## v4.33.2

### v4.33.2 Fixes

`[General]` Fix a bug where the regex blows up on Mac Big Sur. ([#4612](https://github.com/infor-design/enterprise/issues/4612))

## v4.33.1

### v4.33.1 Fixes

- `[Breadcrumb]` Fixed an issue were css only breadcrumbs were missing styles. ([#4501](https://github.com/infor-design/enterprise/issues/4501))

## v4.33.0

### v4.33.0 Features

- `[Locale]` Added a new dateTimeMillis and timeStampMillis format if milliseconds are needed. ([#4384](https://github.com/infor-design/enterprise/issues/4384))
- `[Toast]` Added a setting to enable setting ids or other attributes on the toast element. ([#4275](https://github.com/infor-design/enterprise/issues/4275))

### v4.33.0 Fixes

- `[Autocomplete]` Fix a bug when connected to NG where pressing the enter key would not select Autocomplete items/. ([ng#901](https://github.com/infor-design/enterprise-ng/issues/901))
- `[Autocomplete]` Fixed an issue where the Searchfield items were not selectable after 'All results for "xx"' was selected. ([#4446](https://github.com/infor-design/enterprise/issues/4446))
- `[Calendar]` Removed some extra keyboard stops when tabing. ([#4318](https://github.com/infor-design/enterprise/issues/4318))
- `[Calendar]` Fixed a bug where the incorrect color was shown when events are added with the dialog. ([#4439](https://github.com/infor-design/enterprise/issues/4439))
- `[Colorpicker]` Fixed an issue where the colorpicker closes when pressing or clicking outside the swatch. ([#3559](https://github.com/infor-design/enterprise/issues/3559))
- `[Datagrid]` Fixed an issue where activated row on 2nd or any subsequent page was not highlighting for mixed selection mode. ([ng#900](https://github.com/infor-design/enterprise-ng/issues/900))
- `[Datagrid]` Added support to disable column buttons. ([1590](https://github.com/infor-design/enterprise/issues/1590))
- `[Datagrid]` Fixed an issue where short field icon padding was misaligned in RTL mode. ([#1812](https://github.com/infor-design/enterprise/issues/1812))
- `[Datagrid]` Added support to `In Range` filter operator for numeric columns. ([#3988](https://github.com/infor-design/enterprise/issues/3988))
- `[Datagrid]` Fixed an issue where filter was not working if user types slow in the filter input for treegrid. ([#4270](https://github.com/infor-design/enterprise/issues/4270))
- `[Datagrid]` Fixed an issue where the icons right text was truncated for extra-small row height. ([#4355](https://github.com/infor-design/enterprise/issues/4355))
- `[Datagrid]` Fixed an issue where the column icons and content was overlapping. ([#4264](https://github.com/infor-design/enterprise/issues/4264))
- `[Datagrid]` Fixed an issue where using flex toolbar as a custom toolbar did not work. ([#4385](https://github.com/infor-design/enterprise/issues/4385))
- `[Datepicker]` Added missing off screen text for the picker buttons in the datepicker month/year view. ([#4318](https://github.com/infor-design/enterprise/issues/4318))
- `[Editor]` Fixed a bug where the Fontpicker's displayed style wasn't updating to match the current text selection in some cases. ([#4309](https://github.com/infor-design/enterprise/issues/4309))
- `[Editor]` Fixed a bug where b tags in an empty p tag would be stripped. ([#4411](https://github.com/infor-design/enterprise/issues/4411))
- `[Locale]` Added a new translation token for Records Per Page with no number. ([#4334](https://github.com/infor-design/enterprise/issues/4334))
- `[Locale]` Fixed an max stack error when setting `nb-NO` as a language. ([#874](https://github.com/infor-design/enterprise-ng/issues/874))
- `[Lookup]` Fixed an issue where the event `beforeShow` was only triggered the first time. ([#899](https://github.com/infor-design/enterprise-ng/issues/899))
- `[Lookup]` Fixed a bug where the lookup count doesn't update correctly. ([#4312](https://github.com/infor-design/enterprise/issues/4312))
- `[Mask]` Enabled editable sections of Date masks.  Editing within a section will no longer incorrectly alter values that may already exist in a date field's other editable sections. ([#4079](https://github.com/infor-design/enterprise/issues/4079))
- `[Modal Manager]` Modals now pass `isCancelled` properly when the Modal Manager API detects a request to close by using the Escape key. ([#4298](https://github.com/infor-design/enterprise/issues/4298))
- `[Pager]` Fixed an error when using arrow keys to select in the pagesize selector. ([#4383](https://github.com/infor-design/enterprise/issues/4383))
- `[Searchfield]` Allow for search terms to include special characters. ([#4291](https://github.com/infor-design/enterprise/issues/4291))
- `[Stepprocess]` Fixed a bug where padding and scrolling was missing. Note that this pattern will eventually be removed and we do not suggest any one use it for new development. ([#4249](https://github.com/infor-design/enterprise/issues/4249))
- `[Tabs]` Fixed multiple bugs where error icon in tabs and the animation bar were not properly aligned in RTL uplift theme. ([#4326](https://github.com/infor-design/enterprise/issues/4326))
- `[Tabs]` Fixed a bug where removing a nested tab would cause an error due to being invisible. ([#4356](https://github.com/infor-design/enterprise/issues/4356))
- `[Tabs]` Fixed a bug where the focus/activated state does not display correctly in RTL. ([#4332](https://github.com/infor-design/enterprise/issues/4332))
- `[Toolbar Flex]` Fixed detection of overflow in some toolbars where items were not properly displaying all overflowed items in the "More Actions" menu. ([#4296](https://github.com/infor-design/enterprise/issues/4296))
- `[Toolbar Flex]` Fixed an issue where in some examples/cases the first item did not get an initial tabindex. ([#4418](https://github.com/infor-design/enterprise/issues/4418))
- `[Tree]` Fixed an issue where calling togglenode without first doing a select/unselect was not working properly. ([#3927](https://github.com/infor-design/enterprise/issues/3927))
- `[Tree]` Fixed a bug that adding icons in with the tree text would encode it when using addNode. ([#4305](https://github.com/infor-design/enterprise/issues/4305))
- `[Validation]` Fixed an issue where after the execution `resetForm()` was not resting dropdown and editor the fields. ([#4259](https://github.com/infor-design/enterprise/issues/4259))

(48 Issues Solved This Release, Backlog Enterprise 184, Backlog Ng 48, 1084 Functional Tests, 1530 e2e Tests)

## v4.32.0

### v4.32.0 Important Notes

- `[Colors]` In Uplift (Vibrant) theme there is no longer any colors in graphite. All are slate. This involved bringing in a new version 3.0 of the design system with some breaking changes you should not if using the tokens directly. See the [design system change log](https://github.com/infor-design/design-system/blob/main/docs/CHANGELOG.md) for details. ([#4206](https://github.com/infor-design/enterprise/issues/4206))

### v4.32.0 Features

- `[Breadcrumb]` Add truncated style and made it the default for all Breadcrumb lists. ([#4091](https://github.com/infor-design/enterprise/issues/4091))
- `[Datagrid]` Add a new `RowNumber` formatter that will show a row number column that remains the same no matter how the grid is sorted. ([#1904](https://github.com/infor-design/enterprise/issues/1904))
- `[Datepicker]` Added the ability to use the range selection in date picker when using the UmAlQura Calendar (RTL). ([#4227](https://github.com/infor-design/enterprise/issues/4227))
- `[Homepage]` Added ability to support a 5 column option. ([#4101](https://github.com/infor-design/enterprise/issues/4101))
- `[Locale]` Added an example page to test translation strings more accurately. ([#4189](https://github.com/infor-design/enterprise/issues/4189))

### v4.32.0 Fixes

- `[Accordion]` Fixed a bug where disabled headers texts and icons were barely recognizable as disabled in uplift theme. ([#4065](https://github.com/infor-design/enterprise/issues/4065))
- `[Accordion]` Fixed a bug in the vibrant theme where nested header text was not showing because the width was pushing it to the next line. ([#4145](https://github.com/infor-design/enterprise/issues/4145))
- `[Application Menu]` Fixed too much spacing level when there's an icon in accordion header in uplift theme. ([#4202](http://localhost:4000/components/applicationmenu/test-six-levels-icons.html?theme=uplift&variant=light&colors=0066D4))
- `[Contextual Action Panel]` Made the close button work in cases where subcomponents are open inside the CAP. ([#4112](https://github.com/infor-design/enterprise/issues/4112))
- `[Colorpicker]` The sizes were inconsistent with other components in width so we adjusted them. ([#4310](https://github.com/infor-design/enterprise/issues/4310))
- `[Datagrid]` Fixed an issue where the selectedRows array contents continued to multiply each time running `selectAllRows`. ([#4195](https://github.com/infor-design/enterprise/issues/4195))
- `[Datagrid]` Fixed an issue where the dynamic tooltip was not working properly. ([#4260](https://github.com/infor-design/enterprise/issues/4260))
- `[Datagrid]` Fixed an issue where the check box filter was not working. ([#4271](https://github.com/infor-design/enterprise/issues/4271))
- `[Datagrid]` Fixed an issue where the filter and paging for treegrid was not working properly. ([#4293](https://github.com/infor-design/enterprise/issues/4293))
- `[Datepicker]` Fixed an issue where the minute and second interval for timepicker was not working properly when use along useCurrentTime setting. ([#4230](https://github.com/infor-design/enterprise/issues/4230))
- `[Dropdown]` Fixed a bug where italic-style highlighting would represent a matched filter term instead of bold-style on a Dropdown List item in some cases. ([#4141](https://github.com/infor-design/enterprise/issues/4141))
- `[Editor]` Fixed issue with incorrect padding when using bullets in RTL mode. ([#4327](https://github.com/infor-design/enterprise/issues/4327))
- `[General]` Fixed high contrast error color to have better contrast. ([#4344](https://github.com/infor-design/enterprise/issues/4344))
- `[FileUploadAdvanced]` Fixed an issue where the method `status.setCompleted()` not firing event `fileremoved`. ([#4294](https://github.com/infor-design/enterprise/issues/4294))
- `[Homepage]` Fixed an issue where the columns were not showing properly after resize by using the maximize button. ([#894](https://github.com/infor-design/enterprise-ng/issues/894))
- `[Homepage]` Fixed an issue where the columns were not showing properly after resize browser window. ([#895](https://github.com/infor-design/enterprise-ng/issues/895))
- `[Input]` Fixed a bug where the text input error state border color would be wrong in the vibrant, dark and high contrast. ([#4248](https://github.com/infor-design/enterprise/issues/4248))
- `[Locale]` Fixed issues with some timezone and datetime formats. ([#4297](https://github.com/infor-design/enterprise/issues/4297))
- `[Popupmenu]` Fixed a minor issue with the shortcut text on small breakpoints. ([#3984](https://github.com/infor-design/enterprise/issues/3984))
- `[Popover]` Fixed a regression where passing a popover content as a hash link to an ID no longer worked. ([#4281](https://github.com/infor-design/enterprise/issues/4281))
- `[Personalize]` Fixed an issue regarding the layout and scroll ability of a page. ([#3330](https://github.com/infor-design/enterprise/issues/3330))
- `[Searchfield]` Added a shadow to the focus state of searchfields with category buttons. ([#4181](https://github.com/infor-design/enterprise-ng/issues/4181))
- `[Splitter]` Fixes an issue where the collapse button was not working when splitter is on the right. ([#1730](https://github.com/infor-design/enterprise-ng/issues/1730))
- `[Tabs]` Added detection for width/height/style changes on a Tabs component, which now triggers a resize event. ([ng#860](https://github.com/infor-design/enterprise-ng/issues/860))
- `[Tabs]` Fixed a small error by removing a - 1 involved with testing. ([#4093](https://github.com/infor-design/enterprise/issues/4093))
- `[Tabs]` Fixed a bug where using `#` in a Tab title was not possible. ([#4179](https://github.com/infor-design/enterprise/issues/4179))
- `[Tabs Header]` Fixed a bug where the add icon were too small and the page form layout has a big space on top of it. ([#4289](https://github.com/infor-design/enterprise/issues/4289))
- `[Toolbar Flex]` Fixed a bug where in some cases a un-needed scrollbar would appear. [[#4325](https://github.com/infor-design/enterprise/issues/4325)]
- `[Toolbar Searchfield]` Fixed a bug where the searchfield doesn't perfectly align together with flex toolbar. [[#4226](https://github.com/infor-design/enterprise/issues/4226)]
- `[Tree]` Fixed an issue where the return focus state was not working properly after closing the context menu. ([#4252](https://github.com/infor-design/enterprise/issues/4252))
- `[Vertical Tabs]` Fixed an issue where the error icon was misaligning. ([#873](https://github.com/infor-design/enterprise-ng/issues/873))

(49 Issues Solved This Release, Backlog Enterprise 196, Backlog Ng 51, 1079 Functional Tests, 1525 e2e Tests)

## v4.31.5

### v4.31.5 Fixes

- `[General]` Fix a bug where the regex blows up on Mac Big Sur. ([#4612](https://github.com/infor-design/enterprise/issues/4612))

## v4.31.4

### v4.31.4 Fixes

- `[Datagrid]` Fixed an issue where the icons right text was truncated for extra-small row height. ([#4355](https://github.com/infor-design/enterprise/issues/4355))

## v4.31.3

### v4.31.3 Fixes

- `[Editor]` Fixed a bug where b tags in an empty p tag would be stripped. ([#4411](https://github.com/infor-design/enterprise/issues/4411))

## v4.31.2

### v4.31.2 Fixes

- `[Datagrid]` Added the ability to resize frozen columns, if you do not want this you must set columns to `resizable: false`. ([#3852](https://github.com/infor-design/enterprise/issues/3852))
- `[Datagrid]` Fixed hideColumn method to check if the column is hidden. ([#3852](https://github.com/infor-design/enterprise/issues/3852))
- `[Popdown]` Added a safety check to the destroy. ([#3852](https://github.com/infor-design/enterprise/issues/3852))

## v4.31.1

### v4.31.1 Fixes

- `[Datagrid]` Fixed a bug with icon alignment in editors in small or xtra small layout. ([#4266](https://github.com/infor-design/enterprise/issues/4266))
- `[Datagrid]` Fixed selection checkbox alignment. ([#4266](https://github.com/infor-design/enterprise/issues/4266))

## v4.31.0

### v4.31.0 Important Notes

- `[Buttons]` We reverted an inner Css rule that set all 'btn' classes to use contains vs starts with since this caused issues. One consequence is that if you use a class `dismissible-btn` it should now be `btn-dismissible`. This is a possible breaking change but for most cases this button is added by the tags component. ([#4120](https://github.com/infor-design/enterprise/issues/4120))

### v4.31.0 Features

- `[Calendar]` Added the ability to override an event `color` and `borderColor` see docs for details. ([#3923](https://github.com/infor-design/enterprise/issues/3923))
- `[Calendar]` Added the ability to use the monthview legend setting to colorsize day backgrounds. To use this set the `dayLegend` property. And this uses the same format for legend in the monthView. Just renamed it to avoid confusing with the event legend. ([#3893](https://github.com/infor-design/enterprise/issues/3893))
- `[Datagrid]` Added a `spacerColumn` setting, with this setting the last column fills any empty space instead of stretching everything out. ([#4032](https://github.com/infor-design/enterprise/issues/4032))
- `[Datagrid]` Added a `columnSizing` setting which impacts how the column widths are auto calculated. Options are: `both` (default), `data` or `header` (including filter). ([#4017](https://github.com/infor-design/enterprise/issues/4017))
- `[Datagrid]` Added the setting for empty message small height. ([#3609](https://github.com/infor-design/enterprise/issues/3609))
- `[Datagrid]` Fixed an alignment issue on rows when using alerts and tags with frozen columns and short row. ([#4237](https://github.com/infor-design/enterprise/issues/4237))
- `[Datagrid]` Fixed an alignment issue on hiding and showing rows when using grouped headers and frozen columns together. ([#4247](https://github.com/infor-design/enterprise/issues/4247))
- `[Datepicker]` Added the ability to use +/- to increment the day in the calendar. This is in addition to arrow key functionality. This works in the field or when the calendar is open. ([#4001](https://github.com/infor-design/enterprise/issues/4001))
- `[Masthead]` Added the ability use user images, status and initials in the masthead and masthead menu buttons. ([#800](https://github.com/infor-design/enterprise-ng/issues/800))
- `[MultiSelect]` Fixed an issue update multiselect on ajax with values already selected. ([#885](https://github.com/infor-design/enterprise-ng/issues/885))
- `[Tree]` Added option to add new child node on top or bottom. ([#3915](https://github.com/infor-design/enterprise/issues/3915))
- `[General]` Moved all the examples, patterns and layouts into their own sections or with the components they live with page patterns can now be found at `components/page-patterns` and layouts at `components/page-layouts`. Added a first pass of docs about these as well as more doc updates to forms, autocomplete and grid. ([#428](https://github.com/infor-design/enterprise/issues/428))

### v4.31.0 Fixes

- `[Application Menu]` Fixed an issue where the Header was unable to hide for RTL and ie11. ([#2154](https://github.com/infor-design/enterprise/issues/2154))
- `[Application Menu]` Fixed a bug where the border top color is wrong in uplift dark and high contrast theme. ([#4042](https://github.com/infor-design/enterprise/issues/4042))
- `[Application Menu]` Fixed a bug where some buttons did not have labels for the icon buttons in toolbars. Check your application if you use this pattern. ([#4085](https://github.com/infor-design/enterprise/issues/4085))
- `[Autocomplete]` Fixed an issue where the JavaScript error was thrown for ie11. ([#4148](https://github.com/infor-design/enterprise/issues/4148))
- `[Blockgrid]` Fixed an issue with paged datasets that would occasionally cause a JS console error. ([ng#836](https://github.com/infor-design/enterprise-ng/issues/836))
- `[Blockgrid]` Fixed a bug where first/last pager buttons would show and be disabled by default (buttons are now hidden by default). ([ng#836](https://github.com/infor-design/enterprise-ng/issues/836))
- `[Buttons]` Reverted an inner Css rule change that set 'btn' classes to contains vs starts with. ([#4120](https://github.com/infor-design/enterprise/issues/4120))
- `[Datagrid]` Fixed an issue when hiding columns after loading a datagrid up with grouped headers and frozen columns. ([#4218](https://github.com/infor-design/enterprise/issues/4218))
- `[Datagrid]` Fixed an issue where the rows where not render properly when use method `updateDataset()` for treegrid. ([#4213](https://github.com/infor-design/enterprise/issues/4213))
- `[Datagrid]` Fixed an issue where the tooltip for tree grid was not working properly. ([#827](https://github.com/infor-design/enterprise-ng/issues/827))
- `[Datagrid]` Fixed an issue where the keyword search was not working for server side paging. ([#3977](https://github.com/infor-design/enterprise/issues/3977))
- `[Datagrid]` Fixed a bug that nested datagrid columns could not be clicked. ([#4197](https://github.com/infor-design/enterprise/issues/4197))
- `[Datagrid]` Fixed an issue where the 'value' and 'oldValue' on cell change event where showing escaped. ([#4028](https://github.com/infor-design/enterprise/issues/4028))
- `[Datagrid]` Fixed an issue where the keyword search was not working for group headers. ([#4068](https://github.com/infor-design/enterprise/issues/4068))
- `[Datagrid]` Fixed an issue where the column filter results were inconsistent for tree grid. ([#4031](https://github.com/infor-design/enterprise/issues/4031))
- `[Datagrid]` Fixed an issue where the data was not exporting to excel when using the groupable setting. ([#4081](https://github.com/infor-design/enterprise/issues/4081))
- `[Datagrid]` Fixed an issue where if a context menu is opened and then closed with ESC the focus would be reset to the top of the page. ([#4085](https://github.com/infor-design/enterprise/issues/4085))
- `[Datagrid]` Fixed an issue where the tooltip would not show up if you focus a cell with ellipsis text with the keyboard. ([#4085](https://github.com/infor-design/enterprise/issues/4085))
- `[Datagrid]` Made the header checkbox focusable. ([#4085](https://github.com/infor-design/enterprise/issues/4085))
- `[Datagrid]` The selection checkbox cell had aria-selected on it which was incorrect. ([#4085](https://github.com/infor-design/enterprise/issues/4085))
- `[Datagrid]` Changed the auto width sizing of columns to include the padding of the rowHeight (16 16 8 8). So the column sizes are now more compact in lower rowHeight settings. Also to do this the grid is now rerendered when changing rowHeight. ([#4016](https://github.com/infor-design/enterprise/issues/4016))
- `[Datagrid]` Fixed a design QA bug where the column and data cell padding was not following the design system. Its now using 16px large, 16px medium, 8 px short and 8 px extar-short for text indenting. ([#4154](https://github.com/infor-design/enterprise/issues/4154))
- `[Datagrid]` Fixed an issue where the client side selection was not working. ([#4138](https://github.com/infor-design/enterprise/issues/4138))
- `[Datagrid]` Changed invalid css fill-available property. ([#4133](https://github.com/infor-design/enterprise/issues/4133))
- `[Datagrid]` Fixed issue where double keydown was required to open dropdown lists in datagrid cell. ([#3980](https://github.com/infor-design/enterprise/issues/3980))
- `[Datagrid]` Fixed an issue where the time picker editor was switching between AM and PM when set to 12:00. ([#4149](https://github.com/infor-design/enterprise/issues/4149))
- `[Datepicker]` Fixed a number of translation issues in the datepicker component. ([#4046](https://github.com/infor-design/enterprise/issues/4046))
- `[Datepicker]` Fixed a bug that the datepicker would focus the field when closing the month and year pane. ([#4085](https://github.com/infor-design/enterprise/issues/4085))
- `[Datepicker]` Fixed a bug where two dates may appear selected when moving forward/back in the picker dialog. ([#4018](https://github.com/infor-design/enterprise/issues/4018))
- `[Datepicker]` Fixed a bug where an error may occur if using the gregorian calendar on ar-SA locale. ([#4130](https://github.com/infor-design/enterprise/issues/4130))
- `[Dropdown]` Fixed an issue where "phraseStartsWith" does not filter the list after deleting a character. ([#4047](https://github.com/infor-design/enterprise/issues/4047))
- `[Dropdown]` Fixed a bug when backspacing in windows or fn + delete in Mac OS would render a ascii character in the input field. ([#4020](https://github.com/infor-design/enterprise/issues/4020))
- `[Editor]` Fixed a number of translation issues in the editor component. ([#4049](https://github.com/infor-design/enterprise/issues/4049))
- `[Editor]` Fixed an issue where the selection for shift + arrow keys was not working properly. ([#4070](https://github.com/infor-design/enterprise/issues/4070))
- `[Locale]` The Added placeholder for missing Thai `Locale` translation. ([#4041](https://github.com/infor-design/enterprise/issues/4041))
- `[Locale]` The Added placeholder for incorrect French `SetTime` translation. ([#4045](https://github.com/infor-design/enterprise/issues/4045))
- `[Lookup]` Fixed a bug where values are duplicated when selecting row on other pages and when paging is activated. ([#758](https://github.com/infor-design/enterprise-ng/issues/758))
- `[Locale]` Added July 2020 translation strings from the translation team. ([#4045](https://github.com/infor-design/enterprise/issues/4045))
- `[Mask]` Added the ability to pass date/time formats to the Mask API that do not contain separators or other literals. ([#3963](https://github.com/infor-design/enterprise/issues/3963))
- `[Masthead]` Added updated color and styles for uplift theme. ([#800](https://github.com/infor-design/enterprise-ng/issues/800))
- `[Mask]` Improved example pages in the demoapp, added some to the documentation index page for Mask. ([#556](https://github.com/infor-design/enterprise/issues/556))
- `[Modal]` Reverted nested modal behavior to being visually stacked, instead of one-at-a-time. Made it possible to show one-at-a-time via `hideUnderneath` setting. ([#3910](https://github.com/infor-design/enterprise/issues/3910))
- `[Multiselect]` Fixed an issue where multiselect fields with tags were not rendering properly. ([#4139](https://github.com/infor-design/enterprise/issues/4139))
- `[Popupmenu]` Fixed an issue where the icons were overlapping. ([#4201](https://github.com/infor-design/enterprise/issues/4201))
- `[Popupmenu]` Fixed a bug that the aria items are in the wrong place. Its now using [this guide](https://www.w3.org/TR/wai-aria-practices/examples/menu-button/menu-button-links.html). ([#4085](https://github.com/infor-design/enterprise/issues/4085))
- `[Popupmenu]` Fixed a bug where the heading doesn't display properly with multi-select menu. ([#3926](https://github.com/infor-design/enterprise/issues/3926))
- `[Searchfield]` Fixed an issue where some of the searchfield examples did not have focus states. ([#1060](https://github.com/infor-design/enterprise/issues/1060))
- `[Searchfield]` The `clear` function was misnamed as it didnt clear, it made the field clearable. Now we have a `clear` and `makeClearable` function. ([#4173](https://github.com/infor-design/enterprise/issues/4173))
- `[Textarea]` Fixed inconsistencies on styling of disabled field when using disable function, now the label will disable on all components when using this function. In general the label should be dimmed on disabled fields as per the design. ([#3917](https://github.com/infor-design/enterprise/issues/3917))
- `[Timepicker]` Fixed inconsistencies on readonly styling throughout different themes and variants. ([#4152](https://github.com/infor-design/enterprise/issues/4152))
- `[Toast]` Fixed a bug where the toast message doesn't close when pressing escape, and when it has multiple trigger elements and uses unique id's. ([#3986](https://github.com/infor-design/enterprise/issues/3986))
- `[Tooltip]` Fixed a bug where the title doesn't display when the title starts with '#'. ([#2512](https://github.com/infor-design/enterprise/issues/2512))
- `[Tooltip]` Fixed an issue where the tooltip would not show up if you focus a button with the keyboard. ([#4085](https://github.com/infor-design/enterprise/issues/4085))
- `[Tree]` Fixed an issue where the tree node still shows folder icon after all children and `children` property deleted. ([#4026](https://github.com/infor-design/enterprise/issues/4026))
- `[Tree]` Fixed an issue where the custom icon was changing back to default on toggle after use of method updateNode(). ([#4027](https://github.com/infor-design/enterprise/issues/4027))

(81 Issues Solved This Release, Backlog Enterprise 183, Backlog Ng 48, 1077 Functional Tests, 1489 e2e Tests)

## v4.30.1

### v4.30.1 Fixes

- `[Datepicker]` Fixed the datepicker in ar-SA setting timestamps would null the times in some situations. ([#4160](https://github.com/infor-design/enterprise/issues/4160))
- `[Datagrid]` The last row border was removed but this was incorrect, reverted this. ([#4140](https://github.com/infor-design/enterprise/issues/4140))
- `[Datagrid]` Fixed an alignment issue in datagrid filter that caused some fields to be misaligned. ([#4151](https://github.com/infor-design/enterprise/issues/4151))
- `[Datagrid]` Fixed an alignment issue with column colspan. In some situations it was not rendering correctly causing some cells to be misaligned. ([#4109](https://github.com/infor-design/enterprise/issues/4109))
- `[Datagrid]` Changed invalid css fill-available property. ([#4133](https://github.com/infor-design/enterprise/issues/4133))
- `[Locale]` Fixed a bug with MMMM dd format in ar-SA. ([#4160](https://github.com/infor-design/enterprise/issues/4160))
- `[Locale]` Changed the arguments names for better symmetry fromGregorian == toUmalqura and toGregorian === options.fromUmalqura. ([#4160](https://github.com/infor-design/enterprise/issues4160))

(71 Issues Solved This Release, Backlog Enterprise 197, Backlog Ng 53, 1078 Functional Tests, 1482 e2e Tests)

## v4.30.0

### v4.30.0 Announcements

- `[Datagrid]` The rowHeight setting has been changed to support extra-small, small, medium and large. short and normal are deprecated. If you have a custom toolbar you may need to update your [markup](https://github.com/infor-design/enterprise/blob/main/app/views/components/datagrid/example-custom-toolbar.html#L40-L44). ([#3755](https://github.com/infor-design/enterprise/issues/3755))

### v4.30.0 Features

- `[Breadcrumb]` Javascript Component API is now available. ([infor-design/enterprise-ng#700](https://github.com/infor-design/enterprise-ng/issues/700))
- `[Custom Builds]` The build script can now produce an ES Module version of the components that can be imported by your application. ([#3771](https://github.com/infor-design/enterprise/issues/3771))
- `[Datagrid]` Added a setting disableRowDeselection that if enabled does not allow selected rows to be toggled to deselected. ([#3791](https://github.com/infor-design/enterprise/issues/3791))
- `[Datagrid]` Added an additional row size extra-small. This row size may need a bit of further fleshing out. All of the previous row sizes have been renamed but using the old settings are supported but deprecated. The new sizes are Extra Small, Small, Medium, Large (Normal). ([#3755](https://github.com/infor-design/enterprise/issues/3755))
- `[Demoapp]` Added the ability to set runtime flags for persisting settings that were previously only possible to set via URL query parameters. ([n/a])
- `[Icons]` Changed the tree node icon to be more meaningful in uplift theme. Added a print-preview icon. This replaces the update-preview icon which has confusing meaning but was not removed.
- `[Searchfield]` Added the ability to clear the searchfield by calling a public clear() function. ([#3810](https://github.com/infor-design/enterprise/issues/3810))
- `[Tree]` Added a setting to support to expanding/collapsing when clicking only the icon portion of the tree node. ([#3730](https://github.com/infor-design/enterprise/issues/3730))
- `[Tree]` Added the ability to have separate icon button for expand/collapse and children count. ([#3847](https://github.com/infor-design/enterprise/issues/3847))

### v4.30.0 Fixes

- `[Accordion]` Fixed an issue where the chevron icon is not properly centered in Safari. ([#2161](https://github.com/infor-design/enterprise/issues/2161))
- `[Application Menu]` Fixed an issue where the dropdown icon is not properly centered in Safari. ([#3766](https://github.com/infor-design/enterprise/issues/3766))
- `[Accordion]` Fixed issue where hidden headers were not excluded from tab navigation. ([#3835](https://github.com/infor-design/enterprise/issues/3835))
- `[Calendar]` Fixed a bug that when setting accordions to allowOnePane it did not work. ([#3773](https://github.com/infor-design/enterprise/issues/3773))
- `[Calendar]` Fixed a bug where the accordion sections would show a line on hover in high contrast mode. ([#2779](https://github.com/infor-design/enterprise/issues/2779))
- `[Calendar]` Fixed a bug where the days would be out of alignment if the end and starts dates intersect. ([#1725](https://github.com/infor-design/enterprise/issues/1725))
- `[Contextual Action Panel]` Fixed an issue where the searchfield should be collapsible on mobile view. ([#918](https://github.com/infor-design/enterprise/issues/918))
- `[Counts]` Revamped the look and feel of widget counts in uplift theme. ([#3666](https://github.com/infor-design/enterprise/issues/3666))
- `[Datagrid]` Fixed an issue where the table doesn't filled the datagrid wrapper inside of modal. ([#3897](https://github.com/infor-design/enterprise/issues/3897))
- `[Datagrid]` Fix a bug with columns with buttons, they had an unneeded animation that caused states to be delayed when painting. ([#3808](https://github.com/infor-design/enterprise/issues/3808))
- `[Datagrid]` Fixed an issue where example page for filter and pager was not working properly. ([#3856](https://github.com/infor-design/enterprise/issues/3856))
- `[Datagrid]` Fix a bug with cellNavigation false, the focus state was still visible. ([#3937](https://github.com/infor-design/enterprise/issues/3937))
- `[Datagrid]` Updated example page for keyword search to fix error state. ([#3961](https://github.com/infor-design/enterprise/issues/3961))
- `[Datagrid]` Fix a bug with cellNavigation false, the focus state was incorrect on stretched rows in IE. ([#1644](https://github.com/infor-design/enterprise/issues/1644))
- `[Datagrid]` Fixed an issue where an extra border is shown in grid list mode and RTL. ([#3895](https://github.com/infor-design/enterprise/issues/3895))
- `[Datagrid]` Fixed a bug inside validateRow when passing in a zero the function would exit. ([#4002](https://github.com/infor-design/enterprise/issues/4002))
- `[Datagrid]` Fixed an issue where select all using keyboard in multiSelect/mixedSelect was not working. ([#3921](https://github.com/infor-design/enterprise/issues/3921))
- `[Datagrid]` Fix a bug with columns with buttons, they had an unneeded animation that caused states to be delayed when painting. ([#3808](https://github.com/infor-design/enterprise/issues/3808))
- `[Datagrid]` Fixed an issue where data was not in sync for row reorder and paging. ([#3749](https://github.com/infor-design/enterprise/issues/3749))
- `[Datagrid]` Fixed an issue where using selectRowsAcrossPages setting the selected rows were reseting by filter, to use this feature you may need to set columnIds in the settings to form whats unique for the row. ([#3601](https://github.com/infor-design/enterprise/issues/3601))
- `[Datagrid]` Fixed an issue where when using the contentTooltip setting on a datagrid on a modal, the column would expand when hovering rows. ([#3541](https://github.com/infor-design/enterprise/issues/3541))
- `[Datagrid]` Fixed an issue the arrow on tooltips flowed in the wrong direction. ([#3854](https://github.com/infor-design/enterprise/issues/3854))
- `[Datagrid]` Fixed an issue where readonly and checkbox cells would show up on the summary row. ([#3862](https://github.com/infor-design/enterprise/issues/3862))
- `[Datagrid]` Fixed an issue where text in nested objects where not encoded correctly. ([#4058](https://github.com/infor-design/enterprise/issues/3862))
- `[Datagrid]` Fixed an issue where text editor style editors are not saved properly. ([#4058](https://github.com/infor-design/enterprise/issues/4058))
- `[Datagrid]` Fixed an issue where checkboxes in an expandable area could not be checked. ([#4062](https://github.com/infor-design/enterprise/issues/4062))
- `[Datagrid]` Fix a bug where multiselect checkboxes were misaligned in a modal. ([#4086](https://github.com/infor-design/enterprise/issues/4086))
- `[Datepicker]` Fixed an issue where some languages like fr-CA and pt-BR (that are languages in a non default locale), would error when opening the picker. ([#4035](https://github.com/infor-design/enterprise/issues/4035))
- `[Datepicker]` Fixed an issue where change did not fire when rangeselecting the same day. ([#4075](https://github.com/infor-design/enterprise/issues/4075))
- `[Datepicker]` Fixed an issue where change did not fire when selecting today after having a cleared value in the field. ([#853](https://github.com/infor-design/enterprise-ng/issues/853))
- `[Dropdown]` Changed the keyboard dropdown so it will select the active item when tabbing out. ([#3028](https://github.com/infor-design/enterprise/issues/3028))
- `[Dropdown]` Fixed an issue where the search field does not stay in the initial position. ([#2659](https://github.com/infor-design/enterprise/issues/2659))
- `[Dropdown]` Fixed an issue where the search field does not stay in the initial position. ([#2659](https://github.com/infor-design/enterprise/issues/2659))
- `[Editor]` Fixed missing tooltips. ([#issues](https://github.com/infor-design/enterprise/issues/issues))
- `[Field Options]` Fixed an issue where the focus style was not aligning. ([#3628](https://github.com/infor-design/enterprise/issues/3628))
- `[Hierarchy]` Fixed an issue selection causes tab selection to be removed. ([#3597](https://github.com/infor-design/enterprise/issues/3597))
- `[Icons]` Fixed an issue with the amend icon in uplift theme. The meaning was lost on a design change and it has been updated. ([#3613](https://github.com/infor-design/enterprise/issues/3613))
- `[Locale]` Changed results text to lower case. ([#3974](https://github.com/infor-design/enterprise/issues/3974))
- `[Locale]` Fixed abbreviated chinese month translations. ([#4034](https://github.com/infor-design/enterprise/issues/4034))
- `[Lookup]` Fixed an issue in the min width examples that showed up in Safari only. ([#3949](https://github.com/infor-design/enterprise/issues/3949))
- `[Lookup]` Added example page for server side keyword search. ([#2806](https://github.com/infor-design/enterprise/issues/2806))
- `[Lookup]` Fixed a bug that the required validation would not reset from empty in certain cases. ([#810](https://github.com/infor-design/enterprise-ng/issues/810))
- `[Lookup]` Fixed an issue in the min width examples that showed up in Safari only. ([#3949](https://github.com/infor-design/enterprise/issues/3949))
- `[Popover]` Corrected the tabindex order of Popover elements when the Popover is contained within a Modal. ([#3644](https://github.com/infor-design/enterprise/issues/3644))
- `[Mask]` Fixed issue where languages with `,` as decimal were causing the fields to only show `.` instead of the actual characters that were input. ([#3933](https://github.com/infor-design/enterprise/issues/3933))
- `[Multiselect]` Fixed a bug that would incorrectly cause both text and tags to be rendered on the page when using the Select All checkbox. ([#3767](https://github.com/infor-design/enterprise/issues/3767))
- `[Multiselect]` When using the `showSelectAll` setting, if no selectable options are present, the Select All checkbox will now remain hidden and unusable. ([#3777](https://github.com/infor-design/enterprise/issues/3777))
- `[Multiselect]` Changed "Select All" checkbox's default behavior to only select items that match the current search filter, if a search filter is present.  The original filter behavior is available by setting `selectAllFilterOnly` to false. ([#3845](https://github.com/infor-design/enterprise/issues/3845))
- `[Textarea]` Added tests to show that the textarea count text is translated. ([#3807](https://github.com/infor-design/enterprise/issues/3807))
- `[Tooltip]` Fixed tooltip behavior so clicking and mousing out will not show the tooltip and fixed tooltip delay. ([#4050](https://github.com/infor-design/enterprise/issues/#4050))
- `[Tree]` Fixed an issue where previous text selection was not clearing after clicked to any tree-node. ([#3794](https://github.com/infor-design/enterprise/issues/3794))

(75 Issues Solved This Release, Backlog Enterprise 235, Backlog Ng 62, 1071 Functional Tests, 1448 e2e Tests)

## v4.29.0

### v4.29.0 Announcements

- `[General]` Heads Up that effective October 31, 2020 we will no longer support IE 11. Until that date we will test IE 11 but only critical issues will be fixed. See the linked issue for more details. ([#3756](https://github.com/infor-design/enterprise/issues/3756))

### v4.29.0 Features

- `[Accordion]` Added the ability to call collapse and expand with a header ID. ([#783](https://github.com/infor-design/enterprise-ng/issues/783))
- `[Lookup]` Added a tooltip functionality when the data is overflowed. ([#3703](https://github.com/infor-design/enterprise/issues/3703))
- `[Lookup]` Added a clear (x icon) button to clear the field. ([#740](https://github.com/infor-design/enterprise/issues/740))
- `[Lookup]` Added a clear (x icon) button and apply button inside of modal so there are now two options to clear the field. ([#2507](https://github.com/infor-design/enterprise/issues/2507))
- `[Lookup]` Fixed a bug where validation did not work if the lookup is non-editable (select only). ([#3950](https://github.com/infor-design/enterprise/issues/3950))
- `[Multiselect]` Moved the functionality for displaying the Multiselect List's searchfield underneath/above the pseudo element into a configurable setting. ([#3864](https://github.com/infor-design/enterprise/issues/3864))
- `[Popdown]` Fixed some integration problems with nested Lookups that were causing closing to happen prematurely. ([ng#760](https://github.com/infor-design/enterprise-ng/issues/760))
- `[Slider]` Added the ability to set position of the tooltip. ([#3746](https://github.com/infor-design/enterprise/issues/3746))
- `[Toast]` Added the ability to dismiss toasts via keyboard. ([#3521](https://github.com/infor-design/enterprise/issues/3521))
- `[Homepage]` Homepage edit events (resize, reorder, remove widgets) now fire on widget elements too ([#3679](https://github.com/infor-design/enterprise/issues/3679))

### v4.29.0 Fixes

- `[About]` Fixed a bug where About dialogs disappeared when being closed by the Modal Manager API. ([#3898](https://github.com/infor-design/enterprise/issues/3898))
- `[Application Menu]` Fixed personalization regressions on Soho theme ([#3704](github.com/infor-design/enterprise/issues/3704))
- `[General]` We Updated a lot of development dependencies. Most important things to note are: we now support node 12 for development and this is recommended, from tests 13 will also work. Node 14 will not work. We updated jQuery to 3.5.1 as a client side dependency and d3 to 5.16.0. If copying files from the `dist` folder note that the d3 file is called d3.v5.js. ([#1690](https://github.com/infor-design/enterprise/issues/1690))
- `[Bar Chart]` Fixed an issue where height was not calculating properly when used other elements along content container. ([#2670](https://github.com/infor-design/enterprise/issues/2670))
- `[Application Menu]` - Made it possible for App Menu Toolbars to dismiss the menu when the `dismissOnClickMobile` setting is true. ([#2831](https://github.com/infor-design/enterprise/issues/2831))
- `[Calendar/Weekview/Monthview]` Added more docs and exposed them on the design site. ([#3575](https://github.com/infor-design/enterprise/issues/3758))
- `[Checkbox]` Fixed an issue where the error icon was inconsistent between subtle and vibrant themes. ([#3575](https://github.com/infor-design/enterprise/issues/3575))
- `[Column Chart]` Fixed an issue where height was not calculating properly when used other elements along content container. ([#2670](https://github.com/infor-design/enterprise/issues/2670))
- `[Datagrid]` Fixed an issue where blank tooltip was showing when use Alert Formatter and no text. ([#2852](https://github.com/infor-design/enterprise/issues/2852))
- `[Datagrid]` Fixed a bug where the datagrid had blocked the clicking of buttons in an empty message area. ([#3922](https://github.com/infor-design/enterprise/issues/3922))
- `[Datagrid]` Fixed an issue where keyword search results were breaking the html markup for icons and badges. ([#3855](https://github.com/infor-design/enterprise/issues/3855))
- `[Datagrid]` Fixed an issue where keyword search results were breaking the html markup for hyperlink. ([#3731](https://github.com/infor-design/enterprise/issues/3731))
- `[Datagrid]` Fixed an issue where keyword search results were not showing for paging, if searched from other than 1st page it came blank table. ([#3629](https://github.com/infor-design/enterprise/issues/3629))
- `[Datagrid]` Fixed an issue where contents filtertype was not working on example page. ([#2887](https://github.com/infor-design/enterprise/issues/2887))
- `[Datagrid]` Fixed a bug in some themes, where the multi line cell would not be lined up correctly with a single line of data. ([#2703](https://github.com/infor-design/enterprise/issues/2703))
- `[Datagrid]` Fixed visibility of sort icons when toggling and when the column is in active. ([#3692](https://github.com/infor-design/enterprise/issues/3692))
- `[Datagrid]` Fixed a bug where the data passed to resultsText was incorrect in the case of reseting a filter. ([#2177](https://github.com/infor-design/enterprise/issues/2177))
- `[Datagrid/General]` Fixed an additional bug where when loading the datagrid with a columns object that contain recursive objects the grid would crash in saveColumns. [3759](https://github.com/infor-design/enterprise/issues/3759))
- `[Datepicker]` Fixed a bug where the modal would take aspects of the personalize colors by mistake. ([#3997](https://github.com/infor-design/enterprise/issues/3997))
- `[Dropdown]` Fixed tooltip content gets cut off inside of modal. ([#3106](https://github.com/infor-design/enterprise/issues/3106))
- `[DemoApp]` Fixed an issue with some pages in the design site where the did not have a height. ([#878](https://github.com/infor-design/website/issues/878))
- `[Fonts]` A note that the Source Sans Pro font thats used in the new theme and served at google fonts, now have a fix for the issue that capitalized letters and numbers had different heights. You may need to release any special caching. ([#1789](https://github.com/infor-design/enterprise/issues/1789))
- `[Form]` Fix broken links in the form readme file. ([#818](https://github.com/infor-design/website/issues/818))
- `[Line Chart]` Fixed an issue where height was not calculating properly when used other elements along content container. ([#2670](https://github.com/infor-design/enterprise/issues/2670))
- `[Locale]` Fixed the es-419 date time value, as it was incorrectly using the medium length date format. ([#3830](https://github.com/infor-design/enterprise/issues/3830))
- `[Modal]` Fixed the inconsistencies of spacing on required fields. ([#3587](https://github.com/infor-design/enterprise/issues/3587))
- `[Modal]` Fixed a bug where the title would overflow too soon. ([#3996](https://github.com/infor-design/enterprise/issues/3996))
- `[Multiselect]` Added ability to detect selected items from incoming data via `callSource()`. ([#2656](https://github.com/infor-design/enterprise/issues/2656))
- `[Multiselect]` Added support to api settings to `allTextString` and `selectedTextString` for custom headers. ([#3554](https://github.com/infor-design/enterprise/issues/3554))
- `[Pie Chart]` Fixed an issue where height was not calculating properly when used other elements along content container. ([#2670](https://github.com/infor-design/enterprise/issues/2670))
- `[Pie]` Fixed an issue where rounds decimal places for percent values were not working. ([#3599](https://github.com/infor-design/enterprise/issues/3599))
- `[Pie/Donut]` Fixed an issue where placing legend on bottom was not working for Homepage widget/Cards. ([#3560](https://github.com/infor-design/enterprise/issues/3560))
- `[Pager]` Reduced the space between buttons. ([#1942](https://github.com/infor-design/enterprise/issues/1942))
- `[Popupmenu]` Fixed an issue the shortcut text leaves gap when no icons are present. ([#3849](https://github.com/infor-design/enterprise/issues/3849))
- `[Tabs]` Fixed info and alert icons alignment on tabs and inside of modal. ([#2695](https://github.com/infor-design/enterprise/issues/2695))
- `[Tabs]` Fixes an issue where the search bar background color was going to transparent on smaller breakpoints. ([#3871](https://github.com/infor-design/enterprise/issues/3871))
- `[Notification]` Fixed an issue where the icons were lagging in the animation. ([#2099](https://github.com/infor-design/enterprise/issues/2099))
- `[Tree]` Fixed an issue where data was not in sync for children property. ([#1690](https://github.com/infor-design/enterprise/issues/1690))
- `[Splitter]` Fixed an issue the drag handle characters render incorrectly. ([#1458](https://github.com/infor-design/enterprise/issues/1458))
- `[Splitter]` Fixed an issue where dragging for RTL direction was not working. ([#1813](https://github.com/infor-design/enterprise/issues/1813))
- `[Spinbox]` Fixed an issue where a two or more digit min value would make it difficult to type in the spinbox. To fix this the values will only be validated on blur by default. ([#3909](https://github.com/infor-design/enterprise/issues/3909))
- `[Spinbox]` Fixed an issue where the number mask did not match the max value of the spinbox. ([#3939](https://github.com/infor-design/enterprise/issues/3939))
- `[Slider]` Improved the sliding so that decimal values would not trigger the change event. ([#787](https://github.com/infor-design/enterprise-ng/issues/787))
- `[Slider]` Reduced the number of change events that fire while sliding. ([#788](https://github.com/infor-design/enterprise-ng/issues/788))
- `[Swaplist]` Fixed an issue where dragging items more than once was not working on Android or iOS devices. ([#1423](https://github.com/infor-design/enterprise/issues/1423))
- `[Tree]` Fixed an issue where tree could not be expanded when using multiselect mode in IE 11. ([#3936](https://github.com/infor-design/enterprise/issues/3936))
- `[Tabs]` Fixed an issue where calling destroy did not remove the add tab button. ([#1439](https://github.com/infor-design/enterprise/issues/1439))
- `[Vertical Tabs]` Made personalization possible. ([#3029](https://github.com/infor-design/enterprise/issues/3029))

(64 Issues Solved This Release, Backlog Enterprise 248, Backlog Ng 69, 1149 Functional Tests, 1404 e2e Tests)

## v4.28.5

### v4.28.5 Fixes

- `[Datepicker]` Fixed an issue where change events did not fire consistently. ([#4087](https://github.com/infor-design/enterprise/issues/4087))

## v4.28.4

### v4.28.4 Fixes

- `[Datagrid]` Fixed an issue where checkboxes in an expandable area could not be checked. ([#4062](https://github.com/infor-design/enterprise/issues/4062))

## v4.28.3

### v4.28.3 Fixes

- `[Datepicker]` Fixed an issue where change did not fire when rangeselecting the same day. ([#4075](https://github.com/infor-design/enterprise/issues/4075))
- `[Datepicker]` Fixed an issue where change did not fire when selecting today after having a cleared value in the field. ([#853](https://github.com/infor-design/enterprise-ng/issues/853))

## v4.28.2

### v4.28.2 Fixes

- `[Splitter]` Fixed an issue where the splitter would remove the modal overlay in some cases. ([#3982](https://github.com/infor-design/enterprise/issues/3982))

## v4.28.1

### v4.28.1 Fixes

- `[Datagrid]` Fixed a bug where the datagrid had blocked the clicking of buttons in an empty message area. ([#3922](https://github.com/infor-design/enterprise/issues/3922))
- `[Datagrid]` Added ability to set the datagrid emptymessage as primary. ([#3922](https://github.com/infor-design/enterprise/issues/3922))

## v4.28.0

### v4.28.0 Important Changes

- `[Pager]` The Deprecated `pager` getter method was removed. Use `pagerAPI` instead for the same thing if accessing this internal object directly. ([#3759](https://github.com/infor-design/enterprise/issues/3759))

### v4.28.0 Features

- `[Bar Chart]` Added support to ellipsis for yaxis labels. ([#3702](https://github.com/infor-design/enterprise/issues/3702))
- `[Contextmenu]` Added support for shortcut display in menus. ([#3490](https://github.com/infor-design/enterprise/issues/3490))
- `[Datepicker]` Added support for custom api callback to disable passed dates and to disable dates by years. ([#3462](https://github.com/infor-design/enterprise/issues/3462))
- `[Datagrid]` Added and fixed up datagrid grouping aggregators. There is now aggregators for avg, count, list, max, min and sum. In addition null and undefined data will not cause issues. ([#3752](https://github.com/infor-design/enterprise/issues/3752))
- `[Error Page]` Added a new example showing a static error page. For example for a 404 page or generic error. ([#281](https://github.com/infor-design/design-system/issues/281))
- `[FileUploadAdvanced]` Added support to api settings `maxFiles` to limit number of uploads. ([#3512](https://github.com/infor-design/enterprise/issues/3512))
- `[FileUploadAdvanced]` Added support to fire event `fileremoved` for attached file removed. ([#3548](https://github.com/infor-design/enterprise/issues/3548))
- `[Line Chart]` Added support to ellipsis for yaxis labels. ([#3702](https://github.com/infor-design/enterprise/issues/3702))
- `[Modal]` Improved handling of multiple Modal windows stemming from a single trigger element. ([ng#705](https://github.com/infor-design/enterprise-ng/issues/705))

### v4.28.0 Fixes

- `[Accordion]` Fixed a regression where updating individual headers within an Accordion was no longer working ([#3826](https://github.com/infor-design/enterprise/issues/3070))
- `[Application Menu]` Fixed the icons on breaking apart it's appearance when zooming out the browser in IE11, uplift theme. ([#3070](https://github.com/infor-design/enterprise/issues/3070))
- `[Application Menu]` Fixed misalignment/size of bullet icons in the accordion on Android devices. ([#1429](http://localhost:4000/components/applicationmenu/test-six-levels.html))
- `[Application Menu]` Add keyboard support for closing Role Switcher panel ([#3477](https://github.com/infor-design/enterprise/issues/3477))
- `[Autocomplete]` Added a check to prevent the autocomplete from incorrectly stealing form focus, by checking for inner focus before opening a list on typeahead. ([#3639](https://github.com/infor-design/enterprise/issues/3070))
- `[Autocomplete]` Fixed an issue where an change event was not firing when selecting from the menu. ([#804](https://github.com/infor-design/enterprise/issues/804))
- `[Bubble Chart]` Fixed an issue where an extra axis line was shown when using the domain formatter. ([#501](https://github.com/infor-design/enterprise/issues/501))
- `[Bullet Chart]` Added support to format ranges and difference values. ([#3447](https://github.com/infor-design/enterprise/issues/3447))
- `[Button]` Fixed the button disabled method to no longer use class `is-disabled`. ([#3447](https://github.com/infor-design/enterprise-ng/issues/799))
- `[Charts]` Fixed an issue where selected items were being deselected after resizing the page. ([#323](https://github.com/infor-design/enterprise/issues/323))
- `[Colorpicker]` Fixed an issue where the color swatches shift when the colorpicker has a scrollbar. ([#2266](https://github.com/infor-design/enterprise/issues/2266))
- `[Custom Builds]` Fixed issues related to custom building Datagrid. ([#3784](https://github.com/infor-design/enterprise/issues/3784))
- `[Custom Builds]` Fixed issues related to custom building Locale. ([#3839](https://github.com/infor-design/enterprise/issues/3839))
- `[Custom Builds]` Fixed issues related to custom building Modal. ([#3822](https://github.com/infor-design/enterprise/issues/3822))
- `[Datagrid]` Fixed an issue where row data was not available for serializer with Treegrid. ([#3663](https://github.com/infor-design/enterprise/issues/3724))
- `[ContextualActionPanel]` Fixed an issue where toolbars in CAP are not torn down on destroy. ([#3785](https://github.com/infor-design/enterprise/issues/3785))
- `[ContextualActionPanel]` Fixed an issue where nested caps or closing and reopening caps would not work. ([#801](https://github.com/infor-design/enterprise-ng/issues/801))
- `[Datagrid]` Fixed a css issue in dark uplift mode where the group row lines were not visible. ([#3649](https://github.com/infor-design/enterprise/issues/3649))
- `[Datagrid]` Fixed some styling issues in alerts and tags, and made clickable tags available in the formatter. ([#3631](https://github.com/infor-design/enterprise/issues/3631))
- `[Datagrid]` Fixed a css issue in dark uplift mode where the group row lines were not visible . ([#3649](https://github.com/infor-design/enterprise/issues/3649))
- `[Datagrid]` Fixed lookup modal title to be visible and adjust the position to make it centered. ([#3635](https://github.com/infor-design/enterprise/issues/3635))
- `[Datagrid]` Fixed an issue where selected rows are not reset when calling loadData. ([#3718](https://github.com/infor-design/enterprise/issues/3718))
- `[Datagrid]` Fixed an issue where if using grouping totals and hiding and showing columns the page is not refreshed properly. ([#2564](https://github.com/infor-design/enterprise/issues/2564)
- `[Datagrid]` Fixed an issue the selected row header icon is the wrong state when using allowSelectAcrossPages. ([#3043](https://github.com/infor-design/enterprise/issues/3043)
- `[Datagrid]` Improved the `datagrid-default-modal-width` concept if setting a modal datagrid default with so it works on any parent. [3562](https://github.com/infor-design/enterprise/issues/3562))
- `[Datagrid]` Fixed a bug in the indeterminate paging example, that the select checkbox would not work and be out of sync when changing pages. [2230](https://github.com/infor-design/enterprise/issues/2230))
- `[Datagrid]` Fixed a bug when resizing the first column of the center pane when using frozen columns, the resize would jump out the size of the frozen section. [3741](https://github.com/infor-design/enterprise/issues/3741))
- `[Datagrid]` Fixed an issue where the filter condition leaves two selected if you just reorder. ([#3779](https://github.com/infor-design/enterprise/issues/3779))
- `[Datagrid/General]` Fixed a bug where when loading the datagrid with a columns object that contain recursive objects the grid would crash. [3759](https://github.com/infor-design/enterprise/issues/3759))
- `[Datagrid/Hyperlink]` Fixed layout issues with links in right text align mode. To do this refactored links to not use a psuedo element for the focus style. ([#3680](https://github.com/infor-design/enterprise/issues/3680))
- `[Datepicker]` Fixed a bug where for some locales like `af-ZA` and `fi_FI` with dots in the day periods, setting 24 hr time to AM did not work. [3750](https://github.com/infor-design/enterprise/issues/3750))
- `[Datepicker]` Fixed a bug where date picker erred on arabic dates. [3804](https://github.com/infor-design/enterprise/issues/3804))
- `[Datepicker]` Fixed a bug where date picker could not change arabic dates. [3819](https://github.com/infor-design/enterprise/issues/3819))
- `[Datepicker]` Fixed a bug the month only picker would error the second time opened. [3817](https://github.com/infor-design/enterprise/issues/3817))
- `[Datepicker]` Added fix for dates with month and day only format where day is first, this was incorrectly validating as invalid. ([#3833](https://github.com/infor-design/enterprise/issues/3833))
- `[Demoapp]` Fixed incorrect directory list hyperlinks in listview and listbuilder components. ([1783](https://github.com/infor-design/enterprise/issues/1783))
- `[Demoapp]` Did cleanup on the icons and patterns links. ([3790](https://github.com/infor-design/enterprise/issues/3790))
- `[Demoapp]` When deployed on a proxy the icons page would not change contents when changing theme. ([3790](https://github.com/infor-design/enterprise/issues/3790))
- `[Dropdown]` Fixed an issue that Dropdown did not close when scrolling in some nested containers. ([#3436](https://github.com/infor-design/enterprise/issues/3436))
- `[EmptyMessage]` Updated the text to be more subtle. ([#3476](https://github.com/infor-design/enterprise/issues/3476))
- `[Fieldset]` Fixed fieldset text data overlapping in compact mode on mobile view. ([#3627](https://github.com/infor-design/enterprise/issues/3627))
- `[General]` Added a number of small accessibility fixes base on older testing feedback. ([#1539](https://github.com/infor-design/enterprise/issues/1539))
- `[Hierarchy]` Added support for separators in the actions menu on a hierarchy leaf. ([#3636](https://github.com/infor-design/enterprise/issues/3636))
- `[Hierarchy]` Fixed an issue where clicking the "More Actions" menu trigger wouldn't open the menu anymore. ([#3873](https://github.com/infor-design/enterprise/issues/3873))
- `[Lookup]` Fixed an issue where `keywordFilter: true` and `filterable: true` used together cause the lookup modal to break. ([#3772](https://github.com/infor-design/enterprise/issues/3772))
- `[Masthead]` Fixed layout and color issues in uplift theme. ([#3526](https://github.com/infor-design/enterprise/issues/3526))
- `[Modal]` Fixed modal title to a two line with ellipsis when it's too long. ([#3479](https://github.com/infor-design/enterprise/issues/3479))
- `[Multiselect]` Fixed tags dismiss button on mobile devices. ([#3640](https://github.com/infor-design/enterprise/issues/3640))
- `[Icons]` Added new locked/unlocked icons in ids-identity [#3732](https://github.com/infor-design/enterprise/issues/3732)
- `[Radar Chart]` Fixed an issue where labels were cutoff at desktop view. ([#3510](https://github.com/infor-design/enterprise/issues/3510))
- `[Splitter]` Fixed an issue where collapse button was misaligned. ([#3825](https://github.com/infor-design/enterprise/issues/3825))
- `[Swaplist]` Fixed disabled swap buttons color in dark variant subtle theme. ([#3709](https://github.com/infor-design/enterprise/issues/3709))
- `[Utils]` Exposed `Soho.utils.isInViewport(elem)` for external use. ([#3436](https://github.com/infor-design/enterprise/issues/3436))
- `[Toolbar]` Improved the placeholder text color to be more visible in uplift (dark variant). ([#3727](https://github.com/infor-design/enterprise/issues/3727))
- `[Tree]` Fixed an issue where use `UpdateNode()` method the data was not sync. ([#3724](https://github.com/infor-design/enterprise/issues/3724))

(71 Issues Solved This Release, Backlog Enterprise 260, Backlog Ng 82, 1048 Functional Tests, 1370 e2e Tests)

## v4.27.4

### v4.27.4 Fixes

`[Button]` Fixed the button disabled method to no longer use class `is-disabled`. ([#3447](https://github.com/infor-design/enterprise-ng/issues/801))
`[Button]` Fixed a regression where some buttons would get a 100% width on mobile. ([#801](https://github.com/infor-design/enterprise-ng/issues/801))

## v4.27.3

### v4.27.3 Fixes

- `[Datagrid]` Fixed a bug in the indeterminate paging example, that the select checkbox would not work and be out of sync when changing pages. [2230](https://github.com/infor-design/enterprise/issues/2230))

## v4.27.2

### v4.27.2 Fixes

- `[Datagrid]` Fixed an issue in datagrid frozen columns, actions that re-render like sorting may cause rendering issues. ([#3735](https://github.com/infor-design/enterprise/issues/3735))
- `[Datagrid]` Fixed an issue in lookup datagrid editors that clicking a trigger in the cell would commit the cell causing editing not to work in some cases. ([#785](https://github.com/infor-design/enterprise-ng/issues/785))

## v4.27.1

### v4.27.1 Fixes

- `[Icons]` Added a fix to support both `href` and `xlink:href` in icons. ([#3734](https://github.com/infor-design/enterprise/issues/3734))

## v4.27.0

### v4.27.0 Important Changes

- `[Hierarchy]` Removed the following deprecated options `paging: <bool>` and `mobileView: <bool>`. Instead use `layout='paging'` or `layout='mobile-only'`.
- `[Icons]` Changed the svg icons to use `href` instead of deprecated `xlink:href`. This isnt a breaking change either will work but `href` works better with Ivy in Angular. ([#3611](https://github.com/infor-design/enterprise/issues/3611))

### v4.27.0 Features

- `[Button]` Add `toData()` and related API for programmatically handling control of buttons. ([ng#467](https://github.com/infor-design/enterprise-ng/issues/467))
- `[Calendar]` Enhanced the look and feel of monthview calendar by displaying legend and calendar event on mobile view. ([#925](https://github.com/infor-design/enterprise/issues/925))
- `[Modal]` Created API for controlling the Modal ButtonSet. ([ng#467](https://github.com/infor-design/enterprise-ng/issues/467))
- `[Datagrid]` Added support for api setting on expand and collapse children. ([#3274](https://github.com/infor-design/enterprise/issues/3274))
- `[Datagrid]` Updated the fixedRowHeight setting to accept `auto` as an option. This will calculate the row height for all frozenRows section. If you have a lot of rows this may be slow so a number is preferred. ([#3374](https://github.com/infor-design/enterprise/issues/3374))
- `[Editor]` Added an option to set the height of the editor in `rows`. If you set this the estimated number for rows can be specified for the source and html pane. It will scroll after that. ([#3688](https://github.com/infor-design/enterprise/issues/3688))
- `[Homepage]` Added support for reordering, resizing, and removing widgets by enabling edit mode on the homepage component. ([#3531](https://github.com/infor-design/enterprise/issues/3531))

### v4.27.0 Fixes

- `[Accordion]` Removed stoppage of event propagation when accordion headers are clicked, in order to allow external click event listeners to propagate. ([ng#321](https://github.com/infor-design/enterprise-ng/issues/321))
- `[Bar Chart]` Fixed an issue where chart was not resizing on homepage widget resize. ([#2669](https://github.com/infor-design/enterprise/issues/2669))
- `[Blockgrid]` Fixed an issue where there was no index if the data is empty, and removed deprecated internal calls. ([#748](https://github.com/infor-design/enterprise-ng/issues/748))
- `[Busy Indicator]` Fixed an issue where it throws an error when a display delay, the busy-indicator parent removed and added via ngIf before the busyindicator shown. ([#703](https://github.com/infor-design/enterprise-ng/issues/703))
- `[Busy Indicator]` Fixed an issue where the overlay would close when closing the Modal. ([#3424](https://github.com/infor-design/enterprise/issues/3424))
- `[Busy Indicator]` Fixed an issue where position was not aligning. ([#3341](https://github.com/infor-design/enterprise/issues/3341))
- `[Colorpicker]` Fixed the dropdown icon position is too close to the right edge of the field. ([#3508](https://github.com/infor-design/enterprise/issues/3508))
- `[Contextual Action Panel]` Fixed misaligned search icon in uplift theme. ([#3630](https://github.com/infor-design/enterprise/issues/3630))
- `[Contextual Action Panel]` Fixed close icon button in getting cut off on mobile view ([#3586](https://github.com/infor-design/enterprise/issues/3586))
- `[Datagrid]` Fixed an issue where lookup editor was removing all characters following and including the '|' pipe character. ([#3556](https://github.com/infor-design/enterprise/issues/3556))
- `[Datagrid]` Fixed an issue where date range filter was unable to filter data. ([#3503](https://github.com/infor-design/enterprise/issues/3503))
- `[Datagrid]` Fixed a bug where datagrid tree would have very big text in the tree nodes on IOS. ([#3347](https://github.com/infor-design/enterprise/issues/3347))
- `[Datagrid]` Fixed a focus trap issue when using actionable mode, tab will now move up and down rows. ([#2399](https://github.com/infor-design/enterprise/issues/2399))
- `[Datagrid]` Fixed a bug when setting the UI indicator with `setSortIndicator` then it would take two clicks to sort the inverse direction. ([#3391](https://github.com/infor-design/enterprise/issues/3391))
- `[Datagrid]` Fixed an issue where date range filter was not working. ([#3337](https://github.com/infor-design/enterprise/issues/3337))
- `[Datagrid]` Fixed a bug when combining multiselect and expandable rows. If using the shift key to select multiple rows the selection would include incorrect rows. ([#2302](https://github.com/infor-design/enterprise/issues/2302))
- `[Datagrid]` Added support for dragging and reordering columns in RTL and some minor style cleanup with dragging to reorder. ([#3552](https://github.com/infor-design/enterprise/issues/3552))
- `[Datagrid]` Fixed an issue that the click event did not show the item data when the keyboard is used. ([#3645](https://github.com/infor-design/enterprise/issues/3645))
- `[Datagrid]` Fixed an issue where datagrid tree did not show empty messages. ([#3642](https://github.com/infor-design/enterprise/issues/3642))
- `[Datagrid]` Fixed an issue where grouped rows did not render when combined with frozen columns. ([#3367](https://github.com/infor-design/enterprise/issues/3367))
- `[Datagrid]` Fixed an issue where the overlay was closing after close Modal. ([#735](https://github.com/infor-design/enterprise-ng/issues/735))
- `[Datagrid]` Fixed a misaligned drag and drop column icon on IE 11. ([#3648](https://github.com/infor-design/enterprise/issues/3648))
- `[Datagrid]` Fixed an issue when using the colspan column option along with frozenColumns. ([#3416](https://github.com/infor-design/enterprise/issues/3416))
- `[Datagrid]` Fixed an issue where the empty message might still show if the amount of rows do not fill the page. ([#3697](https://github.com/infor-design/enterprise/issues/3697))
- `[Datepicker]` Fixed popover height and datepicker layout on mobile view. ([#2569](https://github.com/infor-design/enterprise/issues/3569))
- `[Datepicker]` Fixed an issue where date range with minimum range was not working. ([#3268](https://github.com/infor-design/enterprise/issues/3268))
- `[Datepicker]` Fixed an issue where date range was reverting to initial values after clearing. ([#1306](https://github.com/infor-design/enterprise/issues/1306))
- `[Datepicker]` Fixed an issue where dates would be invalid in ko-KO locale. ([#3470](https://github.com/infor-design/enterprise/issues/3470))
- `[Datepicker]` Fixed an issue where dates would be invalid in zh-TW locale. ([#3473](https://github.com/infor-design/enterprise/issues/3473))
- `[Datepicker]` Fixed an issue where AM/PM could not be set in hi-IN locale. ([#3474](https://github.com/infor-design/enterprise/issues/3474))
- `[Datepicker]` Fixed an issue where change would fire twice or when the value is still blank. ([#3423](https://github.com/infor-design/enterprise/issues/3423))
- `[Datepicker]` Fixed an issue where time would be reset to 12:00 AM when setting the time and clicking today. ([#3202](https://github.com/infor-design/enterprise/issues/3202))
- `[Dropdown]` Fixed a bug where it was not possible for Dropdowns in certain scrollable Modal regions to close on scroll. ([#2650](https://github.com/infor-design/enterprise/issues/2650))
- `[Dropdown]` Fixed a bug that dropdowns are in the wrong position if flowing up and other minor cases. ([#2068](https://github.com/infor-design/enterprise/issues/2068))
- `[Dropdown]` Fixed alignment when using dropdown in compound field. ([#3647](https://github.com/infor-design/enterprise/issues/3647))
- `[Editor]` Added ui updates to the toolbar in uplift (vibrant mode) and minor style fixes. ([#3577](https://github.com/infor-design/enterprise/issues/3577))
- `[Editor]` Added fixes to reseting the dirty indicator when used in an editor. ([#3662](https://github.com/infor-design/enterprise/issues/3662))
- `[Editor]` Fixed a width change when toggle source view when the editor is on a modal, this is also based on UI feedback that the switch was confusing, so we now disable the buttons. ([#3594](https://github.com/infor-design/enterprise/issues/3594))
- `[Editor]` Fixed an issue where bullet and number lists could not be converted to headings and regular text with the font picker. ([#2679](https://github.com/infor-design/enterprise/issues/2679))
- `[Editor]` Fixed an issue where some settings like bold and italics would not be reset consistently when applying headings and regular text with the font picker. ([#2256](https://github.com/infor-design/enterprise/issues/2256))
- `[Editor]` Fixed an issue where the dirty events did not fire changing the source view. ([#3598](https://github.com/infor-design/enterprise/issues/3598))
- `[Editor]` Adding missing bottom spacing under heading elements. ([#3288](https://github.com/infor-design/enterprise/issues/3288))
- `[Field Filter]` Fixed an issue where switching to In Range filter type with a value in the field was causing an error. ([#3515](https://github.com/infor-design/enterprise/issues/3515))
- `[Editor]` Added a font color for rest/none swatch. ([#2035](https://github.com/infor-design/enterprise/issues/2035))
- `[Field Filter]` Fixed an issue where switching to In Range filter type with a value in the field was causing an error. ([#3515](https://github.com/infor-design/enterprise/issues/3515))
- `[Field Filter]` Fixed an issue where date range was not working after using other filter. ([#2764](https://github.com/infor-design/enterprise/issues/2764))
- `[Field Filter]` Fixed an issue where stray text would be shown if the filters are hidden and then shown later. ([#3687](https://github.com/infor-design/enterprise/issues/3687))
- `[Line Chart]` Fixed an issue where x-axis labels were overlapping for small viewport on homepage widget. ([#2674](https://github.com/infor-design/enterprise/issues/2674))
- `[Lookup]` Fixed an issue where selected values were clearing when use server side data. ([#588](https://github.com/infor-design/enterprise-ng/issues/588))
- `[Locale]` Added missing Afrikaans translations. ([#3685](https://github.com/infor-design/enterprise/issues/3685))
- `[Masthead]` Fixed layout and color issues in uplift theme. ([#3526](https://github.com/infor-design/enterprise/issues/3526))
- `[Modal]` Fixed an iOS bug where after opening several Modals/Messages, it would occasionally be impossible to scroll a scrollable page area. ([#3389](https://github.com/infor-design/enterprise/issues/3389))
- `[Modal]` Fixed a bug where when iframe elements are present, focus traps could occur and cause focus on elements outside of the Modal, but within the iframe. ([#2287](https://github.com/infor-design/enterprise/issues/2287))
- `[Modal]` Added a check for preventing Tooltips inside a Modal from opening while the Modal is not visible ([#3588](https://github.com/infor-design/enterprise/issues/3588))
- `[Modal]` Fixed dropdown position when the field is required. ([#3482](https://github.com/infor-design/enterprise/issues/3482))
- `[Modal]` Fixed a regression where some Close buttons were not properly closing. ([#3615](https://github.com/infor-design/enterprise/issues/3615))
- `[Process Indicator]` Fixed icons that are not centered inside the circle indicators. ([#3509](https://github.com/infor-design/enterprise/issues/3509))
- `[Personalize]` Fixed an issue that colorschanged events do not fire on when doing a set to default ation. ([#751](https://github.com/infor-design/enterprise-ng/issues/751))
- `[Searchfield]` Correct the background color of toolbar search fields. ([#3527](https://github.com/infor-design/enterprise/issues/3527))
- `[Spinbox]` Corrected an issue in the enable method, where it did not fully remove the readonly state. ([#3527](https://github.com/infor-design/enterprise/issues/3527))
- `[Swaplist]` Fixed an issue where lists were overlapping on uplift theme. ([#3452](https://github.com/infor-design/enterprise/issues/3452))
- `[Tabs]` Fixed the position of error icon too close to the border on focus state. ([#3544](https://github.com/infor-design/enterprise/issues/3544))
- `[Tabs-Vertical]` Fixed an issue where the content cannot scroll on mobile view. ([#3542](https://github.com/infor-design/enterprise/issues/3542))
- `[Tags]` Fixed a regression on Tag Buttons, where they were visually, vertically misaligned with Tag text. ([#3604](https://github.com/infor-design/enterprise/issues/3604))
- `[Week-View]` Changed the look of the week-view and day-view day of the week so its a 3 (or 2) letter abbreviation and emphasizes the date and spans two lines. This makes all the days of the week the same length. ([#3262](https://github.com/infor-design/enterprise/issues/3262))
- `[Validation]` Fixed a bug where addMessage did not add messages to the parent. ([#711](https://github.com/infor-design/enterprise-ng/issues/711))

(87 Issues Solved This Release, Backlog Enterprise 279, Backlog Ng 75, 1033 Functional Tests, 1322 e2e Tests)

## v4.26.2

### v4.26.2 Fixes

- `[Textarea]` Fixed missing text in safari on disabled text areas. ([#3638](https://github.com/infor-design/enterprise/issues/3638))

## v4.26.1

### v4.26.1 Fixes

- `[Demo App]` Fixed the embedded layout to show uplift theme. ([#861](https://github.com/infor-design/website/issues/861))

## v4.26.0

### v4.26.0 Features

- `[Datagrid]` Added support for expandable row to expand across all frozen columns, and fixed span layout issues on the right side frozen columns. ([#2867](https://github.com/infor-design/enterprise/issues/2867))
- `[Datagrid]` Added a new `resizeMode` option that allows you to pick between `flex` and `fit`. `flex` will resize columns independently shifting other columns to fit the table layout if needed. `fit` will resize using the neighbor's column width. This is possible more useful when you have less columns. ([#3251](https://github.com/infor-design/enterprise/issues/3251))
- `[Calendar]` Made the monthview, weekview and calendar work in RTL mode and added official support for UmAlQura calendar. ([#2788](https://github.com/infor-design/enterprise/issues/2788))
- `[Icons]` Added new icons `icon-play, icon-stop, icon-record, icon-pause` for video players. ([#411](https://github.com/infor-design/design-system/issues/411))
- `[Icons]` Added new icons `icon-security-off, icon-security-on` for toggles related to security/secure items. ([#397](https://github.com/infor-design/design-system/issues/397))
- `[Searchfield]` Added a setting that makes it possible to adjust the "collapsed" size of a Toolbar Searchfield to better accommodate some use cases. ([#3296](https://github.com/infor-design/enterprise/issues/3296))

### v4.26.0 Fixes

- `[Application Menu]` Fixed bugs with filtering where it was not possible to have the filter match text within content areas, as well as general expand/collapse bugs with filtering. ([#3131](https://github.com/infor-design/enterprise/issues/3131))
- `[Application Menu]` Fixed overlap button when label is too long, and aligned dropdown icon in application menu uplift theme. ([#3133](https://github.com/infor-design/enterprise/issues/3133))
[Contextual Action Panel] - Fixed shade colors of text and icon buttons in uplift theme high contrast. (#3394)
- `[Accordion]` - Fixed an issue with a missing border on the last element in certain states. ([#3885](https://github.com/infor-design/enterprise/issues/3885))
- `[Calendar]` Fixed issue where on month view in events info `Date` and `Duration` fields were not working with some events and `Duration` field. Now `Duration` field support `Days, Hours and Minutes` text. ([#2777](https://github.com/infor-design/enterprise/issues/2777))
- `[Calendar]` Fixed an issue where link was not working on monthview to switch to day view when clicked on more events on that day. ([#3181](https://github.com/infor-design/enterprise/issues/3181))
- `[Calendar]` Fixed a calendar event where the start date today is not displaying as upcoming event in different timezone. ([#2776](https://github.com/infor-design/enterprise/issues/2776))
- `[Calendar]` Fixed an issue where adding an event was inconsistent in Safari. ([#3079](https://github.com/infor-design/enterprise/issues/3079))
- `[Calendar]` Fixed an issue where any event was not rendering in day and week view. ([#3222](https://github.com/infor-design/enterprise/issues/3222))
- `[Calendar]` Fixed an issue where date selection was not persist when switching from month view to week view to day view. ([#3319](https://github.com/infor-design/enterprise/issues/3319))
- `[Colors]` Fixed an incorrect ruby06 color, and made the background change on theme change now (again). ([#3448](https://github.com/infor-design/enterprise/issues/3448))
- `[Datagrid]` Fixed an issue where focus on reload data was forced to be on active cell. ([#358](https://github.com/infor-design/enterprise-ng/issues/358))
- `[Datagrid]` Fixed RTL issues in the filter row. ([#3517](https://github.com/infor-design/enterprise/issues/3517))
- `[Datagrid]` Improved the column resize behavior in speed and usability with the cursor being more accurate during resize. ([#3251](https://github.com/infor-design/enterprise/issues/3251))
- `[Datagrid]` Improved the column resize behavior to work much better in RTL mode. ([#1924](https://github.com/infor-design/enterprise/issues/1924))
- `[Datagrid]` Fixed a bug where if a filter row column is frozen the mask and editor options would not be applied. ([#2553](https://github.com/infor-design/enterprise-ng/issues/2553))
- `[Datagrid]` Fixed an issue where when using rowTemplate/expandableRows and frozenColumns on both sides the right side did not render properly. ([#2867](https://github.com/infor-design/enterprise/issues/2867))
- `[Datagrid]` Fixed an issue where height was not aligning to expandable row for frozen columns. ([#3516](https://github.com/infor-design/enterprise/issues/3516))
- `[Datagrid]` Fixed hover color should not be similar to alternate rows when hovering in uplift high contrast. ([#3338](https://github.com/infor-design/enterprise/issues/3338))
- `[Datagrid]` Fixed a demo app issue filtering decimal fields in some examples. ([#3351](https://github.com/infor-design/enterprise/issues/3351))
- `[Datagrid]` Fixed an issue where some columns were disappear after resizing the browser or after changing themes. ([#3434](https://github.com/infor-design/enterprise/issues/3434))
- `[Datagrid]` Fixed an issue that the filter row type dropdowns did not close when the grid is scrolled. ([#3216](https://github.com/infor-design/enterprise/issues/3216))
- `[Datagrid]` Added an example showing the configuration needed to filter date time fields on just dates without the time part. ([#2865](https://github.com/infor-design/enterprise/issues/2865))
- `[Datagrid]` Changed the isFilter added value to datasets to a more unique value to avoid clashes. ([#2668](https://github.com/infor-design/enterprise/issues/2668))
- `[Datagrid]` Added a `getDataset` method that will return the current dataset without any added properties. ([#2668](https://github.com/infor-design/enterprise/issues/2668))
- `[Datagrid]` Fixed an issue that when reordering filter columns the filter values would disappear. ([#2565](https://github.com/infor-design/enterprise/issues/2565))
- `[Datagrid]` Fixed an issue that dropdown lists in filter rows did not close when scrolling. ([#2056](https://github.com/infor-design/enterprise/issues/2565))
- `[Datagrid]` Added a `filterType` option to the filter event data so the type can be determined. ([#826](https://github.com/infor-design/enterprise/issues/826))
- `[Datagrid]` Add options to `toolbar.filterRow` so that instead of true/false you can set `showFilter, clearFilter, runFilter` independently. ([#1479](https://github.com/infor-design/enterprise/issues/1479))
- `[Datagrid]` Added fixes to improve the usage of the textarea editor. ([#3417](https://github.com/infor-design/enterprise/issues/3417))
- `[Datagrid]` Fixed an issue where reset to default was not working properly. ([#3487](https://github.com/infor-design/enterprise/issues/3487))
- `[Datepicker]` Fixed an issue where setting date format with comma character was not working. ([#3008](https://github.com/infor-design/enterprise/issues/3008))
- `[Editor]` Made the link and image link fields required on the dialogs. ([#3008](https://github.com/infor-design/enterprise/issues/3008))
- `[Editor]` Fixed an issue where it was possible to clear text and end up with text outside the default paragraph separator. ([#2268](https://github.com/infor-design/enterprise/issues/2268))
- `[Fileupload]` Fixed an issue where tabbing out of a fileupload in was causing the modal dialog to disappear. ([#3458](https://github.com/infor-design/enterprise/issues/3458))
- `[Form Compact Layout]` Added support for `form-compact-layout` the remaining components. ([#3008](https://github.com/infor-design/enterprise/issues/3329))
- `[Dropdown]` Fixed a bug that was causing the `selectValue()` method not to update the visual display of the in-page Dropdown element. ([#3432](https://github.com/infor-design/enterprise/issues/3432))
- `[Forms]` Fixed an issue where radio group was overlapping fields. ([#3466](https://github.com/infor-design/enterprise/issues/3466))
- `[Forms Compact]` Fixed an issue where fileupload was misaligned in RTL mode in uplift theme. ([#3483](https://github.com/infor-design/enterprise/issues/3483))
- `[Icons]` Fixed color inconsistencies of the icons when the fields are in readonly state. ([#3176](https://github.com/infor-design/enterprise/issues/3176))
- `[Input]` Added the ability to line up data labels with inputs by adding class `field-height` to the `data` element and placing it in a responsive grid. ([#987](https://github.com/infor-design/enterprise/issues/987))
- `[Input]` Added the ability to use standalone required spans, this will help on responsive fields if they are cut off. ([#3115](https://github.com/infor-design/enterprise/issues/3115))
- `[Input/Forms]` Added the ability to add a class to rows to align the fields on the bottom, this will line up fields if they have wrapping labels or long labels with required fields. To enable this add class `flex-align-bottom` to the grid `row`. ([#443](https://github.com/infor-design/enterprise/issues/443))
- `[Locale]` Fixed an issue where formatDate() method was not working for es-419. ([#3363](https://github.com/infor-design/enterprise/issues/3363))
- `[Locale]` Fixed an issue where setting language to `nb` would error. ([#3455](https://github.com/infor-design/enterprise/issues/3455))
- `[Locale]` Fixed incorrect time separators in the no, nn, and nn locales. ([#3468](https://github.com/infor-design/enterprise/issues/3468))
- `[Locale]` Added further separation of language from formatting in date oriented components (calendar, datepicker, timepicker ect). [3244](https://github.com/infor-design/enterprise/issues/3244))
- `[Locale]` Added support for `nn` locale and language, but this will change to no language as only this is translated as its the same. ([#3455](https://github.com/infor-design/enterprise/issues/3455))
- `[Locale]` Correct the month names in Russian locale and capitalized the day names. ([#3464](https://github.com/infor-design/enterprise/issues/3464))
- `[Module Tabs]` Fixed color tab indicator and small gap below when selected/opened for all color variations in uplift theme. ([#3312](https://github.com/infor-design/enterprise/issues/3312))
- `[Modal]` Fixed colors in dark mode for the primary disabled button and error and background contrast. ([#2754](https://github.com/infor-design/enterprise/issues/2754))
- `[Pie]` Fixed an issue where initial selection was getting error. ([#3157](https://github.com/infor-design/enterprise/issues/3157))
- `[Popupmenu]` Fixed an issue where list separators were disappearing when reduced the browser zoom level e.g. 70-80%. ([#3407](https://github.com/infor-design/enterprise/issues/3407))
- `[Radar Chart]` Fixed an issue where labels was cut off for some screen sizes. ([#3320](https://github.com/infor-design/enterprise/issues/3320))
- `[Searchfield]` Fixed a bug where changing filter results while the autocomplete is open may result in the menu being positioned incorrectly. ([#3243](https://github.com/infor-design/enterprise/issues/3243))
- `[Searchfield]` Fixed a bug in Toolbar Searchfields where a component configured with `collapsible: false` and `collapseSize` defined, the searchfield would incorrectly collapse. ([NG#719](https://github.com/infor-design/enterprise-ng/issues/719))
- `[Splitter]` Fixed an issue in the destroy function where the expand button was not removed. ([#3371](https://github.com/infor-design/enterprise/issues/3371))
- `[Swaplist]` Fixed an issue where top buttons were not aligned in Firefox. ([#3425](https://github.com/infor-design/enterprise/issues/3425))
- `[Textarea]` Fixed an issue where using `rows` stopped working, and fixed the autoGrow option to work better. ([#3471](https://github.com/infor-design/enterprise/issues/3471))
- `[Toolbar]` Fixed an issue where some `destroy()` methods being called in `teardown()` were not type-checking for the `destroy()` method, and sometimes would incorrectly try to call this on an object or data property defined as `button`. ([#3449](https://github.com/infor-design/enterprise/issues/3449))
- `[Tooltip/Popover]` Fixed incorrect placement when in RTL modes, as well as some broken styles on the RTL Popover. ([#3119](https://github.com/infor-design/enterprise/issues/3119))
- `[Validation/Checkboxes]` Fixed issues with making checkboxes required, the styling did not work for it and the scrollIntoView function and validation failed to fire. Note that to add required to the checkbox you need to add an extra span, adding a class to the label will not work because the checkbox is styled using the label already. ([#3147](https://github.com/infor-design/enterprise/issues/3147))
- `[Validation]` Fixed an issue where calling removeMessage would not remove a manually added error class. ([#3318](https://github.com/infor-design/enterprise/issues/3318))

(78 Issues Solved This Release, Backlog Enterprise 336, Backlog Ng 77, 989 Functional Tests, 1246 e2e Tests)

## v4.25.3

### v4.25.3 Fixes

- `[Bar]` Fixed an error rendering charts with only one dataset point. ([#3505](https://github.com/infor-design/enterprise/issues/3505))
- `[Datagrid]` Fixed an issue where date range filter was unable to filter data. ([#3503](https://github.com/infor-design/enterprise/issues/3503))
- `[Datagrid]` Fixed an issue where date range filter was not working. ([#3337](https://github.com/infor-design/enterprise/issues/3337))
- `[Datepicker]` Fixed an issue where date range with minimum range was not working. ([#3268](https://github.com/infor-design/enterprise/issues/3268))
- `[Datepicker]` Fixed an issue where date range was reverting to initial values after clearing. ([#1306](https://github.com/infor-design/enterprise/issues/1306))
- `[Field Filter]` Fixed an issue where switching to In Range filter type with a value in the field was causesing an error. ([#3515](https://github.com/infor-design/enterprise/issues/3515))
- `[Field Filter]` Fixed an issue where date range was not working after using other filter. ([#2764](https://github.com/infor-design/enterprise/issues/2764))

## v4.25.2

### v4.25.2 Fixes

- `[Fileupload]` Fixed an issue where tabbing out of a fileupload in was causing the modal dialog to disappear. ([#3458](https://github.com/infor-design/enterprise/issues/3458))

## v4.25.1

### v4.25.1 Fixes

- `[Datagrid]` Fixed a bug where if there was an editor datagrid might error when loading. ([#3313](https://github.com/infor-design/enterprise/issues/3313))
- `[Mask]` Fixed a bug where leading zeroes were not possible to apply against Number Masks on standard input fields that also handled formatting for thousands separators. ([#3315](https://github.com/infor-design/enterprise/issues/3315))
- `[General]` Improved the colors of windows chrome custom scrollbars in uplift themes. ([#3413](https://github.com/infor-design/enterprise/issues/3413))

## v4.25.0

### v4.25.0 Features

- `[Fields]` Added a form level class to toggle all fields in the form to a more compact (shorter) mode called `form-layout-compact`. Added and fixed existing components so that there is now the option to have more compact forms by using shorter fields. ([#3249](https://github.com/infor-design/enterprise/issues/3249))
- `[Tag]` Added a new style for linkable tags that will work for default, info, good, error, alert, and neutral styles. ([#3113](https://github.com/infor-design/enterprise/issues/3113))
- `[Multiselect]` Added Tag Display as a new style for interacting with selected results in Multiselect components. ([#3114](https://github.com/infor-design/enterprise/issues/3114))
- `[Popdown]` Added support for tabbing into and exit out of it. ([#3218](https://github.com/infor-design/enterprise/issues/3218))
- `[Colors]` Updated design system tokens to new colors for uplift and did a pass on all three theme variants. This impacts and improves many internal colors in components and charts. ([#3007](https://github.com/infor-design/enterprise/issues/3007))<|MERGE_RESOLUTION|>--- conflicted
+++ resolved
@@ -2,14 +2,12 @@
 
 ## v4.69.0
 
-<<<<<<< HEAD
 ## v4.69.0 Important Features
 
 - `[Icons]` All icons have padding on top and bottom effectively making them 4px smaller by design. This change may require some UI corrections to css. ([#6868](https://github.com/infor-design/enterprise/issues/6868))
 - `[Icons]` Over 60 new icons and 126 new industry focused icons. ([#6868](https://github.com/infor-design/enterprise/issues/6868))
 - `[Icons]` The icon `save-closed` is now `save-closed-old` in the deprecated, we suggest not using this old icon. ([#6868](https://github.com/infor-design/enterprise/issues/6868))
 - `[Icons]` Some filled alert icons like `sucess-alert` and `alert-alert` are now `sucess-filled` and `alert-filled` we suggest no longer using filled alert icons. ([#6868](https://github.com/infor-design/enterprise/issues/6868))
-=======
 ## v4.69.0 Features
 
 - `[Lookup]` Added puppeteer script for lookup double click apply enhancement. ([#6886](https://github.com/infor-design/enterprise/issues/6886))
@@ -24,7 +22,6 @@
 - `[Splitter]` Fixed on splitter not working when parent height changes dynamically. ([#6819](https://github.com/infor-design/enterprise/issues/6819))
 - `[Toolbar Flex]` Added additional checks for destroying toolbar. ([#6844](https://github.com/infor-design/enterprise/issues/6844))
 
->>>>>>> 706ccba1
 ## v4.68.0
 
 ## v4.68.0 Features
