# What's New with Enterprise

## v4.86.0

## v4.86.0 Fixes

- `[Bar]` Fixed a bug where the bottom axis label was cut off. ([#7612](https://github.com/infor-design/enterprise/issues/7612))
<<<<<<< HEAD
- `[Homepage]` In some cases the new background color did not fill all the way in the page. ([#7696](https://github.com/infor-design/enterprise/issues/7696))
- `[ModuleNav]` Fixed rounding and zindex issues. ([#7654](https://github.com/infor-design/enterprise/issues/7654))
=======
- `[Column-Stacked]` Fixed a regression bug where the stacked column chart was not rendering correctly. ([#7644](https://github.com/infor-design/enterprise/issues/7644))
- `[Editor]` Fixed an issue where an editor with an initial value containing `<br \>` tags were being seen as dirty when resetdirty is called. ([#7483](https://github.com/infor-design/enterprise/issues/7483))
- `[Homepage]` In some cases the new background color did not fill all the way in the page. ([#7696](https://github.com/infor-design/enterprise/issues/7696))
>>>>>>> 1b96df3d

## v4.85.0

## v4.85.0 Features

- `[Colors]` Added new slate color palette with lower range colors. Some elements are updated. ([#7624](https://github.com/infor-design/enterprise/issues/7624))
- `[Stats]` Added a new component called stats similar to counts. We would like counts deprecated so please use stats in place of counts now as it has a cleaner UI. ([#7506](https://github.com/infor-design/enterprise/issues/7506))

## v4.85.0 Fixes

- `[Accordion]` Updated color style for accordion selected panel. ([#7593](https://github.com/infor-design/enterprise/issues/7593))
- `[Applicationmenu]` Fixed menu items cannot be seen properly when using alabaster. ([#7609](https://github.com/infor-design/enterprise/issues/7609))
- `[Applicationmenu]` Fixed bottom border color cannot be seen properly. ([#7565](https://github.com/infor-design/enterprise/issues/7565))
- `[Button]` Adjusted the left and right paddings of the button from `30px` to `32px`. ([#7508](https://github.com/infor-design/enterprise/issues/7508))
- `[Card]` Fixed widget size for subtitle examples. ([#7580](https://github.com/infor-design/enterprise/issues/7580))
- `[Card]` Fixed height for card button. ([#7637](https://github.com/infor-design/enterprise/issues/7637))
- `[Card]` Updated hover style for button in listview. ([#7636](https://github.com/infor-design/enterprise/issues/7636))
- `[Chart]` Added setting to force legend to popup. ([#7453](https://github.com/infor-design/enterprise/issues/7453))
- `[Column-Stacked]` Improved the column stacked and labels to be aligned correctly. ([#7266](https://github.com/infor-design/enterprise/issues/7266))
- `[ContextualActionPanel]` Fixed overflow issues on mobile view. ([#7585](https://github.com/infor-design/enterprise/issues/7585))
- `[Datagrid]` Fixed on incorrect row updates on adding a new row to the next page. ([#7486](https://github.com/infor-design/enterprise/issues/7486))
- `[Datagrid]` Fixed disabled filter columns in datagrid. ([#7467](https://github.com/infor-design/enterprise/issues/7467))
- `[Datagrid]` Fixed a bug where the select all checkbox was not clickable. ([#7499](https://github.com/infor-design/enterprise/issues/7499))
- `[Datagrid]` Fixed a bug in datepicker filter icon's hover state and alignment. ([#7562](https://github.com/infor-design/enterprise/issues/7562))
- `[Datagrid]` Fixed a bug where disabled buttons in cells were hoverable. ([#7611](https://github.com/infor-design/enterprise/issues/7611))
- `[Dropdown]` Fixed a bug in dropdown where mouseenter and keydown triggers simulatenously. ([#7464](https://github.com/infor-design/enterprise/issues/7464))
- `[Editor]` Fixed an xss issue in editor (iframes not permitted). ([#7590](https://github.com/infor-design/enterprise/issues/7590))
- `[Homepage]` Fixed invisible edit options and vertical dragging/resizing. ([#7579](https://github.com/infor-design/enterprise/issues/7579))
- `[Icons]` Fixed size of icons and made them 80x80. ([#1369](https://jira.infor.com/browse/IDS-1360))
- `[Listview/Card]` Fixed the UI of listview search with filters. ([#7546](https://github.com/infor-design/enterprise/issues/7546))
- `[Listview]` Adjusted overflow styles for listviews in cards. ([#7557](https://github.com/infor-design/enterprise/issues/7557))
- `[Locale]` Fixed a bug using extend translations on some languages (`fr-CA/pt-BR`). ([#7491](https://github.com/infor-design/enterprise/issues/7491))
- `[Locale/Multiselect]` Changed text from selected to selection as requested by translators. ([#5886](https://github.com/infor-design/enterprise/issues/5886))
- `[Lookup]` Fixed a bug in lookup width not responsive in grid system. ([#7205](https://github.com/infor-design/enterprise/issues/7205))
- `[MonthView]` Added event triggers for when monthview is expanded and collapsed. ([#7605](https://github.com/infor-design/enterprise/issues/7605))
- `[Modal]` Fixed icon alignment in the title. ([#7639](https://github.com/infor-design/enterprise/issues/7639))
- `[Modal]` Added ID check in event triggers. ([#7475](https://github.com/infor-design/enterprise/issues/7475))
- `[Module Nav]` Added new settings for configuration of accordion, and auto-initialization of child components. ([NG#1477](https://github.com/infor-design/enterprise-ng/issues/1477))
- `[Module Nav Switcher]` Made compatibility improvements for the Module Nav Switcher NG component. ([NG#1477](https://github.com/infor-design/enterprise-ng/issues/1477))
- `[Multiselect]` Fixed a bug where the multiselect dropdown icon was overlapping the field. ([#7502](https://github.com/infor-design/enterprise/issues/7502))
- `[Popupmenu]` Fixed the placement of popup when parent element is outside of viewport. ([#5018](https://github.com/infor-design/enterprise/issues/5018))
- `[SearchField]` Fixed x alignment on older toolbar example. ([#7572](https://github.com/infor-design/enterprise/issues/58875726))
- `[Splitter]` Added new design changes and more examples. Note that the collapse button is no longer supported for now. ([#7542](https://github.com/infor-design/enterprise/issues/7542))
- `[Toolbar]` Fixed a bug where search icon was not aligned properly. ([#7642](https://github.com/infor-design/enterprise/issues/7642))
- `[Toolbar Flex]` Updated popupmenu color styles. ([#7383](https://github.com/infor-design/enterprise/issues/7383))
- `[Tooltip]` Improved consistency of tooltip size between text and text with icon. ([#7509](https://github.com/infor-design/enterprise/issues/7509))
- `[Tooltip]` Changed response method in beforeShow to allow passing true instead of content explicitly ([#7594](https://github.com/infor-design/enterprise/issues/7594))
- `[Toast]` Changed background color in dark mode for better contrast. ([#7648](https://github.com/infor-design/enterprise/issues/7648))

## v4.84.3 Fixes

- `[Applicationmenu]` Fixed bottom border color cannot be seen properly. ([#7565](https://github.com/infor-design/enterprise/issues/7565))
- `[ContextualActionPanel/Modal]` Fixed overflow issues on mobile view. ([#7585](https://github.com/infor-design/enterprise/issues/7585))
- `[Colors]` Added dark and contrast mode for app nav. ([#7624](https://github.com/infor-design/enterprise/issues/7624))
- `[Module Nav]` Added new settings for configuration of accordion, and auto-initialization of child components. ([NG#1477](https://github.com/infor-design/enterprise-ng/issues/1477))

## v4.84.2 Fixes

- `[Module Nav]` Added more fixes to support the angular wrapper. ([#7386](https://github.com/infor-design/enterprise/issues/7386))
- `[Card]` Fixed widget size for subtitle examples. ([#7580](https://github.com/infor-design/enterprise/issues/7580))
- `[Homepage]` Fixed invisible edit options and vertical dragging/resizing. ([#7579](https://github.com/infor-design/enterprise/issues/7579))

## v4.84.1

## v4.84.1 Fixes

- `[Dropdown]` Fixed an issue where Module Nav Role Switcher wasn't properly rendering the Dropdown pseudo-elements in Angular environments. ([NG #1477](https://github.com/infor-design/enterprise-ng/issues/1477))
- `[Module Nav]` Fixed an issue where it was not possible to disable filtering events. ([NG #1477](https://github.com/infor-design/enterprise-ng/issues/1477))
- `[Popupmenu]` Fixed some styling bugs when attached as a menu button menu in Module Nav components. ([NG #1477](https://github.com/infor-design/enterprise-ng/issues/1477))

## v4.84.0

## v4.84.0 Features

- `[Line Chart]` Added short and abbreviated name options for the data. ([#5906](https://github.com/infor-design/enterprise/issues/5906))
- `[Masked Input]` Added setting to retain value if maximum length is already reached. ([#7274](https://github.com/infor-design/enterprise/issues/7274))
- `[Module Nav]` Added the new Module Nav component. ([#7386](https://github.com/infor-design/enterprise/issues/7386))
- `[WeekView]` Added stacked view template for week view agenda variant. ([#7373](https://github.com/infor-design/enterprise/issues/7373))

## v4.84.0 Fixes

- `[Bar]` Added a setting called `defaultTickCount` (`5` as default) to automatically add ticks when there are no dataset values. ([#NG1463](https://github.com/infor-design/enterprise-ng/issues/1463))
- `[Busy Indicator]` Updated colors for busy indicator. ([#7098](https://github.com/infor-design/enterprise/issues/7098))
- `[Button]` Adjusted alignment for popupmenu icon buttons. ([#7408](https://github.com/infor-design/enterprise/issues/7408))
- `[Charts]` Improved the positioning of chart legend. ([#7452](https://github.com/infor-design/enterprise/issues/7452))
- `[Datagrid]` Fixed an issue where the table was not filling the entire datagrid container in firefox. ([#6956](https://github.com/infor-design/enterprise/issues/6956))
- `[Datagrid]` Fixed a bug where the colorpicker editor could not be toggles. ([#7362](https://github.com/infor-design/enterprise/issues/7362))
- `[Datagrid]` Clear `rowstatus` in tree node for clearRowError to work correctly. ([#6033](https://github.com/infor-design/enterprise/issues/6033))
- `[Datagrid]` Fixed an issue where `showColumn` was not functioning correctly with frozen columns. ([#7428](https://github.com/infor-design/enterprise/issues/7428))
- `[Datagrid]` Changed `enterkeykhint` behavior for filtering to filter with the virtual keyboard on mobile devices. ([#1489](https://github.com/infor-design/enterprise/issues/1489))
- `[Datagrid]` Fixed Pager not rendering correctly on page refresh. ([#6811](https://github.com/infor-design/enterprise/issues/6811))
- `[Dropdown]` Fixed the visibility of dropdown palette icons in dark mode. ([#7431](https://github.com/infor-design/enterprise/issues/7431))
- `[Dropdown]` Removed overflow none style for dropdown modal. ([#6033](https://github.com/infor-design/enterprise/issues/6033))
- `[Header]` Fix on header text not being readable due to color styles. ([#7466](https://github.com/infor-design/enterprise/issues/7466))
- `[Images]` Added class for images cursor pointer and make an example with click handler. ([#7007](https://github.com/infor-design/enterprise/issues/7007))
- `[Editor]` Fixed editor hover styles. ([#7535](https://github.com/infor-design/enterprise/issues/7535))
- `[Header]` Fixed an issue where the header text was difficult to read due to color styles. ([#7466](https://github.com/infor-design/enterprise/issues/7466))
- `[Header]` Fixed on header text not being readable due to color styles. ([#7466](https://github.com/infor-design/enterprise/issues/7466))
- `[Locale]` Added Comma translate option for locale for generating lists. ([#5887](https://github.com/infor-design/enterprise/issues/5887))
- `[Lookup]` Added undefined check for lookup values when updating grid. ([#7403](https://github.com/infor-design/enterprise/issues/7403))
- `[Listview]` Fixed invisible button on hover. ([#7544](https://github.com/infor-design/enterprise/issues/7544))
- `[Modal]` Fixed button alignment on modals. ([#7543](https://github.com/infor-design/enterprise/issues/7543))
- `[Tabs/Module]` Fixed a bug the personalization color was the same as the tab color (again). ([#7516](https://github.com/infor-design/enterprise/issues/7516))
- `[SearchField]` Fixed misaligned icons on toolbar search and pager buttons. ([#7527](https://github.com/infor-design/enterprise/issues/7527))
- `[Textarea]` Fixed an issue where the textarea was throwing an error. ([#7536](https://github.com/infor-design/enterprise/issues/7536))
- `[Toolbar]` Fixed x alignment on old toolbars. ([#7550](https://github.com/infor-design/enterprise/issues/7550))

## v4.83.0

## v4.83.0 Features

- `[Cards/Widgets]` Added new design and features for the cards/widget component, this includes different rounded corners and shadows. ([#7379](https://github.com/infor-design/enterprise/issues/7379))
- `[Cards/Widgets]` All icon buttons on cards should use a new icon please change `icon-more` to `icon-vertical-ellipsis`. ([#7379](https://github.com/infor-design/enterprise/issues/7379))
- `[CSS Utilities]` Added CSS utility classes to the library to provide a standardized and efficient way of achieving consistent styling. ([#7377](https://github.com/infor-design/enterprise/issues/7377))
- `[Homepage]` Changed the gutter size, banner size, and widget size for the homepage. ([#7445](https://github.com/infor-design/enterprise/issues/7445))
- `[Icons]` Icon updated for 16 icons, added new icons `change-department, shifting, shift-origin, shift-destination, swap-list-left, swap-list-right`. ([#7510](https://github.com/infor-design/enterprise/issues/7510))

## v4.83.0 Fixes

- `[Busy Indicator]` Updated colors for busy indicator. ([#7098](https://github.com/infor-design/enterprise/issues/7098))
- `[Builder]` Fixed subtitle text not shown properly. ([#7207](https://github.com/infor-design/enterprise/issues/7207))
- `[Builder]` Fixed a bug where subtitle text was not shown properly. ([#7207](https://github.com/infor-design/enterprise/issues/7207))
- `[Button]` Adjusted alignment for popupmenu icon buttons. ([#7408](https://github.com/infor-design/enterprise/issues/7408))
- `[Button]` Adjusted personalized colors. ([#7406](https://github.com/infor-design/enterprise/issues/7406))
- `[Datagrid]` Fix on unique ID generator for tooltips. ([#7393](https://github.com/infor-design/enterprise/issues/7393))
- `[Datagrid]` Made `clearRowStatus` in tree node for `clearRowError` work correctly. ([#6033](https://github.com/infor-design/enterprise/issues/6033))
- `[Datepicker]` Fixed validation not showing after component update. ([#7240](https://github.com/infor-design/enterprise/issues/7240))
- `[EmptyMessage]` Improved centering of widget and homepage contents for various widget sizes to enhance the overall user experience. ([#7360](https://github.com/infor-design/enterprise/issues/7360))
- `[Header]` Fixed header components not aligned and visibly shown properly. ([#7209](https://github.com/infor-design/enterprise/issues/7209))
- `[Header]` Fix on header text not being readable due to color styles. ([#7466](https://github.com/infor-design/enterprise/issues/7466))
- `[Icons]` Icons updated for 44 icons, added new `success-message` empty state and two new icons `vertical-ellipsis` and `microphone-filled`. ([#7394](https://github.com/infor-design/enterprise/issues/7394))
- `[Icons]` Icons updated for 44 icons, added new `success-message` empty state and two new icons: `vertical-ellipsis` and `microphone-filled`. ([#7394](https://github.com/infor-design/enterprise/issues/7394))
- `[Monthview]` Fixed on updated method creating duplicates. ([NG#1446](https://github.com/infor-design/enterprise-ng/issues/1446))
- `[Popupmenu]` Fix on popupmenu arrow not appearing when showArrow is true. ([#5061](https://github.com/infor-design/enterprise/issues/5061))
- `[Popupmenu]` Fixed a bug where the popupmenu arrow was not appearing despite `showArrow` being set to true. ([#5061](https://github.com/infor-design/enterprise/issues/5061))
- `[Popupmenu]` Fixed on popupmenu arrow not appearing when showArrow is true. ([#5061](https://github.com/infor-design/enterprise/issues/5061))
- `[Popupmenu]` Fixed popupmenu previous states not getting saved when called resize and update. ([#6601](https://github.com/infor-design/enterprise/issues/6601))
- `[Searchfield]` Fixed collapsible issues with search icon color and behavior. ([#7390](https://github.com/infor-design/enterprise/issues/7390))
- `[Popupmenu]` Fixed on popupmenu arrow not appearing when showArrow is true. ([#5061](https://github.com/infor-design/enterprise/issues/5061))
- `[Locale]` Added new translations. ([#1243](https://github.com/infor-design/enterprise/issues/7512)
- `[Monthview]` Fix on updated method creating duplicates. ([NG#1446](https://github.com/infor-design/enterprise-ng/issues/1446))
- `[Monthview]` Fixed on updated method creating duplicates. ([NG#1446](https://github.com/infor-design/enterprise-ng/issues/1446))
- `[Tabs Module]` Fixed closing an active tab in the overflow menu results in a blank screen. ([#7321](https://github.com/infor-design/enterprise/issues/7321))
- `[Toolbar]` Added hover style for contextual toolbar. ([#7459](https://github.com/infor-design/enterprise/issues/7459))
- `[Toolbar/Toolbar Flex]` Added hover state to buttons. ([#7327](https://github.com/infor-design/enterprise/issues/7327))
- `[Toolbar-Flex]` Fixed redundant aria-disabled in toolbar when element is disabled. ([#6339](https://github.com/infor-design/enterprise/issues/6339))
- `[Toolbar Flex]` Fixed buttons being not visible on window resize. ([#7421](https://github.com/infor-design/enterprise/issues/7421))
- `[Toolbar Flex]` Updated header examples and included header to use flex toolbar by default. ([#6837](https://github.com/infor-design/enterprise/issues/6837))

## v4.82.0

## v4.82.0 Features

- `[Card]` Added borderless class for cards. ([WC#1169](https://github.com/infor-design/enterprise-wc/issues/1169))

## v4.82.0 Fixes

- `[App Menu]` Colors should remain the same when changing theme colors. ([#7302](https://github.com/infor-design/enterprise/issues/7302))
- `[Badge]` Fixed success state badge color in new light theme. ([#7353](https://github.com/infor-design/enterprise/issues/7353))
- `[Bar]` Fixed items not being selected/deselected from the legend. ([#7330](https://github.com/infor-design/enterprise/issues/7330))
- `[Breadcrumb]` Updated breadcrumb hover color. ([#7337](https://github.com/infor-design/enterprise/issues/7337))
- `[Card]` Updated background color in classic high contrast. ([#7374](https://github.com/infor-design/enterprise/issues/7374))
- `[Card]` Fixed group-action unnecessary scroll bar. ([#7343](https://github.com/infor-design/enterprise/issues/7343))
- `[Count]` Fix personalize styles for instance count to adjust icon colors. ([6947](https://github.com/infor-design/enterprise/issues/6947))
- `[Column]` Fixed data chart and legend doesn't match up. ([#7199](https://github.com/infor-design/enterprise/issues/7199))
- `[Datagrid]` Fixed on styling in row status icon when first column is not a select column. ([NG#5913](https://github.com/infor-design/enterprise-ng/issues/5913))
- `[Datagrid]` Fixed table layout with a distinct hover background color for both activated and non-activated rows. ([#7320](https://github.com/infor-design/enterprise/issues/7369))
- `[Body]` Updated background color in classic high contrast. ([#7374](https://github.com/infor-design/enterprise/issues/7374))
- `[Card]` Fixed group-action unnecessary scroll bar. ([#7343](https://github.com/infor-design/enterprise/issues/7343))
- `[Datagrid]` Fixed header icon tooltip showing when undefined. ([#6929](https://github.com/infor-design/enterprise/issues/6929))
- `[Datagrid]` Fix on styling in row status icon when first column is not a select column. ([NG#5913](https://github.com/infor-design/enterprise-ng/issues/5913))
- `[Datagrid]` Fixed paging source argument is empty when re-assigning grid options. ([6947](https://github.com/infor-design/enterprise/issues/6947))
- `[Datagrid]` Changed pager type to initial when updating datagrid with paging setting. ([#7398](https://github.com/infor-design/enterprise/issues/7398))
- `[Datagrid]` Fixed datagrid toolbar to be able to show buttons more than two. ([6921](https://github.com/infor-design/enterprise/issues/6921))
- `[Editor]` Fixed links are not readable in dark mode. ([#7331](https://github.com/infor-design/enterprise/issues/7331))
- `[Field-Filter]` Fixed a bug in field filter where the design is not properly aligned on Modal. ([#7358](https://github.com/infor-design/enterprise/issues/7358))
- `[Header]` Fixed border in search field in the header. ([#7297](https://github.com/infor-design/enterprise/issues/7297))
- `[Header]` Fixed the font sizes and alignments. ([#7317](https://github.com/infor-design/enterprise/issues/7317))
- `[Listbuilder]` Fixed icon alignment on toolbar so that it's centered on focused. ([#7397](https://github.com/infor-design/enterprise/issues/7397))
- `[Listview]` Fixed the height restriction in listview when used in card. ([#7094](https://github.com/infor-design/enterprise/issues/7094))
- `[Lookup]` Fix in keyword search not filtering single comma. ([#7165](https://github.com/infor-design/enterprise/issues/7165))
- `[Lookup]` Fix in keyword search not filtering single quote. ([#7165](https://github.com/infor-design/enterprise/issues/7165))
- `[Notification]` Fix in example page of notification, updated parent element. ([#7391](https://github.com/infor-design/enterprise/issues/7391))
- `[Pager]` Fixed the pager's underline style to enhance its appearance when it is being hovered over. ([#7352](https://github.com/infor-design/enterprise/issues/7352))
- `[Personalization]` Changed default color back to azure and add alabaster in personalization colors. ([#7320](https://github.com/infor-design/enterprise/issues/7320))
- `[Personalization]` Fixed color changing doesn't add CSS class to the header in Safari browser. ([#7338](https://github.com/infor-design/enterprise/issues/7338))
- `[Personalization]` Adjusted header text/tabs colors. ([#7319](https://github.com/infor-design/enterprise/issues/7319))
- `[Personalization]` Additional fixes for default color back to azure and added alabaster in personalization colors. ([#7340](https://github.com/infor-design/enterprise/issues/7340))
- `[Popupmenu]` Fixed on popupmenu more icon not visible when open. ([#7383](https://github.com/infor-design/enterprise/issues/7383))
- `[Searchfield]` Fixed on misalignment in searchfield clear icon. ([#7382](https://github.com/infor-design/enterprise/issues/7382))
- `[Searchfield]` Fixed searchfield icon adjustments. ([#7387](https://github.com/infor-design/enterprise/issues/7387))
- `[SearchField]` Fixed undefined error on `toolbarFlexItem`. ([#7402](https://github.com/infor-design/enterprise/issues/7402))
- `[Tabs]` Fixed the alignment of focus in RTL view. ([#6992](https://github.com/infor-design/enterprise/issues/6992))
- `[Tabs Header]` Fixed the alignment of close button. ([#7273](https://github.com/infor-design/enterprise/issues/7273))
- `[Textarea]` Fixed track dirty when updated() method was triggered. ([NG#1429](https://github.com/infor-design/enterprise-ng/issues/1429))
- `[Timeline]` Fixed the alignment when timeline is inside a card. ([#7278](https://github.com/infor-design/enterprise/issues/7278))
- `[Timeline]` Fixed issue with timeline content exceeding allotted space when additional elements were added. ([#7299](https://github.com/infor-design/enterprise/issues/7299))
- `[Timeline]` Added test page to test scenario of timeline with no dates. ([#7298](https://github.com/infor-design/enterprise/issues/7298))
- `[Tooltip]` Added appendTo settings to fix tooltip positioning on the structure. ([#7220](https://github.com/infor-design/enterprise/issues/7220))
- `[Tooltip]` Fixed tooltip not on top of all elements when shown and manually moved. ([#7130](https://github.com/infor-design/enterprise/issues/7130))
- `[Tooltip]` Added appendTo settings to fix tooltip positioning on the structure. ([#7220](https://github.com/infor-design/enterprise/issues/7220))

## v4.81.0

## v4.81.0 Important Changes

- `[Docs]` Added action sheet to the doc site. ([#7230](https://github.com/infor-design/enterprise/issues/7230))
- `[General]` Project now uses node 18 (18.13.0) for development. All dependencies are updated. ([#6634](https://github.com/infor-design/enterprise/issues/6634))
- `[General]` Updated to d3.v7 which impacts all charts. ([#6634](https://github.com/infor-design/enterprise/issues/6634))
- `[Bar]` Fixed missing left axis label. ([#7181](https://github.com/infor-design/enterprise/issues/7181))
- `[Bar]` Fixed regressed long text example. ([#7183](https://github.com/infor-design/enterprise/issues/7183))
- `[Build]` Fixed build errors on windows. ([#7228](https://github.com/infor-design/enterprise/issues/7228))
- `[Icons]` Added new empty state icons, and in different and larger sizes. ([#7115](https://github.com/infor-design/enterprise/issues/7115))

## v4.81.0 Features

- `[Calendar]` Added `weekview` number on the monthview in datepicker. Use `showWeekNumber` to enable it. ([#5785](https://github.com/infor-design/enterprise/issues/5785))

## v4.81.0 Fixes

- `[Actionsheet]` Updated font and icon colors for classic actionsheet. ([#7012](https://github.com/infor-design/enterprise/issues/7012))
- `[Accordion]` Additional fix in accordion collapsing cards on expand bug. ([#6820](https://github.com/infor-design/enterprise/issues/6820))
- `[Alerts/Badges/Tags]` Updated warning and alert colors. ([#7162](https://github.com/infor-design/enterprise/issues/7162))
- `[App Menu]` Updated `appmenu` icon colors. ([#7303](https://github.com/infor-design/enterprise/issues/7303))
- `[Background]` Updated default background color in high contrast. ([#7261](https://github.com/infor-design/enterprise/issues/7261))
- `[Bar]` Fixed bug introduced by d3 changes with bar selection. ([#7182](https://github.com/infor-design/enterprise/issues/7182))
- `[Button]` Fixed icon button size and icon centering. ([#7201](https://github.com/infor-design/enterprise/issues/7201))
- `[Button]` Fixed disabled button color in classic version. ([#7185](https://github.com/infor-design/enterprise/issues/7185))
- `[Button]` Button adjustments for compact mode. ([#7161](https://github.com/infor-design/enterprise/issues/7161))
- `[Button]` Button adjustments for secondary menu in dark and contrast mode. ([#7221](https://github.com/infor-design/enterprise/issues/7221))
- `[ContextMenu]` Fixed a bug where wrong menu is displayed in nested menus on mobile device. ([NG#1417](https://github.com/infor-design/enterprise-ng/issues/1417))
- `[Datagrid]` Fixed re-rendering of the grid when `disableClientFilter` set to true. ([#7282](https://github.com/infor-design/enterprise/issues/7282))
- `[Datagrid]` Fixed a bug in datagrid where sorting is not working properly. ([#6787](https://github.com/infor-design/enterprise/issues/6787))
- `[Datagrid]` Fixed background color of lookups in filter row when in light mode. ([#7176](https://github.com/infor-design/enterprise/issues/7176))
- `[Datagrid]` Fixed a bug in datagrid where custom toolbar is being replaced with data grid generated toolbar. ([NG#1434](https://github.com/infor-design/enterprise-ng/issues/1434))
- `[Datagrid]` Fixed bug in Safari where dynamically switching from RTL to LTR doesn't update all the alignments. ([NG#1431](https://github.com/infor-design/enterprise-ng/issues/1431))
- `[Datagrid]` Fixed odd hover color when using row activation and is list. ([#7232](https://github.com/infor-design/enterprise/issues/7232))
- `[Datagrid]` Fixed dragging columns after a cancelled drop moves more than one column. ([#7017](https://github.com/infor-design/enterprise/issues/7017))
- `[Dropdown]` Fixed swatch default color in themes. ([#7108](https://github.com/infor-design/enterprise/issues/7108))
- `[Dropdown/Multiselect]` Fixed disabled options are not displayed as disabled when using ajax. ([#7150](https://github.com/infor-design/enterprise/issues/7150))
- `[EmptyMessage]` Updated the example page for widgets. ([#7033](https://github.com/infor-design/enterprise/issues/7033))
- `[Field-Filter]` Fixed a bug in field filter where the design is not properly aligned. ([#7001](https://github.com/infor-design/enterprise/issues/7001))
- `[Field-Filter]` Icon adjustments in Safari. ([#7264](https://github.com/infor-design/enterprise/issues/7264))
- `[Fileupload]` Icon adjustments in compact mode. ([#7149](https://github.com/infor-design/enterprise/issues/7149))
- `[Fileupload]` Icon adjustments in classic mode. ([#7265](https://github.com/infor-design/enterprise/issues/7265))
- `[Header]` Fixed a bug in `subheader` where the color its not appropriate on default theme. ([#7173](https://github.com/infor-design/enterprise/issues/7173))
- `[Header]` Changed the header from pseudo elements to actual icon. Please make the follow [change to your app menu icon](https://github.com/infor-design/enterprise/pull/7285/files#diff-4ee8ef8a5fe8ef128f558004ce5a73d8b2939256ea3c614ac26492078171529bL3-R5) to get the best output. ([#7163](https://github.com/infor-design/enterprise/issues/7163))
- `[Homepage/Personalize/Page-Patterns]` Fixed homepage hero widget, builder header, and other section of tabs with the new design and color combination. ([#7136](https://github.com/infor-design/enterprise/issues/7136))
- `[MenuButton]` Fixed some color on menu buttons. ([#7184](https://github.com/infor-design/enterprise/issues/7184))
- `[Modal]` Fixed alignment of tooltip error in modal. ([#7125](https://github.com/infor-design/enterprise/issues/7125))
- `[Hyperlink]` Changed hover color in dark theme. ([#7095](https://github.com/infor-design/enterprise/issues/7095))
- `[Icon]` Changed icon alert info color in dark theme. ([#7158](https://github.com/infor-design/enterprise/issues/7158))
- `[Icon]` Updated icon name in example page. ([#7269](https://github.com/infor-design/enterprise/issues/7269))
- `[Listview]` Added an additional translation for records selected in listview. ([#6528](https://github.com/infor-design/enterprise/issues/6528))
- `[Lookup]` Fixed a bug in lookup where items are not selected for async data. ([NG#1409](https://github.com/infor-design/enterprise-ng/issues/1409))
- `[Listview]` Fixed overflow in listview when there is a search bar included. ([#7015](https://github.com/infor-design/enterprise/issues/7015))
- `[Personalization]` Added color mapping in personalization. ([#7073](https://github.com/infor-design/enterprise/issues/7073))
- `[Personalization]` Fixed style changed when changing the modes and colors. ([#7171](https://github.com/infor-design/enterprise/issues/7171))
- `[Personalization]` Fix default values in the personalization API. ([#7167](https://github.com/infor-design/enterprise/issues/7167))
- `[Personalization]` Fix header tabs/header colors for a variation when header tabs are not in header element. ([#7153](https://github.com/infor-design/enterprise/issues/7153) [#7211](https://github.com/infor-design/enterprise/issues/7211) [#7212](https://github.com/infor-design/enterprise/issues/7212) [#7217](https://github.com/infor-design/enterprise/issues/7217) [#7218](https://github.com/infor-design/enterprise/issues/7218))
- `[Personalization]` Fix secondary button color in header. ([#7204](https://github.com/infor-design/enterprise/issues/7204))
- `[Popupmenu]` Fix on inverse colors not showing in popupmenu in masthead. ([#7005](https://github.com/infor-design/enterprise/issues/7005))
- `[Searchfield]` Custom button adjustments in mobile. ([#7134](https://github.com/infor-design/enterprise/issues/7134))
- `[Searchfield]` Go button adjustments for flex toolbar. ([#6014](https://github.com/infor-design/enterprise/issues/6014))
- `[Searchfield]` Collapse button adjustments in mobile. ([#7164](https://github.com/infor-design/enterprise/issues/7164))
- `[Searchfield]` Collapse button adjustments in header. ([#7210](https://github.com/infor-design/enterprise/issues/7210))
- `[Slider]` Fixed sliding and dropping the handle outside of the component doesn't trigger the change event. ([#7028](https://github.com/infor-design/enterprise/issues/7028))
- `[Tabs]` Changed header tabs disabled color to darker color. ([#7219](https://github.com/infor-design/enterprise/issues/7219))
- `[Tabs]` Fixed incorrect fade out color in horizontal header tabs. ([#7244](https://github.com/infor-design/enterprise/issues/7244))
- `[Timepicker]` Fixed 24h time validation. ([#7188](https://github.com/infor-design/enterprise/issues/7188))
- `[Toolbar]` Fixed buttons aren't going in the overflow menu if placed after search field. ([#7194](https://github.com/infor-design/enterprise/issues/7194))
- `[Typography]` Updated documentation to align usage guidance. ([#7187](https://github.com/infor-design/enterprise/issues/7187))

## v4.80.1 Fixes

- `[Button]` Fixed button status colors disabled in toolbar/toolbar flex in alabaster and personalize colors. ([#7166](https://github.com/infor-design/enterprise/issues/7166))
- `[Dropdown]` Fixed swatch default color in themes. ([#7108](https://github.com/infor-design/enterprise/issues/7108))
- `[Hyperlink]` Changed hover color in dark theme. ([#7095](https://github.com/infor-design/enterprise/issues/7095))
- `[Timepicker]` Fixed field value when day period goes first in the time format. ([#7116](https://github.com/infor-design/enterprise/issues/7116))
- `[Datagrid]` Fixed background color of lookups in filter row when in light mode. ([#7176](https://github.com/infor-design/enterprise/issues/7176))
- `[Dropdown/Multiselect]` Fixed disabled options are not displayed as disabled when using ajax. ([#7150](https://github.com/infor-design/enterprise/issues/7150))
- `[Header]` Fixed a bug in `subheader` where the color its not appropriate on default theme. ([#7173](https://github.com/infor-design/enterprise/issues/7173))
- `[MenuButton]` Fixed some color on menu buttons. ([#7184](https://github.com/infor-design/enterprise/issues/7184))

## v4.80.0

## v4.80.0 Important Changes

- `[Personalization]` The default color is now alabaster (white) rather than the previous azure color. This effects header and tabs header as previously noted. ([#6979](https://github.com/infor-design/enterprise/issues/6979))
- `[Header]` Changed the default color from azure to alabaster. I.E. The default header color is now alabaster but can still be set to any of the other 8 colors. So far the older look azure can be used. ([#6979](https://github.com/infor-design/enterprise/issues/6979))
- `[Tabs Header]` Changed the default background color for tabs header to also use alabaster with the same ability to use any of the other 8 personalization colors. ([#6979](https://github.com/infor-design/enterprise/issues/6979))
- `[Button]` The style of all buttons (primary/tertiary and secondary) have been updated and changed, in addition we added new destructive buttons. ([#6977](https://github.com/infor-design/enterprise/issues/6977))
- `[Button]` Fixed button status colors disabled in toolbar/toolbar flex in alabaster and personalize colors. ([#7166](https://github.com/infor-design/enterprise/issues/7166))
- `[Datagrid]` Added ability to change the color of the header in datagrid between (`dark` or `light (alabaster)`). ([#7008](https://github.com/infor-design/enterprise/issues/7008))
- `[Searchfield]` Completed a design review of searchfield and enhanced it with updated several design improvements. ([#6707](https://github.com/infor-design/enterprise/issues/6707))

## v4.80.0 Features

- `[About]` Browser version for chrome no longer contains minor version. ([#7067](https://github.com/infor-design/enterprise/issues/7067))
- `[Lookup]` Added modal settings to lookup. ([#4319](https://github.com/infor-design/enterprise/issues/4319))
- `[Radar]` Converted Radar scripts to puppeteer. ([#6989](https://github.com/infor-design/enterprise/issues/6989))
- `[Colors]` Correct Status Colors.([#6993](https://github.com/infor-design/enterprise/issues/6993))
- `[Colors]` Re-add yellow alerts.([#6922](https://github.com/infor-design/enterprise/issues/6922))
- `[Chart]` Added 'info' and theme color options in settings.([#7084](https://github.com/infor-design/enterprise/issues/7084))
- `[Icons]` Added three new icons: `icon-paint-brush, icon-psych-precaution, icon-observation-precaution`. ([#7040](https://github.com/infor-design/enterprise/issues/7040))
- `[Icons]` Added four new icons: `up-down-chevron, approve-all, import-spreadsheet, microphone`. ([#7142](https://github.com/infor-design/enterprise/issues/7142))

## v4.80.0 Fixes

- `[Button]` Fixed a bug where buttons are not readable in dark mode in the new design. ([#7082](https://github.com/infor-design/enterprise/issues/7082))
- `[Checkbox]` Fixed a bug where checkbox labels not wrapping when using `form-responsive` class. ([#6826](https://github.com/infor-design/enterprise/issues/6826))
- `[Datagrid]` Fixed a bug in datagrid where icon is not aligned in custom card. ([#7000](https://github.com/infor-design/enterprise/issues/7000))
- `[Datagrid]` Fixed a bug where datepicker icon background color is incorrect upon hovering. ([#7053](https://github.com/infor-design/enterprise/issues/7053))
- `[Datagrid]` Fixed a bug in datagrid where dropdown filter does not render correctly. ([#7006](https://github.com/infor-design/enterprise/issues/7006))
- `[Datagrid]` Fixed a bug in datagrid where flex toolbar is not properly destroyed. ([NG#1423](https://github.com/infor-design/enterprise-ng/issues/1423))
- `[Datagrid]` Fixed a bug in datagrid in datagrid where the icon cause clipping issues. ([#7000](https://github.com/infor-design/enterprise/issues/7000))
- `[Datagrid]` Fixed a bug in datagrid where date cell is still in edit state after editing when using Safari. ([#6963](https://github.com/infor-design/enterprise/issues/6963))
- `[Datagrid]` Fixed a bug in datagrid where summary row become selected after selecting row one. ([#7128](https://github.com/infor-design/enterprise/issues/7128))
- `[Datagrid]` Updated dirty cell check in datagrid. ([#6893](https://github.com/infor-design/enterprise/issues/6893))
- `[Datepicker]` Fixed a bug in datagrid where disabled dates were not showing in Safari. ([#6920](https://github.com/infor-design/enterprise/issues/6920))
- `[Datepicker]` Fixed a bug where range display is malformed in RTL. ([#6933](https://github.com/infor-design/enterprise/issues/6933))
- `[Datepicker]` Fixed exception occurring in disable dates. ([#7086](https://github.com/infor-design/enterprise/issues/7086))
- `[Header]` Adjusted classic header colors. ([#7069](https://github.com/infor-design/enterprise/issues/7069))
- `[Lookup]` Adjusted width in lookup. ([#6924](https://github.com/infor-design/enterprise/issues/6924))
- `[Searchfield]` Searchfield enhancement bugfixes on colors. ([#7079](https://github.com/infor-design/enterprise/issues/7079))
- `[Searchfield]` Searchfield icon placement fixes in classic. ([#7134](https://github.com/infor-design/enterprise/issues/7134))
- `[Lookup]` Adjusted width in lookup. ([#6924](https://github.com/infor-design/enterprise/issues/6924))
- `[Lookup]` Fixed a bug where custom modal script gets error after closing the modal in the second time. ([#7057](https://github.com/infor-design/enterprise/issues/7057))
- `[Listview]` Fix on contextual button hover color. ([#7090](https://github.com/infor-design/enterprise/issues/7090))
- `[Searchfield]` Searchfield enhancement bugfixes on colors. ([#7079](https://github.com/infor-design/enterprise/issues/7079))
- `[Searchfield]` Fix on non-collapsible positioning and borders. ([#7111](https://github.com/infor-design/enterprise/issues/7111))
- `[Searchfield]` Adjust icon position and colors. ([#7106](https://github.com/infor-design/enterprise/issues/7106))
- `[Searchfield]` Adjust border colors in category. ([#7110](https://github.com/infor-design/enterprise/issues/7110))
- `[Splitter]` Store location only when save setting is set to true. ([#7045](https://github.com/infor-design/enterprise/issues/7045))
- `[Tabs]` Fixed a bug where add tab button is not visible in new default view. ([#7146](https://github.com/infor-design/enterprise/issues/7146))
- `[Tabs]` Fixed a bug where tab list is not viewable dark mode classic view. ([#7097](https://github.com/infor-design/enterprise/issues/7097))
- `[Tabs]` Fixed a bug in tabs header and swatch personalize colors. ([#7046](https://github.com/infor-design/enterprise/issues/7046))
- `[Tabs]` Added puppeteer scripts for tooltip title. ([#7003](https://github.com/infor-design/enterprise/issues/7003))
- `[Tabs Header]` Updated example page, recalibrated positioning and fixed theme discrepancies. ([#7085](https://github.com/infor-design/enterprise/issues/7085))
- `[Tabs Module]` Fixed a bug in go button where it was affected by the latest changes for button. ([#7037](https://github.com/infor-design/enterprise/issues/7037))
- `[Textarea]` Added paste event listener for textarea. ([NG#6924](https://github.com/infor-design/enterprise-ng/issues/1401))
- `[Toolbar]` Adjustment in title width. ([#7113](https://github.com/infor-design/enterprise/issues/7113))
- `[Toolbar Flex]` Fix on toolbar key navigation.([#7041](https://github.com/infor-design/enterprise/issues/7041))
- `[User Status Icons]` Now have a more visible fill and a stroke behind them. ([#7040](https://github.com/infor-design/enterprise/issues/7040))

## v4.70.0

## v4.70.0 Important Notes

- `[General]` Some elements are no longer hooked under `window` for example `Locale` `Formatters` and `Editors`. To resolve it using Locale.set as an example use the `Soho` namespace i.e. `Soho.Locale.set()`. ([#6634](https://github.com/infor-design/enterprise/issues/6634))

## v4.70.0 Features

- `[Checkbox]` Converted Checkbox scripts to puppeteer. ([#6936](https://github.com/infor-design/enterprise/issues/6936))
- `[Circlepager]` Converted `Circlepager` scripts to puppeteer. ([#6971](https://github.com/infor-design/enterprise/issues/6971))
- `[Icons]` Bumped `ids-identity` to get a new empty state icon `empty-no-search-result` and a new system icon `advance-settings`.([#6999](https://github.com/infor-design/enterprise/issues/6999))

## v4.70.0 Fixes

- `[Accordion]` Fixed a bug where expanded card closes in NG when opening accordion. ([#6820](https://github.com/infor-design/enterprise/issues/6820))
- `[Counts]` Fixed a bug in counts where two rows of labels cause misalignment. ([#6845](https://github.com/infor-design/enterprise/issues/6845))
- `[Counts]` Added example page for widget count with color background. ([#7234](https://github.com/infor-design/enterprise/issues/7234))
- `[Datagrid]` Fixed a bug in datagrid where expandable row input cannot edit the value. ([#6781](https://github.com/infor-design/enterprise/issues/6781))
- `[Datagrid]` Fixed a bug in datagrid where clear dirty cell does not work properly in frozen columns. ([#6952](https://github.com/infor-design/enterprise/issues/6952))
- `[Datagrid]` Adjusted date and timepicker icons in datagrid filter. ([#6917](https://github.com/infor-design/enterprise/issues/6917))
- `[Datagrid]` Fixed a bug where frozen column headers are not rendered on update. ([NG#1399](https://github.com/infor-design/enterprise-ng/issues/1399))
- `[Datagrid]` Added toolbar update on datagrid update. ([NG#1357](https://github.com/infor-design/enterprise-ng/issues/1357))
- `[Datepicker]` Added Firefox increment/decrement keys. ([#6877](https://github.com/infor-design/enterprise/issues/6877))
- `[Datepicker]` Fixed a bug in mask value in datepicker when update is called. ([NG#1380](https://github.com/infor-design/enterprise-ng/issues/1380))
- `[Dropdown]` Fixed a bug in dropdown where there is a null in a list when changing language to Chinese. ([#6916](https://github.com/infor-design/enterprise/issues/6916))
- `[Editor]` Fixed a bug in editor where insert image is not working properly when adding attributes. ([#6864](https://github.com/infor-design/enterprise/issues/6864))
- `[Editor]` Fixed a bug in editor where paste and plain text is not cleaning the text/html properly. ([#6892](https://github.com/infor-design/enterprise/issues/6892))
- `[Locale]` Fixed a bug in locale where same language translation does not render properly. ([#6847](https://github.com/infor-design/enterprise/issues/6847))
- `[Icons]` Fixed incorrect colors of new empty state icons. ([#6965](https://github.com/infor-design/enterprise/issues/6965))
- `[Popupmenu]` Fixed a bug in popupmenu where submenu and submenu items are not indented properly. ([#6860](https://github.com/infor-design/enterprise/issues/6860))
- `[Process Indicator]` Fix on extra line after final step. ([#6744](https://github.com/infor-design/enterprise/issues/6744))
- `[Searchfield]` Changed toolbar in example page to flex toolbar. ([#6737](https://github.com/infor-design/enterprise/issues/6737))
- `[Tabs]` Added tooltip on add new tab button. ([#6902](https://github.com/infor-design/enterprise/issues/6902))
- `[Tabs]` Adjusted header and tab colors in themes. ([#6673](https://github.com/infor-design/enterprise/issues/6673))
- `[Timepicker]` Filter method in datagrid is called on timepicker's change event. ([#6896](https://github.com/infor-design/enterprise/issues/6896))

## v4.69.0

## v4.69.0 Important Features

- `[Icons]` All icons have padding on top and bottom effectively making them 4px smaller by design. This change may require some UI corrections to css. ([#6868](https://github.com/infor-design/enterprise/issues/6868))
- `[Icons]` Over 60 new icons and 126 new industry focused icons. ([#6868](https://github.com/infor-design/enterprise/issues/6868))
- `[Icons]` The icon `save-closed` is now `save-closed-old` in the deprecated, we suggest not using this old icon. ([#6868](https://github.com/infor-design/enterprise/issues/6868))
- `[Icons]` Alert icons come either filled or not filled (outlined) filled alert icons like  `icon-alert-alert` are now `icon-success-alert` and `alert-filled` we suggest no longer using filled alert icons, use only the outlined ones. ([#6868](https://github.com/infor-design/enterprise/issues/6868))

## v4.69.0 Features

- `[Datagrid]` Added puppeteer script for extra class for tooltip. ([#6900](https://github.com/infor-design/enterprise/issues/6900))
- `[Header]` Converted Header scripts to puppeteer. ([#6919](https://github.com/infor-design/enterprise/issues/6919))
- `[Icons]` Added [enhanced and new empty states icons](https://main-enterprise.demo.design.infor.com/components/icons/example-empty-widgets.html) with a lot more color. These should replace existing ones but it is opt-in. ([#6868](https://github.com/infor-design/enterprise/issues/6868))
- `[Lookup]` Added puppeteer script for lookup double click apply enhancement. ([#6886](https://github.com/infor-design/enterprise/issues/6886))
- `[Stepchart]` Converted Stepchart scripts to puppeteer. ([#6940](https://github.com/infor-design/enterprise/issues/6940))

## v4.69.0 Fixes

- `[Datagrid]` Fixed a bug in datagrid where sorting is not working properly. ([#6787](https://github.com/infor-design/enterprise/issues/6787))
- `[Datagrid]` Fixed a bug in datagrid where add row is not working properly when using frozen columns. ([#6918](https://github.com/infor-design/enterprise/issues/6918))
- `[Datagrid]` Fixed a bug in datagrid where tooltip flashes continuously on hover. ([#5907](https://github.com/infor-design/enterprise/issues/5907))
- `[Datagrid]` Fixed a bug in datagrid where is empty and is not empty is not working properly. ([#5273](https://github.com/infor-design/enterprise/issues/5273))
- `[Datagrid]` Fixed a bug in datagrid where inline editor input text is not being selected upon clicking. ([NG#1365](https://github.com/infor-design/enterprise-ng/issues/1365))
- `[Datagrid]` Fixed a bug in datagrid where multiselect filter is not rendering properly. ([#6846](https://github.com/infor-design/enterprise/issues/6846))
- `[Datagrid]` Fixed a bug in datagrid where row shading is not rendered properly. ([#6850](https://github.com/infor-design/enterprise/issues/6850))
- `[Datagrid]` Fixed a bug in datagrid where icon is not rendering properly in small and extra small row height. ([#6866](https://github.com/infor-design/enterprise/issues/6866))
- `[Datagrid]` Fixed a bug in datagrid where sorting is not rendering properly when there is a previously focused cell. ([#6851](https://github.com/infor-design/enterprise/issues/6851))
- `[Datagrid]` Additional checks when updating cell so that numbers aren't converted twice. ([NG#1370](https://github.com/infor-design/enterprise-ng/issues/1370))
- `[Datagrid]` Additional fixes on dirty indicator not updating on drag columns. ([#6867](https://github.com/infor-design/enterprise/issues/6867))
- `[General]` Instead of optional dependencies use a custom command. ([#6876](https://github.com/infor-design/enterprise/issues/6876))
- `[Modal]` Fixed a bug where suppress key setting is not working. ([#6793](https://github.com/infor-design/enterprise/issues/6793))
- `[Searchfield]` Additional visual fixes in classic on go button in searchfield toolbar. ([#6686](https://github.com/infor-design/enterprise/issues/6686))
- `[Splitter]` Fixed on splitter not working when parent height changes dynamically. ([#6819](https://github.com/infor-design/enterprise/issues/6819))
- `[Toolbar Flex]` Added additional checks for destroying toolbar. ([#6844](https://github.com/infor-design/enterprise/issues/6844))

## v4.68.0

## v4.68.0 Features

- `[Button]` Added Protractor to Puppeteer conversion scripts. ([#6626](https://github.com/infor-design/enterprise/issues/6626))
- `[Calendar]` Added puppeteer script for show/hide legend. ([#6810](https://github.com/infor-design/enterprise/issues/6810))
- `[Colors]` Added puppeteer script for color classes targeting color & border color. ([#6801](https://github.com/infor-design/enterprise/issues/6801))
- `[Column]` Added puppeteer script for combined column chart. ([#6381](https://github.com/infor-design/enterprise/issues/6381))
- `[Datagrid]` Added additional setting in datagrid header for tooltip extra class. ([#6802](https://github.com/infor-design/enterprise/issues/6802))
- `[Datagrid]` Added `dblClickApply` setting in lookup for selection of item. ([#6546](https://github.com/infor-design/enterprise/issues/6546))

## v4.68.0 Fixes

- `[Bar Chart]` Fixed a bug in bar charts grouped, where arias are identical to each series. ([#6748](https://github.com/infor-design/enterprise/issues/6748))
- `[Datagrid]` Fixed a bug in datagrid where tooltip flashes continuously on hover. ([#5907](https://github.com/infor-design/enterprise/issues/5907))
- `[Datagrid]` Fixed a bug in datagrid where expandable row animation is not rendering properly. ([#6813](https://github.com/infor-design/enterprise/issues/6813))
- `[Datagrid]` Fixed a bug in datagrid where dropdown filter does not render correctly. ([#6834](https://github.com/infor-design/enterprise/issues/6834))
- `[Datagrid]` Fixed alignment issues in trigger fields. ([#6678](https://github.com/infor-design/enterprise/issues/6678))
- `[Datagrid]` Added a null guard in tree list when list is not yet loaded. ([#6816](https://github.com/infor-design/enterprise/issues/6816))
- `[Datagrid]` Added a setting `ariaDescribedBy` in the column to override `aria-describedby` value of the cells. ([#6530](https://github.com/infor-design/enterprise/issues/6530))
- `[Datagrid]` Allowed beforeCommitCellEdit event to be sent for Editors.Fileupload. ([#6821](https://github.com/infor-design/enterprise/issues/6821))]
- `[Datagrid]` Classic theme trigger field adjustments in datagrid. ([#6678](https://github.com/infor-design/enterprise/issues/6678))
- `[Datagrid]` Added null guard in tree list when list is not yet loaded. ([#6816](https://github.com/infor-design/enterprise/issues/6816))
- `[Datagrid]` Fix on dirty indicator not updating on drag columns. ([#6867](https://github.com/infor-design/enterprise/issues/6867))
- `[Editor]` Fixed a bug in editor where block quote is not continued in the next line. ([#6794](https://github.com/infor-design/enterprise/issues/6794))
- `[Editor]` Fixed a bug in editor where breaking space doesn't render dirty indicator properly. ([NG#1363](https://github.com/infor-design/enterprise-ng/issues/1363))
- `[Searchfield]` Visual fixes on go button in searchfield toolbar. ([#6686](https://github.com/infor-design/enterprise/issues/6686))
- `[Searchfield]` Added null check in xButton. ([#6858](https://github.com/infor-design/enterprise/issues/6858))
- `[Textarea]` Fixed a bug in textarea where validation breaks after enabling/disabling. ([#6773](https://github.com/infor-design/enterprise/issues/6773))
- `[Typography]` Updated text link color in dark theme. ([#6807](https://github.com/infor-design/enterprise/issues/6807))
- `[Lookup]` Fixed where field stays disabled when enable API is called ([#6145](https://github.com/infor-design/enterprise/issues/6145))

(28 Issues Solved This Release, Backlog Enterprise 274, Backlog Ng 51, 1105 Functional Tests, 1303 e2e Tests, 561 Puppeteer Tests)

## v4.67.0

## v4.67.0 Important Notes

- `[CDN]` The former CDN `cdn.hookandloop.infor.com` can no longer be maintained by IT and needs to be discontinued. It will exist for approximately one year more (TBD), so please remove direct use from any production code. ([#6754](https://github.com/infor-design/enterprise/issues/6754))
- `[Datepicker]` The functionality to enter today with a `t` is now under a setting `todayWithKeyboard-false`, it is false because you cant type days like September in a full picker. ([#6653](https://github.com/infor-design/enterprise/issues/6653))
- `[Datepicker]` The functionality to increase the day with a `+/-` it defaults to false because it conflicts with many other internal shortcut keys. ([#6632](https://github.com/infor-design/enterprise/issues/6632))

## v4.67.0 Markup Changes

- `[AppMenu]` As a design change the `Infor` logo is no longer to be shown on the app menu and has been removed. This reduces visual clutter, and is more inline with Koch global brand to leave it out. ([#6726](https://github.com/infor-design/enterprise/issues/6726))

## v4.67.0 Features

- `[Calendar]` Add a setting for calendar to show and hide the legend. ([#6533](https://github.com/infor-design/enterprise/issues/6533))
- `[Datagrid]` Added puppeteer script for header icon with tooltip. ([#6738](https://github.com/infor-design/enterprise/issues/6738))
- `[Icons]` Added new icons for `interaction` and `interaction-reply`. ([#6721](https://github.com/infor-design/enterprise/issues/6721))
- `[Monthview]` Added puppeteer script for monthview legend visibility when month changes ([#6382](https://github.com/infor-design/enterprise/issues/6382))
- `[Searchfield]` Added puppeteer script for filter and sort icon. ([#6007](https://github.com/infor-design/enterprise/issues/6007))
- `[Searchfield]` Added puppeteer script for custom icon. ([#6723](https://github.com/infor-design/enterprise/issues/6723))

## v4.67.0 Fixes

- `[Accordion]` Added a safety check in accordion. ([#6789](https://github.com/infor-design/enterprise/issues/6789))
- `[Badge/Tag/Icon]` Fixed info color in dark mode. ([#6763](https://github.com/infor-design/enterprise/issues/6763))
- `[Button]` Added notification badges for buttons with labels. ([NG#1347](https://github.com/infor-design/enterprise-ng/issues/1347))
- `[Button]` Added dark theme button colors. ([#6512](https://github.com/infor-design/enterprise/issues/6512))
- `[Calendar]` Fixed a bug in calendar where bottom border is not properly rendering. ([#6668](https://github.com/infor-design/enterprise/issues/6668))
- `[Color Palette]` Added status color CSS classes for color and border-color properties. ([#6711](https://github.com/infor-design/enterprise/issues/6711))
- `[Datagrid]` Fixed a bug in datagrid inside a modal where the column is rendering wider than normal. ([#6782](https://github.com/infor-design/enterprise/issues/6782))
- `[Datagrid]` Fixed a bug in datagrid where when changing rowHeight as a setting and re-rendering it doesn't apply. ([#6783](https://github.com/infor-design/enterprise/issues/6783))
- `[Datagrid]` Fixed a bug in datagrid where isEditable is not returning row correctly. ([#6746](https://github.com/infor-design/enterprise/issues/6746))
- `[Datagrid]` Updated datagrid header CSS height. ([#6697](https://github.com/infor-design/enterprise/issues/6697))
- `[Datagrid]` Fixed on datagrid column width. ([#6725](https://github.com/infor-design/enterprise/issues/6725))
- `[Datagrid]` Fixed an error editing in datagrid with grouped headers. ([#6759](https://github.com/infor-design/enterprise/issues/6759))
- `[Datagrid]` Updated space key checks for expand button. ([#6756](https://github.com/infor-design/enterprise/issues/6756))
- `[Datagrid]` Fixed an error when hovering cells with tooltips setup and using grouped headers. ([#6753](https://github.com/infor-design/enterprise/issues/6753))
- `[Editor]` Fixed bug in editor where background color is not rendering properly. ([#6685](https://github.com/infor-design/enterprise/issues/6685))
- `[Listview]` Fixed a bug where listview is not rendering properly when dataset has zero integer value. ([#6640](https://github.com/infor-design/enterprise/issues/6640))
- `[Popupmenu]` Fixed a bug in popupmenu where getSelected() is not working on multiselect. ([NG#1349](https://github.com/infor-design/enterprise/issues-ng/1349))
- `[Toolbar-Flex]` Removed deprecated message by using `beforeMoreMenuOpen` setting. ([#NG1352](https://github.com/infor-design/enterprise-ng/issues/1352))
- `[Trackdirty]` Added optional chaining for safety check of trackdirty element. ([#6696](https://github.com/infor-design/enterprise/issues/6696))
- `[WeekView]` Added Day View and Week View Shading. ([#6568](https://github.com/infor-design/enterprise/issues/6568))

(30 Issues Solved This Release, Backlog Enterprise 252, Backlog Ng 49, 1104 Functional Tests, 1342 e2e Tests, 506 Puppeteer Tests)

## v4.66.0

## v4.66.0 Features

- `[Busyindicator]` Converted protractor tests to puppeteer. ([#6623](https://github.com/infor-design/enterprise/issues/6623))
- `[Calendar]` Converted protractor tests to puppeteer. ([#6524](https://github.com/infor-design/enterprise/issues/6524))
- `[Datagrid]` Added puppeteer script for render only one row. ([#6645](https://github.com/infor-design/enterprise/issues/6645))
- `[Datagrid]` Added test scripts for add row. ([#6644](https://github.com/infor-design/enterprise/issues/6644))
- `[Datepicker]` Added setting for adjusting day using +/- in datepicker. ([#6632](https://github.com/infor-design/enterprise/issues/6632))
- `[Targeted-Achievement]` Add puppeteer test for show tooltip on targeted achievement. ([#6550](https://github.com/infor-design/enterprise/issues/6550))
- `[Icons]` Added new icons for `interaction` and `interaction-reply`. ([#6666](https://github.com/infor-design/enterprise/issues/6629))
- `[Searchfield]` Added option to add custom icon button. ([#6453](https://github.com/infor-design/enterprise/issues/6453))
- `[Targeted-Achievement]` Added puppeteer test for show tooltip on targeted achievement. ([#6550](https://github.com/infor-design/enterprise/issues/6550))
- `[Textarea]` Converted protractor tests to puppeteer. ([#6629](https://github.com/infor-design/enterprise/issues/6629))

## v4.66.0 Fixes

- `[Datagrid]` Fixed trigger icon background color on hover when row is activated. ([#6679](https://github.com/infor-design/enterprise/issues/6679))
- `[Datagrid]` Fixed the datagrid alert icon was not visible and the trigger cell moves when hovering over when editor has trigger icon. ([#6663](https://github.com/infor-design/enterprise/issues/6663))
- `[Datagrid]` Fixed redundant `aria-describedby` attributes at cells. ([#6530](https://github.com/infor-design/enterprise/issues/6530))
- `[Datagrid]` Fixed on edit outline in textarea not filling the entire cell. ([#6588](https://github.com/infor-design/enterprise/issues/6588))
- `[Datagrid]` Updated filter phrases for datepicker. ([#6587](https://github.com/infor-design/enterprise/issues/6587))
- `[Datagrid]` Fixed the overflowing of the multiselect dropdown on the page and pushes the container near the screen's edge. ([#6580](https://github.com/infor-design/enterprise/issues/6580))
- `[Datagrid]` Fixed unselectRow on `treegrid` sending rowData incorrectly. ([#6548](https://github.com/infor-design/enterprise/issues/6548))
- `[Datagrid]` Fixed incorrect rowData for grouping tooltip callback. ([NG#1298](https://github.com/infor-design/enterprise-ng/issues/1298))
- `[Datagrid]` Fixed a bug in `treegrid` where data are duplicated when row height is changed. ([#4979](https://github.com/infor-design/enterprise/issues/4979))
- `[Datagrid]` Fix bug on where changing `groupable` and dataset does not update datagrid. ([NG#1332](https://github.com/infor-design/enterprise-ng/issues/1332))
- `[Datepicker]` Fixed missing `monthrendered` event on initial calendar open. ([NG#1345](https://github.com/infor-design/enterprise-ng/issues/1345))
- `[Editor]` Fixed a bug where paste function is not working on editor when copied from Windows Adobe Reader. ([#6521](https://github.com/infor-design/enterprise/issues/6521))
- `[Editor]` Fixed a bug where editor has dark screen after inserting an image. ([NG#1323](https://github.com/infor-design/enterprise-ng/issues/1323))
- `[Editor]` Fixed a bug where reset dirty is not working on special characters in Edge browser. ([#6584](https://github.com/infor-design/enterprise/issues/6584))
- `[Fileupload Advanced]` Fixed on max fileupload limit. ([#6625](https://github.com/infor-design/enterprise/issues/6625))
- `[Monthview]` Fixed missing legend data on visible previous / next month with using loadLegend API. ([#6665](https://github.com/infor-design/enterprise/issues/6665))
- `[Notification]` Updated css of notification to fix alignment in RTL mode. ([#6555](https://github.com/infor-design/enterprise/issues/6555))
- `[Searchfield]` Fixed a bug on Mac OS Safari where x button can't clear the contents of the searchfield. ([#6631](https://github.com/infor-design/enterprise/issues/6631))
- `[Popdown]` Fixed `popdown` not closing when clicking outside in NG. ([NG#1304](https://github.com/infor-design/enterprise-ng/issues/1304))
- `[Tabs]` Fixed on close button not showing in Firefox. ([#6610](https://github.com/infor-design/enterprise/issues/6610))
- `[Tabs]` Remove target panel element on remove event. ([#6621](https://github.com/infor-design/enterprise/issues/6621))
- `[Tabs Module]` Fixed category border when focusing the searchfield. ([#6618](https://github.com/infor-design/enterprise/issues/6618))
- `[Toolbar Searchfield]` Fixed searchfield toolbar in alternate style. ([#6615](https://github.com/infor-design/enterprise/issues/6615))
- `[Tooltip]` Fixed tooltip event handlers created on show not cleaning up properly on hide. ([#6613](https://github.com/infor-design/enterprise/issues/6613))

(39 Issues Solved This Release, Backlog Enterprise 230, Backlog Ng 42, 1102 Functional Tests, 1380 e2e Tests, 462 Puppeteer Tests)

## v4.65.0

## v4.65.0 Features

- `[Bar]` Enhanced the VPAT accessibility in bar chart. ([#6074](https://github.com/infor-design/enterprise/issues/6074))
- `[Bar]` Added puppeteer script for axis labels test. ([#6551](https://github.com/infor-design/enterprise/issues/6551))
- `[Bubble]` Converted protractor tests to puppeteer. ([#6527](https://github.com/infor-design/enterprise/issues/6527))
- `[Bullet]` Converted protractor tests to puppeteer. ([#6622](https://github.com/infor-design/enterprise/issues/6622))
- `[Cards]` Added puppeteer script for cards test. ([#6525](https://github.com/infor-design/enterprise/issues/6525))
- `[Datagrid]` Added tooltipOption settings for columns. ([#6361](https://github.com/infor-design/enterprise/issues/6361))
- `[Datagrid]` Added add multiple rows option. ([#6404](https://github.com/infor-design/enterprise/issues/6404))
- `[Datagrid]` Added puppeteer script for refresh column. ([#6212](https://github.com/infor-design/enterprise/issues/6212))
- `[Datagrid]` Added puppeteer script for cell editing test. ([#6552](https://github.com/infor-design/enterprise/issues/6552))
- `[Modal]` Added icon puppeteer test for modal component. ([#6549](https://github.com/infor-design/enterprise/issues/6549))
- `[Tabs]` Added puppeteer script for new searchfield design ([#6282](https://github.com/infor-design/enterprise/issues/6282))
- `[Tag]` Converted protractor tests to puppeteer. ([#6617](https://github.com/infor-design/enterprise/issues/6617))
- `[Targeted Achievement]` Converted protractor tests to puppeteer. ([#6627](https://github.com/infor-design/enterprise/issues/6627))

## v4.65.0 Fixes

- `[Accordion]` Fixed the bottom border of the completely disabled accordion in dark mode. ([#6406](https://github.com/infor-design/enterprise/issues/6406))
- `[AppMenu]` Fixed a bug where events are added to the wrong elements for filtering. Also fixed an issue where if no accordion is added the app menu will error. ([#6592](https://github.com/infor-design/enterprise/issues/6592))
- `[Chart]` Removed automatic legend bottom placement when reaching a minimum width. ([#6474](https://github.com/infor-design/enterprise/issues/6474))
- `[Chart]` Fixed the result logged in console to be same as the Soho Interfaces. ([NG#1296](https://github.com/infor-design/enterprise-ng/issues/1296))
- `[ContextualActionPanel]` Fixed a bug where the toolbar searchfield with close icon looks off on mobile viewport. ([#6448](https://github.com/infor-design/enterprise/issues/6448))
- `[Datagrid]` Fixed a bug in datagrid where focus is not behaving properly when inlineEditor is set to true. ([NG#1300](https://github.com/infor-design/enterprise-ng/issues/1300))
- `[Datagrid]` Fixed a bug where `treegrid` doesn't expand a row via keyboard when editable is set to true. ([#6434](https://github.com/infor-design/enterprise/issues/6434))
- `[Datagrid]` Fixed a bug where the search icon and x icon are misaligned across datagrid and removed extra margin space in modal in Firefox. ([#6418](https://github.com/infor-design/enterprise/issues/6418))
- `[Datagrid]` Fixed a bug where page changed to one on removing a row in datagrid. ([#6475](https://github.com/infor-design/enterprise/issues/6475))
- `[Datagrid]` Header is rerendered when calling updated method, also added paging info settings. ([#6476](https://github.com/infor-design/enterprise/issues/6476))
- `[Datagrid]` Fixed a bug where column widths were not changing in settings. ([#5227](https://github.com/infor-design/enterprise/issues/5227))
- `[Datagrid]` Fixed a bug where it renders all rows in the datagrid when adding one row. ([#6491](https://github.com/infor-design/enterprise/issues/6491))
- `[Datagrid]` Fixed a bug where using shift-click to multiselect on datagrid with treeGrid setting = true selects from the first row until bottom row. ([NG#1274](https://github.com/infor-design/enterprise-ng/issues/1274))
- `[Datepicker]` Fixed a bug where the datepicker is displaying NaN when using french format. ([NG#1273](https://github.com/infor-design/enterprise-ng/issues/1273))
- `[Datepicker]` Added listener for calendar `monthrendered` event and pass along. ([NG#1324](https://github.com/infor-design/enterprise-ng/issues/1324))
- `[Input]` Fixed a bug where the password does not show or hide in Firefox. ([#6481](https://github.com/infor-design/enterprise/issues/6481))
- `[Listview]` Fixed disabled font color not showing in listview. ([#6391](https://github.com/infor-design/enterprise/issues/6391))
- `[Listview]` Changed toolbar-flex to contextual-toolbar for multiselect listview. ([#6591](https://github.com/infor-design/enterprise/issues/6591))
- `[Locale]` Added monthly translations. ([#6556](https://github.com/infor-design/enterprise/issues/6556))
- `[Lookup]` Fixed a bug where search-list icon, launch icon, and ellipses is misaligned and the table and title overlaps in responsive view. ([#6487](https://github.com/infor-design/enterprise/issues/6487))
- `[Modal]` Fixed an issue on some monitors where the overlay is too dim. ([#6566](https://github.com/infor-design/enterprise/issues/6566))
- `[Page-Patterns]` Fixed a bug where the header disappears when the the last item in the list is clicked and the browser is smaller in Chrome and Edge. ([#6328](https://github.com/infor-design/enterprise/issues/6328))
- `[Tabs Module]` Fixed multiple UI issues in tabs module with searchfield. ([#6526](https://github.com/infor-design/enterprise/issues/6526))
- `[ToolbarFlex]` Fixed a bug where the teardown might error on situations. ([#1327](https://github.com/infor-design/enterprise/issues/1327))
- `[Tabs]` Fixed a bug where tabs focus indicator is not fixed on Classic Theme. ([#6464](https://github.com/infor-design/enterprise/issues/6464))
- `[Validation]` Fixed a bug where the tooltip would show on the header when the message has actually been removed. ([#6547](https://github.com/infor-design/enterprise/issues/6547)

(45 Issues Solved This Release, Backlog Enterprise 233, Backlog Ng 42, 1102 Functional Tests, 1420 e2e Tests, 486 Puppeteer Tests)

## v4.64.2 Fixes

- `[Datepicker]` Added listener for calendar `monthrendered` event and pass along. ([NG#1324](https://github.com/infor-design/enterprise-ng/issues/1324))
- `[Modal]` Fixed bug where popup goes behind modal when in application menu in resizable mode. ([NG#1272](https://github.com/infor-design/enterprise-ng/issues/1272))
- `[Monthview]` Fixed bug where monthview duplicates on updating legends. ([NG#1305](https://github.com/infor-design/enterprise-ng/issues/1305))

## v4.64.0

### v4.64.0 Important Notes

- `[General]` Fixed the map file is no longer included with the minified version of `sohoxi.min.js`. ([#6489](https://github.com/infor-design/enterprise/issues/6489))

## v4.64.0 Features

- `[Accordion]` Added visual regression tests in puppeteer. ([#5836](https://github.com/infor-design/enterprise/issues/5836))
- `[Autocomplete]` Removed protractor tests. ([#6248](https://github.com/infor-design/enterprise/issues/6248))
- `[Bar]` Added the ability to set axis labels on different positions (top, right, bottom, left). ([#5382](https://github.com/infor-design/enterprise/issues/5382))
- `[Blockgrid]` Converted protractor tests to puppeteer. ([#6327](https://github.com/infor-design/enterprise/issues/6327))
- `[Breadcrumb]` Converted protractor tests to puppeteer. ([#6505](https://github.com/infor-design/enterprise/issues/6505))
- `[Button]` Added puppeteer script for button badge toggle test. ([#6449](https://github.com/infor-design/enterprise/issues/6449))
- `[Colors]` Converted protractor tests to puppeteer. ([#6513](https://github.com/infor-design/enterprise/issues/6513))
- `[Counts]` Converted protractor tests to puppeteer. ([#6517](https://github.com/infor-design/enterprise/issues/6517))
- `[Datagrid]` Added a new method for cell editing for new row added. ([#6338](https://github.com/infor-design/enterprise/issues/6338))
- `[Datepicker]` Added puppeteer script for datepicker clear (empty string) test . ([#6421](https://github.com/infor-design/enterprise/issues/6421))
- `[Error Page]` Converted protractor tests to puppeteer. ([#6518](https://github.com/infor-design/enterprise/issues/6518))
- `[Modal]` Added an ability to add icon in title section of the modal. ([#5905](https://github.com/infor-design/enterprise/issues/5905))

## v4.64.0 Fixes

- `[Bar Stacked]` Fixed a bug where chart tooltip total shows 99.999 instead of 100 on 100% Stacked Bar Chart. ([#6236](https://github.com/infor-design/enterprise/issues/6326))
- `[ContextMenu]` Fixed a bug in context menu where it is not indented properly. ([#6223](https://github.com/infor-design/enterprise/issues/6223))
- `[Button]` Fixed a bug where changing from primary to secondary disrupts the css styling. ([#6223](https://github.com/infor-design/enterprise-ng/issues/1282))
- `[Datagrid]` Fixed a bug where toolbar is still visible even no buttons, title and errors appended. ([#6290](https://github.com/infor-design/enterprise/issues/6290))
- `[Datagrid]` Added setting for color change in active checkbox selection. ([#6303](https://github.com/infor-design/enterprise/issues/6303))
- `[Datagrid]` Set changed cell to active when update is finished. ([#6317](https://github.com/infor-design/enterprise/issues/6317))
- `[Datagrid]` Fixed row height of extra-small rows on editable datagrid with icon columns. ([#6284](https://github.com/infor-design/enterprise/issues/6284))
- `[Datagrid]` Added trimSpaces option for leading spaces upon blur. ([#6244](https://github.com/infor-design/enterprise/issues/6244))
- `[Datagrid]` Fixed header alignment when formatter is ellipsis. ([#6251](https://github.com/infor-design/enterprise/issues/6251))
- `[Datagrid]` Fixed a bug where the datepicker icon is not visible when the datagrid starts as non editable and toggled to editable and is visible when the datagrid starts as editable and toggled to non editable. ([#6289](https://github.com/infor-design/enterprise/issues/6289))
- `[Datagrid]` Changed the minDate and maxDate on a demo page to be more current. ([#6416](https://github.com/infor-design/enterprise/issues/6416))
- `[Datepicker]` Fixed a bug where selecting a date that's consecutive to the previous range won't select that date. ([#6272](https://github.com/infor-design/enterprise/issues/6272))
- `[Datepicker]` Fixed a bug where datepicker is not setting time and date consistently in Arabic locale. ([#6270](https://github.com/infor-design/enterprise/issues/6270))
- `[Flex Toolbar]` Fixed the data automation id to be more reliable for popupmenu and overflowed buttons. ([#6175](https://github.com/infor-design/enterprise/issues/6175))
- `[Icons]` Fixed the inconsistency between solid and outlined icons. ([#6165](https://github.com/infor-design/enterprise/issues/6165))
- `[Icons]` Changed the error color to change in themes in some areas. ([#6273](https://github.com/infor-design/enterprise/issues/6273))
- `[Line Chart]` Fixed a bug where the alignment of focus is overlapping another component. ([#6384](https://github.com/infor-design/enterprise/issues/6384))
- `[Listview]` Fixed a bug where the search icon is misaligned in Firefox and Safari. ([#6390](https://github.com/infor-design/enterprise/issues/6390))
- `[Locale]` Fixed incorrect date format for Latvian language. ([#6123](https://github.com/infor-design/enterprise/issues/6123))
- `[Locale]` Fixed incorrect data in `ms-my`, `nn-No` and `nb-NO`. ([#6472](https://github.com/infor-design/enterprise/issues/6472))
- `[Lookup]` Fixed bug where lookup still appeared when modal closes. ([#6218](https://github.com/infor-design/enterprise/issues/6218))
- `[Modal]` Fixed bug where popup goes behind modal when in application menu in resizable mode. ([NG#1272](https://github.com/infor-design/enterprise-ng/issues/1272))
- `[Modal]` Fixed bug where popup goes behind modal when in application menu in resizable mode. ([NG#1272](https://github.com/infor-design/enterprise-ng/issues/1272))
- `[Monthview]` Fixed bug where monthview duplicates on updating legends. ([NG#1305](https://github.com/infor-design/enterprise-ng/issues/1305))
- `[Personalization]` Fixed bug where the dark mode header color was not correct in the tokens and caused the personalization dropdown to be incorrect. ([#6446](https://github.com/infor-design/enterprise/issues/6446))
- `[Tabs]` Fixed memory leak in tabs component. ([NG#1286](https://github.com/infor-design/enterprise-ng/issues/1286))
- `[Tabs]` Fixed a bug where tab focus indicator is not aligned properly in RTL composite forms. ([#6464](https://github.com/infor-design/enterprise/issues/6464))
- `[Targeted-Achievement]` Fixed a bug where the icon is cut off in Firefox. ([#6400](https://github.com/infor-design/enterprise/issues/6400))
- `[Toolbar]` Fixed a bug where the search icon is misaligned in Firefox. ([#6405](https://github.com/infor-design/enterprise/issues/6405))
- `[Toolbar Flex]` Fixed a bug where the `addMenuElementLinks` function execute incorrectly when menu item has multi-level submenus. ([#6120](https://github.com/infor-design/enterprise/issues/6120))
- `[Tree]` The expanded event did not fire when source is being used. ([#1294](https://github.com/infor-design/enterprise-ng/issues/1294))
- `[Typography]` Fixed a bug where the text are overlapping in Firefox. ([#6450](https://github.com/infor-design/enterprise/issues/6450))
- `[WeekView]` Fixed a bug where 'today' date is not being rendered properly. ([#6260](https://github.com/infor-design/enterprise/issues/6260))
- `[WeekView]` Fixed a bug where month-year label is not changing upon clicking the arrow button. ([#6415](https://github.com/infor-design/enterprise/issues/6415))
- `[Validator]` Fixed a bug where toolbar error message still appears after error is removed. ([#6253](https://github.com/infor-design/enterprise/issues/6253))

(61 Issues Solved This Release, Backlog Enterprise 219, Backlog Ng 41, 1100 Functional Tests, 1468 e2e Tests, 436 Puppeteer Tests)

## v4.63.3 Fixes

- `[Validation]` Fixed a bug where the tooltip would show on the header when the message has actually been removed. ([#6547](https://github.com/infor-design/enterprise/issues/6547)

## v4.63.2 Fixes

- `[Personalization]` Re-Fixed bug where the dark mode header color was not correct in the tokens and caused the personalization dropdown to be incorrect, classic theme was missed. ([#6446](https://github.com/infor-design/enterprise/issues/6446)

## v4.63.1 Fixes

- `[Personalization]` Fixed bug where the dark mode header color was not correct in the tokens and caused the personalization dropdown to be incorrect. ([#6446](https://github.com/infor-design/enterprise/issues/6446)

## v4.63.0

## v4.63.0 Fixes

- `[Accordion]` Added expand animation back. ([#6268](https://github.com/infor-design/enterprise/issues/6268))
- `[Badges]` Fixed a bug where in badges is not properly aligned in Contrast Mode. ([#6273](https://github.com/infor-design/enterprise/issues/6273))
- `[Button]` Fixed a bug where notification badges are not destroyed when updating the button settings. ([NG#1241](https://github.com/infor-design/enterprise-ng/issues/1241))
- `[Calendar]` Allowed product devs to add custom css class to event labels in Calendar Component. ([#6304](https://github.com/infor-design/enterprise/issues/6304))
- `[Calendar]` Fixed the thickness of right and bottom border. ([#6246](https://github.com/infor-design/enterprise/issues/6246))
- `[Card]` Fixed a regression bug where the flex toolbar's position was not properly aligned when selecting listview items. ([#6346](https://github.com/infor-design/enterprise/issues/6346)]
- `[Charts]` Fixed the misalignment of the legend and legend color with the highlight of the selected legend. ([#6301](https://github.com/infor-design/enterprise/issues/6301))
- `[ContextualActionPanel]` Moved notification to appropriate location and trigger redraw of styles. ([#6264](https://github.com/infor-design/enterprise/issues/6264))
- `[ContextualActionPanel]` Added close CAP function to a demo example. ([#6274](https://github.com/infor-design/enterprise/issues/6274))
- `[Datagrid]` Fixed misaligned lookup icon button upon click/editing. ([#6233](https://github.com/infor-design/enterprise/issues/6233))
- `[Datagrid]` Fixed a bug where tooltip is not displayed even when settings is turned on in disabled rows. ([#6128](https://github.com/infor-design/enterprise/issues/6128))
- `[Datagrid]` Fixed misaligned lookup icon button upon click/editing. ([#6233](https://github.com/infor-design/enterprise/issues/6233))
- `[Datepicker]` Fixed a bug on setValue() when pass an empty string for clearing field. ([#6168](https://github.com/infor-design/enterprise/issues/6168))
- `[Datepicker]` Fixed a bug on datepicker not clearing in angular version. ([NG#1256](https://github.com/infor-design/enterprise-ng/issues/1256))
- `[Dropdown]` Fixed on keydown events not working when dropdown is nested in label. ([NG#1262](https://github.com/infor-design/enterprise-ng/issues/1262))
- `[Editor]` Fixed editor where toolbar is being focused on after pressing bold/italic keys instead of the text itself. ([#5262](https://github.com/infor-design/enterprise-ng/issues/5262))
- `[Field-Filter]` Fixed alignment of filter icons and text field. ([#5866](https://github.com/infor-design/enterprise/issues/5866))
- `[Field-Options]` Fixed field options label overflow. ([#6255](https://github.com/infor-design/enterprise/issues/6255))
- `[Field-Options]` Fixed a bug where in the text and highlight box are not fit accordingly. ([#6322](https://github.com/infor-design/enterprise/issues/6322))
- `[Field-Options]` Fixed alignment of field options in the Color Picker when in compact mode in Safari and alignment of search icon in Clearable Searchfield. ([#6256](https://github.com/infor-design/enterprise/issues/6256))
- `[Form-Compact]` Fixed alignment of Field 16 and Field 18 in Safari. ([#6345](https://github.com/infor-design/enterprise/issues/6345))
- `[General]` Fixed memory leaks in listview, toolbar, datagrid, cards and header. ([NG#1275](https://github.com/infor-design/enterprise-ng/issues/1275))
- `[Listview]` Added flex toolbar for multiselect listview. ([NG#1249](https://github.com/infor-design/enterprise-ng/issues/1249))
- `[Listview]` Adjusted spaces between the search icon and filter wrapper. ([#6007](https://github.com/infor-design/enterprise/issues/6007))
- `[Listview]` Changed the font size of heading, subheading, and micro in Listview Component. ([#4996](https://github.com/infor-design/enterprise/issues/4996))
- `[Modal]` Fixed on too wide minimum width when close button is enabled. ([NG#1240](https://github.com/infor-design/enterprise-ng/issues/1240))
- `[Searchfield]` Fixed on searchfield clear button not working in Safari. ([6185](https://github.com/infor-design/enterprise-ng/issues/6185))
- `[Searchfield]` Fixed UI issues on the new searchfield design. ([#6331](https://github.com/infor-design/enterprise/issues/6331))
- `[Sink Page]` Fixed misaligned search icon toolbar in sink page. ([#6369](https://github.com/infor-design/enterprise/issues/6369))
- `[Sink Page]` Fixed close icon position in Datagrid section Personalized Column. ([#6375](https://github.com/infor-design/enterprise/issues/6375))
- `[Slider]` Fixed background color of slider in a modal in new dark theme. ([6211](https://github.com/infor-design/enterprise-ng/issues/6211))
- `[Swaplist]` Fixed a bug in swaplist where the filter is not behaving correctly on certain key search. ([#6222](https://github.com/infor-design/enterprise/issues/6222))
- `[SwipeAction]` Fixed scrollbar being visible in `firefox`. ([#6312](https://github.com/infor-design/enterprise/issues/6312))
- `[Tabs]` Fixed Z-index conflict between modal overlay and draggable module tabs. ([#6297](https://github.com/infor-design/enterprise/issues/6297))
- `[Tabs]` Fixed a bug where the tab activated events are fired on closing a tab. ([#1452](https://github.com/infor-design/enterprise/issues/1452))
- `[Tabs Module` Fixed the new UI searchfield design in Tabs Module component. ([#6348](https://github.com/infor-design/enterprise/issues/6348))
- `[Tabs Module` Ensure searchfield X clear button is visible at smaller breakpoints. ([#5173](https://github.com/infor-design/enterprise/issues/5173))
- `[Tabs Module` Ensure searchfield X clear button is visible at smaller breakpoints. ([#5178](https://github.com/infor-design/enterprise/issues/5178))
- `[Targeted-Achievement]` Added tooltip on icon in targeted-achievement chart ([#6308](https://github.com/infor-design/enterprise/issues/6308))
- `[TextArea]` Fixed medium size text area when in responsive view. ([#6334](https://github.com/infor-design/enterprise/issues/6334))
- `[Validation]` Updated example page to include validation event for email field. ([#6296](https://github.com/infor-design/enterprise/issues/6296))

## v4.63.0 Features

- `[Datagrid]` Added close button on file error message ([#6178](https://github.com/infor-design/enterprise/issues/6178))
- `[Datagrid]` Added puppeteer script for fallback image tooltip text. ([#6278](https://github.com/infor-design/enterprise/issues/6278))
- `[File Upload]` Added close button on file error message. ([#6229](https://github.com/infor-design/enterprise/issues/6229))
- `[Searchfield]` Implemented a new design for searchfield. ([#5865](https://github.com/infor-design/enterprise/issues/5865))

(40 Issues Solved This Release, Backlog Enterprise 191, Backlog Ng 42, 1101 Functional Tests, 1576 e2e Tests, 295 Puppeteer Tests)

## v4.62.3 Fixes

- `[Personalization]` Re-Fixed bug where the dark mode header color was not correct in the tokens and caused the personalization dropdown to be incorrect, classic theme was missed. ([#6446](https://github.com/infor-design/enterprise/issues/6446)

## v4.62.2 Fixes

- `[Personalization]` Fixed bug where the dark mode header color was not correct in the tokens and caused the personalization dropdown to be incorrect. ([#6446](https://github.com/infor-design/enterprise/issues/6446))
- `[Locale]` Fixed incorrect data in `ms-my`, `nn-No` and `nb-NO`. ([#6472](https://github.com/infor-design/enterprise/issues/6472))

## v4.62.1 Fixes

- `[Calendar]` Allow product devs to add custom css class to event labels in Calendar Component. ([#6304](https://github.com/infor-design/enterprise/issues/6304))

## v4.62.0

## v4.62.0 Features

- `[Datagrid]` Added tooltip for fallback image. ([#6178](https://github.com/infor-design/enterprise/issues/6178))
- `[Datepicker]` Added legend load for datepicker. ([NG#1261](https://github.com/infor-design/enterprise-ng/issues/1261))
- `[File Upload]` Added setFailed status ([#5671](https://github.com/infor-design/enterprise/issues/5671))
- `[Icon]` Created a puppeteer script for the new launch icon. ([#5854](https://github.com/infor-design/enterprise/issues/5854))
- `[Icon]` Created a puppeteer script for the new mobile icon. ([#6199](https://github.com/infor-design/enterprise/issues/6199))
- `[Listview]` Added filters in Listview Component. ([#6007](https://github.com/infor-design/enterprise/issues/6007))
- `[Spinbox]` Created a puppeteer script for Spinbox Field sizes on mobile. ([#5843](https://github.com/infor-design/enterprise/issues/5843))
- `[ToolbarFlex]` Allow toolbar flex navigation buttons to have notification badge. ([NG#1235](https://github.com/infor-design/enterprise-ng/issues/1235))

## v4.62.0 Fixes

- `[ApplicationMenu]` Remove a Safari-specific style rule the misaligns the button svg arrow. ([#5722](https://github.com/infor-design/enterprise/issues/5722))
- `[Arrange]` Fix an alignment issue in the demo app. ([#5281](https://github.com/infor-design/enterprise/issues/5281))
- `[Calendar]` Fix day of the week to show three letters as default in range calendar. ([#6193](https://github.com/infor-design/enterprise/issues/6193))
- `[ContextualActionPanel]` Fix an issue with the example page where the Contextual Action Panel is not initialized on open. ([#6065](https://github.com/infor-design/enterprise/issues/6065))
- `[ContextualActionPanel]` Remove unnecessary markup injection behavior from example. ([#6065](https://github.com/infor-design/enterprise/issues/6065))
- `[Datagrid]` Fixed a regression bug where the datepicker icon button and time value upon click were misaligned. ([#6198](https://github.com/infor-design/enterprise/issues/6198))
- `[Datagrid]` Show pagesize selector even in hidePagerOnOnePage mode ([#3706](https://github.com/infor-design/enterprise/issues/3706))
- `[Datagrid]` Corrected a filter type in a demo app page. ([#5497](https://github.com/infor-design/enterprise/issues/5497))
- `[Datagrid]` Remove widths in demo app page to prevent truncation of column. ([#5495](https://github.com/infor-design/enterprise/issues/5495))
- `[Datagrid]` Fixed a regression bug where the datepicker icon button and time value upon click were misaligned. ([#6198](https://github.com/infor-design/enterprise/issues/6198))
- `[Dropdown]` Fixed multiple accessibility issues with multiselect dropdown. ([#6075](https://github.com/infor-design/enterprise/issues/6075))
- `[Dropdown]` Fixed an overflow issue on Windows 10 Chrome. ([#4940](https://github.com/infor-design/enterprise/issues/4940))
- `[Editor]` Fix on editor changing text in another editor. ([NG#1232](https://github.com/infor-design/enterprise-ng/issues/1232))
- `[FileUploadAdvanced]` Fixed a missing link in french locale. ([#6226](https://github.com/infor-design/enterprise/issues/6226))
- `[Homepage]` Fixed instability of the visual tests. ([#6179](https://github.com/infor-design/enterprise/issues/6179))
- `[Lookup]` Remove unnecessary filter from example page. ([#5677](https://github.com/infor-design/enterprise/issues/5677))
- `[Modal]` Updated close method that will close even if there are subcomponents opened. ([#6048](https://github.com/infor-design/enterprise/issues/6048))
- `[Modal]` Fix a demo app issue where the proper settings were not added to the required key in the validation object. ([#5571](https://github.com/infor-design/enterprise/issues/5571))
- `[Tabs/Module]` Override fill style of search icon created by 'soho-personalization'. Fix alignment of close icon in specific circumstance. ([#6207](https://github.com/infor-design/enterprise/issues/6207))
- `[Searchfield]` Fix on searchfield categories where popup wrapper gets duplicated whenever update is called. ([NG#1186](https://github.com/infor-design/enterprise-ng/issues/1186))
- `[Searchfield/Header]` Enhanced the font colors, background colors for the searchfield inside of the `header` & `subheader`. ([#6047](https://github.com/infor-design/enterprise/issues/6047))
- `[Tabs]` Fix a bug where tabs indicator is not properly aligned in RTL. ([#6068](https://github.com/infor-design/enterprise/issues/6068))
- `[Tabs/Module]` Fixed a bug the personalization color was the same as the tab color. ([#6236](https://github.com/infor-design/enterprise/issues/6236))
- `[Tag]` Fix on tag text not showing when placed inside a popover. ([#6092](https://github.com/infor-design/enterprise/issues/6092))
- `[Toolbar]` Fixed an issue where the input disappears in toolbar at mobile size. ([#5388](https://github.com/infor-design/enterprise/issues/5388))
- `[Tooltip]` Fixed the `maxWidth` setting to work properly. ([#6100](https://github.com/infor-design/enterprise/issues/6100))
- `[Widget]` Fix on drag image including the overflow area. ([NG#1216](https://github.com/infor-design/enterprise-ng/issues/1216))

(47 Issues Solved This Release, Backlog Enterprise 187, Backlog Ng 37, 1101 Functional Tests, 1574 e2e Tests, 293 Puppeteer Tests)

## v4.61.1

## v4.61.1 Fixes

- `[Datagrid]` Fixed a regression bug where the datepicker icon button and time value upon click were misaligned. ([#6198](https://github.com/infor-design/enterprise/issues/6198))
- `[Tag]` Fix on tag text not showing when placed inside a popover. ([#6092](https://github.com/infor-design/enterprise/issues/6092))
- `[Tooltip]` Fixed the `maxWidth` setting to work properly. ([#6100](https://github.com/infor-design/enterprise/issues/6100))
- `[Widget]` Fix on drag image including the overflow area. ([NG#1216](https://github.com/infor-design/enterprise-ng/issues/1216))

## v4.61.0 Features

- `[ApplicationMenu]` Converted protractor test suites to puppeteer. ([#5835](https://github.com/infor-design/enterprise/issues/5835))
- `[Bar]` Fixed an issue with legend text overlapping. ([#6113](https://github.com/infor-design/enterprise/issues/6113)
- `[Bar]` Converted protractor test suites to puppeteer. ([#5838](https://github.com/infor-design/enterprise/issues/5838)
- `[Bar Stacked]` Converted protractor test suites to puppeteer. ([#5840](https://github.com/infor-design/enterprise/issues/5840))
- `[ContextualActionPanel]` Added setting for cssClass option. ([#1215](https://github.com/infor-design/enterprise-ng/issues/1215))
- `[Datagrid]` Added visual test for responsive view with puppeteer. ([#5844](https://github.com/infor-design/enterprise/issues/5844))
- `[Datagrid]` Changed where image events are added. ([#5442](https://github.com/infor-design/enterprise/issues/5442))
- `[Datepicker]` Added setting in datepicker where you can disable masking input. ([#6080](https://github.com/infor-design/enterprise/issues/6080))
- `[Editor]` Fix a bug where dirty tracker is not reset when using lots of new line in Edge. ([#6032](https://github.com/infor-design/enterprise/issues/6032))
- `[Card]` Fix a memory leak on events. ([#6155](https://github.com/infor-design/enterprise/issues/6155))
- `[Card]` Create a Puppeteer Script for Actionable Button Card ([#6062](https://github.com/infor-design/enterprise/issues/6062))
- `[General]` Added jest image snapshot for visual regression testing with puppeteer. ([#6105](https://github.com/infor-design/enterprise/issues/6105))
- `[General]` Removed global inline function that adds disabled labels to disabled inputs. ([#6131](https://github.com/infor-design/enterprise/issues/6131))
- `[Hierarchy]` Converted the old protractor e2e test suites to puppeteer tests. ([#5833](https://github.com/infor-design/enterprise/issues/5833))
- `[Homepage]` Added homepage puppeteer test scripts and snapshots. ([#5831](https://github.com/infor-design/enterprise/issues/5831))
- `[Icons]` Design removed some deprecated icons. If you are using `info-field` -> should use `icon-info`. If you are using `info-field-solid` -> should use `icon-info-alert`. If you are using `info-field-alert` -> should use `icon-info-alert`. ([#6091](https://github.com/infor-design/enterprise/issues/6091))
- `[Icons]` Update icon design for `icon-mobile`. ([#6144](https://github.com/infor-design/enterprise/issues/6144))
- `[Locale]` Refined some Latvian translations. ([#5969](https://github.com/infor-design/enterprise/issues/5969))
- `[Locale]` Refined some Lithuanian translations. ([#5960](https://github.com/infor-design/enterprise/issues/5960))
- `[Locale]` Refined some Filipino translations. ([#5864](https://github.com/infor-design/enterprise/issues/5864))
- `[Locale]` Refined some Japanese translations. ([#6115](https://github.com/infor-design/enterprise/issues/6115))
- `[Locale]` Added puppeteer script for PH translation ([#6150](https://github.com/infor-design/enterprise/pull/6150))
- `[Process Indicator]` Fixes a double line separator issue on Windows10 Chrome. ([#5997](https://github.com/infor-design/enterprise/issues/5997))
- `[Swipe-action]` Added a Puppeteer Script for Swipe Container. ([#6129](https://github.com/infor-design/enterprise/issues/6129))
- `[Tag]` The dismiss button was missing a button type causing the form to submit. ([#6149](https://github.com/infor-design/enterprise/issues/6149))

## v4.61.0 Fixes

- `[Column Grouped]` Fix an issue where columns with small values were floating above the baseline axis. ([#6109](https://github.com/infor-design/enterprise/issues/6109))
- `[Chart]` Fix collision of legend text and color block. ([#6113](https://github.com/infor-design/enterprise/issues/6113))
- `[ContextualActionPanel]` Fixed UI issues where the toolbars inside of the body moved to the CAPs header instead of retaining to its original place. ([#6041](https://github.com/infor-design/enterprise/issues/6041))
- `[ContextualActionPanel]` Update and fix example-markup page to a working example. ([#6065](https://github.com/infor-design/enterprise/issues/6065))
- `[Datagrid]` Fix a bug in timepicker inside datagrid where hours is reset 0 when changing it to 12. ([#6076](https://github.com/infor-design/enterprise/issues/6076))
- `[Datagrid]` Fix on value not shown in lookup cell in safari. ([#6003](https://github.com/infor-design/enterprise/issues/6003))
- `[Datagrid]` Fix a bug in datagrid where text is align right when using mask options in filter. ([#5999](https://github.com/infor-design/enterprise/issues/5999))
- `[Datagrid]` Fix a bug in datagrid where datepicker range having an exception when having values before changing to range type. ([#6008](https://github.com/infor-design/enterprise/issues/6008))
- `[Datepicker]` Fix on the flickering behavior when range datepicker is shown. ([#6098](https://github.com/infor-design/enterprise/issues/6098))
- `[Dropdown]` Fix on dropdown multiselect where change event is not triggered when clicking X. ([#6098](https://github.com/infor-design/enterprise/issues/6098))
- `[Editor]` Fix a bug in editor where CTRL-H (add hyperlink) breaks the interface. ([#6015](https://github.com/infor-design/enterprise/issues/6015))
- `[Modal]` Changed maximum modal width. ([#6024](https://github.com/infor-design/enterprise/issues/6024))
- `[Dropdown]` Fix a misaligned input in Classic Theme in Firefox. ([#6096](https://github.com/infor-design/enterprise/issues/6096))
- `[Dropdown]` Fix an issue specific to Windows 10 and Chrome where entering a capital letter (Shift + T, e.g.) after opening the dropdown does not focus the entry associated with the letter pressed. ([#6069](https://github.com/infor-design/enterprise/issues/6069))
- `[Dropdown]` Fix on dropdown multiselect where change event is not triggered when clicking X. ([#6098](https://github.com/infor-design/enterprise/issues/6098))
- `[Donut]` Fix center tooltip showing on wrong donut chart when multiple donut charts. ([#6103](https://github.com/infor-design/enterprise/issues/6103))
- `[Editor]` Fix a bug in editor where CTRL-H (add hyperlink) breaks the interface. ([#6015](https://github.com/infor-design/enterprise/issues/6015))
- `[Hyperlinks]` Remove margin and padding from hyperlinks. ([#5991](https://github.com/infor-design/enterprise/issues/5991))
- `[Masthead]` Remove actions button from header in example page. ([#5959](https://github.com/infor-design/enterprise/issues/5959))
- `[Searchfield]` Fix a bug in NG where searchfield is in full width even when it's collapsible. ([NG#1225](https://github.com/infor-design/enterprise-ng/issues/1225))
- `[Spinbox]` Spinbox should update to correct value when Enter is pressed. ([#6036](https://github.com/infor-design/enterprise/issues/6036))
- `[Tabs]` Fixed a bug where the tabs container is focused in Windows10 on Firefox. ([#6110](https://github.com/infor-design/enterprise/issues/6110))
- `[Tabs Module]` Fixes a misaligned search field close button icon. ([#6126](https://github.com/infor-design/enterprise/issues/6126))
- `[Timepicker]` Fix a bug in timepicker where hours reset to 1 when changing period. ([#6049](https://github.com/infor-design/enterprise/issues/6049))
- `[Timepicker]` Fix a bug in timepicker where hours is not properly created when changing from AM/PM. ([#6104](https://github.com/infor-design/enterprise/issues/6104))

(41 Issues Solved This Release, Backlog Enterprise 198, Backlog Ng 38, 1100 Functional Tests, 1635 e2e Tests, 321 Puppeteer Tests)

## v4.60.3

## v4.60.3 Fixes

- `[Tabs/Module]` Fixed a bug the personalization color was the same as the tab color. ([#6236](https://github.com/infor-design/enterprise/issues/6236))

## v4.60.2

## v4.60.2 Fixes

- `[Datagrid]` Fixed a regression bug where the datepicker icon button and time value upon click were misaligned. ([#6198](https://github.com/infor-design/enterprise/issues/6198))

## v4.60.1 Fixes

- `[Column Grouped]` Fix an issue where columns with small values were floating above the baseline axis. ([#6109](https://github.com/infor-design/enterprise/issues/6109))
- `[Datepicker]` Added setting in datepicker where you can disable masking input. ([#6080](https://github.com/infor-design/enterprise/issues/6080))
- `[Datagrid]` Fix a bug in timepicker inside datagrid where hours is reset 0 when changing it to 12. ([#6076](https://github.com/infor-design/enterprise/issues/6076))
- `[Datagrid]` Fix on value not shown in lookup cell in safari. ([#6003](https://github.com/infor-design/enterprise/issues/6003))
- `[Donut]` Fix center tooltip showing on wrong donut chart when multiple donut charts. ([#6103](https://github.com/infor-design/enterprise/issues/6103))
- `[Dropdown]` Fix an issue specific to Windows 10 and Chrome where entering a capital letter (Shift + T, e.g.) after opening the dropdown does not focus the entry associated with the letter pressed. ([#6069](https://github.com/infor-design/enterprise/issues/6069))
- `[Dropdown]` Fix a misaligned input in Classic Theme in Firefox. ([#6096](https://github.com/infor-design/enterprise/issues/6096))
- `[General]` Removed global inline function that adds disabled labels to disabled inputs. ([#6131](https://github.com/infor-design/enterprise/issues/6131))
- `[Tabs]` Fixed a bug where the tabs container is focused in Windows10 on Firefox. ([#6110](https://github.com/infor-design/enterprise/issues/6110))
- `[Timepicker]` Fix a bug in timepicker where hours reset to 1 when changing period. ([#6049](https://github.com/infor-design/enterprise/issues/6049))
- `[Timepicker]` Fix a bug in timepicker where hours is not properly created when changing from AM/PM. ([#6104](https://github.com/infor-design/enterprise/issues/6104))

## v4.60.0 Features

- `[Application Menu]` Added puppeteer tests for resizable application menu. ([#5755](https://github.com/infor-design/enterprise/issues/5755))
- `[Badges]` Update styling of badges. ([#5608](https://github.com/infor-design/enterprise/issues/5608))
- `[Badges/Tags]` Corrected the colors of badges/tags for better accessibility contrast. ([#5673](https://github.com/infor-design/enterprise/issues/5673))
- `[Button]` Fix a bug where updated settings not properly rendering disabled state. ([#5928](https://github.com/infor-design/enterprise/issues/5928))
- `[Calendar]` Added puppeteer script for event colors and legend. ([#6084](https://github.com/infor-design/enterprise/pull/6084))
- `[Card]` Added actionable button card by using `<button>` or `<a>` tags. ([#5768](https://github.com/infor-design/enterprise/issues/5768))
- `[Card]` Added actionable button card by using `<button>` or `<a>` tags. ([#5768](https://github.com/infor-design/enterprise/issues/5768))
- `[Datagrid]` Fix a will add a setting in column to toggle the clearing of cells. ([#5849](https://github.com/infor-design/enterprise/issues/5849))
- `[Dropdown]` Create a Puppeteer Script for Enter key opens dropdown list, when it should only be used to select items within an open list. ([#5842](https://github.com/infor-design/enterprise/issues/5842))
- `[Fileupload]` Added puppeteer test to check that progress bar is present when uploading a file. ([#5808](https://github.com/infor-design/enterprise/issues/5808))
- `[Monthview]` Added ability to update legend on month change. ([#5988](https://github.com/infor-design/enterprise/issues/5988))
- `[Popupmenu]` Correctly position dismissible close icon inside Popupmenu. ([#6083](https://github.com/infor-design/enterprise/issues/6083))
- `[Swipe Container]` Added mobile enhancements and style changes. ([#5615](https://github.com/infor-design/enterprise/issues/5615))
- `[Tooltip]` Converted the tooltip protractor test suites to puppeteer. ([#5830](https://github.com/infor-design/enterprise/issues/5830))

## v4.60.0 Fixes

- `[About/Form]` Fixed a translation issue where there's a space before the colon that is incorrect in French Locales. ([#5817](https://github.com/infor-design/enterprise/issues/5817))
- `[About]` Added event exposure in about component. ([NG#1124](https://github.com/infor-design/enterprise-ng/issues/1124))
- `[Actionsheet]` Fixed an Angular issue where the `renderRootElems` method was not re-rendered when going to other action sheet test pages due to SPA routing concept. ([NG#1188](https://github.com/infor-design/enterprise-ng/issues/1188))
- `[Calendar]` Fixed an issue where you could not have more than one in the same page. ([#6042](https://github.com/infor-design/enterprise/issues/6042))
- `[Column]` Fix a bug where bar size is still showing even the value is zero in column chart. ([#5911](https://github.com/infor-design/enterprise/issues/5911))
- `[Datagrid]` Fix a bug where targeted achievement colors are not displaying correctly when using other locales. ([#5972](https://github.com/infor-design/enterprise/issues/5972))
- `[Datagrid]` Fix a bug in datagrid where filterable headers cannot be tab through in modal. ([#5735](https://github.com/infor-design/enterprise/issues/5735))
- `[Datagrid]` Fix a bug in datagrid where stretch column last broke and the resize would loose the last column. ([#6063](https://github.com/infor-design/enterprise/issues/6063))
- `[Datagrid]` Fix a bug where leading spaces not triggering dirty indicator in editable data cell. ([#5927](https://github.com/infor-design/enterprise/issues/5927))
- `[Datagrid]` Fix Edit Input Date Field on medium row height in Datagrid. ([#5955](https://github.com/infor-design/enterprise/issues/5955))
- `[Datagrid]` Fixed close icon alignment on mobile viewport. ([#6023](https://github.com/infor-design/enterprise/issues/6023))
- `[Datagrid]` Fixed close icon alignment on mobile viewport, Safari browser. ([#5946](https://github.com/infor-design/enterprise/issues/5946))
- `[Datagrid]` Fixed UI alignment of close icon button on mobile view. ([#5947](https://github.com/infor-design/enterprise/issues/5947))
- `[Datagrid]` Fixed file upload icon alignment in datagrid. ([#5846](https://github.com/infor-design/enterprise/issues/5846))
- `[Datepicker]` Fix on initial range values not showing in datepicker. ([NG#1200](https://github.com/infor-design/enterprise-ng/issues/1200))
- `[Dropdown]` Fixed a regression bug where pressing function keys while the dropdown has focus causes letters to be typed. ([#4976](https://github.com/infor-design/enterprise/issues/4976))
- `[Editor]` Changed selector for for image value selection from id to name. ([#5915](https://github.com/infor-design/enterprise/issues/5915))
- `[Editor]` Fix a bug which changes the approach intended by the user after typing in editor. ([#5937](https://github.com/infor-design/enterprise/issues/5937))
- `[Editor]` Fix a bug which clears list format when it's not part of the selected text. ([#5592](https://github.com/infor-design/enterprise/issues/5592))
- `[Editor]` Changed language on the link dialog to use the term "link" for better translations. ([#5987](https://github.com/infor-design/enterprise/issues/5987))
- `[Export]` Added data sanitization in Export to CSV. ([#5982](https://github.com/infor-design/enterprise/issues/5982))
- `[Field Options]` Fixed UI alignment of close icon button (searchfield) in Field Options. ([#5983](https://github.com/infor-design/enterprise/issues/5983))
- `[General]` Fixed several memory leaks with the attached data object. ([#6020](https://github.com/infor-design/enterprise/issues/6020))
- `[Header]` Fixed a regression bug where the buttonset was not properly aligned correctly. ([#6039](https://github.com/infor-design/enterprise/issues/6039))
- `[Icon]` Fixed the translate icon so it can take a color, fixed the tag icon as it was rendered oddly. ([#5870](https://github.com/infor-design/enterprise/issues/5870))
- `[Listbuilder]` Fix on disable bug: Will not enable on call to enable() after disable() twice. ([#5885](https://github.com/infor-design/enterprise/issues/5885))
- `[Locale]` Changed the text from Insert Anchor to Insert Hyperlink. Some translations my still reference anchor until updated from the translation team. ([#5987](https://github.com/infor-design/enterprise/issues/5987))
- `[Modal]` Fixed a bug on hidden elements not focusable when it is turned visible. ([#6086](https://github.com/infor-design/enterprise/issues/6086))
- `[Modal]` Fixed a regression bug where elements inside of the tab panel were being disabled when its `li` tab is not selected (is-selected class) initially. ([NG#1210](https://github.com/infor-design/enterprise-ng/issues/1210))
- `[Searchfield]` Fixed UI alignment of close icon button (searchfield) in Datagrid. ([#5954](https://github.com/infor-design/enterprise/issues/5954))
- `[Tabs Module]` Fixed UI alignment of close icon button on mobile view([#5951](https://github.com/infor-design/enterprise/issues/5951))
- `[Tooltip]` Fixed a bug where the inner html value of the tooltip adds unnecessary whitespace and new line when getting the text value. ([#6059](https://github.com/infor-design/enterprise/issues/6059))

(52 Issues Solved This Release, Backlog Enterprise 222, Backlog Ng 35, 1100 Functional Tests, 1695 e2e Tests, 263 Puppeteer Tests)

## v4.59.4 Fixes

- `[Modal]` Reverted problematic issue. ([#6086](https://github.com/infor-design/enterprise/issues/6086))

## v4.59.3 Fixes

- `[Modal]` Fixed a bug on hidden elements not focusable when it is turned visible. ([#6086](https://github.com/infor-design/enterprise/issues/6086))

## v4.59.2 Fixes

- `[Calendar]` Fixed an issue where you could not have more than one in the same page. ([#6042](https://github.com/infor-design/enterprise/issues/6042))
- `[Header]` Fixed a regression bug where the buttonset was not properly aligned correctly. ([#6039](https://github.com/infor-design/enterprise/issues/6039))

## v4.59.1 Fixes

- `[Modal]` Fixed a regression bug where elements inside of the tab panel were being disabled when its `li` tab is not selected (is-selected class) initially. ([NG#1210](https://github.com/infor-design/enterprise-ng/issues/1210))

## v4.59.0 Markup Changes

- `[About]` Changed the OS Version to not show the version. This is because this information is incorrect and the correct information is no longer given by newer versions of Operating systems in any browser. or this reason the version is removed from the OS field on the about dialog. ([#5813](https://github.com/infor-design/enterprise/issues/5813))

## v4.59.0 Fixes

- `[Calendar]` Added an option to configure month label to use abbreviation and changed month label to display on the first day of the months rendered in calendar. ([#5941](https://github.com/infor-design/enterprise/issues/5941))
- `[Calendar]` Fixed the personalize column checkbox not syncing when having two datagrids. ([#5859](https://github.com/infor-design/enterprise/issues/5859))
- `[Cards]` Added focus state on selected cards. ([#5684](https://github.com/infor-design/enterprise/issues/5684))
- `[Colorpicker]` Fixed a bug where the red diagonal line that goes beyond its border when field-short/form-layout-compact is used. ([#5744](https://github.com/infor-design/enterprise/issues/5744))
- `[Datagrid]` Fixed a bug where the maskOptions function is never called when the grid has filtering. ([#5847](https://github.com/infor-design/enterprise/issues/5847))
- `[Calendar]` Fixed the personalize column checkbox not syncing when having two datagrids. ([#5859](https://github.com/infor-design/enterprise/issues/5859))
- `[Fieldset]` Implemented design improvements. ([#5638](https://github.com/infor-design/enterprise/issues/5638))
- `[Fileupload-Advanced]` Fixed a bug where it cannot add a new file after removing the old one. ([#5598](https://github.com/infor-design/enterprise/issues/5598))
- `[Datagrid]` Fixed a bug where the maskOptions function is never called when the grid has filtering. ([#5847](https://github.com/infor-design/enterprise/issues/5847))
- `[Datagrid]` Fixed a bug where fileupload value is undefined when trying to upload. ([#5846](https://github.com/infor-design/enterprise/issues/5846))
- `[Dropdown]` Clear search matches after an item is selected. ([#5632](https://github.com/infor-design/enterprise/issues/5632))
- `[Dropdown]` Shorten filter delay for single character entries. ([#5793](https://github.com/infor-design/enterprise/issues/5793))
- `[Fieldset]` Implemented design improvements. ([#5638](https://github.com/infor-design/enterprise/issues/5638))
- `[Linechart]` Added default values on line width and y-axis when data in dataset is blank. ([#1172](https://github.com/infor-design/enterprise-ng/issues/1172))
- `[Listview]` Fixed a bug where the alert icons in RTL were missing. ([#5827](https://github.com/infor-design/enterprise/issues/5827))
- `[Locale]` Fixed `latvian` translation for records per page. ([#5969](https://github.com/infor-design/enterprise/issues/5969))
- `[Locale]` Fixed `latvian` translation for Select All. ([#5895](https://github.com/infor-design/enterprise/issues/5895))
- `[Locale]` Capitalized the `finnish` translation for seconds. ([#5894](https://github.com/infor-design/enterprise/issues/5894))
- `[Locale]` Added missing translations for font picker. ([#5784](https://github.com/infor-design/enterprise/issues/5784))
- `[Modal]` Fixed a close button overlapped when title is long. ([#5795](https://github.com/infor-design/enterprise/issues/5795))
- `[Modal]` Modal exits if Escape key is pressed in datagrid. ([#5796](https://github.com/infor-design/enterprise/issues/5796))
- `[Modal]` Fixed modal focus issues with inline display none. ([#5875](https://github.com/infor-design/enterprise/issues/5875))
- `[Searchfield]` Fixed a bug where the close button icon is overlapping with the search icon in RTL. ([#5807](https://github.com/infor-design/enterprise/issues/5807))
- `[Spinbox]` Fixed a bug where the spinbox controls still show the ripple effect even it's disabled. ([#5719](https://github.com/infor-design/enterprise/issues/5719))
- `[Tabs]` Added the ability to set the position of counts via settings (top & bottom), removed the counts in spillover, and positioned the counts depending on the current locale. ([#5258](https://github.com/infor-design/enterprise/issues/5258))
- `[Tabs Module]` Fixed the searchfield menu inside of tabs module in responsive layout. ([#6320](https://github.com/infor-design/enterprise/issues/6320))
- `[Toolbar]` Fixed an issue where things in the page get scrambled if you have a button with undefined ids. ([#1194](https://github.com/infor-design/enterprise-ng/issues/1194))

## v4.59.0 Features

- `[Calendar]` Modify validations to allow custom colors. ([#5743](https://github.com/infor-design/enterprise/issues/5743))
- `[Accordion]` Adjusted spacing and hitboxes for Mobile Enhancements. ([#5611](https://github.com/infor-design/enterprise/issues/5611))
- `[Area]` Converted the area protractor test suites to puppeteer. ([#5834](https://github.com/infor-design/enterprise/issues/5834))
- `[Cards]` Added mobile enhancements and style changes. ([#5609](https://github.com/infor-design/enterprise/issues/5609))
- `[Button]` Added test scripts for button. ([#5851](https://github.com/infor-design/enterprise/issues/5851))
- `[BusyIndicator]` Added hide event. ([#5794](https://github.com/infor-design/enterprise/issues/5794))
- `[Column]` Added example page for legend colors. ([#5761](https://github.com/infor-design/enterprise/issues/5761))
- `[Datagrid]` Added datagrid feature using arrow keys to select. ([#5713](https://github.com/infor-design/enterprise/issues/5713))
- `[Datagrid]` Added exportToCsv option for datagrid toolbar. ([#5786](https://github.com/infor-design/enterprise/issues/5786))
- `[Datagrid]` Added new event `filteroperatorchanged` to datagrid. ([#5899](https://github.com/infor-design/enterprise/issues/5899))
- `[File Upload]` Added puppeteer tests for file upload. ([#5808](https://github.com/infor-design/enterprise/issues/5808))
- `[Toolbar-Flex]` Added responsive design for searchfield with categories and basic searchfield. ([#5619](https://github.com/infor-design/enterprise/issues/5619))
- `[Timepicker]` Added settings in timepicker to limit the hours that can be selected. ([#5880](https://github.com/infor-design/enterprise/issues/5880))
- `[TrackDirty]` Converted the trackdirty protractor test suites to puppeteer. ([#5829](https://github.com/infor-design/enterprise/issues/5829))

(47 Issues Solved This Release, Backlog Enterprise 219, Backlog Ng 34, 1100 Functional Tests, 1692 e2e Tests, 179 Puppeteer Tests)

## v4.58.3 Fixes

- `[Datagrid]` Added new event `filteroperatorchanged` to datagrid. ([#5899](https://github.com/infor-design/enterprise/issues/5899))

## v4.58.2 Fixes

- `[Toolbar]` Fixed an issue where things in the page get scrambled if you have a button with undefined ids. ([#1194](https://github.com/infor-design/enterprise-ng/issues/1194))

## v4.58.1 Fixes

- `[Misc]` Fixed several security issues with xss (details hidden). ([#GSHA](https://github.com/infor-design/enterprise/security/advisories))

## v4.58.0 Features

- `[Accordion]` Added puppeteer tests for accordion. ([#5836](https://github.com/infor-design/enterprise/issues/5836))
- `[App Menu]` Fixed a bug causing re-invoke of the entire Application Menu and its child components whenever a new App Menu trigger is added to the stored `triggers` array. ([#5480](https://github.com/infor-design/enterprise/issues/5480))
- `[Actionsheet]` Added puppeteer tests for actionsheet. ([#5832](https://github.com/infor-design/enterprise/issues/5832))
- `[Column]` Added support to add a line chart in column-grouped. ([#4598](https://github.com/infor-design/enterprise/issues/4598))
- `[Column]` Added feature to rotate labels. ([#5773](https://github.com/infor-design/enterprise/issues/5773))
- `[Column Chart]` Added the ability to add axis labels in column-grouped chart. ([#5721](https://github.com/infor-design/enterprise/issues/5721))
- `[Datagrid]` Added option to format numbers and dates based on current locale. ([#5663](https://github.com/infor-design/enterprise/issues/5663))
- `[Slider]` Added support for tooltip to show on load in slider. ([#3747](https://github.com/infor-design/enterprise/issues/3747))

## v4.58.0 Fixes

- `[Modal]` Added option to disable primary trigger on field. ([#5728](https://github.com/infor-design/enterprise/issues/5728))
- `[Calendar]` Fix the header days where it should be seen when scrolled down. ([#5742](https://github.com/infor-design/enterprise/issues/5742))
- `[Datagrid]` Tab doesn't go to cells if cellNavigation is false. ([#5734](https://github.com/infor-design/enterprise/issues/5734))
- `[Calendar]` Fix the header days where it should be seen when scrolled down. ([#5742](https://github.com/infor-design/enterprise/issues/5742))
- `[Contextmenu/Popupmenu]` Fixed breaking of shared menu if a datagrid is present on the page. ([#5818](https://github.com/infor-design/enterprise/issues/5818))
- `[Datagrid]` Tab doesn't go to cells if cellNavigation is false. ([#5734](https://github.com/infor-design/enterprise/issues/5734))
- `[Dropdown]` Clear search matches after an item is selected. ([#5632](https://github.com/infor-design/enterprise/issues/5632))
- `[Locale]` Fix issue in parsing date when AM/PM comes first before Hours `a:hh:mm`. ([#5129](https://github.com/infor-design/enterprise/issues/5129))
- `[Modal]` Added option to disable primary trigger on field. ([#5728](https://github.com/infor-design/enterprise/issues/5728))
- `[Searchfield]` Save input value when searchfield collapses but is not cleared via button click or key. ([#5792](https://github.com/infor-design/enterprise/issues/5792))
- `[Tabs]` Fixed regression bug where tabs are no longer working inside the modal. ([#5867](https://github.com/infor-design/enterprise/issues/5867))
- `[Tabs]` Fix focus indicator in Sink Page. ([#5714](https://github.com/infor-design/enterprise/issues/5714))
- `[Tabs-Vertical]` Fixed on Tabs Vertical Aria and Roles. ([#5712](https://github.com/infor-design/enterprise/issues/5712))
- `[Toolbar Searchfield]` Fixed the height the collapse button on a smaller viewport (`766px` and below). ([#5791](https://github.com/infor-design/enterprise/issues/5791))
- `[Lookup]` Rows are selected based on the initial values in the input field. ([#1132](https://github.com/infor-design/enterprise-ng/issues/1132))

(30 Issues Solved This Release, Backlog Enterprise 224, Backlog Ng 33, 1269 Functional Tests, 1689 e2e Tests, 167 Puppeteer Tests)

## v4.57.2 Fixes

- `[Misc]` Fixed several security issues with xss (details hidden). ([#GSHA](https://github.com/infor-design/enterprise/security/advisories))

## v4.57.1 Fixes

- `[Tabs]` Fixed regression bug where tabs are no longer working inside the modal. ([#5867](https://github.com/infor-design/enterprise/issues/5867))

## v4.57.0 Features

- `[Accordion]` Added the ability to have a notification badge in accordion headers. ([#5594](https://github.com/infor-design/enterprise/issues/5594))
- `[Breadcrumb]` Added hitbox styles for breadcrumb. ([#5408](https://github.com/infor-design/enterprise/issues/5408))
- `[Button]` Added the ability to have a hitbox. With this feature, it will have a better tapping/clicking on smaller devices. ([#5568](https://github.com/infor-design/enterprise/issues/5568))
- `[Button]` Added the ability to have a notification badge in buttons. ([#5594](https://github.com/infor-design/enterprise/issues/5594))
- `[Calendar]` Added hitbox option for calendar. ([#5602](https://github.com/infor-design/enterprise/issues/5602))
- `[Checkbox]` Added hitbox area styles for checkboxes. ([#5603](https://github.com/infor-design/enterprise/issues/5603))
- `[Datagrid]` Added Datagrid Fallback Image when image cannot be loaded. ([#5442](https://github.com/infor-design/enterprise/issues/5442))
- `[File Upload]` Show progress percent while file is uploading. ([#3934](https://github.com/infor-design/enterprise/issues/3934))
- `[Input]` Added a new form style `form-layout-large` to input component. ([#5606](https://github.com/infor-design/enterprise/issues/5606))
- `[Icon]` Updated several icons see issue for details. ([#5774](https://github.com/infor-design/enterprise/issues/5774))
- `[Message]` Changed some stylings on mobile experience. ([#5567](https://github.com/infor-design/enterprise/issues/5567))
- `[Modal]` Adjusted stylings on mobile viewport. ([#5601](https://github.com/infor-design/enterprise/issues/5601))
- `[Notification]` Added tooltip in notification. ([#5562](https://github.com/infor-design/enterprise/issues/5562))
- `[Notification]` Added close functions (by ID and latest) in notification. ([#5562](https://github.com/infor-design/enterprise/issues/5562))
- `[Datagrid]` Added support for text filter types to specify a selected filter condition. ([#5750](https://github.com/infor-design/enterprise/issues/5750))
- `[Environment]` Fixed `ie` css class included to html tag for Edge browser. ([#5587](https://github.com/infor-design/enterprise/issues/5587))

### v4.57.0 Markup Changes

- `[Tabs]` Some of the aria attributes have been changed, see the issue for details.([#5712](https://github.com/infor-design/enterprise/issues/5712))
- `[Notification Badge]` Rename methods in Notification Badge for better readability. ([#1169](https://github.com/infor-design/enterprise-ng/issues/1169))

## v4.57.0 Fixes

- `[ApplicationMenu]` Fix for broken UI in Safari when hiding and expanding the navigation menu. ([#5620](https://github.com/infor-design/enterprise/issues/5620))
- `[ApplicationMenu]` Fix application menu broken UI on first render. ([#5766](https://github.com/infor-design/enterprise/issues/5766))
- `[Calendar]` Removed the example legend in the default settings. ([#1130](https://github.com/infor-design/enterprise-ng/issues/1130))
- `[Cards]` Fixed misaligned list within expandable cards pane. ([#5223](https://github.com/infor-design/enterprise/issues/5223))
- `[Counts]` Updated the font size of `xl-text` from `50px` to `48px`. ([#5588](https://github.com/infor-design/enterprise/issues/5588))
- `[Counts]` Fixed title and icon position when in RTL. ([#5566](https://github.com/infor-design/enterprise/issues/5566))
- `[Datagrid]` Removed margin in icon when size is small or extra small. ([#5726](https://github.com/infor-design/enterprise/issues/5726))
- `[Datagrid]` Added additional check for vertical scroll. ([#1154](https://github.com/infor-design/enterprise-ng/issues/1154))
- `[Datepicker]` Fix on default legends being shown regardless if settings have custom legends. ([#5683](https://github.com/infor-design/enterprise/issues/5683))
- `[EmptyMessage]` Added `16px` spacings in the empty message container. ([#5639](https://github.com/infor-design/enterprise/issues/5639))
- `[FieldFilter]` Fixed missing trigger icons on short field filter options. ([#5727](https://github.com/infor-design/enterprise/issues/5727))
- `[Form]` Fixed misaligned trigger icon of datepicker on safari. ([#5751](https://github.com/infor-design/enterprise/issues/5751))
- `[Header]` Fix on Advanced Search not seen on headers when changing colors. ([#5782](https://github.com/infor-design/enterprise/issues/5782))
- `[Locale]` Fixed currency position and a translation on `tl-PH` locale. ([#5695](https://github.com/infor-design/enterprise/issues/5695))
- `[Lookup]` Fix an uncentered lookup icon in composite form. ([#5657](https://github.com/infor-design/enterprise/issues/5657))
- `[Searchfield]` Fix on uneven searchfield in firefox. ([#5620](https://github.com/infor-design/enterprise/issues/5620))
- `[Searchfield]` Fix on uneven searchfield in firefox. ([#5695](https://github.com/infor-design/enterprise/issues/5695))
- `[Searchfield]` Fix on misaligned close button on mobile view. ([#5782](https://github.com/infor-design/enterprise/issues/5782))
- `[Searchfield]` Change width when parent container becomes smaller. ([#4696](https://github.com/infor-design/enterprise/issues/4696))
- `[Spinbox]` Remove functionality of Home and End buttons on Spinbox. ([#5659](https://github.com/infor-design/enterprise/issues/5659))
- `[Spinbox]` Fix spinbox misalignment on sample sizes. ([#5733](https://github.com/infor-design/enterprise/issues/5733))
- `[Tabs]` Fix a bug on vertical tabs scroll on panel containers. ([#5565](https://github.com/infor-design/enterprise/issues/5565))
- `[Treemap]` Fix Treemap's misaligned footer-text on the new theme. ([#5365](https://github.com/infor-design/enterprise/issues/5365))

(41 Issues Solved This Release, Backlog Enterprise 192, Backlog Ng 28, 1166 Functional Tests, 1712 e2e Tests, 150 Puppeteer Tests)

## v4.56.0 Features

- `[ContextualActionPanel]` Changed the color of the toolbar header in the new theme. ([#5685](https://github.com/infor-design/enterprise/issues/5685))
- `[Charts]` Added ability to disable the selection of the charts including the legend. ([#2736](https://github.com/infor-design/enterprise/issues/2736))
- `[Datagrid]` Adds the ability to update values of a specific column on Datagrid. ([#3491](https://github.com/infor-design/enterprise/issues/3491))
- `[Icon]` Updated the launch icon to be less Philippines. ([#5595](https://github.com/infor-design/enterprise/issues/5595))
- `[Locale]` Added a new locale `tl-PH` for Philippines (`tagalog`). ([#5695](https://github.com/infor-design/enterprise/issues/5695))
- `[Tabs]` Adds the ability to split the tabs. ([#4600](https://github.com/infor-design/enterprise/issues/4600))
- `[Toolbar Flex]` Adds control of button set areas via the Button set API. ([NG#1101](https://github.com/infor-design/enterprise-ng/issues/1101))

## v4.56.0 Fixes

- `[BusyIndicator]` Sized and Aligned busy indicator within a compact form field. ([#5655](https://github.com/infor-design/enterprise/issues/5655))
- `[Calendar]` Calendar event IDs can support numbers. ([#5556](https://github.com/infor-design/enterprise/issues/5556))
- `[Calendar]` Fixed wrong color on icons on the header. ([#5647](https://github.com/infor-design/enterprise/issues/5647))
- `[Calendar]` Fixed markForRefresh for display range in calendar. ([#5675](https://github.com/infor-design/enterprise/issues/5675))
- `[Calendar]` Adds the ability to support cross year date range in calendar. ([#5675](https://github.com/infor-design/enterprise/issues/5675))
- `[Calendar]` Fixed additional row due to DST for display range in calendar. ([#5675](https://github.com/infor-design/enterprise/issues/5675))
- `[Datagrid]` Date format should reflect in date filter when range option is selected. ([#4864](https://github.com/infor-design/enterprise/issues/4864))
- `[Datagrid]` Add test page for `selectAllCurrentPage` with toolbar count. ([#4921](https://github.com/infor-design/enterprise/issues/4921))
- `[Datepicker]` Fix on datepicker header not being shown in smaller screens. ([#5550](https://github.com/infor-design/enterprise/issues/5550))
- `[Datagrid]` Fixed an issue where the selection idx was not updating after append/update data to child nodes for tree. ([#5631](https://github.com/infor-design/enterprise/issues/5631))
- `[Datagrid]` Fixed a bug where row status is not properly rendered on Tree List. ([#5552](https://github.com/infor-design/enterprise/issues/5552))
- `[Dropdown]` Fixed disabling of function keys F1 to F12. ([#4976](https://github.com/infor-design/enterprise/issues/4976))
- `[Dropdown]` Fixed a bug where selecting the first item on the list doesn't trigger the `change` event that will select the value immediately. ([NG#1102](https://github.com/infor-design/enterprise-ng/issues/1102))
- `[Dropdown]` Fixed an accessibility issue where the error message was unannounced using a screen reader. ([#5130](https://github.com/infor-design/enterprise/issues/5130))
- `[Homepage]` Fix on homepage example charts misaligned when on mobile. ([#5650](https://github.com/infor-design/enterprise/issues/5650))
- `[Popupmenu]` Fixed an not released issue where opening menus limited the ability to click after. ([#5648/#5649](https://github.com/infor-design/enterprise/issues/5648))
- `[Popupmenu]` Allow switches to be clickable in popupmenu for backwards compatibility. ([#1127](https://github.com/infor-design/enterprise-ng/issues/1127))
- `[Icons]` Fix sizes on some of the icons in classic mode. ([#5626](https://github.com/infor-design/enterprise/issues/5626))
- `[Icons]` Fix sizes on some of the icons in tree in classic mode. ([#5626](https://github.com/infor-design/enterprise/issues/5626))
- `[Line Chart]` Fixed a bug where the line chart was not positioned correctly when all the values were zero. ([#5640](https://github.com/infor-design/enterprise/issues/5640))
- `[Listview]` Fixed the links example to better show disabled links. ([#5678](https://github.com/infor-design/enterprise/issues/5678))
- `[Locale]` Fixed an additional case where large numbers cannot be formatted correctly. ([#5605](https://github.com/infor-design/enterprise/issues/5605))
- `[Locale]` Expanded support from 10 to 20 decimal places. Max number is 21, 20 now. ([#5622](https://github.com/infor-design/enterprise/issues/5622))
- `[Tabs]` Fix a bug where tabs indicator is not aligned when scaled down. ([#5164](https://github.com/infor-design/enterprise/issues/5164))
- `[Tabs]` Fix a bug where tabs indicator is not aligned on RTL. ([#5541](https://github.com/infor-design/enterprise/issues/5541))
- `[Tree]` Fix on return item when calling addNode. ([#5334](https://github.com/infor-design/enterprise/issues/5334))

(44 Issues Solved This Release, Backlog Enterprise 176, Backlog Ng 25, 1134 Functional Tests, 1693 e2e Tests)

## v4.55.3 Fixes

- `[Datagrid]` Fixed an issue where the selection idx was not updating after append/update data to child nodes for tree. ([#5631](https://github.com/infor-design/enterprise/issues/5631))
- `[Locale]` Fixed a bug where very large numbers would get a zero added. ([#5308](https://github.com/infor-design/enterprise/issues/5308))
- `[Locale]` Fixed a bug where very large numbers with negative added an extra zero in formatNumber. ([#5318](https://github.com/infor-design/enterprise/issues/5318))
- `[Locale]` Expanded support from 10 to 20 decimal places. Max number is 21, 20 now. ([#5622](https://github.com/infor-design/enterprise/issues/5622))

## v4.55.2 Fixes

- `[Icons]` Fix sizes on some of the icons in classic mode. ([#5626](https://github.com/infor-design/enterprise/issues/5626))

## v4.55.1 Fixes

- `[Locale]` Fixed an additional case where large numbers cannot be formatted correctly. ([#5605](https://github.com/infor-design/enterprise/issues/5605))

## v4.55.0 Features

- `[ApplicationMenu]` Added the ability to resize the app menu. ([#5193](https://github.com/infor-design/enterprise/issues/5193))
- `[Completion Chart]` Added tooltip in completion chart. ([#5346](https://github.com/infor-design/enterprise/issues/5346))
- `[Custom Builds]` Fixed a bug where importing the base Charts API directly would cause an error. ([#5463](https://github.com/infor-design/enterprise/issues/5463))
- `[Datagrid]` Adds the ability to have a selection radio buttons on Datagrid. ([#5384](https://github.com/infor-design/enterprise/issues/5384))
- `[Datagrid]` Added a `verticalScrollToEnd` property when you reached the end of the datagrid list. ([#5435](https://github.com/infor-design/enterprise/issues/5435))
- `[Datagrid]` Added separate mask options for filter row. ([#5519](https://github.com/infor-design/enterprise/issues/5519))
- `[Editor]` Added support for `ol` type attribute to be able to use the other list styles (`alphabetically ordered (lowercase and uppercase)`, and `roman numbers (lowercase and uppercase)`) of `ol` tag. ([#5462](https://github.com/infor-design/enterprise/issues/5462))
- `[Icons]` Now generating the icons from figma instead of sketch, this should be of low impact but keep your eye on icons in general as they have all changed in generation and log any issues found. ([#5170](https://github.com/infor-design/enterprise/issues/5170))
- `[Lookup]` Fixed a bug for short field and its icons not rendering properly. ([#5541](https://github.com/infor-design/enterprise/issues/5541))
- `[Message]` Add info status handling to message.([#5459](https://github.com/infor-design/enterprise/issues/5459))
- `[Message]` Add an optional close button setting to dismiss the message. ([#5464](https://github.com/infor-design/enterprise/issues/5464))
- `[Modal]` Added the ability to have a custom tooltip on modal close button. ([#5391](https://github.com/infor-design/enterprise/issues/5391))
- `[Swaplist]` Added option to copy items from lists instead of moving them. ([#5513](https://github.com/infor-design/enterprise/issues/5513))
- `[Popdown]` Added a click outside event in popdown. ([#3618](https://github.com/infor-design/enterprise/issues/3618))
- `[Timepicker]` Fixed a bug for timepicker icon not rendering properly. ([#5558](https://github.com/infor-design/enterprise/issues/5558))
- `[Typography]` New typography paragraph text style. ([#5325](https://github.com/infor-design/enterprise/issues/5325))

## v4.55.0 Fixes

- `[Cards]` Fixed a bug card group toolbar overlaps then disappears after clicking the checkboxes. ([#5445](https://github.com/infor-design/enterprise/issues/5445))
- `[Calendar]` Fixed month label not set on first enabled date of the month. ([#5581](https://github.com/infor-design/enterprise/issues/5581))
- `[Calendar]` Fix on overlap in today text and calendar view changer when in mobile. ([#5438](https://github.com/infor-design/enterprise/issues/5438))
- `[Charts]` Fixed a bug where automation ids is not properly rendered on legend, text and slices. ([#5441](https://github.com/infor-design/enterprise/issues/5441))
- `[Datagrid]` Fixed a bug where the checkbox overlaps with the label when `editorOptions.multiple` is set to true. Also added formatters and editor for multiselect. ([NG#1075](https://github.com/infor-design/enterprise-ng/issues/1075))
- `[Datagrid]` Fixed an issue where tree list indentation is not left aligned when row has no children and datagrid row height is extra small or small. ([#5487](https://github.com/infor-design/enterprise/issues/5487))
- `[Message]` Added maxWidth setting to allow message to go full width when title is long. ([#5443](https://github.com/infor-design/enterprise/issues/5443))
- `[Datagrid]` Fix unescaped HTML of range value to match escaped HTML of data value. ([#4832](https://github.com/infor-design/enterprise/issues/4832))
- `[Datagrid]` Fix an XSS vulnerability in the name property of the columns objects array. ([#5428](https://github.com/infor-design/enterprise/issues/5428))
- `[Datagrid]` Fixed an issue where the excel export did not download in MS Edge. ([#5507](https://github.com/infor-design/enterprise/issues/5507))
- `[Editor]` Fixed an issue where font color was not working and extra spaces were get removed. ([#5137](https://github.com/infor-design/enterprise/issues/5137))
- `[EmptyMessage]` Fixed a bug where the empty message chart were not properly rendered when using auto height widget/card. ([#5527](https://github.com/infor-design/enterprise/issues/5527))
- `[Hierarchy]` Fixed line and icon alignment in hierarchy when in RTL format. ([#5544](https://github.com/infor-design/enterprise/issues/5544))
- `[Message]` Added maxWidth setting to allow message to go full width when title is long. ([#5443](https://github.com/infor-design/enterprise/issues/5443))
- `[Modal]` Fixed a bug where events are not properly called when calling stacked dialogs. ([#5471](https://github.com/infor-design/enterprise/issues/5471))
- `[Timepicker]` Fixed a bug where the Chinese time format doesn't render correctly after selecting time and periods (AM/PM). ([#5420](https://github.com/infor-design/enterprise/issues/5420))
- `[Tree]` Fixed an issue where lengthy node text doesn't wrap to lines and cuts off. ([#5499](https://github.com/infor-design/enterprise/issues/5499))

(51 Issues Solved This Release, Backlog Enterprise 129, Backlog Ng 29, 1222 Functional Tests, 1693 e2e Tests)

## v4.54.3 Fixes

- `[Locale]` Fixed a bug where very large numbers would get a zero added. ([#5308](https://github.com/infor-design/enterprise/issues/5308))
- `[Locale]` Fixed a bug where very large numbers with negative added an extra zero in formatNumber. ([#5318](https://github.com/infor-design/enterprise/issues/5318))
- `[Locale]` Expanded support from 10 to 20 decimal places. Max number is 21, 20 now. ([#5622](https://github.com/infor-design/enterprise/issues/5622))

## v4.54.2 Fixes

- `[Locale]` Fixed an additional case where large numbers cannot be formatted correctly. ([#5605](https://github.com/infor-design/enterprise/issues/5605))

## v4.54.1 Fixes

- `[Datagrid]` Added separate mask options for filter row. ([#5519](https://github.com/infor-design/enterprise/issues/5519))

## v4.54.0 Features

- `[Cards]` Added the ability of single and multi selection of cards. ([#5253](https://github.com/infor-design/enterprise/issues/5253))
- `[Datagrid]` Added support to row reorder for groupable settings. ([#5233](https://github.com/infor-design/enterprise/issues/5233))
- `[Donut]` Added the ability to add center tooltip for Donut. ([#5302](https://github.com/infor-design/enterprise/issues/5302))
- `[Notification Badge]` Added Notification Badge component that has the ability to move to any corner of the icon element. ([#5344](https://github.com/infor-design/enterprise/issues/5344))

## v4.54.0 Fixes

- `[Blockgrid]` Added additional design with no image ([#5379](https://github.com/infor-design/enterprise/issues/5379))
- `[Charts]` Fixed a bug where the vertical grid line strokes were invisible when in High Contrast and Colors was non-Default ([#5301](https://github.com/infor-design/enterprise/issues/5301))
- `[CirclePager]` Fixed a bug where the slides were not properly showing for RTL languages ([#2885](https://github.com/infor-design/enterprise/issues/2885))
- `[CirclePager]` Fixed a bug where the CSS was the same for all of the circles in homepage/example-hero-widget ([#5337](https://github.com/infor-design/enterprise/issues/5337))
- `[ContextualActionPanel]` Added `title` prop in CAP to control the title via `modaSettings`, and added missing `beforeclose` event. ([NG#1048](https://github.com/infor-design/enterprise-ng/issues/1048))
- `[ContextMenu]` Fixed a bug where field option is not rendered properly on mobile ([#5335](https://github.com/infor-design/enterprise/issues/5335))
- `[Datagrid]` - Fixed a bug where the row height cut off the focus ring on the Action Item buttons for Classic/New mode and XS, S, M settings ([#5394](https://github.com/infor-design/enterprise/issues/5394))
- `[Datagrid]` - Fixed a bug where the selection color would bleed through clickable tags. ([#5533](https://github.com/infor-design/enterprise/issues/5533))
- `[Datagrid]` Fixed an issue where toggling the selectable setting did not correctly enable the checkbox. ([#5482](https://github.com/infor-design/enterprise/issues/5482))
- `[Datagrid]` Fixed an issue where row reorder handle align was not right for extra small and small height. ([#5233](https://github.com/infor-design/enterprise/issues/5233))
- `[Datagrid]` - Fixed a bug where the first two columns row heights did not match the others for the Medium setting ([#5366](https://github.com/infor-design/enterprise/issues/5366))
- `[Datagrid]` - Fixed a bug where the font color on tags was black when a row was hovered over in dark mode. Font color now white. ([#5289](https://github.com/infor-design/enterprise/issues/5289))
- `[Datagrid]` Fixed a bug where the font color on tags was black when a row was hovered over in dark mode. Font color now white. ([#5289](https://github.com/infor-design/enterprise/issues/5289))
- `[Datagrid]` Fixed issues with NaN displaying on Decimal and Dropdown inputs when blank options are selected. ([#5395](https://github.com/infor-design/enterprise/issues/5395))
- `[Datagrid]` - Fixed a bug where the row height cut off the focus ring on the Action Item buttons for Classic/New mode and XS, S, M settings ([#5394](https://github.com/infor-design/enterprise/issues/5394))
- `[Datagrid]` Fixed a bug where the font color on tags was black when a row was hovered over in dark mode. Font color now white. ([#5289](https://github.com/infor-design/enterprise/issues/5289))
- `[Datagrid]` Fixed issues with NaN displaying on Decimal and Dropdown inputs when blank options are selected. ([#5395](https://github.com/infor-design/enterprise/issues/5395))
- `[Datagrid]` Delete key should fire event in dropdown search. ([#5402](https://github.com/infor-design/enterprise/issues/5402))
- `[Datepicker]` Fixed a bug where the -/+ keys were not detected in datepicker. ([#5353](https://github.com/infor-design/enterprise/issues/5353))
- `[Datagrid]` Fixed a bug that prevented the headers of the right frozen columns as well as the order date column from being exported properly. ([#5332](https://github.com/infor-design/enterprise/issues/5332))
- `[Datagrid]` Fixed a bug where the font color on tags was black when a row was hovered over in dark mode. Font color now white. ([#5289](https://github.com/infor-design/enterprise/issues/5289))
- `[Datagrid]` Fixed issues with NaN displaying on Decimal and Dropdown inputs when blank options are selected. ([#5395](https://github.com/infor-design/enterprise/issues/5395))
- `[Datagrid]` Fixed a bug where filter options were unable to reopen after doing pagination and clicking other filter options. ([#5286](https://github.com/infor-design/enterprise/issues/5286))
- `[Datepicker]` Fixed a bug where the -/+ keys were not detected in datepicker. ([#5353](https://github.com/infor-design/enterprise/issues/5353))
- `[Donut]` Changed legend design when item exceeds maximum width of chart. ([#5292](https://github.com/infor-design/enterprise/issues/5292))
- `[Dropdown]` Fixed a bug where backspace in Dropdown is not working when pressed. ([#5113](https://github.com/infor-design/enterprise/issues/5113))
- `[Editor]` Added tooltip in fontpicker. ([#5472](https://github.com/infor-design/enterprise/issues/5472))
- `[Fileupload]` Fixed a bug where the required asterisk does not appear on the labels associated with required fields. ([#5285](https://github.com/infor-design/enterprise/issues/5285))
- `[Homepage]` Adjusted height and width of example homepage ([#5425](https://github.com/infor-design/enterprise/issues/5425))
- `[Icon]` Changed button icon colors to slate6 ([#5307](https://github.com/infor-design/enterprise/issues/5307))
- `[Input]` Fixed a bug where clear icon were not properly aligned with the input field in classic mode. ([#5324](https://github.com/infor-design/enterprise/issues/5324))
- `[Locale]` Fixed an issue with the finish time format. ([#5447](https://github.com/infor-design/enterprise/issues/5447))
- `[Lookup]` Fixed an issue where in autoApply with single select the modal will close when paging. ([#5466](https://github.com/infor-design/enterprise/issues/5466))
- `[Lookup]` Fixed an issue where selection for server side and paging was not working. ([#986](https://github.com/infor-design/enterprise-ng/issues/986))
- `[Lookup]` Added api setting to allow duplicate selected value to input element. ([#986](https://github.com/infor-design/enterprise-ng/issues/986))
- `[Modal]` Enter key will trigger primary button when in an input field. ([#5198](https://github.com/infor-design/enterprise/issues/5198))
- `[Monthview]` Fixed a bug where a vertical scroll is showing when it is unnecessary. ([#5350](https://github.com/infor-design/enterprise/issues/5350))
- `[Multiselect]` Fixed a regression bug where clear icon were not properly aligned on compact mode. ([#5396](https://github.com/infor-design/enterprise/issues/5396))
- `[Personalize]` Added css to remove color gradient on overflowing horizontal tab headers. fix is limited to personalize styling ([#5303](https://github.com/infor-design/enterprise/issues/5303))
- `[Popdown]` Remove deprecation console warning. We still consider this component deprecated but will not remove until 5.0 version. The warning was only removed for now. ([#1070](https://github.com/infor-design/enterprise-ng/issues/1070))
- `[ToolbarFlex]` updated logic to account for the AllowTabs property and set toolbar items with a tab-index of 0 when allowTabs is true ([#5387](https://github.com/infor-design/enterprise/issues/5387))
- `[Tabs]` Remove tabs animation when clicking tabs. ([#4818](https://github.com/infor-design/enterprise-ng/issues/4818))

(40 Issues Solved This Release, Backlog Enterprise 145, Backlog Ng 24, 1195 Functional Tests, 1697 e2e Tests)

### v4.54.0 Markup Changes

- `[TrackDirty]` Removed Track Dirty from the main components list and integrated the underlying examples into their corresponding individual components.([#5319](https://github.com/infor-design/enterprise/issues/5319))

## v4.53.5 Fixes

- `[Lookup]` Fixed two additional issues where selection for server side and paging was not working. ([#986](https://github.com/infor-design/enterprise-ng/issues/986))
- `[Lookup]` Fixed an issue where in autoApply with single select the modal will close when paging. ([#5466](https://github.com/infor-design/enterprise/issues/5466))

## v4.53.3 Fixes

- `[Lookup]` Fixed an issue where selection for server side and paging was not working. ([#986](https://github.com/infor-design/enterprise-ng/issues/986))

## v4.53.0 Features

- `[Action Sheet]` Added a mobile device-friendly action sheet component. ([#5256](https://github.com/infor-design/enterprise/issues/5256))
- `[Cards]` Added card variations (Status, Hyperlink and Photo Card) with improve hitboxes for tapping. ([#5250](https://github.com/infor-design/enterprise/issues/5250))
- `[Cards]` Added improvements to the expandable cards and made a jQuery instance to be available in the angular wrapper. ([#5252](https://github.com/infor-design/enterprise/issues/5252))
- `[ContextualActionPanel]` Added vertical tabs example on the Contextual Action Panel. ([#5234](https://github.com/infor-design/enterprise/issues/5234))
- `[Swipe Action]` Added a mobile device-friendly swipe action component. ([#5254](https://github.com/infor-design/enterprise/issues/5254))

## v4.53.0 Fixes

- `[Application Menu]` Fixed a bug where the menu list will not properly rendered on autocomplete if you type a character that is not available in the list. ([#4863](https://github.com/infor-design/enterprise/issues/4863))
- `[Calendar]` Fixed a bug where calendar event is not rendered on WeekView if add event (modal) is used before add event (api). ([#5236](https://github.com/infor-design/enterprise/issues/5236))
- `[Circle Pager]` Fixed size interactions and changes for mobile view port. ([#5251](https://github.com/infor-design/enterprise/issues/5251))
- `[Datagrid]` Fixed an issue where personalize column headers were not rendering properly. ([#5361](https://github.com/infor-design/enterprise/issues/5361))
- `[Datagrid]` Fixed a bug where animation blue circle is off-center. ([#5246](https://github.com/infor-design/enterprise/issues/5246))
- `[Datagrid]` Fixed a bug where hovering lookup cells showed a grey background. ([#5157](https://github.com/infor-design/enterprise/issues/5157))
- `[Datagrid]` Fixed an issue for xss where special characters was not sanitizing and make grid to not render. ([#975](https://github.com/infor-design/enterprise-ng/issues/975))
- `[Datagrid]` Fixed a bug where the home and end key should behave as default when in editable cell and not shifting to the first and end row in datagrid. ([#5179](https://github.com/infor-design/enterprise/issues/5179))
- `[Datepicker]` Fixed a bug where the setting attributes were missing in datepicker input and datepicker trigger on NG wrapper. ([#1044](https://github.com/infor-design/enterprise-ng/issues/1044))
- `[Datepicker]` Fixed a bug where the selection range was not being properly rendered in mobile. ([#5211](https://github.com/infor-design/enterprise/issues/5211))
- `[Datepicker]` Made the `autocomplete` attribute configurable by using the `autocompleteAttribute` setting. ([#5092](https://github.com/infor-design/enterprise/issues/5092))
- `[Dropdown]` Made the `noSearch` setting prevent filtering using the Dropdown's search input element as expected. ([#5159](https://github.com/infor-design/enterprise/issues/5159))
- `[Dropdown]` Prevented the Dropdown from re-selecting and firing change events if the same value is picked from its list. ([#5159](https://github.com/infor-design/enterprise/issues/5159))
- `[Dropdown]` Fixed a bug that resulted in the updatable dropdown value being changed when selecting the more actions button. ([#5222](https://github.com/infor-design/enterprise/issues/5222))
- `[Editor]` Fixed a bug where automation id attributes are not properly rendered on editor elements. ([#5082](https://github.com/infor-design/enterprise/issues/5082))
- `[Lookup]` Fixed a bug where lookup attributes are not added in the cancel and apply/save button. ([#5202](https://github.com/infor-design/enterprise/issues/5202))
- `[Lookup]` Exposed two events from the datagrid `afterpaging` and `selected` for more flexibility. ([#986](https://github.com/infor-design/enterprise-ng/issues/986))
- `[Locale]` Fixed a bug where very large numbers with negative added an extra zero in formatNumber. ([#5308](https://github.com/infor-design/enterprise/issues/5308))
- `[Locale]` Fixed a bug where very large numbers would get a zero added. ([#5308](https://github.com/infor-design/enterprise/issues/5308))
- `[Locale]` Fixed a bug where very large numbers with negative added an extra zero in formatNumber. ([#5318](https://github.com/infor-design/enterprise/issues/5318))
- `[Lookup]` Fixed a regression bug where the close/clear icon were not properly aligned on mobile and tablet viewport. ([#5299](https://github.com/infor-design/enterprise/issues/5299))
- `[Lookup]` Fixed a bug where rows become unselected when reopened. ([#5261](https://github.com/infor-design/enterprise/issues/5261))
- `[Modal]` Added the ability to set the tabindex. ([#5358](https://github.com/infor-design/enterprise/issues/5358))
- `[Monthview]` Fixed an issue where month year pick list was misaligning for in page examples. ([#5345](https://github.com/infor-design/enterprise/issues/5345))
- `[Multiselect]` Fixed a regression bug where close icon in badge/tags were not properly aligned. ([#5351](https://github.com/infor-design/enterprise/issues/5351))
- `[Page-Patterns]` Fixed an issue where the weight range slider was overlapping the sales amount text area. ([#5284](https://github.com/infor-design/enterprise/issues/5284))
- `[Pager]` Fixed an issue where tooltip was not working after switch to 2nd page for disable/enable buttons with standalone Pager. ([#1047](https://github.com/infor-design/enterprise-ng/issues/1047))
- `[Personalization]` Fixed a bug where user was unable to see highlighted text in the header when using the new light default theme. ([#5219](https://github.com/infor-design/enterprise/issues/5219))
- `[Personalization]` Fixed an issue where hyperlinks were not showing up for dark theme. ([#5144](https://github.com/infor-design/enterprise-ng/issues/5144))
- `[Popupmenu]` Fixed a bug where unwanted link/hash occurs if the menu if the menu is destroyed when clicking a menu item. ([#NG1046](https://github.com/infor-design/enterprise-ng/issues/1046))
- `[Spinbox]` Fixed a bug where spinbox and its border is not properly rendered on responsive view. ([#5146](https://github.com/infor-design/enterprise/issues/5146))
- `[Searchfield]` Fixed a bug where the close button is not rendered properly on mobile view. ([#5182](https://github.com/infor-design/enterprise/issues/5182))
- `[Searchfield]` Fixed a bug where the search icon in search field is not aligned properly on firefox view. ([#5290](https://github.com/infor-design/enterprise/issues/5290))
- `[Searchfield]` Made the `autocomplete` attribute configurable by using the `autocompleteAttribute` setting. ([#5092](https://github.com/infor-design/enterprise/issues/5092))
- `[Searchfield]` Fixed a bug where the button does not have the same height as the searchfield input. ([#5314](https://github.com/infor-design/enterprise/issues/5314))
- `[Searchbar]` Fixed a bug where the search bar overlapped the "Websites" header when browser is minimized or viewed in mobile. ([#5248](https://github.com/infor-design/enterprise/issues/5248))
- `[Slider]` Fixed a bug where the slider produces NaN value on tooltip. ([#5336](https://github.com/infor-design/enterprise/issues/5336))
- `[Splitter]` Fixed position of splitter button. ([#5121](https://github.com/infor-design/enterprise/issues/5121))
- `[Tooltip/Popover]` Split the Popover and Tooltip into separate components. ([#5197](https://github.com/infor-design/enterprise/issues/5197))

(52 Issues Solved This Release, Backlog Enterprise 147, Backlog Ng 28, 1095 Functional Tests, 1668 e2e Tests)

## v4.52.3 Fixes

- `[Locale]` Expanded support from 10 to 20 decimal places. Max number is 21, 20 now. ([#5622](https://github.com/infor-design/enterprise/issues/5622))

## v4.52.2 Fixes

- `[Locale]` Fixed a bug where very large numbers would get a zero added. ([#5308](https://github.com/infor-design/enterprise/issues/5308))
- `[Locale]` Fixed a bug where very large numbers with negative added an extra zero in formatNumber. ([#5318](https://github.com/infor-design/enterprise/issues/5318))

## v4.52.1 Fixes

- `[Datagrid]` Fixed an issue where personalize column headers were not rendering properly. ([#5361](https://github.com/infor-design/enterprise/issues/5361))

## v4.52.0

### v4.52.0 Markup Changes

- `[Datagrid]` When fixing bugs in datagrid hover states we removed the use of `is-focused` on table `td` elements. ([#5091](https://github.com/infor-design/enterprise/issues/5091))

### v4.52.0 Fixes

- `[Application Menu]` Fixed a bug where the expanded accordion were incorrectly colored as selected when uses the personalization colors. ([#5128](https://github.com/infor-design/enterprise/issues/5128))
- `[About]` Fixed a bug where overflowing scrollbar in About Modal is shown on a smaller viewport. ([#5206](https://github.com/infor-design/enterprise/issues/5206))
- `[Bar Chart]` Fixed an issue where the `onerror` script was able to execute. ([#1030](https://github.com/infor-design/enterprise-ng/issues/1030))
- `[Calendar]` Fixed a bug where if the calendar event is not set to whole day then the week view and day view will not properly render on UI. ([#5195](https://github.com/infor-design/enterprise/issues/5195))
- `[Datagrid]` Fixed a bug where changing a selection mode between single and mixed on a datagrid with frozen columns were not properly rendered on UI. ([#5067](https://github.com/infor-design/enterprise/issues/5067))
- `[Datagrid]` Fixed a bug where filter options were not opening anymore after doing sorting on server-side paging. ([#5073](https://github.com/infor-design/enterprise/issues/5073))
- `[Datagrid/Lookup]` Fixed a bug where unselecting all items in an active page affects other selected items on other pages. ([#4503](https://github.com/infor-design/enterprise/issues/4503))
- `[Datagrid]` When fixing bugs in datagrid hover states we removed the use of `is-focused` on table `td` elements. ([#5091](https://github.com/infor-design/enterprise/issues/5091))
- `[Datagrid/Lookup]` Fixed a bug where the plus minus icon animation was cut off. ([#4962](https://github.com/infor-design/enterprise/issues/4962))
- `[Datagrid]` Fixed a bug where unselecting all items in an active page affects other selected items on other pages. ([#4503](https://github.com/infor-design/enterprise/issues/4503))
- `[Datagrid]` Fixed a bug where the tag text in the column is not shown properly when hovering it on Alternate Row Shading. ([#5210](https://github.com/infor-design/enterprise/issues/5210))
- `[Datagrid]` Fixed a bug where the clear filter icons position were not properly aligned with the lookup. ([#5239](https://github.com/infor-design/enterprise/issues/5239))
- `[Dropdown]` Fixed a bug where automatic highlighting of a blank option after opening the list was not working ([#5095](https://github.com/infor-design/enterprise/issues/5095))
- `[Dropdown/Multiselect]` Fixed a bug where the id attribute prefix were missing from the dropdown list when searching with typeahead settings. ([#5053](https://github.com/infor-design/enterprise/issues/5053))
- `[Field Options]` Fixed misalignment of field options for the colorpicker, clearable input field, and clearable searchfield with its close icon. ([#5139](https://github.com/infor-design/enterprise/issues/5139))
- `[Field Options]` Fixed misalignment of close button in searchfield with field options. ([#5138](https://github.com/infor-design/enterprise/issues/5138))
- `[Homepage]` Fixed an issue where remove card event was not triggered on card/widget. ([#4798](https://github.com/infor-design/enterprise/issues/4798))
- `[Locale]` Changed the start day of the week to Monday as per translation team request. ([#5199](https://github.com/infor-design/enterprise/issues/5199))
- `[Mask/Datagrid]` Fixed a bug in number masks where entering a decimal while the field's entire text content was selected could cause unexpected formatting. ([#4974](https://github.com/infor-design/enterprise/issues/4974))
- `[Monthview]` Fixed an issue where selected date was not stay on provided day/month/year. ([#5064](https://github.com/infor-design/enterprise/issues/5064))
- `[Monthview]` Added support for mobile view. ([#5075](https://github.com/infor-design/enterprise/issues/5075))
- `[Spinbox]` Fixed a bug where spinbox and its border is not properly rendered on responsive view. ([#5146](https://github.com/infor-design/enterprise/issues/5146))
- `[Tabs Module]` Fixed a bug where long tab labels overflowed behind the close icon. ([#5187](https://github.com/infor-design/enterprise/issues/5187))

(33 Issues Solved This Release, Backlog Enterprise 134, Backlog Ng 34, 1183 Functional Tests, 1652 e2e Tests)

## v4.51.4

### v4.51.4 Fixes

- `[Locale]` Fixed a bug where very large numbers would get a zero added. ([#5308](https://github.com/infor-design/enterprise/issues/5308))

## v4.51.3

### v4.51.3 Fixes

- `[Locale]` Fixed a bug where very large numbers with negative added an extra zero in formatNumber. ([#5308](https://github.com/infor-design/enterprise/issues/5308))
- `[Mask/Datagrid]` Fixed a bug in number masks where entering a decimal while the field's entire text content was selected could cause unexpected formatting. ([#4974](https://github.com/infor-design/enterprise/issues/4974))

## v4.51.2

### v4.51.2 Fixes

- `[Locale]` Fixed a bug where very large numbers with negative added an extra zero in formatNumber. ([#5308](https://github.com/infor-design/enterprise/issues/5308))
- `[Mask/Datagrid]` Fixed a bug in number masks where entering a decimal while the field's entire text content was selected could cause unexpected formatting. ([#4974](https://github.com/infor-design/enterprise/issues/4974))

## v4.51.1

### v4.51.1 Fixes

- `[Datagrid]` Fixed a bug where cells with a leading space triggered the dirty indicator even without changing the cell value on second blur/selection. ([#4825](https://github.com/infor-design/enterprise/issues/4825))
- `[Radio]` Fixed a bug where legend tag blinks when clicking the radio buttons. ([#4901](https://github.com/infor-design/enterprise/issues/4901))

## v4.51.0

### v4.51.0 Markup Changes

- `[About]` The version in the html section of the document was not added correctly and is now showing the correct version string. ([#5069](https://github.com/infor-design/enterprise/issues/5069))
- `[Datagrid]` Fixed a bug where cells with a leading space triggered the dirty indicator even without changing the cell value on second blur/selection. ([#4825](https://github.com/infor-design/enterprise/issues/4825))
- `[Datepicker/Monthview/Calendar]` We changed all Chinese locales to have monday as the first day of the week and this could impact scripts. ([#5147](https://github.com/infor-design/enterprise/issues/5147))
- `[Dropdown]` We added  `aria-readonly` to all readonly dropdowns. ([#5107](https://github.com/infor-design/enterprise/issues/5107))
- `[Dropdown]` Dropdowns are now appended to the section in the page with `role="main"` there should be just one of these sections in each page. ([#1033](https://github.com/infor-design/enterprise-ng/issues/1033))
- `[Input]` If using the password reveal feature, note that we change dit from using a `type="password"` to using a class to toggle the state. ([#5099](https://github.com/infor-design/enterprise/issues/5099))
- `[Pager]` When fixing an accessibility complaint on pager we made all pager buttons tabbable and removed the `tabindex` this could impact some test scripts. ([#4862](https://github.com/infor-design/enterprise/issues/4862))
- `[Tabs]` We add the ability to drag tabs, if this is enabled there are a number of sort properties and classes that have been added that may need to be scripted in the future. ([#4520](https://github.com/infor-design/enterprise/issues/4520))

### v4.51.0 Fixes

- `[Circlepager]` Fixed a bug where circle buttons doesn't work on smaller viewport and first initialization of the page. ([#4966](https://github.com/infor-design/enterprise/issues/4966))
- `[General]` The master branch is now called main. Also cleaned up some language in the repo known to be less inclusive. ([#5027](https://github.com/infor-design/enterprise/issues/5027))
- `[Datagrid]` Fixed an issue where stretching the last column of a table was not consistent when resizing the window. ([#5045](https://github.com/infor-design/enterprise/issues/5045))
- `[Datagrid]` Fixed an issue where time format HHmm was not working for time picker editor. ([#4926](https://github.com/infor-design/enterprise/issues/4926))
- `[Datagrid]` Fixed an issue where setting stretchColumn to 'last' did not stretch the last column in the table. ([#4913](https://github.com/infor-design/enterprise/issues/4913))
- `[Datagrid]` Fixed an issue where when focusing dropdowns and then using arrow key, it would move across the grid columns leaving multiple open dropdowns. ([#4851](https://github.com/infor-design/enterprise/issues/4851))
- `[Datagrid]` Fixed an issue where the copy paste html to editable cell was cause to generate new cells. ([#4848](https://github.com/infor-design/enterprise/issues/4848))
- `[Datagrid]` Fixed some visual glitches related to focus/hover state and editable date/time cells. ([#5091](https://github.com/infor-design/enterprise/issues/5091))
- `[Datepicker]` Fixed an issue where time was changing, if selected time was before noon for Danish language locale da-DK. ([#4987](https://github.com/infor-design/enterprise/issues/4987))
- `[Datepicker]` Removed deprecation warning for close method. ([#5120](https://github.com/infor-design/enterprise/issues/5120))
- `[Dropdown]` Fixed a bug where the dropdown list gets detached to the input field. ([5056](https://github.com/infor-design/enterprise/issues/5056))
- `[Dropdown]` Improved accessibility on readonly dropdowns by adding the aria-readonly property. ([#5107](https://github.com/infor-design/enterprise/issues/5107))
- `[Editor]` Fixed a bug where the anchor link does not firing the change event. ([#5141](https://github.com/infor-design/enterprise/issues/5141))
- `[Editor]` Fixed a bug that links would not wrap in the editor when multiline. ([#5145](https://github.com/infor-design/enterprise/issues/5145))
- `[General]` Fixed incorrect version that was showing up as `[Object]` in the about dialog and html. ([#5069](https://github.com/infor-design/enterprise/issues/5069))
- `[Hierarchy]` Improved accessibility on readonly dropdowns by adding the aria-readonly property. ([#5107](https://github.com/infor-design/enterprise/issues/5107))
- `[Hierarchy]` Fixed an issue where the action refs passed around were broken. ([#5124](https://github.com/infor-design/enterprise/issues/5124))
- `[Listview]` Fixed a bug where changing selectable setting from 'mixed' to 'single' does not remove checkboxes. ([#5048](https://github.com/infor-design/enterprise/issues/5048))
- `[Locale]` Fixed an issue where the date and available date validation was not working for Croatian locale hr-HR. ([#4964](https://github.com/infor-design/enterprise/issues/4964))
- `[Locale]` Fixed an issue where the am/pm dot was causing issue to parseDate() method for greek language. ([#4793](https://github.com/infor-design/enterprise/issues/4793))
- `[Locale]` Fixed all chinese locales to have monday as the first day of the week. ([#5147](https://github.com/infor-design/enterprise/issues/5147))
- `[Lookup]` Fixed an issue where readonly lookups showed up as enabled. ([#5149](https://github.com/infor-design/enterprise/issues/5149))
- `[Multiselect]` Fixed a bug where the position of dropdown list was not correct when selecting multiple items on mobile. ([#5021](https://github.com/infor-design/enterprise/issues/5021))
- `[Modal]` Fixed a bug that prevented modals from closing while a tooltip was displayed inside ([#5047](https://github.com/infor-design/enterprise/issues/5047))
- `[Pager]` Fixed an accessibility issue to use tabs instead arrow keys. ([#4862](https://github.com/infor-design/enterprise/issues/4862))
- `[Password]` Changed the password reveal feature to not use `text="password"` and use css instead. This makes it possible to hide autocomplete. ([#5098](https://github.com/infor-design/enterprise/issues/5098))
- `[Radio]` Fixed a bug where legend tag blinks when clicking the radio buttons. ([#4901](https://github.com/infor-design/enterprise/issues/4901))
- `[Tabs]` Fixed a bug where where if urls contain a href with a forward slash (paths), then this would error. Note that in this situation you need to make sure the tab panel is linked without the hash. ([#5014](https://github.com/infor-design/enterprise/issues/5014))
- `[Tabs]` Added support to sortable drag and drop tabs. Non touch devices it good with almost every type of tabs `Module`, `Vertical`, `Header`, `Scrollable` and `Regular`. For touch devices only support with `Module` and `Vertical` Tabs. ([#4520](https://github.com/infor-design/enterprise/issues/4520))
- `[Tabs]` Changed the `rename()` method to also modify a tab's corresponding "More Tabs" menu item, if the menu is open. ([#5105](https://github.com/infor-design/enterprise/issues/5105))
- `[Toast]` Fixed a bug where toast message were unable to drag down to it's current position when `position` sets to 'bottom right'. ([#5015](https://github.com/infor-design/enterprise/issues/5015))
- `[Toolbar]` Add fix for invisible inputs in the toolbar. ([#5122](https://github.com/infor-design/enterprise/issues/5122))
- `[Toolbar]` Prevent individual buttons from getting stuck inside the Toolbar's overflow menu ([#4857](https://github.com/infor-design/enterprise/issues/4857))
- `[Tree]` Added api support for collapse/expand node methods. ([#4707](https://github.com/infor-design/enterprise/issues/4707))

(42 Issues Solved This Release, Backlog Enterprise 166, Backlog Ng 28, 1081 Functional Tests, 1647 e2e Tests)

## v4.50.4

### v4.50.4 Fixes

- `[Locale]` Fixed a bug where very large numbers with negative added an extra zero in formatNumber. ([#5308](https://github.com/infor-design/enterprise/issues/5308))

## v4.50.3

### v4.50.3 Fixes

- `[Lookup]` Fixed an issue where readonly lookups showed up as enabled. ([#5149](https://github.com/infor-design/enterprise/issues/5149))

## v4.50.2

### v4.50.2 Fixes

- `[General]` Fixed incorrect version that was showing up as `[Object]` in the about dialog and html. ([#5069](https://github.com/infor-design/enterprise/issues/5069))

## v4.50.1

### v4.50.1 Fixes

- `[Datagrid]` Set the tabbable feature off for the datagrid editors. ([#5089](https://github.com/infor-design/enterprise/issues/5089))
- `[Datagrid]` Fixed issues with misalignment on filter fields with icons. ([#5063](https://github.com/infor-design/enterprise/issues/5063))
- `[Lookup]` Fixed a bug where non editable lookups could not be clicked/opened. ([#5062](https://github.com/infor-design/enterprise/issues/5062))
- `[Lookup]` Fixed a bug where non strict / non editable lookups could not be clicked/opened. ([#5087](https://github.com/infor-design/enterprise/issues/5087))

## v4.50.0

### v4.50.0 Important Notes

- `[General]` We bumped the version from 4.39 (four - thirty nine) to 4.50 (four - fifty) to correspond with the general release of Soho (IDS) Design system 4.5 so the versions sync up better. We could not use 4.5 since it was already in use previously. ([#5012](https://github.com/infor-design/enterprise/issues/5012))
- `[General]` We Updated development dependencies. Most important things to note are: we now support node 14 for development and this is recommended. ([#4998](https://github.com/infor-design/enterprise/issues/4998))
- `[Tabs]` Changed the target element from 'li' to 'a' to be consistent. ([#4566](https://github.com/infor-design/enterprise/issues/4566))

### v4.50.0 Fixes

- `[Breadcrumb]` Changed the colors for disabled breadcrumbs to make them lighter than the enabled ones. ([#4917](https://github.com/infor-design/enterprise/issues/4917))
- `[Bar Chart]` Added support for double click to Bar, Bar Grouped, Bar Stacked. ([#3229](https://github.com/infor-design/enterprise/issues/3229))
- `[Bullet Chart]` Added support for double click. ([#3229](https://github.com/infor-design/enterprise/issues/3229))
- `[BusyIndicator]` Fixed a bug that caused the busy-indicator to show below the busy indicator container. ([#4953](https://github.com/infor-design/enterprise/issues/4953))
- `[Color Picker]`Fix issue with text disappearing and improve responsiveness when there isn't space horizontally ([#4930](https://github.com/infor-design/enterprise/issues/4930))
- `[Column Chart]` Added support for double click to Column, Column Grouped, Column Stacked, Column Stacked-singular and Column Positive Negative. ([#3229](https://github.com/infor-design/enterprise/issues/3229))
- `[Datagrid]` Added api setting `allowChildExpandOnMatchOnly` with Datagrid. It will show/hide children match only or all of them this setting only will effect if use with `allowChildExpandOnMatch:true`. ([#4209](https://github.com/infor-design/enterprise/issues/4209))
- `[Datagrid]` Fixed a bug where filter dropdown menus did not close when focusing a filter input. ([#4766](https://github.com/infor-design/enterprise/issues/4766))
- `[Datagrid]` Fixed an issue where the keyboard was not working to sort data for sortable columns. ([#4858](https://github.com/infor-design/enterprise/issues/4858))
- `[Datagrid]` Fixed an issue where the keyboard was not working to select all from header checkbox. ([#4859](https://github.com/infor-design/enterprise/issues/4859))
- `[Datagrid]` Fixed an issue where the selection was getting clear after use pagesize dropdown for client side paging. ([#4915](https://github.com/infor-design/enterprise/issues/4915))
- `[Datagrid]` Fixed an error seen clicking items if using a flex toolbar for the datagrid toolbar. ([#4941](https://github.com/infor-design/enterprise/issues/4941))
- `[Datagrid]` Only show row status when dirty indicator and row status both exist to address conflicting visual issue. ([#4918](https://github.com/infor-design/enterprise/issues/4918))
- `[Datagrid]` Fixed an issue where selecting a row added background to row-status. ([#4918](https://github.com/infor-design/enterprise/issues/4918))
- `[Datagrid]` Fixed an issue where the filter menu would not reopen in some cases. ([#4995](https://github.com/infor-design/enterprise/issues/4995))
- `[Datepicker]` Added a setting that replaces the trigger icon with an actual button for better accessibility, enabled by default. ([#4820](https://github.com/infor-design/enterprise/issues/4820))
- `[Datepicker]` Updated validation.js to check if date picker contains a time value ([#4888](https://github.com/infor-design/enterprise/issues/4888))
- `[Datepicker]` Fixed a UI issue where the apply and cancel buttons were unable to see on small screens. ([#4950](https://github.com/infor-design/enterprise/issues/4950))
- `[Datagrid]` Clean up hover appearance of datagrid actions button when the grid is viewed as a list. ([#4963](https://github.com/infor-design/enterprise/issues/4963))
- `[Editor]`Adjusted the editor to not treat separators after headers as leading and removing them. ([#4751](https://github.com/infor-design/enterprise/issues/4751))
- `[Environment]`Updated the regular expression search criteria from `Edge` to `Edg` to resolve the EDGE is not detected issue. ([#4603](https://github.com/infor-design/enterprise/issues/4603))
- `[Field Filter]` Fixed a UI issues where the input field has a missing border and the dropdown list does not properly align when it opened. ([#4982](https://github.com/infor-design/enterprise/issues/4982))
- `[Editor]`Adjusted the editor to not treat separators after headers as leading and removing them. ([#4751](https://github.com/infor-design/enterprise/issues/4751))
- `[General]` Can run stylelint command on W10 cmd for development ([#4993](https://github.com/infor-design/enterprise/issues/4993))
- `[General]` We Updated jQuery to use 3.6.0. ([#1690](https://github.com/infor-design/enterprise/issues/1690))
- `[Header]` Removed breadcrumb coloring from current class, which was causing the wrong kind of emphasis for breadcrumbs in headers. ([#5003](https://github.com/infor-design/enterprise/issues/5003))
- `[Input]` Changed the disabled search field color for Safari to match that of other browsers. ([#4611](https://github.com/infor-design/enterprise/issues/4611))
- `[Lookup]` Isolated the scss/css .close.icon class inside of .modal-content and removed any extra top property to fix the alignment issue.([#4933](https://github.com/infor-design/enterprise/issues/4933))
- `[Lookup]` Added a setting that replaces the trigger icon with an actual button for better accessibility, enabled by default. ([#4820](https://github.com/infor-design/enterprise/issues/4820))
- `[Lookup]` fix close button alignment issue. ([#5088](https://github.com/infor-design/enterprise/issues/5088))
- `[Line Chart]` Added support for double click to Area, Bubble, Line and Scatterplot. ([#3229](https://github.com/infor-design/enterprise/issues/3229))
- `[Message]` Added automation id's to the message's modal main area dialog as well with `modal` prefix. ([#4871](https://github.com/infor-design/enterprise/issues/4871))
- `[Modal]` Fixed a bug where full size responsive setting doesn't work on android phones in landscape mode. ([#4451](https://github.com/infor-design/enterprise/issues/4451))
- `[Pie Chart]` Added support for double click to Pie and Donut. ([#3229](https://github.com/infor-design/enterprise/issues/3229))
- `[Pie Chart]` Fixed bug were pie chart type does not remove old class name ([#3144](https://github.com/infor-design/enterprise/issues/3144))
- `[Pie Chart]` Improved the accessibility of legend items with roles and offscreen labels. ([#4831](https://github.com/infor-design/enterprise/issues/4831))
- `[Radar Chart]` Added support for double click. ([#3229](https://github.com/infor-design/enterprise/issues/3229))
- `[Rating]` Fixed color of the un-checked rating star. ([#4853](https://github.com/infor-design/enterprise/issues/4853))
- `[Popupmenu]` Fixed a lifecycle issue on menus that are shared between trigger elements, where these menus were incorrectly being torn down. ([NG#987](https://github.com/infor-design/enterprise-ng/issues/987))
- `[Searchfield]` Fixed alignment issues with the close button in various scenarios ([#4989](https://github.com/infor-design/enterprise/issues/4989), [#5096](https://github.com/infor-design/enterprise/issues/5096), [#5158](https://github.com/infor-design/enterprise/issues/4989), [#5090](https://github.com/infor-design/enterprise/issues/4989))
- `[Switch]` Adjust styles to be more discernible between checked and checked+disabled ([#4341](https://github.com/infor-design/enterprise/issues/4341))
- `[Tabs (Horizontal/Header)]` Fixed bug with the placement of the focus state in RTL mode, and other minor visual improvements. ([#4877](https://github.com/infor-design/enterprise/issues/4877))
- `[Tabs Module]` Fixed a bug where clear button was missing when clearable setting is activated in tabs module searchfield. ([#4898](https://github.com/infor-design/enterprise/issues/4898))
- `[Textarea]` Fixed a bug where the textarea options like autogrow, autoGrowMaxHeight doesn't work after the initialization inside of the accordion. ([#4977](https://github.com/infor-design/enterprise/issues/4977))
- `[Timepicker]` Added a setting that replaces the trigger icon with an actual button for better accessibility, enabled by default. ([#4820](https://github.com/infor-design/enterprise/issues/4820))
- `[Toast]` Fixed a bug where the first toast in the page is not announced to screen readers. ([#4519](https://github.com/infor-design/enterprise/issues/4519))
- `[Tooltip]` Fixed a bug in tooltip that prevented linking id-based tooltip content. ([#4827](https://github.com/infor-design/enterprise/issues/4827))

(48 Issues Solved This Release, Backlog Enterprise 152, Backlog Ng 32, 1086 Functional Tests, 1640 e2e Tests)

## v4.38.1

### v4.38.1 Fixes

- `[BusyIndicator]` Fixed a bug that caused the busy-indicator to show below the busy indicator container. ([#4953](https://github.com/infor-design/enterprise/issues/4953))

## v4.38.0

### v4.38.0 Important Changes

- `[Themes]` Renamed the concept of themes to versions and renamed uplift to new and soho to classic. The new/uplift theme is now the default and its recommend you use it as your default. The old scripts and names will still work ok but new copies with the new names are added for you. In addition Variants are now called Modes. But we got rid of the older script names from 2017 as they have been deprecated for a while now. In addition the ids-identity package thats included was bumped to 4.0 if using tokens directly from this the paths there have been changed to reflect the new names. ([#2606](https://github.com/infor-design/enterprise/issues/2606))

### v4.38.0 Fixes

- `[Application Menu]` Fixed visibility of expander icon on classic theme. ([#4874](https://github.com/infor-design/enterprise/issues/4874))
- `[Accordion]` Fixed an issue where the afterexpand and aftercollapse events fired before the states are set.  ([#4838](https://github.com/infor-design/enterprise/issues/4838))
- `[Breadcrumb]` Fixed unnecessary scrollbar in safari on a flex toolbar. ([#4839](https://github.com/infor-design/enterprise/issues/4839))
- `[Calendar]` Fixed calendar event details listview on mobile perspective. ([#4886](https://github.com/infor-design/enterprise/issues/4886))
- `[Datagrid]` Fixed an issue with missing scrollbars when in frozen column mode on wide screens. ([#4922](https://github.com/infor-design/enterprise/issues/4922))
- `[Datagrid]` Added the ability to use shift click to select in mixed selection mode. ([#4748](https://github.com/infor-design/enterprise/issues/4748))
- `[Datagrid]` Fixed alignment issue when editing. ([#4814](https://github.com/infor-design/enterprise/issues/4814))
- `[Datagrid]` Added a fix for checkbox aria cells, the aria was in the wrong location. ([#4790](https://github.com/infor-design/enterprise/issues/4790))
- `[Datagrid]` Fixed a bug where shift+f10 did not open the context menu in the Datagrid. ([#4614](https://github.com/infor-design/enterprise/issues/4614))
- `[Datagrid]` Fixed an issue where tooltips on buttons in the contextual action toolbar in datagrid would never show up. ([#4876](https://github.com/infor-design/enterprise/issues/4876))
- `[Datagrid]` Fixed an issue where when using selectAllCurrentPage the deselect all did not trigger an event. ([#4916](https://github.com/infor-design/enterprise/issues/4916))
- `[Datagrid]` Fixed an issue where when using a scroll-flex container to contain datagrid it did not show the Y scrollbar. ([#4914](https://github.com/infor-design/enterprise/issues/4914))
- `[EmptyMessage]` Fixed an issue where you may get double the click handlers. ([#4889](https://github.com/infor-design/enterprise/issues/4889))
- `[Environment]` Fixed feature detection classes and routines on IPad 13 and up. ([#4855](https://github.com/infor-design/enterprise/issues/4855))
- `[Fileupload Advanced]` Fixed a bug where the disable and enable methods were not working correctly. ([#4872](https://github.com/infor-design/enterprise/issues/4872))
- `[General]` Increased windows custom css scrollbars from 8px to 12px. ([#4837](https://github.com/infor-design/enterprise/issues/4837))
- `[Input]` Fixed a bug where the cursor overlapped the icon in right aligned lookup and input fields when selecting the field. ([#4718](https://github.com/infor-design/enterprise/issues/4718))
- `[ListView]` Fixed an issue selecting after focusing the list with the keyboard. ([#4621](https://github.com/infor-design/enterprise/issues/4621))
- `[Lookup]` Fixed an issue with select all across pages in lookup. ([#4503](https://github.com/infor-design/enterprise/issues/4503))
- `[Lookup]` Fixed an issue clearing selections with selectAcrossPages. ([#4539](https://github.com/infor-design/enterprise/issues/4539))
- `[Message]` Fixed multiple events were firing. ([#953](https://github.com/infor-design/enterprise-ng/issues/953))
- `[Popover]` Fixed a bug where the close button did not get an automation ID and added automation ID to the title. ([#4743](https://github.com/infor-design/enterprise/issues/4743))
- `[Locale/Multiselect]` Fixed a bug where translations could not be made correctly on All label and Selected Label, so we dropped having the label in the field. You can use the allTextString and selectedTextString if you want something special. ([#4505](https://github.com/infor-design/enterprise/issues/4505))
- `[Locale]` Fixed a bug in Estonian translations. ([#4805](https://github.com/infor-design/enterprise/issues/4805))
- `[Locale]` Fixed several bugs in Greek translations. ([#4791](https://github.com/infor-design/enterprise/issues/4791))
- `[Locale]` Fixed a bug in Turkish translations. ([#4788](https://github.com/infor-design/enterprise/issues/4788))
- `[Locale]` Fixed a bug in Thai translations. ([#4738](https://github.com/infor-design/enterprise/issues/4738))
- `[Searchfield]` Fixed an accessibility issue where the X was not tabbable with the keyboard. To fix this added a tabbable setting which is on by default. If you want it off you can set it to false but you would pass accessibility testing. ([#4815](https://github.com/infor-design/enterprise/issues/4815))
- `[Tabs]` Fixed an iOS bug that was preventing dismissible tabs to be dismissed by tap. ([#4763](https://github.com/infor-design/enterprise/issues/4763))
- `[Tabs Module]` Fixed positioning of the icon in tabs module. ([#4842](https://github.com/infor-design/enterprise/issues/4842))
- `[Tabs Module]` Fixed the focus border of the home button and make it tabbable in tabs module. ([#4850](https://github.com/infor-design/enterprise/issues/4850))
- `[Tabs Vertical]` Fixed black hover state in new (uplift) theme contrast mode. ([#4867](https://github.com/infor-design/enterprise/issues/4867))
- `[Validation]` Fixed an issue where validation messages did not have the correct aria for accessibility. ([#4830](https://github.com/infor-design/enterprise/issues/4830))
- `[TabsModule]` Fixed positioning of the icon in tabs module. ([#4842](https://github.com/infor-design/enterprise/issues/4842))
- `[Timepicker]` Improved accessibility on both the input field and its inner picker elements. ([#4403](https://github.com/infor-design/enterprise/issues/4403))

(37 Issues Solved This Release, Backlog Enterprise 136, Backlog Ng 32, 1082 Functional Tests, 1638 e2e Tests)

## v4.37.3

### v4.37.3 Fixes

- `[BusyIndicator]` Fixed a bug that caused the busy-indicator to show below the busy indicator container. ([#4953](https://github.com/infor-design/enterprise/issues/4953))

### v4.37.2 Fixes

- `[Datagrid]` Fixed an issue with missing scrollbars when in frozen column mode on wide screens. ([#4922](https://github.com/infor-design/enterprise/issues/4922))

## v4.37.1

### v4.37.1 Fixes

- `[General]` Increased windows custom css scrollbars from 8px to 12px. ([#4837](https://github.com/infor-design/enterprise/issues/4837))
- `[Datagrid]` Fixed an issue where when using a scroll-flex container to contain datagrid it did not show the Y scrollbar. ([#4914](https://github.com/infor-design/enterprise/issues/4914))

## v4.37.0

### v4.37.0 Features

- `[FileUpload]` Added the ability to drag files onto the file upload field like in 3.x versions. ([#4723](https://github.com/infor-design/enterprise/issues/4723))
- `[Datagrid]` Added the ability to edit columns formatted with tags and badges with an Input editor. ([#4637](https://github.com/infor-design/enterprise/issues/4637))
- `[Datagrid]` Added the ability to pass a locale numberFormat to the TargetedAchievement formatter and also set the default to two decimals. ([#4802](https://github.com/infor-design/enterprise/issues/4802))
- `[Dropdown]` Added basic virtual scrolling to dropdown for if you have thousands of items. Only basic dropdown functionality will work with this setting but it improved performance on larger dropdown lists. ([#4708](https://github.com/infor-design/enterprise/issues/4708))
- `[Sidebar]` Added the ability to hide and show the side bar with the list detail view. ([#4394](https://github.com/infor-design/enterprise/issues/4394))

### v4.37.0 Fixes

- `[App Menu]` Fixed a regression bug  where the searchfield icon duplicated and were not properly aligned with the searchfield. ([#4737](https://github.com/infor-design/enterprise/issues/4737))
- `[App Menu]` Removed the close button animation on the hamburger button when app menus open. ([#4756](https://github.com/infor-design/enterprise/issues/4756))
- `[Bar Chart]` Fixed an issue where the data was passing wrong for grouped type custom tooltip. ([#4548](https://github.com/infor-design/enterprise/issues/4548))
- `[Busy Indicator]` Fixed an error was showing when called `close()` method too soon after `activate()`. ([#980](https://github.com/infor-design/enterprise-ng/issues/980))
- `[Calendar]` Fixed a regression where clicking Legend checkboxes was no longer possible. ([#4746](https://github.com/infor-design/enterprise/issues/4746))
- `[Checkboxes]` Fixed a bug where if checkboxes are in a specific relative layout the checkboxes may click the wrong one. ([#4808](https://github.com/infor-design/enterprise/issues/4808))
- `[Column Chart]` Fixed an issue where the data was passing wrong for grouped type custom tooltip. ([#4548](https://github.com/infor-design/enterprise/issues/4548))
- `[Datagrid]` Fixed an issue where the filter border on readonly lookups was not displayed in high contrast mode. ([#4724](https://github.com/infor-design/enterprise/issues/4724))
- `[Datagrid]` Added missing aria row group role to the datagrid. ([#4479](https://github.com/infor-design/enterprise/issues/4479))
- `[Datagrid]` Fixed a bug where when setting a group and decimal out of the current locale then editing would not work. ([#4806](https://github.com/infor-design/enterprise/issues/4806))
- `[Dropdown]` Fixed an issue where some elements did not correctly get an id in the dropdown. ([#4742](https://github.com/infor-design/enterprise/issues/4742))
- `[Dropdown]` Fixed a bug where you could click the label and focus a disabled dropdown. ([#4739](https://github.com/infor-design/enterprise/issues/4739))
- `[Homepage]` Fixed the wrong metadata was sending for resize, reorder and remove card events. ([#4798](https://github.com/infor-design/enterprise/issues/4798))
- `[Locale]` Fixed an issue where if the 11th digit is a zero the formatNumbers and truncateDecimals function will loose a digit. ([#4656](https://github.com/infor-design/enterprise/issues/4656))
- `[Modal]` Improved detection of non-focusable elements when a Modal is configured to auto focus one of its inner components. ([#4740](https://github.com/infor-design/enterprise/issues/4740))
- `[Module Tabs]` Fixed a bug related to automatic linking of Application Menu trigger tabs in Angular environments ([#4736](https://github.com/infor-design/enterprise/issues/4736))
- `[ProcessIndicator]` Fixed a layout issue on the index page and added a rejected icon. ([#4770](https://github.com/infor-design/enterprise/issues/4770))
- `[Rating]` Fixed an issue where the rating was not clear on toggle. ([#4571](https://github.com/infor-design/enterprise/issues/4571))
- `[Splitter]` Fixed the splitter was dragging to wrong direction in RTL. ([#1813](https://github.com/infor-design/enterprise/issues/1813))
- `[Swaplist]` Fixed an issue where the user attributes need to be override existing attributes. ([#4694](https://github.com/infor-design/enterprise/issues/4694))
- `[Tabs]` Fixed a bug where the info icon were not aligned correctly in the tab, and info message were not visible. ([#4711](https://github.com/infor-design/enterprise/issues/4711))
- `[Tabs]` Fixed a bug where the tab key would move through tabs rather than moving to the tab content. ([#4745](https://github.com/infor-design/enterprise/issues/4745))
- `[Toolbar Searchfield]` Fixed a bug where the toolbar searchfield were unable to focused when tabbing through the page. ([#4683](https://github.com/infor-design/enterprise/issues/4683))
- `[Toolbar Searchfield]` Fixed a bug where the search bar were showing extra outline when focused. ([#4682](https://github.com/infor-design/enterprise/issues/4682))
- `[Track Dirty]` Fixed an error that was showing when using dirty indicator within a tab component. ([#936](https://github.com/infor-design/enterprise-ng/issues/936))
- `[Tree]` Fixed an issue where the character entity was stripped for addNode() method. ([#4694](https://github.com/infor-design/enterprise/issues/4694))

(49 Issues Solved This Release, Backlog Enterprise 137, Backlog Ng 35, 1082 Functional Tests, 1639 e2e Tests)

## v4.36.2

### v4.36.2 Fixes

- `[App Menu]` Removed the close button animation on the hamburger button when app menus open. ([#4756](https://github.com/infor-design/enterprise/issues/4756))
- `[App Menu]` Fixed a regression bug  where the searchfield icon duplicated and were not properly aligned with the searchfield. ([#4737](https://github.com/infor-design/enterprise/issues/4737))
- `[Calendar]` Fixed a regression where clicking Legend checkboxes was no longer possible. ([#4746](https://github.com/infor-design/enterprise/issues/4746))
- `[FileUpload]` Added the ability to drag files onto the file upload field like in 3.x versions. ([#4723](https://github.com/infor-design/enterprise/issues/4723))
- `[Modal]` Improved detection of non-focusable elements when a Modal is configured to auto focus one of its inner components. ([#4740](https://github.com/infor-design/enterprise/issues/4740))
- `[Locale]` Fixed an issue where if the 11th digit is a zero the formatNumbers and truncateDecimals function will loose a digit. ([#4656](https://github.com/infor-design/enterprise/issues/4656))
- `[Rating]` Fixed an issue where the rating was not clear on toggle. ([#4571](https://github.com/infor-design/enterprise/issues/4571))

## v4.36.1

### v4.36.1 Fixes

- `[Calendar]` Fixed a regression where clicking Legend checkboxes was no longer possible. ([#4746](https://github.com/infor-design/enterprise/issues/4746))
- `[Dropdown]` Fixed an issue where some elements did not correctly get an id in the dropdown. ([#4742](https://github.com/infor-design/enterprise/issues/4742))
- `[Editor]` Fixed a follow up issue with readonly links in the editor. ([#4702](https://github.com/infor-design/enterprise/issues/4702))

## v4.36.0

### v4.36.0 Important Changes

- `[Datagrid]` Fixed a bug where the datagrid header checkbox had the wrong aria-checked state when only some rows are selected, this change occurred because the aria-checked was not on the focusable element so was not announced. If using automation scripts on this attribute, you should be aware and adjust accordingly. ([#4491](https://github.com/infor-design/enterprise/issues/4491))

### v4.36.0 Features

- `[Datagrid]` Made the summary row sticky on the bottom of the datagrid. ([#4645](https://github.com/infor-design/enterprise/issues/4645))
- `[Lookup]` Added a clear callback function like the click callback that fires when clicking the clear X if enabled. ([#4693](https://github.com/infor-design/enterprise/issues/4693))
- `[Tabs]` Added a setting for making the text on Module Tabs' optional Application Menu trigger only accessible to screen readers. ([#4590](https://github.com/infor-design/enterprise/issues/4590))

### v4.36.0 Fixes

- `[Application Menu]` Fixed an issue with filtering where nested items matching the filter were not always displayed. ([#4592](https://github.com/infor-design/enterprise/issues/4592))
- `[Column Chart]` Fixed an alignment issue with the labels in grouped column charts. ([#4645](https://github.com/infor-design/enterprise/issues/4645))
- `[Datagrid]` Fixed a bug where filterWhenTyping did not work on lookup filter columns. ([#4678](https://github.com/infor-design/enterprise/issues/4678))
- `[Datagrid]` Fixed an issue where updateRow will not correctly sync and merge data. ([#4674](https://github.com/infor-design/enterprise/issues/4674))
- `[Datagrid]` Fixed a bug where the error icon overlapped to the calendar icon when a row has been selected and hovered. ([#4670](https://github.com/infor-design/enterprise/issues/4670))
- `[Datagrid]` Fixed a bug where multiselect would loose selection across pages when using selectRowsAcrossPages. ([#954](https://github.com/infor-design/enterprise-ng/issues/954))
- `[Datagrid]` Made a fix that when calling applyFilter the lookup checkbox did not update. ([#4693](https://github.com/infor-design/enterprise/issues/4693))
- `[Datagrid]` Added the datagrid api to the current clearArguments setting's callback. ([#4693](https://github.com/infor-design/enterprise/issues/4693))
- `[Datagrid]` Fixed the inbuilt date validation to use the datagrid column settings for date fields. ([#4693](https://github.com/infor-design/enterprise/issues/4730))
- `[Dropdown]` Fixed a bug where the tooltips are invoked for each dropdown item. This was slow with a lot of items. ([#4672](https://github.com/infor-design/enterprise/issues/4672))
- `[Dropdown]` Fixed a bug where mouseup was used rather than click to open the list and this was inconsistent. ([#4638](https://github.com/infor-design/enterprise/issues/4638))
- `[Editor]` Fixed an issue where the dirty indicator was not reset when the contents contain `<br>` tags. ([#4624](https://github.com/infor-design/enterprise/issues/4624))
- `[Editor]` Fixed a bug where hyperlinks were not clickable in readonly state. ([#4702](https://github.com/infor-design/enterprise/issues/4702))
- `[Homepage]` Fixed a bug where the border behaves differently and does not change back correctly when hovering in editable mode. ([#4640](https://github.com/infor-design/enterprise/issues/4640))
- `[Homepage]` Added support for small size (260x260) widgets and six columns. ([#4663](https://github.com/infor-design/enterprise/issues/4663))
- `[Homepage]` Fixed an issue where the animation was not working on widget removed. ([#4686](https://github.com/infor-design/enterprise/issues/4686))
- `[Homepage]` Fixed a bug where the border behaves differently and does not change back correctly when hovering in editable mode. ([#4640](https://github.com/infor-design/enterprise/issues/4640))
- `[Listview]` Fixed an issue where the contextmenu was not open on longpress and text as not selectable for iOS device. ([#4655](https://github.com/infor-design/enterprise/issues/4655))
- `[Locale]` Don't attempt to set d3 locale if d3 is not being used ([#4668](https://github.com/infor-design/enterprise/issues/4486))
- `[Modal]` Fixed a bug where the autofocus was not working on anchor tag inside of the modal and moving the first button as a default focus if there's no `isDefault` property set up.
- `[Pager]` Fixed a bug that automation id's are not added when the attachToBody is used. ([#4692](https://github.com/infor-design/enterprise/issues/4692))
- `[Rating]` Fixed a bug with the readonly function, it did not toggle the readonly state correctly. ([#958](https://github.com/infor-design/enterprise-ng/issues/958))
- `[Tabs]` Added support for a "More Actions" button to exist beside horizontal/header tabs. ([#4532](https://github.com/infor-design/enterprise/issues/4532))
- `[Tree]` Fixed an issue where the parent value was get deleted after use `addNode()` method. ([#4486](https://github.com/infor-design/enterprise/issues/4486))
- `[Wizard]` Fixed a slight layout issue with the highlighted step in RTL mode. ([#4714](https://github.com/infor-design/enterprise/issues/4714))

(42 Issues Solved This Release, Backlog Enterprise 136, Backlog Ng 32, 1084 Functional Tests, 1642 e2e Tests)

## v4.35.4

### v4.35.4 Fixes

- `[Datagrid]` Added the datagrid api to the current clearArguments setting's callback. ([#4693](https://github.com/infor-design/enterprise/issues/4693))

## v4.35.3

### v4.35.3 Fixes

- `[Datagrid]` Made a fix that when calling applyFilter the lookup checkbox did not update. ([#4693](https://github.com/infor-design/enterprise/issues/4693))
- `[Dropdown]` Fixed a bug where the tooltips are invoked for each dropdown item. This was slow with a lot of items. ([#4672](https://github.com/infor-design/enterprise/issues/4672))
- `[Dropdown]` Fixed a bug where mouseup was used rather than click to open the list and this was inconsistent. ([#4638](https://github.com/infor-design/enterprise/issues/4638))
- `[Lookup]` Added a clear callback function like the click callback that fires when clicking the clear X if enabled. ([#4693](https://github.com/infor-design/enterprise/issues/4693))
- `[Pager]` Fixed a bug that automation id's are not added when the attachToBody is used. ([#4692](https://github.com/infor-design/enterprise/issues/4692))
- `[Rating]` Fixed a bug with the readonly function, it did not toggle the readonly state correctly. ([#958](https://github.com/infor-design/enterprise-ng/issues/958))

## v4.35.2

### v4.35.2 Fixes

- `[Datagrid]` Fixed an additional issue where updateRow will cause rows to no longer be reorderable. ([#4674](https://github.com/infor-design/enterprise/issues/4674))

## v4.35.1

### v4.35.1 Fixes

- `[Datagrid]` Fixed an issue where updateRow will not correctly sync and merge data. ([#4674](https://github.com/infor-design/enterprise/issues/4674))
- `[Datagrid]` Fixed a bug where filterWhenTyping did not work on lookup filter columns. ([#4678](https://github.com/infor-design/enterprise/issues/4678))
- `[Editor]` Fixed an issue where the dirty indicator was not reset when the contents contain `<br>` tags. ([#4624](https://github.com/infor-design/enterprise/issues/4624))

## v4.35.0

### v4.35.0 Important Notes

- `[Breadcrumb]` We added support for the use of `span` in place of `a` tags inside Breadcrumb List Items at the component API level.  In order to facilitate this, some internal API methods had to be changed to recognize the list item instead of the anchor.  If you rely on the Breadcrumb API and reference breadcrumb item anchor tags, please note that before adopting this version, you should change your code to instead reference the list items, or only use the BreadcrumbItem API.

### v4.35.0 Features

- `[Datagrid]` Added support to select all rows on current page only for client side paging. ([#4265](https://github.com/infor-design/enterprise/issues/4265))
- `[Datagrid]` Added a new ProcessIndicator formatter. ([#3918](https://github.com/infor-design/enterprise/issues/3918))
- `[Dropdown]` Improved behavior of list item navigation/selection when a Dropdown is configured with "no search" mode activated. ([#4483](https://github.com/infor-design/enterprise/issues/4483))
- `[Lookup]` Added the ability to change the lookup icon. ([#4527](https://github.com/infor-design/enterprise/issues/4527))
- `[ProcessIndicator]` Added: labels, more icon support, and a content areas and made it responsive. ([#3918](https://github.com/infor-design/enterprise/issues/3918))

### v4.35.0 Fixes

- `[Application Menu]` Fixed accessibility issues getting redundant info in expand/collapse button. ([#4462](https://github.com/infor-design/enterprise/issues/4462))
- `[Application Menu]` Fixed accessibility issues with missing instructional text and incorrect aria-role assignments on the App Menu triggers (hamburger buttons) and Role switcher buttons. ([#4489](https://github.com/infor-design/enterprise/issues/4489))
- `[About]` Made it possible to close About dialogs that previously had open, nested Modals present. ([NG#915](https://github.com/infor-design/enterprise-ng/issues/915))
- `[Badges]` Fixed alignment issues in uplift theme. ([#4578](https://github.com/infor-design/enterprise/issues/4578))
- `[Busy Indicator]` Fixed an issue where the whole page and parent div was shifts when active. ([#746](https://github.com/infor-design/enterprise-ng/issues/746))
- `[Button]` Fixed the tooltip in action button to be not visible when there's no title attribute. ([#4473](https://github.com/infor-design/enterprise/issues/4473))
- `[Column Chart]` Fixed a minor alignment issue in the xAxis labels ([#4460](https://github.com/infor-design/enterprise/issues/4460))
- `[Colorpicker]` Fixed an issue where values were not being selecting when multiple colorpickers are present. ([#4146](https://github.com/infor-design/enterprise/issues/4146))
- `[Datagrid]` Fix a bug where changing selectable on the fly did not change the select behavior. ([#4575](https://github.com/infor-design/enterprise/issues/4575))
- `[Datagrid]` Fixed an issue where the click event was not fire for hyperlinks keyword search results. ([#4550](https://github.com/infor-design/enterprise/issues/4550))
- `[Datagrid]` Added api setting for selection on enter edit mode. ([#4485](https://github.com/infor-design/enterprise/issues/4485))
- `[Datagrid]` Fixed a bug where the onPostRenderCell function would get an empty container if using frozen columns. ([#947](https://github.com/infor-design/enterprise-ng/issues/947))
- `[Datagrid]` Fix a bug where changing selectable on the fly did not change the select behavior. ([#4575](https://github.com/infor-design/enterprise/issues/4575))
- `[Dropdown]` Fixed a bug where the last option icon changes when searching/filtering in dropdown search field. ([#4474](https://github.com/infor-design/enterprise/issues/4474))
- `[Editor/Fontpicker]` Fixed a bug where the label relationship were not valid in the editor role. Adding `aria-labelledby` will fix the association for both editor and the label. Also, added an audible label in fontpicker. ([#4454](https://github.com/infor-design/enterprise/issues/4454))
- `[Field Options]` Fixed an issue where the action button was misaligned for safari. ([#4610](https://github.com/infor-design/enterprise/issues/4610))
- `[FileUploadAdvanced]` Fixed an issue where abort method was not working properly to remove the file block when upload fails. ([#938](https://github.com/infor-design/enterprise-ng/issues/938))
- `[Header]` Fixed a bug where the searchfield automatically expands when clicking the app menu button. ([#4617](https://github.com/infor-design/enterprise/issues/4617))
- `[Lookup]` Fixed some layout issues when using the editable and clearable options on the filter row. ([#4527](https://github.com/infor-design/enterprise/issues/4527))
- `[Lookup]` Fixed incorrect counts when using allowSelectAcrossPages. ([#4316](https://github.com/infor-design/enterprise/issues/4316))
- `[Mask]` Fixed broken date/time masks in the `sv-SE` locale. ([#4613](https://github.com/infor-design/enterprise/issues/4613))
- `[Tree]` Fixed an issue where the character entity references were render differently for parent and child levels. ([#4512](https://github.com/infor-design/enterprise/issues/4512))
- `[Tooltip/Pager]` Fixed an issue where the tooltip would show at the top when clicking paging buttons. ([#218](https://github.com/infor-design/enterprise-ng/issues/218))

(40 Issues Solved This Release, Backlog Enterprise 173, Backlog Ng 42, 1083 Functional Tests, 1638 e2e Tests)

## v4.34.3

### v4.34.3 Fixes

- `[Lookup]` Added the ability to change the lookup icon. ([#4527](https://github.com/infor-design/enterprise/issues/4527))
- `[Lookup]` Fixed some layout issues when using the editable and clearable options on the filter row. ([#4527](https://github.com/infor-design/enterprise/issues/4527))

## v4.34.2

### v4.34.2 Fixes

- `[Dropdown/Autocomplete]` Fix a bug where these components would fail in IE 11. Note that IE 11 isn't "supported" but we fixed these issues to give teams more time to migrate. ([#4608](https://github.com/infor-design/enterprise/issues/4608))
- `[General]` Fix a bug where the regex scripts will error on Big Sur. ([#4612](https://github.com/infor-design/enterprise/issues/4612))

## v4.34.1

### v4.34.1 Fixes

- `[Datagrid]` Fix a bug where changing selectable on the fly did not change the select behavior. ([#4575](https://github.com/infor-design/enterprise/issues/4575)

## v4.34.0

### v4.34.0 Features

- `[All Components]` Added `attributes` setting to set automation id's and id's. ([#4498](https://github.com/infor-design/enterprise/issues/4498))
- `[Datagrid]` Added a limited experimental sticky header feature. ([#3993](https://github.com/infor-design/enterprise/issues/3993))
- `[Input]` Add a `revealText` plugin that will add a button to password fields to hide and show sensitive information such as SIN or passwords. ([#4098](https://github.com/infor-design/enterprise/issues/4098))
- `[Listview]` Added a new setting `allowDeselect` which will make it such that if you select an item you cant deselect, you can only select another item. ([#4376](https://github.com/infor-design/enterprise/issues/4376))
- `[Locale]` Added a new set of translations from the translation team. ([#4501](https://github.com/infor-design/enterprise/issues/4501))
- `[Locale/Charts]` The numbers inside charts are now formatted using the current locale's, number settings. This can be disabled/changed in some charts by passing in a localeInfo object to override the default settings. ([#4437](https://github.com/infor-design/enterprise/issues/4437))
- `[Treemap]` Added ability to show a tooltip. ([#2794](https://github.com/infor-design/enterprise/issues/2794))

### v4.34.0 Fixes

- `[Autocomplete]` Fixed an issue where a slow and incomplete ajax request would cause the dropdown to briefly show wrong contents. ([#4387](https://github.com/infor-design/enterprise/issues/4387))
- `[Breadcrumb]` Fixed an issue where css only breadcrumbs were missing styles. ([#4501](https://github.com/infor-design/enterprise/issues/4501))
- `[Datepicker]` Fixed an issue where range highlight was not aligning for Mac/Safari. ([#4352](https://github.com/infor-design/enterprise/issues/4352))
- `[Datagrid]` Fixed an issue with a custom toolbar, where buttons would click twice. ([#4471](https://github.com/infor-design/enterprise/issues/4471))
- `[Datagrid]` Fixed an issue where the special characters (é, à, ü, û, ...) export to csv was not generated them correctly. ([#4347](https://github.com/infor-design/enterprise/issues/4347))
- `[Datagrid]` Fixed an issue where the leading spaces were removed on editing cells. ([#4380](https://github.com/infor-design/enterprise/issues/4380))
- `[Datagrid]` Fixed an issue where the double click event was not firing for checkbox columns. ([#4381](https://github.com/infor-design/enterprise/issues/4381))
- `[Datagrid]` Fixed an issue where the dropdown in a datagrid would stay open when clicking to the next page of results. ([#4396](https://github.com/infor-design/enterprise/issues/4396))
- `[Datagrid]` Fixed a bug where a scroll bar shows even when there's no data in datagrid. ([#4228](https://github.com/infor-design/enterprise/issues/4228))
- `[Datagrid]` Fixed an issue where calling setFocus on the datagrid would stop open menus from working. ([#4429](https://github.com/infor-design/enterprise/issues/4429))
- `[Datagrid]` To allow for some script tools to work we now set draggable to true. ([#4490](https://github.com/infor-design/enterprise/issues/4490))
- `[Datagrid]` Fixed an error on the filter box on the personalization dialog where it would error if there is a column with no name field. ([#4495](https://github.com/infor-design/enterprise/issues/4495))
- `[Datagrid]` Fixed links when changing personalization as they would inherit the wrong color. ([#4481](https://github.com/infor-design/enterprise/issues/4481))
- `[Datagrid]` Fixed a bug where searching with the search on the toolbar would not highlight results. ([#4488](https://github.com/infor-design/enterprise/issues/4488))
- `[Datagrid]` Fixed an issue with a custom toolbar, where buttons would click twice. ([#4471](https://github.com/infor-design/enterprise/issues/4471))
- `[Datagrid]` Fixed a bug in updateRow where it did not sync up all data passed in with the dataset. ([#4476](https://github.com/infor-design/enterprise/issues/4476))
- `[Datepicker]` Changed the month/year picker to skip 10 years instead of one. ([#4388](https://github.com/infor-design/enterprise/issues/4388))
- `[Dropdown]` Improved the behavior of the `noSearch` dropdown when using the keyboard. ([#4388](https://github.com/infor-design/enterprise/issues/4388))
- `[Editor]` Fixed an issue where the focus was getting lost after pressing toolbar buttons. ([#4335](https://github.com/infor-design/enterprise/issues/4335))
- `[Editor]` Fixed an issue where the color picker was not opening the popup for overflow menu and had name as undefined in list. ([#4398](https://github.com/infor-design/enterprise/issues/4398))
- `[Editor]` Fixed an issue where font-size tags are stripped from the css. ([#4557](https://github.com/infor-design/enterprise/issues/4557))
- `[Favorites]` Removed the favorites component as its not really a component, info on it can be found under buttons in the toggle example. ([#4405](https://github.com/infor-design/enterprise/issues/4405))
- `[Fieldset]` Fixed a bug where summary form data gets cut off on a smaller viewport. ([#3861](https://github.com/infor-design/enterprise/issues/3861))
- `[Homepage]` Fixed an issue where the four column widgets were incorrectly positioned, left aligned on large screen. ([#4541](https://github.com/infor-design/enterprise/issues/4541))
- `[List Detail]` Fixed css height for list detail in responsive view ([#4426](https://github.com/infor-design/enterprise/issues/4426))
- `[Listview]` Fixed a bug where readonly and non-selectable listview should not have hover state. ([#4452](https://github.com/infor-design/enterprise/issues/4452))
- `[Lookup]` Fixed a bug where the filter header together with the checkbox column is not properly align. ([#3774](https://github.com/infor-design/enterprise/issues/3774))
- `[MenuButton]` Removed the menubutton component sections as its not really a component, info on it can be found under buttons in the MenuButton examples. ([#4416](https://github.com/infor-design/enterprise/issues/4416))
- `[Message]` Added support for lists in the message, also fixed a problem when doing so, with screen readers. ([#4400](https://github.com/infor-design/enterprise/issues/4400))
- `[Message]` Added the `noRefocus` setting that will feed through to the modal. ([#4507](https://github.com/infor-design/enterprise/issues/4507))
- `[Splitter]` Added missing audible labels in splitter collapse button and splitter handle. ([#4404](https://github.com/infor-design/enterprise/issues/4404))
- `[Tabs Module]` Fixed a bug where tab items were not centered correctly in uplift theme. ([#4538](https://github.com/infor-design/enterprise/issues/4538))
- `[Treemap]` Fixed a bug where small slices may show a "tip" below the chart. ([#2794](https://github.com/infor-design/enterprise/issues/2794))

(56 Issues Solved This Release, Backlog Enterprise 185, Backlog Ng 42, 1082 Functional Tests, 1612 e2e Tests)<|MERGE_RESOLUTION|>--- conflicted
+++ resolved
@@ -5,14 +5,10 @@
 ## v4.86.0 Fixes
 
 - `[Bar]` Fixed a bug where the bottom axis label was cut off. ([#7612](https://github.com/infor-design/enterprise/issues/7612))
-<<<<<<< HEAD
+- `[Column-Stacked]` Fixed a regression bug where the stacked column chart was not rendering correctly. ([#7644](https://github.com/infor-design/enterprise/issues/7644))
 - `[Homepage]` In some cases the new background color did not fill all the way in the page. ([#7696](https://github.com/infor-design/enterprise/issues/7696))
 - `[ModuleNav]` Fixed rounding and zindex issues. ([#7654](https://github.com/infor-design/enterprise/issues/7654))
-=======
-- `[Column-Stacked]` Fixed a regression bug where the stacked column chart was not rendering correctly. ([#7644](https://github.com/infor-design/enterprise/issues/7644))
 - `[Editor]` Fixed an issue where an editor with an initial value containing `<br \>` tags were being seen as dirty when resetdirty is called. ([#7483](https://github.com/infor-design/enterprise/issues/7483))
-- `[Homepage]` In some cases the new background color did not fill all the way in the page. ([#7696](https://github.com/infor-design/enterprise/issues/7696))
->>>>>>> 1b96df3d
 
 ## v4.85.0
 
