--- conflicted
+++ resolved
@@ -2,15 +2,13 @@
 
 ## v4.95.0
 
-<<<<<<< HEAD
 ## v4.95.0 Features
 
 - `[Module Nav]` Added setting `disableSwitcher` to disable nav switcher. ([#8381](https://github.com/infor-design/enterprise/issues/8381))
-=======
+
 ## v4.95.0 Fixes
 
 - `[Forms]` Fixed fileupload layout in compact form. ([#8537](https://github.com/infor-design/enterprise/issues/8537))
->>>>>>> 702e7482
 
 ## v4.94.0
 
