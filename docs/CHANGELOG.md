--- conflicted
+++ resolved
@@ -1,6 +1,5 @@
 # What's New with Enterprise
 
-<<<<<<< HEAD
 ## v4.83.1
 ## v4.88.2
 
@@ -25,7 +24,6 @@
 
 - `[Homepage]` Fixed bug that caused errors on resize when no widgets. ([#8611](https://github.com/infor-design/enterprise/issues/8611))
 - `[Timeline]` Added fix to timeline layout. ([#8586](https://github.com/infor-design/enterprise/issues/8586))
-=======
 ## v4.99.0
 
 ### v4.99.0 Features
@@ -84,7 +82,6 @@
 
 - `[Tabs]` Fixed a bug where focus state is undefined when using breadcrumbs startup. ([#8910](https://github.com/infor-design/enterprise/issues/8910))
 
->>>>>>> 745a7152
 ## v4.98.0
 
 ### v4.98.0 Features
@@ -836,7 +833,6 @@
 - `[Toolbar Flex]` Updated popupmenu color styles. ([#7383](https://github.com/infor-design/enterprise/issues/7383))
 - `[Tooltip]` Improved consistency of tooltip size between text and text with icon. ([#7509](https://github.com/infor-design/enterprise/issues/7509))
 - `[Tooltip]` Changed response method in beforeShow to allow passing true instead of content explicitly ([#7594](https://github.com/infor-design/enterprise/issues/7594))
-<<<<<<< HEAD
 - `[Toast]` Changed background color in dark mode for better contrast. ([#7648](https://github.com/infor-design/enterprise/issues/7648))
 
 ## v4.84.3 Fixes
@@ -1388,7 +1384,4 @@
 - `[Tabs]` Fixed a bug where tabs focus indicator is not fixed on Classic Theme. ([#6464](https://github.com/infor-design/enterprise/issues/6464))
 - `[Validation]` Fixed a bug where the tooltip would show on the header when the message has actually been removed. ([#6547](https://github.com/infor-design/enterprise/issues/6547)
 
-(45 Issues Solved This Release, Backlog Enterprise 233, Backlog Ng 42, 1102 Functional Tests, 1420 e2e Tests, 486 Puppeteer Tests)
-=======
-- `[Toast]` Changed background color in dark mode for better contrast. ([#7648](https://github.com/infor-design/enterprise/issues/7648))
->>>>>>> 745a7152
+(45 Issues Solved This Release, Backlog Enterprise 233, Backlog Ng 42, 1102 Functional Tests, 1420 e2e Tests, 486 Puppeteer Tests)