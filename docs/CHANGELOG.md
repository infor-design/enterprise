--- conflicted
+++ resolved
@@ -2,21 +2,21 @@
 
 ## v4.22.0
 
-<<<<<<< HEAD
+### v4.22.0 Deprecation
+
+
+
+### v4.22.0 Features
+
+- `[Export]` Added support for separator to use custom string or object type with Export to CSV. ([#2490](https://github.com/infor-design/enterprise/issues/2490))
+
 ### v4.22.0 Fixes
 
 - `[Datagrid]` Fixed an issue where if you have duplicate Id's the columns many become misaligned. ([#2687](https://github.com/infor-design/enterprise/issues/2687))
-=======
-### v4.22.0 Deprecation
-
-### v4.22.0 Features
-
-- `[Export]` Added support for separator to use custom string or object type with Export to CSV. ([#2490](https://github.com/infor-design/enterprise/issues/2490))
-
-### v4.22.0 Fixes
 
 ### v4.22.0 Chores & Maintenance
->>>>>>> 8c2531ee
+
+
 
 ## v4.21.0
 
