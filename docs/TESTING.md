# Tests

## Running Functional Tests

`npm run functional:ci` to run all tests, and exit immediately

To develop in watch mode, please run

`npm run functional:local`

For test isolation, please see [Debugging Test Tips](#debugging-tests-tips)

## Running Tests Silently for Continuous Integration (CI)

```sh
npm run functional:ci
npm quickstart #demo app server needed for e2e:ci
npm run e2e:ci
```

Check out the `.travis.yml` at root for actual implementation on Travis CI

## Running BrowserStack Tests for Continuous Integration (CI) (WIP)

This will be ran in the evening (EST) in NYC, and tests <http://master-enterprise.demo.design.infor.com> by default

`npm run e2e:ci:bs`

## Running E2E Tests

Run a specific E2E component locally (Only Chrome or Firefox)

```sh
npm start
env PROTRACTOR_SPECS='components/dropdown/dropdown.e2e-spec.js' npm run e2e:local
```

Isolate your tests then run with the keys in your path.

```sh
npm start
npm run e2e:bs
 ```

One way to update your .zprofile, .bashprofile, .bashrc, or .zshrc, or append the value on the command by setting env, `env BROWSER_STACK_USERNAME=''... #followed by the command`

```sh
export BROWSER_STACK_USERNAME=xxxxxxxxxxxxx
export BROWSER_STACK_ACCESS_KEY=yyyyyyyyyyy
```

### Run a specific E2E component on BrowserStack

```sh
npm start
env PROTRACTOR_SPECS='components/dropdown/dropdown.e2e-spec.js' npm run e2e:local:bs
```

### Run E2E locally on High Contrast or Dark Theme (defaults to light theme)

```sh
npm start
env ENTERPRISE_THEME='high-contrast' npm run e2e:local:debug
```

```sh
npm start
env ENTERPRISE_THEME='dark' npm run e2e:local:debug
```

```sh
npm start
npm run e2e:local:debug
```

## Debugging Functional Tests

For test isolation, please see [Debugging Test Tips](#debugging-tests-tips)

- Isolate the test using `fdescribe` or `fit`
- Put a `debugger;` statement in the test code
- Run `npm run functional:local`, wait for karma server to start, and to place tests in watch mode
- Navigate to <http://localhost:9876/>
- Open Chrome Dev Tools
- Refresh the page, to rerun the tests, the Sources tab should be open, the script should paused on the `debugger;` statement

## Debugging E2E Tests

For test isolation, please see [Debugging Test Tips](#debugging-tests-tips)
<<<<<<< HEAD
- Put a `debugger;` statement at a place in the test/code
- If interested in the Axe results put it under the `res = await AxeBuilder` command.
- Start the server normally with `npm run quickstart` or `npm run start`
- In another terminal, run the functional test with for example `env ENTERPRISE_THEME='high-contrast' npx -n=--inspect-brk protractor test/protractor.local.debug.conf.js` in watch mode
=======

- Put a `debugger;` statement at a place in the test/code for example under the `res = await AxeBuilder` command.
- Start the server normally with `node server`
- In another terminal, run the functional test with `env PROTRACTOR_SPECS='kitchen-sink.e2e-spec.js' env ENTERPRISE_THEME='high-contrast' npx -n=--inspect-brk protractor test/protractor.local.debug.conf.js` in watch mode
>>>>>>> 7d523e42
- In Chrome open `chrome://inspect` in a new tab.
- Click on the 'Target' you will see generated under remote target
- Hit go on the debugger
- If interested in the Axe results you can view `res.violations` in the console

## Debugging Tests Tips

If you want like to test a suite, or an individual spec (`it()`) statement append f to either describe, or it, like so, `fdescribe` or `fit`. This works for unit, functional, and E2E tests.

<https://jasmine.github.io/api/edge/global.html#fdescribe)>

<https://jasmine.github.io/api/edge/global.html#fit>

### Testing Coverage Rating Scale

☹️ 😕 🙂 😁

Component | Functional Test Coverage
------------- | :-------------:
Button | 😁
Dropdown | ☹️
Hierarchy | 😕
MultiSelect | 🙂
Popupmenu | 😕
Textarea | 😁
Treemap | 🙂
Validation | ☹️

## Testing Resources

### List of All "Matchers"

<https://jasmine.github.io/api/3.0/matchers.html>

### Testing Overview

<https://medium.com/powtoon-engineering/a-complete-guide-to-testing-javascript-in-2017-a217b4cd5a2a>
<https://blog.kentcdodds.com/write-tests-not-too-many-mostly-integration-5e8c7fff591c>
<http://jasonrudolph.com/blog/2008/10/07/testing-anti-patterns-potpourri-quotes-resources-and-collective-wisdom/>
<https://marcysutton.github.io/a11y-and-ci/#/>
<https://codecraft.tv/courses/angular/unit-testing/jasmine-and-karma/>
<https://hackernoon.com/testing-your-frontend-code-part-ii-unit-testing-1d05f8d50859>

## FAQ

- How come we do so much browser exclusion logic?

    Each browser has a different Selenium driver with different capabilities. We plan highlight this difference for manual testing. As browser capabilities get updated, we should revisit tests that don't work. As for the Chrome exclusions, we are only testing visual regression on Chrome. Chrome is the default local functional test browser, and will be responsible for aiding the creation of the baseline images for visual regression testing.

- Why are so many Axe Rules disabled?

    This a bit complex as the light theme is not completely WCAG AA... and per component in various states (open/close) may not be WCAG 2AA as well. Additional various rules are at the application level and not suitable for review on this level. Currently, this is a @TODO, we hope to enable rules like "color-contrast" which are critical to various users.

## E2E Problems

- Visual Regression
    - Maintaining baseline screenshots across different environments is problematic, and not consistent. The same machines need to run comparisons. Different machines can be generated their own screenshots, and compare them to screenshots on other system.
- Browser driver differences
    - Lack of process to automate a record of differences to to aid reduction of manual testing
    - Lack of process to check automated tests manually<|MERGE_RESOLUTION|>--- conflicted
+++ resolved
@@ -44,7 +44,7 @@
 
 One way to update your .zprofile, .bashprofile, .bashrc, or .zshrc, or append the value on the command by setting env, `env BROWSER_STACK_USERNAME=''... #followed by the command`
 
-```sh
+```
 export BROWSER_STACK_USERNAME=xxxxxxxxxxxxx
 export BROWSER_STACK_ACCESS_KEY=yyyyyyyyyyy
 ```
@@ -78,7 +78,6 @@
 For test isolation, please see [Debugging Test Tips](#debugging-tests-tips)
 
 - Isolate the test using `fdescribe` or `fit`
-- Put a `debugger;` statement in the test code
 - Run `npm run functional:local`, wait for karma server to start, and to place tests in watch mode
 - Navigate to <http://localhost:9876/>
 - Open Chrome Dev Tools
@@ -87,17 +86,11 @@
 ## Debugging E2E Tests
 
 For test isolation, please see [Debugging Test Tips](#debugging-tests-tips)
-<<<<<<< HEAD
+
 - Put a `debugger;` statement at a place in the test/code
 - If interested in the Axe results put it under the `res = await AxeBuilder` command.
 - Start the server normally with `npm run quickstart` or `npm run start`
 - In another terminal, run the functional test with for example `env ENTERPRISE_THEME='high-contrast' npx -n=--inspect-brk protractor test/protractor.local.debug.conf.js` in watch mode
-=======
-
-- Put a `debugger;` statement at a place in the test/code for example under the `res = await AxeBuilder` command.
-- Start the server normally with `node server`
-- In another terminal, run the functional test with `env PROTRACTOR_SPECS='kitchen-sink.e2e-spec.js' env ENTERPRISE_THEME='high-contrast' npx -n=--inspect-brk protractor test/protractor.local.debug.conf.js` in watch mode
->>>>>>> 7d523e42
 - In Chrome open `chrome://inspect` in a new tab.
 - Click on the 'Target' you will see generated under remote target
 - Hit go on the debugger
