--- conflicted
+++ resolved
@@ -97,11 +97,6 @@
 - [ ] Toolbarsearchfield
 - [ ] Tooltip
 - [ ] Tree
-<<<<<<< HEAD
 - [x] Treemap
-- [ ] Week View
-=======
-- [ ] Treemap
 - [x] Week View
->>>>>>> cd01fe31
 - [ ] Wizard