--- conflicted
+++ resolved
@@ -43,13 +43,9 @@
 $panel-border-color: $ids-color-palette-slate-70;
 $drop-shadow-depth: rgba($ids-color-boxshadow-base, 0.4);
 $focus-box-shadow-color: rgba($ids-color-palette-slate-10, 0.3);
-<<<<<<< HEAD
 $focus-box-shadow-color-new: rgba(54, 138, 192, 0.2);
-$focus-box-shadow: 0 0 4px 2px $focus-box-shadow-color;
+$focus-box-shadow: rgba(54, 138, 192, 0.3) 0 0 3px 2px;
 $focus-box-shadow-new: 0 0 4px 2px $focus-box-shadow-color-new;
-=======
-$focus-box-shadow: rgba(54, 138, 192, 0.3) 0 0 3px 2px;
->>>>>>> 4183606b
 
 $focus-box-shadow-spinbox: 0 -3px 3px 0 $focus-box-shadow-color,
   0 3px 3px 0 $focus-box-shadow-color;
