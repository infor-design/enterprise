--- conflicted
+++ resolved
@@ -640,10 +640,6 @@
         // Converting the array of values to it's label to display the correct information.
         if ((typeof compareValue === 'object' || Array.isArray(compareValue)) && col.editorOptions.multiple) {
           for (let j = 0; j < compareValue.length; j++) {
-<<<<<<< HEAD
-            console.log(compareValue[j]);
-=======
->>>>>>> c278c224
             if (col.options[i].value === compareValue[j]) {
               formattedValue += `${option.label}, `;
             }
