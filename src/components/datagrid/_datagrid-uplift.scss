// Datagrid Uplift Styles
//================================================== //

// NOTE: see `src/core/_required.scss` for other datagrid dependencies
@import '../badges/badges-uplift';
@import '../button/button-uplift';
@import '../dropdown/dropdown-uplift';
@import '../input/input-uplift';
@import '../listview/listview-uplift';
@import '../modal/modal-uplift';
@import '../popupmenu/popupmenu-uplift';
@import '../searchfield/searchfield-uplift';
@import '../tag/tag-uplift';
@import '../toolbar/toolbar-uplift';
@import '../tooltip/tooltip-uplift';

.datagrid-header {
  // Fix the size of the drag icon
  &.medium-rowheight {
    .datagrid-column-wrapper,
    th {
      .handle,
      .is-draggable-target {
        font-size: 2.3rem;
      }
    }
  }

  // Adjust some icons
  .datagrid-filter-wrapper {
    .dropdown + .icon {
      right: 5px;
      top: 1px;
    }

    .datepicker + .icon {
      top: -5px;
    }

    .timepicker + .icon {
      right: 1px;
      top: -4px;
    }
  }

  th .datagrid-header-text.required::after {
    font-size: 1.8rem;
  }

  .datagrid-filter-wrapper .lookup-wrapper {
    .trigger .icon {
      height: 14px;
      right: -7px;
      top: 3px;
      width: 14px;
    }

    .searchfield-wrapper.has-close-icon-button .icon {
      right: 14px;
      top: 6px;
    }
  }
}

// Adjust header text
.datagrid-header-text {
  font-size: $ids-size-font-xs !important;
}

.datagrid-checkbox-wrapper {
  margin-top: -15px;
}

// Adjust Filter Text
.datagrid-header .datagrid-filter-wrapper .dropdown {
  padding: 1px 0 0 5px;
}

// Main Grid
.datagrid {
  > tbody > tr .icon.plus-minus::before,
  > tbody > tr .icon.plus-minus::after {
    color: $font-color-highcontrast;
  }

  td.is-editing {
    .lookup-wrapper {
      padding-top: 5px;

      .trigger {
        margin-left: -36px;
        margin-top: 1px;
      }
    }

    &.is-editing {
      .datepicker {
        margin-top: 6px;

        ~ .icon {
          top: calc(50% - 18px);
        }
      }
    }
  }

  // Short Row Height
  &.small-rowheight {
    tbody {
      tr {
        td {
          &.is-editing {
            .datepicker {
              ~ .icon {
                top: calc(50% - 18px);
              }
            }
          }

          // Adjust Tags
          span {
            line-height: 22px;
          }

          // Adjust Row Buttons
          .row-btn {
            min-height: 25px;
          }
        }
      }
    }
  }

  // fix focus gets cutoff on medium row height
  &.medium-rowheight {
    .datagrid-rowgroup-header {
      .datagrid-expand-btn {
        margin-bottom: 2px;
        margin-top: 2px;
      }
    }
  }
}

// Fix Editor Alignment
.datagrid.medium-rowheight {
  tbody tr {
    line-height: 26px;
  }

  > tbody > tr .datagrid-cell-wrapper {
    padding: 7px 16px 4px !important;

    .datagrid-checkbox-wrapper {
      margin-top: -14px;
    }
  }

  .is-editing .lookup-wrapper .trigger {
    margin-left: 4px !important;
    margin-top: -13px !important;
  }

  .datagrid-trigger-cell .icon.icon-calendar {
    top: 1px;
  }

  tbody tr td.is-editing {
    input {
      height: 22px !important;
      margin-left: -17px;
      margin-top: -4px;
    }

    .datepicker {
      margin-top: -1px;
      padding-left: 1px;
      padding-top: 0;
    }

    .datepicker ~ .icon {
      margin-left: 11px;
      top: calc(50% - 19px) !important;
    }
  }

  .datagrid-trigger-cell .icon.icon-search-list {
    top: 4px;
  }
}

// Fix Editor Alignment
.datagrid.small-rowheight {
  .icon-search-list {
    left: -1px !important;
    top: 4px !important;
  }

  .datagrid-cell-wrapper, {
    padding: 2px 8px 0;

    .datagrid-checkbox-wrapper {
      margin-top: -14px;
    }
  }

  tbody tr td.is-editing {
    .lookup-wrapper {
      padding-left: 10px;
      padding-top: 0;
    }

    input.lookup {
      margin-left: -4px;
      margin-top: 2px;
      padding-right: 5px;
    }

    input {
      height: 26px;
    }

    .lookup-wrapper .trigger {
      margin-left: -25px;
      margin-top: -3px !important;
    }

    .datepicker + .icon {
      top: -4px;
    }
  }
}

// Fix Editor Alignment
.datagrid.extra-small-rowheight {
  tbody tr td .icon-search-list {
    left: -3px !important;
    top: 4px !important;
  }

  tbody tr td.is-editing .lookup-wrapper .trigger {
    margin-top: 5px;
  }
}

.datagrid-trigger-cell.is-editing .datagrid-cell-wrapper {
  padding: 0 !important;
}

// Fix header alignment
.datagrid-container {
  th.text-ellipsis .datagrid-header-text {
    margin: 7px 0 0 !important;
  }

  &.small-rowheight th.text-ellipsis .datagrid-header-text,
  &.extra-small-rowheight th.text-ellipsis .datagrid-header-text {
    margin: 3px 0 0 !important;
  }

  &.medium-rowheight th.text-ellipsis .datagrid-header-text {
    margin: 5px 0 0 !important;
  }
}

.datagrid.small-rowheight tbody tr td.datagrid-trigger-cell .icon {
  top: 4px;
}

.datagrid.small-rowheight tbody tr td .hyperlink {
  margin-top: -4px;
}

// Extra small mode adjustments
.datagrid-container.extra-small-rowheight {
  .datagrid-header .datagrid-filter-wrapper .datepicker + .icon {
    top: -6px;
  }
}

// Adjust handle for resize on lists
.is-gridlist.has-draggable-columns th .handle {
  font-size: 23px;
  top: -3px;
}

// Firefox
.is-firefox {
  // Adjust icon for firefox
  .datagrid-header .datagrid-filter-wrapper .timepicker + .icon {
    top: -2px;
  }

  // Main Grid for firefox
  .datagrid {
    td {
      &.is-editing {
        .datepicker {
          ~ .icon {
            top: calc(50% - 17px);
          }
        }
      }
    }

    // Medium Row Height for firefox
    &.medium-rowheight {
      tbody tr {
        td {
          &.is-editing {
            .datepicker {
              margin-top: 0;

              ~ .icon {
                top: calc(50% - 17px);
              }
            }
          }
        }
      }
    }
  }

  .modal.datagrid-columns-dialog {
    .searchfield-wrapper {
      height: auto;
    }
  }
}

// Adjustments for uplift mode
.datagrid.extra-small-rowheight {
  tbody tr td.is-editing input {
    height: 24px;
  }

  tbody tr td.is-editing .dropdown {
    padding: 6px 22px 0 5px;
  }

  tbody tr td.is-editing .dropdown + .icon {
    height: 16px;
    right: 4px;
    top: 6px;
    width: 16px;
  }

  .datagrid-cell-wrapper {
    min-height: 29px;
  }

  tbody tr td.is-editing .datepicker {
    height: 27px;
  }

  div.dropdown + .icon,
  div.multiselect + .icon {
    height: 16px;
    right: 4px;
    top: 7px !important;
    width: 14px;
  }

  tbody tr td.is-editing .datepicker + .icon {
    top: -4px !important;
  }

  tbody tr td.datagrid-trigger-cell .dropdown-trigger + .icon {
    top: 4px !important;
  }

  tbody tr td .datagrid-checkbox-wrapper {
    margin-top: -13px;
  }
}

.datagrid-container.extra-small-rowheight {
  &.has-filterable-columns .is-filterable .datagrid-filter-wrapper .btn-filter {
    left: 6px;
    padding-top: 4px;
  }

  .datagrid-header .datagrid-filter-wrapper .dropdown + .icon {
    top: -2px !important;
  }

  .datagrid-header .datagrid-filter-wrapper .timepicker + .icon {
    right: 4px;
    top: -5px;
  }
}

.datagrid-container.medium-rowheight {
  &.has-filterable-columns .is-filterable .datagrid-column-wrapper.l-right-text {
    top: -3px;
  }
}

.datagrid-dropdown-list.extra-small-rowheight .trigger .icon {
  left: 5px !important;
  top: 7px;
}

.datagrid-dropdown-list.small-rowheight .trigger .icon {
  top: 8px;
}

// Timepicker
.datagrid td.is-editing input.timepicker {
  margin-top: 5px;
  padding: 0 0 0 15px;

  ~ .icon {
    left: auto;
    margin-left: -4px;
  }
}

.datagrid.medium-rowheight td.is-editing input.timepicker {
  margin-top: -1px !important;
  padding: 0 !important;

  ~ .icon {
    margin-left: 16px !important;
    top: calc(50% - 18px) !important;
  }
}

// EmptyMessage
.datagrid-container.has-empty-message.is-empty {
  .empty-title {
    font-size: 1.8rem !important;
  }

  &.empty-message-height-small {
    .empty-message {
      top: calc(50% + 33px) !important;
    }

    &.medium-rowheight .empty-message {
      top: calc(50% + 31px) !important;
    }

    &.small-rowheight .empty-message {
      top: calc(50% + 28px) !important;
    }

    &.extra-small-rowheight .empty-message {
      top: calc(50% + 26px) !important;
    }
  }
}

<<<<<<< HEAD
// Process Indivator Formatter
.datagrid > tbody > tr .process-indicator {
  top: 8px;

  &.responsive .lines .indicator.current {
    left: -1px;
    top: 0;
  }
}

.datagrid.extra-small-rowheight .process-indicator {
  top: 0 !important;
}

.datagrid.small-rowheight .process-indicator {
  top: 1px !important;
}

.datagrid.medium-rowheight .process-indicator {
  top: 1px !important;
=======
.datagrid-container.extra-small-rowheight.has-filterable-columns .is-filterable .datagrid-filter-wrapper {
  .lookup-wrapper .trigger {
    margin-top: 1px;
  }

  .has-close-icon-button .icon {
    right: 21px;
    top: 5px;
  }
}

.datagrid-container.small-rowheight.has-filterable-columns .is-filterable .datagrid-filter-wrapper .has-close-icon-button .icon {
  right: 23px;
  top: 6px;
>>>>>>> e73f470a
}<|MERGE_RESOLUTION|>--- conflicted
+++ resolved
@@ -451,7 +451,22 @@
   }
 }
 
-<<<<<<< HEAD
+.datagrid-container.extra-small-rowheight.has-filterable-columns .is-filterable .datagrid-filter-wrapper {
+  .lookup-wrapper .trigger {
+    margin-top: 1px;
+  }
+
+  .has-close-icon-button .icon {
+    right: 21px;
+    top: 5px;
+  }
+}
+
+.datagrid-container.small-rowheight.has-filterable-columns .is-filterable .datagrid-filter-wrapper .has-close-icon-button .icon {
+  right: 23px;
+  top: 6px;
+}
+
 // Process Indivator Formatter
 .datagrid > tbody > tr .process-indicator {
   top: 8px;
@@ -472,20 +487,4 @@
 
 .datagrid.medium-rowheight .process-indicator {
   top: 1px !important;
-=======
-.datagrid-container.extra-small-rowheight.has-filterable-columns .is-filterable .datagrid-filter-wrapper {
-  .lookup-wrapper .trigger {
-    margin-top: 1px;
-  }
-
-  .has-close-icon-button .icon {
-    right: 21px;
-    top: 5px;
-  }
-}
-
-.datagrid-container.small-rowheight.has-filterable-columns .is-filterable .datagrid-filter-wrapper .has-close-icon-button .icon {
-  right: 23px;
-  top: 6px;
->>>>>>> e73f470a
 }