/* eslint-disable no-underscore-dangle, no-continue, no-nested-ternary */
import * as debug from '../../utils/debug';
import { utils } from '../../utils/utils';
import { theme } from '../theme/theme';
import { excel } from '../../utils/excel';
import { Locale } from '../locale/locale';
import { Tmpl } from '../tmpl/tmpl';
import { debounce } from '../../utils/debounced-resize';
import { warnAboutDeprecation } from '../../utils/deprecated';
import { stringUtils } from '../../utils/string';
import { xssUtils } from '../../utils/xss';
import { DOM } from '../../utils/dom';
import { Environment as env } from '../../utils/environment';

import { Formatters } from '../datagrid/datagrid.formatters';
import { GroupBy, Aggregators } from '../datagrid/datagrid.groupby';
// eslint-disable-next-line
import { Editors } from '../datagrid/datagrid.editors';

// jQuery components
import '../../utils/animations';
import '../emptymessage/emptymessage.jquery';
import '../pager/pager.jquery';
import '../mask/mask-input.jquery';
import '../multiselect/multiselect.jquery';
import '../timepicker/timepicker.jquery';
import '../drag/drag.jquery';

// The name of this component.
const COMPONENT_NAME = 'datagrid';

/**
 * The Datagrid Component displays and process data in tabular format.
 * @class Datagrid
 * @constructor
 *
 * @param {jQuery[]|HTMLElement} element The component element.
 * @param {object}   [settings] The component settings.
 * @param {boolean}  [settings.actionableMode=false] If actionableMode is "true, tab and shift tab behave like left and right arrow key, if the cell is editable it goes in and out of edit mode. F2 - toggles actionableMode "true" and "false"
 * @param {boolean}  [settings.cellNavigation=true] If cellNavigation is "false, will show border around whole row on focus
 * @param {boolean}  [settings.rowNavigation=true] If rowNavigation is "false, will NOT show border around the row
 * @param {boolean}  [settings.showHoverState=true] If false there will be no hover effect.
 * @param {boolean}  [settings.alternateRowShading=false] Sets shading for readonly grids
 * @param {array}    [settings.columns=[]] An array of columns (see column options)
 * @param {array}    [settings.frozenColumns={ left: [], right: [] }] An object with two arrays of column id's. One for freezing columns to the left side, and one for freezing columns to the right side.
 * @param {array}    [settings.dataset=[]] An array of data objects
 * @param {boolean}  [settings.columnReorder=false] Allow Column reorder
 * @param {boolean}  [settings.saveColumns=false] Save Column Reorder and resize, this is deprecated, use saveUserSettings
 * @param {object}   [settings.saveUserSettings]
 * @param {object}   [settings.saveUserSettings.columns=true]
 * @param {object}   [settings.saveUserSettings.rowHeight=true]
 * @param {object}   [settings.saveUserSettings.sortOrdertrue]
 * @param {object}   [settings.saveUserSettings.pageSize=true]
 * @param {object}   [settings.saveUserSettings.activePage=true]
 * @param {object}   [settings.saveUserSettings.filter=true]
 * @param {boolean}  [settings.focusAfterSort=false] If true will focus the active cell after sorting.
 * @param {boolean}  [settings.editable=false] Enable editing in the grid, requires column editors.
 * @param {Function}  [settings.isRowDisabled=null] Allows you to provide a function so you can set some rows to disabled base on data or row index.
 * @param {boolean}  [settings.isList=false] Makes the grid have readonly "list" styling
 * @param {string}   [settings.menuId=null]  ID of the menu to use for a row level right click context menu
 * @param {string}   [settings.menuSelected=null] Callback for the grid level context menu
 * @param {string}   [settings.menuBeforeOpen=null] Callback for the grid level beforeopen menu event
 * @param {string}   [settings.headerMenuId=null] Id of the menu to use for a header right click context menu
 * @param {string}   [settings.headerMenuSelected=false] Callback for the header level context menu
 * @param {string}   [settings.headerMenuBeforeOpen=false] Callback for the header level beforeopen menu event
 * @param {string}   [settings.uniqueId=null] Unique DOM ID to use as local storage reference and internal variable names
 * @param {string}   [settings.rowHeight=normal] Controls the height of the rows / number visible rows. May be (short, medium or normal)
 * @param {string}   [settings.selectable=false] Controls the selection Mode this may be: false, 'single' or 'multiple' or 'mixed' or 'siblings'
 * @param {null|function} [settings.onBeforeSelect=null] If defined as a function will fire as callback before rows are selected. You can return false to veto row selection.
 * @param {object}   [settings.groupable=null]  Controls fields to use for data grouping Use Data grouping, e.g. `{fields: ['incidentId'], supressRow: true, aggregator: 'list', aggregatorOptions: ['unitName1']}`
 * @param {boolean}  [settings.spacerColumn=false] if true and the grid is not wide enough to fit the last column will get filled with an empty spacer column.
 * @param {boolean}  [settings.showNewRowIndicator=true] If true, the new row indicator will display after adding a row.
 * @param {boolean}  [settings.stretchColumn='last'] If 'last' the last column will stretch using 100% css and work on resize.
 * @param {boolean}  [settings.clickToSelect=true] Controls if using a selection mode if you can click the rows to select
 * @param {object}   [settings.toolbar=false]  Toggles and appends various toolbar features for example `{title: 'Data Grid Header Title', results: true, keywordFilter: true, filter: true, rowHeight: true, views: true}`
 * @param {boolean}  [settings.selectChildren=true] Will prevent selecting of all child nodes on a multiselect tree.
 * @param {boolean}  [settings.allowSelectAcrossPages=null] Makes it possible to save selections when changing pages on server side paging. You may want to also use showSelectAllCheckBox: false
 * @param {boolean}  [settings.initializeToolbar=true] Set to false if you will initialize the toolbar yourself
 * @param {boolean}  [settings.paging=false] Enable paging mode
 * @param {number}   [settings.pagesize=25] Number of rows per page
 * @param {array}    [settings.pagesizes=[10, 25, 50, 75]] Array of page sizes to show in the page size dropdown.
 * @param {boolean}  [settings.indeterminate=false] Disable the ability to go to a specific page when paging.
 * @param {Function} [settings.source=false]  Callback function for paging
 * @param {boolean}  [settings.hidePagerOnOnePage=false]  If true, hides the pager if there's only one page worth of results.
 * @param {boolean}  [settings.filterable=false] Enable Column Filtering, This will require column filterTypes as well.
 * @param {boolean}  [settings.filterWhenTyping=true] Enable Column Filtering as you stop typing in inputs
 * @param {boolean}  [settings.disableClientFilter=false] Disable Filter Logic client side and let your server do it
 * @param {boolean}  [settings.disableClientSort=false] Disable Sort Logic client side and let your server do it
 * @param {string}   [settings.resultsText=null] Can provide a custom function to adjust results text on the toolbar
 * @param {boolean}  [settings.showFilterTotal=true] Paging results display filter count, change to false to not show filtered count
 * @param {boolean}  [settings.rowReorder=false] If set you can reorder rows. Requires rowReorder formatter
 * @param {boolean}  [settings.showDirty=false]  If true the dirty indicator will be shown on the rows
 * @param {boolean}  [settings.showSelectAllCheckBox=true] Allow to hide the checkbox header (true to show, false to hide)
 * @param {boolean}  [settings.allowOneExpandedRow=true] Controls if you cna expand more than one expandable row.
 * @param {boolean}  [settings.enableTooltips=false] Process tooltip logic at a cost of performance
 * @param {boolean}  [settings.disableRowDeactivation=false] if a row is activated the user should not be able to deactivate it by clicking on the activated row
 * @param {boolean}  [settings.sizeColumnsEqually=false] If true make all the columns equal width
 * @param {boolean}  [settings.expandableRow=false] If true we append an expandable row area without the rowTemplate feature being needed.
 * @param {boolean}  [settings.exportConvertNegative=false] If set to true export data with trailing negative signs moved in front.
 * @param {array}    [settings.columnGroups=null] An array of columns to use for grouped column headers.
 * @param {boolean}  [settings.treeGrid=false] If true a tree grid is expected so addition calculations will be used to calculate of the row children
 * @param {Function} [settings.onPostRenderCell=null] A call back function that will fire and send you the cell container and related information for any cells cells with a component attribute in the column definition.
 * @param {Function} [settings.onDestroyCell=null] A call back that goes along with onPostRenderCel and will fire when this cell is destroyed and you need noification of that.
 * @param {Function} [settings.onEditCell=null] A callback that fires when a cell is edited, the editor object is passed in to the function
 * @param {Function} [settings.onExpandRow=null] A callback function that fires when expanding rows. To be used. when expandableRow is true. The function gets eventData about the row and grid and a response function callback. Call the response function with markup to append and delay opening the row.
 * @param {boolean}  [settings.searchExpandableRow=true] If true keywordSearch will search in expandable rows (default). If false it will not search expandable rows.
 * @param {object}   [settings.emptyMessage]
 * @param {object}   [settings.emptyMessage.title='No Data Available']
 * @param {object}   [settings.emptyMessage.info='']
 * @param {object}   [settings.emptyMessage.icon='icon-empty-no-data']
 * An empty message will be displayed when there is no rows in the grid. This accepts an object of the form
 * emptyMessage: {title: 'No Data Available', info: 'Make a selection on the list above to see results',
 * icon: 'icon-empty-no-data', button: {text: 'xxx', click: <function>}} set this to null for no message
 * or will default to 'No Data Found with an icon.'
 * @param {boolean}  [settings.allowChildExpandOnMatch=false] use  with filter
 * if true:
 * and if only parent has a match then add all children nodes too
 * or if one or more child node got match then add parent node and all the children nodes
 * if false:
 * and if only parent has a match then make expand/collapse button to be collapsed, disabled
 * and do not add any children nodes
 * or if one or more child node got match then add parent node and only matching children nodes
 */
const DATAGRID_DEFAULTS = {
  // F2 - toggles actionableMode "true" and "false"
  // If actionableMode is "true, tab and shift tab behave like left and right arrow key,
  // if the cell is editable it goes in and out of edit mode
  actionableMode: false,
  cellNavigation: true, // If cellNavigation is "false, will show border around whole row on focus
  rowNavigation: true, // If rowNavigation is "false, will NOT show border around the row
  showHoverState: true,
  alternateRowShading: false,
  columns: [],
  frozenColumns: {
    left: [],
    right: []
  },
  dataset: [],
  columnReorder: false, // Allow Column reorder
  saveColumns: false, // Save Column Reorder and resize
  saveUserSettings: {},
  focusAfterSort: false, // If true will focus the active cell after sorting.
  editable: false,
  isRowDisabled: null,
  isList: false, // Makes a readonly "list"
  menuId: null, // Id to the right click context menu
  headerMenuId: null, // Id to the right click context menu to use for the header
  menuSelected: null, // Callback for the grid level right click menu
  menuBeforeOpen: null, // Call back for the grid level before open menu event
  headerMenuSelected: null, // Callback for the header level right click menu
  headerMenuBeforeOpen: null, // Call back for the header level before open menu event
  uniqueId: null, // Unique ID for local storage reference and variable names
  rowHeight: 'normal', // (short, medium or normal)
  selectable: false, // false, 'single' or 'multiple' or 'siblings'
  selectChildren: true, // can prevent selecting of all child nodes on multiselect
  onBeforeSelect: null,
  allowSelectAcrossPages: null,
  groupable: null,
  spacerColumn: false,
  showNewRowIndicator: true,
  stretchColumn: 'last',
  twoLineHeader: false,
  clickToSelect: true,
  toolbar: false,
  initializeToolbar: true, // can set to false if you will initialize the toolbar yourself
  // Paging settings
  paging: false,
  pagesize: 25,
  pagesizes: [10, 25, 50, 75],
  showPageSizeSelector: true, // Will show page size selector
  indeterminate: false, // removed ability to go to a specific page.
  source: null, // callback for paging
  hidePagerOnOnePage: false, // If true, hides the pager if there's only one page worth of results.
  // Filtering settings
  filterable: false,
  filterWhenTyping: true,
  disableClientFilter: false, // Disable Filter Logic client side and let your server do it
  disableClientSort: false, // Disable Sort Logic client side and let your server do it
  resultsText: null, // Can provide a custom function to adjust results text
  showFilterTotal: true, // Paging results show filtered count, false to not show.
  virtualized: false, // Prevent Unused rows from being added to the DOM
  virtualRowBuffer: 10, // how many extra rows top and bottom to allow as a buffer
  rowReorder: false, // Allows you to reorder rows. Requires rowReorder formatter
  showDirty: false,
  showSelectAllCheckBox: true, // Allow to hide the checkbox header (true to show, false to hide)
  allowOneExpandedRow: true, // Only allows one expandable row at a time
  enableTooltips: false, // Process tooltip logic at a cost of performance
  disableRowDeactivation: false,
  sizeColumnsEqually: false, // If true make all the columns equal width
  expandableRow: false, // Supply an empty expandable row template
  exportConvertNegative: false, // Export data with trailing negative signs moved in front
  columnGroups: null, // The columns to use for grouped column headings
  treeGrid: false,
  onPostRenderCell: null,
  onDestroyCell: null,
  onEditCell: null,
  onExpandRow: null,
  emptyMessage: { title: (Locale ? Locale.translate('NoData') : 'No Data Available'), info: '', icon: 'icon-empty-no-data' },
  searchExpandableRow: true,
  allowChildExpandOnMatch: false
};

function Datagrid(element, settings) {
  this.settings = utils.mergeSettings(element, settings, DATAGRID_DEFAULTS);
  this.element = $(element);
  if (settings.dataset) {
    this.settings.dataset = settings.dataset;
  }
  debug.logTimeStart(COMPONENT_NAME);
  this.init();
  debug.logTimeEnd(COMPONENT_NAME);
}

/**
* Actual Datagrid prototype
* @private
*/
Datagrid.prototype = {

  /**
   * @returns {Pager} IDS Pager component API.
   */
  get pagerAPI() {
    let api;
    if (this.tableBody && this.tableBody.length) {
      api = this.tableBody.data('pager');
    }
    return api;
  },

  /**
   * Reference to the pager API, if applicable.
   * This method is slated to be removed in a future v4.22.0 or v5.0.0.
   * @deprecated as of v4.16.0. Please use `pagerAPI` property instead.
   * @returns {Pager} IDS Pager component API.
   */
  get pager() {
    warnAboutDeprecation('pagerAPI', 'pager');
    return this.pagerAPI;
  },

  /**
  * Init the datagrid from its uninitialized state.
  * @private
  * @returns {void}
  */
  init() {
    const html = $('html');

    this.isTouch = env.features.touch;
    this.isSafari = html.is('.is-safari');
    this.isWindows = (navigator.userAgent.indexOf('Windows') !== -1);
    this.isInModal = false;
    this.appendTooltip();
    this.initSettings();
    this.originalColumns = this.columnsFromString(JSON.stringify(this.settings.columns));
    this.removeToolbarOnDestroy = false;
    this.nonVisibleCellErrors = [];
    this.recordCount = 0;
    this.canvas = null;
    this.totalWidths = { left: 0, center: 0, right: 0 };
    this.totalMinWidths = { left: 0, center: 0, right: 0 };
    this.editor = null; // Current Cell Editor thats in Use
    this.activeCell = { node: null, cell: null, row: null }; // Current Active Cell
    this.dontSyncUi = false;
    this.widthPercent = false;
    this.rowSpans = [];
    this.headerWidths = []; // Cache
    this.filterRowRendered = false; // Flag used to determine if the header is rendered or not.
    this.scrollLeft = 0;
    this.scrollTop = 0;
    this._selectedRows = [];
    this.restoreColumns();
    this.restoreUserSettings();
    this.appendToolbar();
    this.setTreeDepth();
    this.setRowGrouping();
    this.setTreeRootNodes();
    this.firstRender();
    this.handleEvents();
    this.handleKeys();

    /**
     * Fires after the grid is rendered.
    * @event rendered
    * @memberof Datagrid
    * @property {object} event - The jquery event object
    * @property {array} ui - An array with references to the domElement, header and pagerBar
    */
    this.element.trigger('rendered', [this.element, this.headerContainer.find('thead'), this.pagerBar]);
  },

  /**
  * Initialize internal variables and states.
  * @private
  */
  initSettings() {
    this.ignoredColumnById('rowStatus');
    this.sortColumn = { sortField: null, sortAsc: true };
    this.gridCount = $('.datagrid').length + 1;
    this.lastSelectedRow = 0; // Remember index to use shift key

    this.contextualToolbar = this.element.prev('.contextual-toolbar');
    this.contextualToolbar.addClass('datagrid-contextual-toolbar');
  },

  /**
  * Ignore given Column from settings.
  * @private
  * @param {string} columnId for column to be ignored
  * @returns {void}
  */
  ignoredColumnById(columnId) {
    const s = this.settings;
    if (!columnId || !s.columns || (s.columns && !s.columns.length)) {
      return;
    }
    const column = { index: -1 };
    for (let i = 0, l = s.columns.length; i < l; i++) {
      if (s.columns[i].id === columnId) {
        column.index = i;
      }
    }
    if (column.index > -1) {
      s.columns.splice(column.index, 1);
    }
  },

  /**
   * Render or render both the header and row area.
   * @param {string} isToggleFilter Check if filterrow type should be passed to the data source request
   * @param {object} pagingInfo information about the pager state
   * @returns {void}
   */
  render(isToggleFilter, pagingInfo) {
    if (!pagingInfo) {
      pagingInfo = {};
    }

    if (isToggleFilter) {
      pagingInfo.type = 'filterrow';
    }

    if (this.settings.source) {
      pagingInfo.preserveSelected = true;
      this.triggerSource(pagingInfo);
      return;
    }

    this.loadData(this.settings.dataset, pagingInfo);
  },

  /**
  * Run the initial render on the Header and Rows.
  * @private
  */
  firstRender() {
    const self = this;
    this.hasLeftPane = this.settings.frozenColumns.left.length > 0;
    this.hasRightPane = this.settings.frozenColumns.right.length > 0;
    self.bodyContainer = $('<div class="datagrid-body-container"></div>');

    if (this.hasLeftPane) {
      self.bodyWrapperLeft = $('<div class="datagrid-body left"></div>');
      self.tableLeft = $('<table></table>').addClass('datagrid').attr('role', this.settings.treeGrid ? 'treegrid' : 'grid').appendTo(self.bodyWrapperLeft);
      self.bodyContainer.append(self.bodyWrapperLeft);
    }

    self.bodyWrapperCenter = $(`<div class="datagrid-body center scroll-x${!this.hasRightPane ? ' scroll-y' : ''}"></div>`);
    self.table = $('<table></table>').addClass('datagrid').attr('role', this.settings.treeGrid ? 'treegrid' : 'grid').appendTo(self.bodyWrapperCenter);
    self.bodyContainer.append(self.bodyWrapperCenter);

    if (this.hasRightPane) {
      self.bodyWrapperRight = $('<div class="datagrid-body right scroll-y"></div>');
      self.tableRight = $('<table></table>').addClass('datagrid').attr('role', this.settings.treeGrid ? 'treegrid' : 'grid').appendTo(self.bodyWrapperRight);
      self.bodyContainer.append(self.bodyWrapperRight);
    }

    this.element.addClass('datagrid-container').attr('x-ms-format-detection', 'none');

    if (this.isWindows) {
      this.element.addClass('is-windows'); // need since scrollbars are visible
    }

    // initialize row height by a setting
    if (this.settings.rowHeight !== 'normal') {
      if (this.hasLeftPane) {
        self.tableLeft.addClass(`${this.settings.rowHeight}-rowheight`);
      }
      self.table.addClass(`${this.settings.rowHeight}-rowheight`);
      if (this.hasRightPane) {
        self.tableRight.addClass(`${this.settings.rowHeight}-rowheight`);
      }
      this.element.addClass(`${this.settings.rowHeight}-rowheight`);
    }

    if (this.settings.isList) {
      $(this.element).addClass('is-gridlist');
    } else {
      $(this.element).removeClass('is-gridlist');
    }

    this.isInitialRender = true;
    self.table.empty();
    self.clearHeaderCache();
    self.renderRows();
    self.element.append(this.bodyContainer);
    self.renderHeader();
    self.container = self.element.closest('.datagrid-container');

    if (this.settings.emptyMessage) {
      self.setEmptyMessage(this.settings.emptyMessage);
      self.checkEmptyMessage();
    }

    self.buttonSelector = '.btn, .btn-secondary, .btn-primary, .btn-modal-primary, .btn-tertiary, .btn-icon, .btn-actions, .btn-menu, .btn-split';
    $(self.buttonSelector, self.table).button();

    this.handlePaging();
    this.triggerSource('initial');
  },

  /**
  * If the datagrid is a html table, convert that table to an internal dataset to use.
  * @private
  * @returns {void}
  */
  htmlToDataset() {
    const rows = $(this.element).find('tbody tr');
    const self = this;
    const specifiedCols = (self.settings.columns.length > 0);
    const dataset = [];

    // Geneate the columns if not supplier
    if (!specifiedCols) {
      const headers = $(this.element).find('thead th');
      const firstRow = self.element.find('tbody tr:first()');

      headers.each((i, col) => {
        const colSpecs = {};
        const column = $(col);
        const colName = `column${i}`;

        colSpecs.id = column.text().toLowerCase();
        colSpecs.name = column.text();
        colSpecs.field = colName;

        const link = firstRow.find('td').eq(i).find('a');
        if (link.length > 0) {
          colSpecs.formatter = Formatters.Hyperlink;
          colSpecs.href = link.attr('href');
        }

        self.settings.columns.push(colSpecs);
      });
    }

    rows.each(function () {
      const cols = $(this).find('td');
      const newRow = {};

      cols.each((i, col) => {
        const column = $(col);
        const colName = `column${i}`;

        if (self.settings.columns[i].formatter) {
          newRow[colName] = column.text();
        } else {
          newRow[colName] = column.html();
        }

        if (specifiedCols) {
          self.settings.columns[i].field = colName;
        }
      });

      dataset.push(newRow);
    });

    return dataset;
  },

  /**
  * Add a row of data to the grid and dataset.
  * @param {object} data An data row object
  * @param {string} location Where to add the row. This can be 'bottom' or 'top', default is top.
  */
  addRow(data, location) {
    const self = this;
    let isTop = false;
    let row = 0;
    const cell = 0;
    let args;
    let rowNode;

    if (!location || location === 'top') {
      location = 'top';
      isTop = true;
    }
    // Add row status
    data.rowStatus = { icon: 'new', text: Locale.translate('New'), tooltip: Locale.translate('New') };

    // Add to array
    if (typeof location === 'string') {
      self.settings.dataset[isTop ? 'unshift' : 'push'](data);
    } else {
      self.settings.dataset.splice(location, 0, data);
    }

    self.pagerRefresh(location);

    // Add to ui
    self.renderRows();

    // Sync with others
    self.syncSelectedUI();

    // Set active and fire handler
    setTimeout(() => {
      row = isTop ? row : self.settings.dataset.length - 1;
      self.setActiveCell(row, cell);

      rowNode = self.tableBody.find(`tr[aria-rowindex="${row + 1}"]`);
      args = { row, cell, target: rowNode, value: data, oldValue: {} };

      /**
       * Fires after a row is added via the api.
      * @event addrow
      * @memberof Datagrid
      * @property {object} event The jquery event object
      * @property {number} args.row The row index
      * @property {number} args.cell The cell index
      * @property {HTMLElement} args.target The html element.
      * @property {object} args.value - An object all the row data.
      * @property {object} args.oldValue - Always an empty object added for consistent api.
      */
      self.element.triggerHandler('addrow', args);
    }, 100);
  },

  /**
  * Refresh the pager based on the current page and dataset.
  * @private
  * @param {object} location Deprecated - Can be set to 'top' or left off for bottom pager.
  */
  pagerRefresh(location) {
    if (!this.pagerAPI) {
      return;
    }

    const pagingInfo = {};

    if (typeof location === 'string') {
      pagingInfo.activePage = location === 'top' ? 1 : this.pagerAPI.state.pages;
    } else if (typeof location === 'number') {
      pagingInfo.activePage = Math.floor(location / (this.pagerAPI.settings.pagesize + 1));
    }

    if (!this.settings.source) {
      pagingInfo.total = this.settings.dataset.length;
      pagingInfo.pagesize = this.settings.pagesize;
    }
    this.renderPager(pagingInfo, true);
  },

  /**
  * Remove a row of data to the grid and dataset.
  * @param {number} row The row index
  * @param {boolean} nosync Dont sync the selected rows.
  * @param {boolean} noTrigger If true, do not trigger the removerow event.
  * @returns {object|boolean} If noTrigger is true then return the event args otherwise nothing is returned
  */
  removeRow(row, nosync, noTrigger) {
    const rowNode = this.tableBody.find(`tr[aria-rowindex="${row + 1}"]`);
    const rowData = this.settings.dataset[row];

    this.unselectRow(row, nosync);
    this.settings.dataset.splice(row, 1);
    this.preventSelection = true;
    this.renderRows();
    delete this.preventSelection;
    this.syncSelectedUI();

    const args = { row, cell: null, target: rowNode, item: rowData, oldValue: rowData };

    if (!noTrigger) {
      /**
      *  Fires after a row is removed via the api
      * @event rowremove
      * @memberof Datagrid
      * @property {object} event The jquery event object
      * @property {object} args Object with the arguments
      * @property {number} args.row The row index
      * @property {number} args.cell The cell index
      * @property {HTMLElement} args.target The row node that is being dragged.
      * @property {HTMLElement} args.item The dragged rows data.
      */
      this.element.trigger('rowremove', args);
    } else {
      return args;
    }

    return true;
  },

  /**
  * Remove all selected rows from the grid and dataset.
  * @param {boolean} isTrigger if true will trigger `rowremove` one time only with all selection data for more then one selected.
  */
  removeSelected(isTrigger) {
    this._selectedRows.sort((a, b) => (a.idx < b.idx ? -1 : (a.idx > b.idx ? 1 : 0)));
    const args = [];

    for (let i = this._selectedRows.length - 1; i >= 0; i--) {
      args.push(this.removeRow(this._selectedRows[i].idx, true, isTrigger));
    }

    if (isTrigger) {
      this.element.trigger('rowremove', [args]);
    }
  },

  /**
  * Send in a new data set to display in the datagrid.
  * @param {object} dataset The array of objects to show in the grid. Should match
  * the column definitions.
  * @param {object} pagerInfo The pager info object with information like activePage ect.
  */
  updateDataset(dataset, pagerInfo) {
    if (this.settings.toolbar && this.settings.toolbar.keywordFilter) {
      const searchField = this.element.parent().find('.toolbar').find('.searchfield');
      searchField.val('');
      searchField.parent().removeClass('has-text');

      this.clearFilter();
    }

    this.loadData(dataset, pagerInfo);
  },

  /**
  * Trigger the source method to call to the backend on demand.
  * @param {object|string} [pagerType=undefined] The pager info object with information like activePage ect.
  * @param {function} callback The call back functions
  * @param {string} [op=undefined] an optional info string that can be applied to identify which operation cause the source call
  */
  triggerSource(pagerType, callback, op) {
    if (!this.settings.source) {
      return;
    }

    const self = this;
    let pagingInfo = {};
    if (this.pagerAPI) {
      pagingInfo = this.pagerAPI.state;
    }

    if (typeof pagerType === 'string') {
      pagingInfo.type = pagerType;
      pagingInfo.trigger = op;
    } else if (pagerType) {
      pagingInfo = utils.extend({}, pagingInfo, pagerType);
    }

    if (callback && typeof callback !== 'function') {
      if (typeof callback.type === 'string') {
        pagingInfo.type = callback.type;
      }
    }

    /**
    * Fires just before changing page. Returning false from the request function will cancel paging.
    * @event beforepaging
    * @memberof Pager
    * @property {object} event - The jquery event object
    * @property {function} request - The paging request info
    */
    const doPaging = this.element.triggerHandler('beforepaging', pagingInfo);
    if (doPaging === false) {
      return;
    }

    function response(data, updatedPagingInfo) {
      if (updatedPagingInfo.activePage > -1) {
        self.activePage = updatedPagingInfo.activePage;
      }

      if (updatedPagingInfo.grandTotal) {
        self.grandTotal = updatedPagingInfo.grandTotal;
      }

      // Set the remote dataset on the grid
      self.loadData(data, updatedPagingInfo);

      if (callback && typeof callback === 'function') {
        callback(true);
      }

      /**
      * Fires after changing paging has completed.
      * @event afterpaging
      * @memberof Pager
      * @property {object} event - The jquery event object
      * @property {object} pagingInfo - The paging info object
      */
      self.element.trigger('afterpaging', pagingInfo);
    }

    if (this.sortColumn && this.sortColumn.sortId) {
      pagingInfo.sortAsc = this.sortColumn.sortAsc;
      pagingInfo.sortField = this.sortColumn.sortField;
      pagingInfo.sortId = this.sortColumn.sortId;
    }

    if (this.filterExpr && this.filterExpr.length) {
      pagingInfo.filterExpr = this.filterExpr;
    }

    /**
     * Fires when change page.
     * @event paging
     * @memberof Pager
     * @property {object} event The jquery event object
     * @property {object} request The paging request object
     */
    this.element.trigger('paging', pagingInfo);

    this.settings.source(pagingInfo, response);
  },

  /**
  * Send in a new data set to display in the datagrid. Use better named updateDataset
  * @private
  * @param {object} dataset The array of objects to show in the grid.
  * Should match the column definitions.
  * @param {object} pagerInfo The pager info object with information like activePage ect.
  */
  loadData(dataset, pagerInfo) {
    this.settings.dataset = dataset;

    if (!pagerInfo) {
      pagerInfo = {};
    }

    if (pagerInfo.type === 'filterrow') {
      pagerInfo.activePage = this.pagerAPI && this.pagerAPI.activePage || 1;
      pagerInfo.pagesize = this.settings.pagesize;
      pagerInfo.total = pagerInfo.total || -1;
      pagerInfo.type = 'filterrow';
    }

    if (!pagerInfo.activePage) {
      pagerInfo.activePage = 1;
      pagerInfo.pagesize = this.settings.pagesize;
      pagerInfo.total = -1;
      pagerInfo.type = 'initial';
      if (this.settings.treeGrid) {
        pagerInfo.preserveSelected = true;
      }
    }

    if (this.settings.source && pagerInfo.grandTotal) {
      this.grandTotal = pagerInfo.grandTotal;
    } else {
      this.grandTotal = null;
    }

    if (this.pagerAPI) {
      if (this.settings.showDirty && this.settings.source &&
        /first|last|next|prev|sorted/.test(pagerInfo.type)) {
        this.dirtyArray = undefined;
      }
    }

    // Update Paging and Clear Rows
    this.setTreeDepth();
    this.setRowGrouping();
    this.setTreeRootNodes();

    // Figure out whether or not to preserve previously selected rows
    if (pagerInfo.preserveSelected === undefined) {
      if (this.settings.source) {
        this._selectedRows = [];
      } else if (pagerInfo.type === 'initial') {
        this.unSelectAllRows();
      }
    } else if (pagerInfo.preserveSelected === false) {
      if (this.settings.source) {
        this._selectedRows = [];
      } else {
        this.unSelectAllRows();
      }
    }

    if (this.settings.disableClientFilter) {
      this.restoreFilter = true;
      this.restoreSortOrder = true;
      this.savedFilter = this.filterConditions();
      this.restoreFilterClientSide = true;
    }

    // Resize and re-render if have a new dataset
    // (since automatic column sizing depends on the dataset)
    if (pagerInfo.type === 'initial') {
      this.clearHeaderCache();
      this.restoreUserSettings();
      this.renderRows();
      this.renderHeader();
    } else {
      this.clearHeaderCache();
      this.renderRows();
      this.syncColGroups();
    }

    // Setup focus on the first cell
    this.cellNode(0, 0, true).attr('tabindex', '0');
    this.renderPager(pagerInfo, true);
    this.syncSelectedUI();
    this.displayCounts();
  },

  /**
  * Generate a unique id based on the page and grid count. Add a suffix.
  * @private
  * @param {object} suffix Add this string to make the id more unique
  * @returns {string} The unique id.
  */
  uniqueId(suffix) {
    suffix = (suffix === undefined || suffix === null) ? '' : suffix;
    const uniqueid = this.settings.uniqueId ?
      `${this.settings.uniqueId}-${suffix}` :
      (`${window.location.pathname.split('/').pop()
        .replace(/\.xhtml|\.shtml|\.html|\.htm|\.aspx|\.asp|\.jspx|\.jsp|\.php/g, '')
        .replace(/[^-\w]+/g, '')
        .replace(/\./g, '-')
        .replace(/ /g, '-')
        .replace(/%20/g, '-')}-${
        this.element.attr('id') || 'datagrid'}-${this.gridCount || 0}${suffix}`);

    return uniqueid.replace(/--/g, '-');
  },

  /**
  * Returns an array with all visible columns.
  * @param {boolean} skipBuiltIn If true then built in columns like selectionCheckbox are skipped.
  * @returns {array} An array with the visible columns.
  */
  visibleColumns(skipBuiltIn) {
    const visible = [];
    for (let j = 0; j < this.settings.columns.length; j++) {
      const column = this.settings.columns[j];

      if (column.hidden) {
        continue;
      }

      if (skipBuiltIn && column.id === 'selectionCheckbox') {
        continue;
      }
      visible.push(column);
    }
    return visible;
  },

  /**
  * Returns the index of the last column.
  * @private
  * @returns {number} The last columns index.
  */
  lastColumnIdx() {
    let last = 0;

    if (this.lastColumn) {
      return this.lastColumn;
    }

    for (let j = 0; j < this.settings.columns.length; j++) {
      const column = this.settings.columns[j];

      if (column.hidden) {
        continue;
      }

      last = j;
    }

    this.lastColumn = last;
    return last;
  },

  /**
  * Gets an if for the column group used for grouped headers.
  * @private
  * @param {object} idx The index of the column group
  * @returns {string} The name of the column group
  */
  getColumnGroup(idx) {
    let total = 0;
    const colGroups = this.settings.columnGroups;

    for (let l = 0; l < colGroups.length; l++) {
      if (colGroups[l].hidden) {
        continue;
      }
      total += colGroups[l].colspan;

      if (total >= idx) {
        return this.uniqueId(`-header-group-${l}`);
      }
    }

    return '';
  },

  /**
  * Gets an if for the column group used for grouped headers.
  * @private
  * @param {number} idx The index of the column group
  * @param {boolean} show Did we show or hide the col.
  */
  updateColumnGroup() {
    const colGroups = this.settings.columnGroups;
    if (!this.originalColGroups) {
      this.originalColGroups = JSON.parse(JSON.stringify(colGroups));
    }

    if (this.settings.groupable) {
      // need to rerender here to get the colspans correct.
      const groupHeaders = this.tableBody.find('.datagrid-rowgroup-header');
      const newColspan = this.visibleColumns().length;

      for (let i = 0; i < groupHeaders.length; i++) {
        groupHeaders[i].children[0].setAttribute('colspan', newColspan);
      }
      return;
    }

    if (!colGroups) {
      return;
    }

    // Update the dom
    if (!this.colGroups) {
      return;
    }

    const headGroups = [].slice.call(this.colGroups[0].querySelectorAll('th'));
    const columns = this.settings.columns;
    const columnsLen = columns.length;
    const visibleColumnsLen = this.visibleColumns().length;
    const groups = colGroups.map(group => parseInt(group.colspan, 10));
    const getGroupsTotal = () => groups.reduce((a, b) => a + b, 0);
    const getDiff = () => {
      const groupsTotal = getGroupsTotal();
      return groupsTotal > columnsLen ? groupsTotal - columnsLen : columnsLen - groupsTotal;
    };

    const groupsTotal = getGroupsTotal();
    let diff;
    if (groupsTotal > columnsLen) {
      let move = true;
      for (let i = groups.length - 1; i >= 0 && move; i--) {
        diff = getDiff();
        if (groups[i] >= diff) {
          groups[i] -= diff;
          move = false;
        } else {
          groups[i] = 0;
        }
      }
    }

    let i = 0;
    let total = 0;
    groups.forEach((groupColspan, k) => {
      let colspan = groupColspan;
      for (let l = i + groupColspan; i < l; i++) {
        if (i < columnsLen && columns[i].hidden) {
          colspan--;
        }
      }

      if (colspan > 0) {
        total += colspan;
      }

      const groupHeaderEl = headGroups[k];
      groupHeaderEl.setAttribute('colspan', colspan > 0 ? colspan : 1);

      if ((colGroups[k].hidden || colspan < 1)) {
        groupHeaderEl.classList.add('hidden');
      } else {
        groupHeaderEl.classList.remove('hidden');
      }
    });

    if (total < visibleColumnsLen) {
      const groupHeaderEl = headGroups[headGroups.length - 1];
      diff = visibleColumnsLen - total;
      groupHeaderEl.setAttribute('colspan', diff > 0 ? diff : 1);
    }
  },

  /**
  * Update group headers after column reorder/dragged.
  * @private
  * @param {number} indexFrom The column index dragged from.
  * @param {number} indexTo The column index dragged to.
  * @returns {void}
  */
  updateGroupHeadersAfterColumnReorder(indexFrom, indexTo) {
    const colGroups = this.settings.columnGroups;
    if (!colGroups) {
      return;
    }

    if (!this.originalColGroups) {
      this.originalColGroups = JSON.parse(JSON.stringify(colGroups));
    }

    const groups = colGroups.map(group => parseInt(group.colspan, 10));
    const changed = { from: null, to: null, total: 0 };

    groups.forEach((colspan, i) => {
      changed.total += colspan;

      if (changed.total > indexFrom && changed.from === null) {
        changed.from = i;
      }
      if (changed.total > indexTo && changed.to === null) {
        changed.to = i;
      }
    });

    if (changed.from !== changed.to) {
      colGroups[changed.from].colspan -= 1;
      colGroups[changed.to].colspan += 1;
    }
  },

  /**
  * Returns the text for a header adding built in defaults
  * @private
  * @param {object} col The column id.
  * @returns {string} The current header text
  */
  headerText(col) {
    let text = col.name ? col.name : '';

    if (!text && col.id === 'drilldown') {
      text = Locale.translate('Drilldown');
      return `<span class="audible">${text}</span>`;
    }

    return text;
  },

  /**
   * Get the name of the container (left, right, center) that this column will appear in.
   * @private
   * @param  {string} id The column id to check using the id property.
   * @returns {string} The container that the column appears in.
   */
  getContainer(id) {
    if (this.settings.frozenColumns.left && this.settings.frozenColumns.left.indexOf(id) > -1) {
      return 'left';
    }
    if (this.settings.frozenColumns.right && this.settings.frozenColumns.right.indexOf(id) > -1) {
      return 'right';
    }
    return 'center';
  },

  /**
  * Render the header area.
  * @private
  */
  renderHeader() {
    const self = this;
    const headerRows = { left: '', center: '', right: '' };
    const headerColGroups = { left: '<colgroup>', center: '<colgroup>', right: '<colgroup>' };
    const headerColGroupCols = { left: '', center: '', right: '' };
    let uniqueId;

    // Handle Nested Headers
    const colGroups = this.settings.columnGroups;
    if (colGroups) {
      this.element.addClass('has-group-headers');

      const columns = this.settings.columns;
      const columnsLen = columns.length;
      const visibleColumnsLen = this.visibleColumns().length;
      const groups = colGroups.map(group => parseInt(group.colspan, 10));
      const getGroupsTotal = () => groups.reduce((a, b) => a + b, 0);
      const getDiff = () => {
        const groupsTotal = getGroupsTotal();
        return groupsTotal > columnsLen ? groupsTotal - columnsLen : columnsLen - groupsTotal;
      };

      headerRows.left += '<tr role="row" class="datagrid-header-groups">';
      headerRows.center += '<tr role="row" class="datagrid-header-groups">';
      headerRows.right += '<tr role="row" class="datagrid-header-groups">';

      const groupsTotal = getGroupsTotal();
      let diff;
      if (groupsTotal > columnsLen) {
        let move = true;
        for (let i = groups.length - 1; i >= 0 && move; i--) {
          diff = getDiff();
          if (groups[i] >= diff) {
            groups[i] -= diff;
            move = false;
          } else {
            groups[i] = 0;
          }
        }
      }

      let i = 0;
      let total = 0;
      groups.forEach((groupColspan, k) => {
        let colspan = groupColspan;
        for (let l = i + groupColspan; i < l; i++) {
          if (i < columnsLen && columns[i].hidden) {
            colspan--;
          }
        }
        const hiddenStr = colGroups[k].hidden || colspan < 1 ? ' class="hidden"' : '';
        const colspanStr = ` colspan="${colspan > 0 ? colspan : 1}"`;
        const groupedHeaderAlignmentClass = colGroups[k].align ? `l-${colGroups[k].align}-text` : '';
        uniqueId = self.uniqueId(`-header-group-${k}`);
        if (colspan > 0) {
          total += colspan;
        }

        headerRows.center += `<th${hiddenStr}${colspanStr} id="${uniqueId}" class="${groupedHeaderAlignmentClass}"><div class="datagrid-column-wrapper"><span class="datagrid-header-text">${colGroups[k].name}</span></div></th>`;
      });

      if (total < visibleColumnsLen) {
        diff = visibleColumnsLen - total;
        const colspanStr = ` colspan="${diff > 0 ? diff : 1}"`;
        headerRows.center += `<th${colspanStr}></th>`;
      }
      headerRows.center += '</tr><tr>';
    } else {
      headerRows.left += '<tr role="row">';
      headerRows.center += '<tr role="row">';
      headerRows.right += '<tr role="row">';
    }

    for (let j = 0; j < this.settings.columns.length; j++) {
      const column = self.settings.columns[j];
      const container = self.getContainer(column.id);
      const id = self.uniqueId(`-header-${j}`);
      const isSortable = (column.sortable === undefined ? true : column.sortable);
      const isResizable = (column.resizable === undefined ? true : column.resizable);
      const isExportable = (column.exportable === undefined ? true : column.exportable);
      const isSelection = column.id === 'selectionCheckbox';
      const headerAlignmentClass = this.getHeaderAlignmentClass(column);

      // Make frozen columns hideable: false
      if ((self.hasLeftPane || self.hasRightPane)
        && (self.settings.frozenColumns.left &&
          self.settings.frozenColumns.left.indexOf(column.id) > -1 ||
        self.settings.frozenColumns.right &&
        self.settings.frozenColumns.right.indexOf(column.id) > -1)) {
        column.hideable = false;
      }

      // Assign css classes
      let cssClass = '';
      cssClass += isSortable ? ' is-sortable' : '';
      cssClass += isResizable ? ' is-resizable' : '';
      cssClass += column.hidden ? ' is-hidden' : '';
      cssClass += column.filterType ? ' is-filterable' : '';
      cssClass += column.textOverflow === 'ellipsis' ? ' text-ellipsis' : '';
      cssClass += headerAlignmentClass !== '' ? headerAlignmentClass : '';

      // Apply css classes
      cssClass = cssClass !== '' ? ` class="${cssClass.substr(1)}"` : '';

      headerRows[container] += `<th scope="col" role="columnheader" id="${id}" data-column-id="${column.id}"${column.field ? ` data-field="${column.field}"` : ''}${column.headerTooltip ? ` title="${column.headerTooltip}"` : ''}${column.reorderable === false ? ' data-reorder="false"' : ''}${colGroups ? ` headers="${self.getColumnGroup(j)}"` : ''} data-exportable="${isExportable ? 'yes' : 'no'}"${cssClass}>`;

      let sortIndicator = '';
      if (isSortable) {
        sortIndicator = `${'<div class="sort-indicator">' +
          '<span class="sort-asc">'}${$.createIcon({ icon: 'dropdown' })}</span>` +
          `<span class="sort-desc">${$.createIcon({ icon: 'dropdown' })}</div>`;
      }

      // If header text is center aligned, for proper styling,
      // place the sortIndicator as a child of datagrid-header-text.
      headerRows[container] += `<div class="${isSelection ? 'datagrid-checkbox-wrapper ' : 'datagrid-column-wrapper'}${headerAlignmentClass}">
      <span class="datagrid-header-text${column.required ? ' required' : ''}">${self.headerText(this.settings.columns[j])}${headerAlignmentClass === ' l-center-text' ? sortIndicator : ''}</span>`;
      headerColGroupCols[container] += `<col${this.columnWidth(column, j)}${column.hidden ? ' class="is-hidden"' : ''}>`;

      if (isSelection) {
        if (self.settings.showSelectAllCheckBox) {
          headerRows[container] += '<span aria-checked="false" class="datagrid-checkbox" aria-label="Selection" role="checkbox"></span>';
        } else {
          headerRows[container] += '<span aria-checked="false" class="datagrid-checkbox" aria-label="Selection" role="checkbox" style="display:none"></span>';
        }
      }

      // Note the space in classname.
      // Place sortIndicator via concatenation if
      // header text is not center aligned.
      if (isSortable && headerAlignmentClass !== ' l-center-text') {
        headerRows[container] += sortIndicator;
      }

      headerRows[container] += `</div>${self.filterRowHtml(column, j)}</th>`;
    }
    headerRows.left += '</tr>';
    headerRows.center += '</tr>';
    headerRows.right += '</tr>';

    headerColGroups.left += `${headerColGroupCols.left}</colgroup>`;
    headerColGroups.center += `${headerColGroupCols.center}</colgroup>`;
    headerColGroups.right += `${headerColGroupCols.right}</colgroup>`;

    // Set Up Header Panes
    if (self.headerRow === undefined) {
      self.headerContainer = $('<div class="datagrid-header-container"></div>').prependTo(self.element);
      const headerHtml = '<div class="datagrid-header"><table role="grid"></table></div>';

      if (self.hasLeftPane) {
        self.headerContainerLeft = $(headerHtml).addClass('left');
        self.headerContainer.append(self.headerContainerLeft);
        self.headerTableLeft = self.headerContainerLeft.find('table');
        self.headerTableLeft.width(this.headerTableWidth('left'));
        self.headerTableLeft.css('min-width', this.headerTableMinWidth('left'));
        self.headerColGroupLeft = $(headerColGroups.left).appendTo(self.headerTableLeft);
        DOM.append(self.headerContainerLeft.find('table'), `<thead>${headerRows.left}</thead>`, '*');
        self.headerRowLeft = self.headerContainerLeft.find('thead');
      }

      self.headerContainerCenter = $(headerHtml).addClass('center');
      self.headerContainer.append(self.headerContainerCenter);
      self.headerTable = self.headerContainerCenter.find('table');
      self.headerTable.width(this.headerTableWidth('center'));
      self.headerTable.css('min-width', this.headerTableMinWidth('center'));
      self.headerColGroup = $(headerColGroups.center).appendTo(self.headerTable);
      DOM.append(self.headerContainerCenter.find('table'), `<thead>${headerRows.center}</thead>`, '*');
      self.headerRow = self.headerContainerCenter.find('thead');

      if (self.hasRightPane) {
        self.headerContainerRight = $(headerHtml).addClass('right');
        self.headerContainer.append(self.headerContainerRight);
        self.headerTableRight = self.headerContainerRight.find('table');
        self.headerTableRight.width(this.headerTableWidth('right'));
        self.headerTableRight.css('min-width', this.headerTableMinWidth('right'));
        self.headerColGroupRight = self.hasRightPane ? $(headerColGroups.right).appendTo(self.headerTableRight) : '';
        DOM.append(self.headerContainerRight.find('table'), `<thead>${headerRows.right}</thead>`, '*');
        self.headerRowRight = self.headerContainerRight.find('thead');
      }
    } else {
      if (self.hasLeftPane) {
        self.headerTableLeft.width(this.headerTableWidth('left'));
        self.headerTableLeft.css('min-width', this.headerTableMinWidth('left'));
        DOM.html(self.headerRowLeft, headerRows.left, '*');
        self.headerColGroupLeft.html(headerColGroupCols.left);
      }

      self.headerTable.width(this.headerTableWidth('center'));
      self.headerTable.css('min-width', this.headerTableMinWidth('center'));
      DOM.html(self.headerRow, headerRows.center, '*');
      self.headerColGroup.html(headerColGroupCols.center);

      if (self.hasRightPane) {
        self.headerTableRight.width(this.headerTableWidth('right'));
        self.headerTableRight.css('min-width', this.headerTableMinWidth('right'));
        DOM.html(self.headerRowRight, headerRows.right, '*');
        self.headerColGroupRight.html(headerColGroupCols.right);
      }
    }

    if (colGroups && self.headerRow) {
      self.colGroups = self.headerRow.find('.datagrid-header-groups');
    }

    self.syncHeaderCheckbox(this.settings.dataset);
    self.setScrollClass();
    self.attachFilterRowEvents();

    if (self.settings.columnReorder) {
      self.createDraggableColumns();
    }

    this.restoreSortOrder = false;
    this.setSortIndicator(this.sortColumn.sortId, this.sortColumn.sortAsc);

    if (this.restoreFilter) {
      this.restoreFilter = false;
      this.applyFilter(this.savedFilter, 'render');
      this.savedFilter = null;
    } else if (this.filterExpr && this.filterExpr.length > 0) {
      this.setFilterConditions(this.filterExpr);
    }

    this.activeEllipsisHeaderAll();
  },

  /**
   * Sync the colgroups and widths between the body and the header.
   * @private
   */
  syncColGroups() {
    if (this.bodyColGroup) {
      this.headerColGroup.children().remove();
      this.bodyColGroup.children().clone().appendTo(this.headerColGroup);
    }
    if (this.table && this.headerTable && this.table.css('min-width')) {
      this.headerTable.css('min-width', this.table.css('min-width'));
    }
    if (this.table && this.headerTable && this.table.css('width')) {
      this.headerTable.css('width', this.table.css('width'));
    }
  },

  /**
   * Get the alignment class based on settings. Note there is a space at the front of the classname.
   * @private
   * @param {object} column The column info.
   * @returns {string} The class as a string.
   */
  getHeaderAlignmentClass(column) {
    let headerAlignmentClass = '';

    if (column.headerAlign === undefined) {
      headerAlignmentClass = column.align ? ` l-${column.align}-text` : '';
    } else {
      headerAlignmentClass = ` l-${column.headerAlign}-text`;
    }
    return headerAlignmentClass;
  },

  /**
  * Set filter datepicker with range/single date.
  * @private
  * @param {object} input element to target datepicker.
  * @param {string} operator filter type.
  * @param {object} options pass in to datepicker.
  * @returns {void}
  */
  filterSetDatepicker(input, operator, options) {
    const datepickerApi = input.data('datepicker');
    const isRange = input.data('is-range');
    options = options || {};

    // Init datepicker
    const initDatepicker = function () {
      if (datepickerApi && typeof datepickerApi.destroy === 'function') {
        datepickerApi.destroy();
      }
      input.datepicker(options);
    };

    // invoke datepicker
    if ((!datepickerApi || !isRange) && operator === 'in-range') {
      input.data('is-range', true);
      options.range = { useRange: true };
      initDatepicker();
    } else if ((!datepickerApi || isRange) && operator !== 'in-range') {
      options.range = { useRange: false };
      input.removeData('is-range');
      initDatepicker();
    }
  },

  /**
  * Returns the markup for a specific filter row area.
  * @private
  * @param {object} columnDef The column object for the header
  * @param {object} idx The column idx for the header
  * @returns {string} The filter html to use
  */
  filterRowHtml(columnDef, idx) {
    const self = this;
    let filterMarkup = '';
    const headerAlignmentClass = this.getHeaderAlignmentClass(columnDef);

    // Generate the markup for the various Types
    // Supported Filter Types: text, integer, date, select, decimal,
    // lookup, percent, checkbox, contents
    if (columnDef.filterType) {
      const col = columnDef;
      const filterId = self.uniqueId(`-header-filter-${idx}`);
      let integerDefaults;

      filterMarkup = `<div class="datagrid-filter-wrapper${headerAlignmentClass}" ${!self.settings.filterable ? ' style="display:none"' : ''}>${self.filterButtonHtml(col)}<label class="audible" for="${filterId}">${
        col.name}</label>`;

      switch (col.filterType) {
        case 'checkbox':
          // just the button
          break;
        case 'date':
          filterMarkup += `<input ${col.filterDisabled ? ' disabled' : ''} type="text" class="datepicker" id="${filterId}"/>`;
          break;
        case 'integer': {
          integerDefaults = {
            patternOptions: {
              allowNegative: true,
              allowThousandsSeparator: false,
              allowDecimal: false,
              symbols: {
                thousands: Locale.currentLocale.data.numbers ? Locale.currentLocale.data.numbers.group : ',',
                decimal: Locale.currentLocale.data.numbers ? Locale.currentLocale.data.numbers.decimal : '.',
                negative: Locale.currentLocale.data.numbers ? Locale.currentLocale.data.numbers.minusSign : '-'
              }
            },
            process: 'number'
          };

          col.maskOptions = utils.extend(true, {}, integerDefaults, col.maskOptions);
          filterMarkup += `<input${col.filterDisabled ? ' disabled' : ''} type="text" id="${filterId}" />`;
          break;
        }
        case 'percent':
        case 'decimal': {
          const decimalDefaults = {
            patternOptions: {
              allowNegative: true,
              allowDecimal: true,
              symbols: {
                thousands: Locale.currentLocale.data.numbers ? Locale.currentLocale.data.numbers.group : ',',
                decimal: Locale.currentLocale.data.numbers ? Locale.currentLocale.data.numbers.decimal : '.',
                negative: Locale.currentLocale.data.numbers ? Locale.currentLocale.data.numbers.minusSign : '-'
              }
            },
            process: 'number'
          };

          if (col.numberFormat) {
            integerDefaults = {
              patternOptions: { decimalLimit: col.numberFormat.maximumFractionDigits }
            };

            col.maskOptions = utils.extend(
              true,
              {},
              integerDefaults,
              decimalDefaults,
              col.maskOptions
            );
          } else {
            col.maskOptions = utils.extend(true, {}, decimalDefaults, col.maskOptions);
          }

          filterMarkup += `<input${col.filterDisabled ? ' disabled' : ''} type="text" id="${filterId}" />`;
          break;
        }
        case 'contents':
        case 'select':

          filterMarkup += `<select ${col.filterDisabled ? ' disabled' : ''}${col.filterType === 'select' ? ' class="dropdown"' : ' multiple class="multiselect"'}id="${filterId}">`;
          if (col.options) {
            if (col.filterType === 'select') {
              filterMarkup += '<option></option>';
            }

            for (let i = 0; i < col.options.length; i++) {
              const option = col.options[i];
              const optionValue = col.caseInsensitive && typeof option.value === 'string' ? option.value.toLowerCase() : option.value;
              if (option && optionValue !== '') {
                filterMarkup += `<option value = "${optionValue}">${option.label}</option>`;
              }
            }
          }
          filterMarkup += '</select><div class="dropdown-wrapper"><div class="dropdown"><span></span></div><svg class="icon" focusable="false" aria-hidden="true" role="presentation"><use xlink:href="#icon-dropdown"></use></svg></div>';

          break;
        case 'multiselect':
          filterMarkup += `<select ${col.filterDisabled ? ' disabled' : ''}${col.filterType === 'select' ? ' class="dropdown"' : ' multiple class="multiselect"'}id="${filterId}">`;
          if (col.options) {
            for (let i = 0; i < col.options.length; i++) {
              const option = col.options[i];
              const optionValue = col.caseInsensitive && typeof option.value === 'string' ? option.value.toLowerCase() : option.value;
              if (option && option.label) {
                filterMarkup += `<option value = "${optionValue}">${option.label}</option>`;
              }
            }
          }
          filterMarkup += '</select><div class="dropdown-wrapper"><div class="dropdown"><span></span></div><svg class="icon" focusable="false" aria-hidden="true" role="presentation"><use xlink:href="#icon-dropdown"></use></svg></div>';

          break;
        case 'time':
          filterMarkup += `<input ${col.filterDisabled ? ' disabled' : ''} type="text" class="timepicker" id="${filterId}"/>`;
          break;
        case 'lookup':
          filterMarkup += `<input ${col.filterDisabled ? ' disabled' : ''} type="text" class="lookup" id="${filterId}" >`;
          break;
        default:
          filterMarkup += `<input${col.filterDisabled ? ' disabled' : ''} type="text" id="${filterId}"/>`;
          break;
      }

      filterMarkup += '</div>';
    }

    if (!columnDef.filterType && this.settings.filterable) {
      filterMarkup = `<div class="datagrid-filter-wrapper is-empty ${headerAlignmentClass}"></div>`;
    }
    return filterMarkup;
  },

  /**
  * Attach Events and initialize plugins for the filter row.
  * @private
  */
  attachFilterRowEvents() {
    const self = this;

    if (!this.settings.filterable) {
      return;
    }

    this.element.addClass('has-filterable-columns');

    if (this.settings.twoLineHeader) {
      this.element.addClass('has-two-line-header');
    }

    // Attach Keyboard support
    this.headerContainer.off('click.datagrid-filter').on('click.datagrid-filter', '.btn-filter', function () {
      const popupOpts = { trigger: 'immediate', offset: { y: 15 }, placementOpts: { strategies: ['flip', 'nudge'] } };
      const popupmenu = $(this).data('popupmenu');

      if (popupmenu) {
        popupmenu.close(true, true);
      } else {
        $(this).off('beforeopen.datagrid-filter').on('beforeopen.datagrid-filter', function () {
          const menu = $(this).next('.popupmenu-wrapper');
          utils.fixSVGIcons(menu);
          self.hideTooltip();
        }).popupmenu(popupOpts)
          .off('selected.datagrid-filter')
          .on('selected.datagrid-filter', (e, anchor) => {
            const rowElem = anchor.closest('th[role="columnheader"]');
            const col = self.columnById(rowElem.attr('data-column-id'))[0];

            // Set datepicker with range/single date
            if (col && col.filterType === 'date') {
              const input = rowElem.find('input');
              const svg = rowElem.find('.btn-filter .icon-dropdown:first');
              const operator = svg.getIconName().replace('filter-', '');
              self.filterSetDatepicker(input, operator, col.editorOptions);
            }
            self.applyFilter(null, 'selected');
          })
          .off('close.datagrid-filter')
          .on('close.datagrid-filter', function () {
            const data = $(this).data('popupmenu');
            if (data) {
              data.destroy();
            }
          });
      }
      return false;
    });

    let typingTimer;
    this.headerContainer.off('keydown.datagrid').on('keydown.datagrid', '.datagrid-filter-wrapper input', (e) => {
      clearTimeout(typingTimer);
      e.stopPropagation();

      if (e.which === 13) {
        self.applyFilter(null, 'enter');
        e.preventDefault();
        e.stopPropagation();
        return false;
      }
      return true;
    });

    if (this.settings.filterWhenTyping) {
      this.headerContainer.off('keyup.datagrid').on('keyup.datagrid', '.datagrid-filter-wrapper input', (e) => {
        if (e.which === 13) {
          return;
        }

        if (this.activeCell && this.activeCell.isFocused) {
          this.activeCell.isFocused = false;
        }

        clearTimeout(typingTimer);
        typingTimer = setTimeout(() => {
          self.applyFilter(null, 'keyup');
        }, 400);
      });
    }

    this.headerContainer.find('tr:last th').each(function () {
      const col = self.columnById($(this).attr('data-column-id'))[0];
      const elem = $(this);

      if (!col) { // No ID found
        return true;
      }

      elem.find('select.dropdown').each(function () {
        const dropdown = $(this);
        dropdown.dropdown(col.editorOptions).on('selected.datagrid', () => {
          self.applyFilter(null, 'selected');
        }).on('listopened.datagrid', () => {
          const api = dropdown.data('dropdown');
          if (api) {
            if (!self.isInViewport(api.list[0])) {
              self.adjustPosLeft(api.list[0]);
            }
          }
        });

        // Append the Dropdown's sourceArguments with some row/col meta-data
        const api = dropdown.data('dropdown');
        api.settings.sourceArguments = {
          column: col,
          container: elem,
          grid: self,
          cell: col,
          event: undefined,
          row: -1,
          rowData: {},
          value: undefined
        };
      });

      elem.find('select.multiselect').each(function () {
        const multiselect = $(this);
        multiselect.multiselect(col.editorOptions).on('selected.datagrid', () => {
          self.applyFilter(null, 'selected');
        });

        // Append the Dropdown's sourceArguments with some row/col meta-data
        const api = multiselect.data('dropdown');
        api.settings.sourceArguments = {
          column: col,
          container: elem,
          grid: self,
          cell: col,
          event: undefined,
          row: -1,
          rowData: {},
          value: undefined
        };
      });

      if (col.maskOptions) {
        elem.find('input').mask(col.maskOptions);
      }

      if (col.mask) {
        elem.find('input').mask(col.mask);
      }

      const datepickerEl = elem.find('.datepicker');
      if (datepickerEl.length && typeof $().datepicker === 'function') {
        datepickerEl
          .datepicker(col.editorOptions || { dateFormat: col.dateFormat })
          .on('listclosed.datepicker', () => {
            self.applyFilter(null, 'selected');
          });
      }

      const lookupEl = elem.find('.lookup');
      if (lookupEl.length && typeof $().lookup === 'function') {
        if (col.editorOptions) {
          if (col.editorOptions.clickArguments) {
            col.editorOptions.clickArguments.grid = self;
          } else {
            col.editorOptions.clickArguments = {
              grid: self
            };
          }
        }

        lookupEl
          .lookup(col.editorOptions || {})
          .on('change', () => {
            self.applyFilter(null, 'selected');
          });
      }

      const timepickerEl = elem.find('.timepicker');
      if (timepickerEl.length && typeof $().timepicker === 'function') {
        timepickerEl.timepicker(col.editorOptions || { timeFormat: col.timeFormat });
      }

      // Attach Mask
      if (col.mask) {
        elem.find('input').mask({ pattern: col.mask, mode: col.maskMode });
      }

      return null;
    });

    self.filterRowRendered = true;
  },

  /**
  * Render one filter item as used in renderFilterButton
  * @private
  * @param {object} icon The icon for the menu item
  * @param {object} text The text for the menu item
  * @param {object} checked If the menu item is selected
  * @returns {string} The html for the filter item.
  */
  filterItemHtml(icon, text, checked) {
    const iconMarkup = $.createIcon({ classes: 'icon icon-filter', icon: `filter-${icon}` });
    return `<li class="${icon} ${checked ? ' is-checked' : ''}"><a href="#">${iconMarkup}<span>${Locale.translate(text)}</span></a></li>`;
  },

  /**
  * Render the Filter Button and Menu based on filterType - which determines the options
  * @private
  * @param {object} col The column object
  * @returns {string} The html for the filter button.
  */
  filterButtonHtml(col) {
    if (!col.filterType) {
      return '';
    }

    const self = this;
    const isDisabled = col.filterDisabled;
    const filterConditions = $.isArray(col.filterConditions) ? col.filterConditions : [];
    const inArray = function (s, array) {
      array = array || filterConditions;
      return ($.inArray(s, array) > -1);
    };
    const render = function (icon, text, checked) {
      const isChecked = filterConditions.length && filterConditions[0] === icon ? true : checked;
      return filterConditions.length && !inArray(icon) ?
        '' : self.filterItemHtml(icon, text, isChecked);
    };
    const renderButton = function (defaultValue) {
      return `<button type="button" class="btn-menu btn-filter" data-init="false" ${isDisabled ? ' disabled' : ''}${defaultValue ? ` data-default="${defaultValue}"` : ''} type="button"><span class="audible">Filter</span>` +
      `<svg class="icon-dropdown icon" focusable="false" aria-hidden="true" role="presentation"><use xlink:href="#icon-filter-{{icon}}"></use></svg>${
        $.createIcon({ icon: 'dropdown', classes: 'icon-dropdown' })
      }</button><ul class="popupmenu has-icons is-translatable is-selectable">`;
    };
    let btnMarkup = '';
    let btnDefault = '';

    // Just the dropdown
    if (col.filterType === 'contents' || col.filterType === 'select' || col.filterType === 'multiselect') {
      return '';
    }

    if (col.filterType === 'text') {
      btnDefault = filterConditions.length ? filterConditions[0] : 'contains';
      btnMarkup = renderButton(btnDefault) +
        render('contains', 'Contains', true) +
        render('does-not-contain', 'DoesNotContain') +
        render('equals', 'Equals') +
        render('does-not-equal', 'DoesNotEqual') +
        render('is-empty', 'IsEmpty') +
        render('is-not-empty', 'IsNotEmpty');
      btnMarkup = btnMarkup.replace('{{icon}}', btnDefault);
    }

    if (col.filterType === 'checkbox') {
      btnDefault = filterConditions.length ? filterConditions[0] : 'selected-notselected';
      btnMarkup += renderButton(btnDefault) +
        render('selected-notselected', 'All', true) +
        render('selected', 'Selected') +
        render('not-selected', 'NotSelected');
      btnMarkup = btnMarkup.replace('{{icon}}', btnDefault);
    }

    if (col.filterType !== 'checkbox' && col.filterType !== 'text') {
      btnDefault = filterConditions.length ? filterConditions[0] : 'equals';
      btnMarkup += renderButton(btnDefault) +
        render('equals', 'Equals', (col.filterType === 'lookup' || col.filterType === 'integer' || col.filterType === 'decimal' || col.filterType === 'date' || col.filterType === 'time')) +
        render('does-not-equal', 'DoesNotEqual') +
        render('is-empty', 'IsEmpty') +
        render('is-not-empty', 'IsNotEmpty');
      btnMarkup = btnMarkup.replace('{{icon}}', btnDefault);
    }

    if (col.filterType === 'date') {
      btnMarkup += render('in-range', 'InRange');
    }

    if (/\b(integer|decimal|date|time|percent)\b/g.test(col.filterType)) {
      btnMarkup += `${
        render('less-than', 'LessThan')
      }${render('less-equals', 'LessOrEquals')
      }${render('greater-than', 'GreaterThan')
      }${render('greater-equals', 'GreaterOrEquals')}`;
      btnMarkup = btnMarkup.replace('{{icon}}', 'less-than');
    }

    if (col.filterType === 'text') {
      btnMarkup += `${
        render('end-with', 'EndsWith')
      }${render('does-not-end-with', 'DoesNotEndWith')
      }${render('start-with', 'StartsWith')
      }${render('does-not-start-with', 'DoesNotStartWith')}`;
      btnMarkup = btnMarkup.replace('{{icon}}', 'end-with');
    }

    if (col.filterType === 'lookup') {
      btnDefault = filterConditions.length ? filterConditions[0] : 'contains';
      btnMarkup = renderButton(btnDefault) +
        render('contains', 'Contains', true) +
        render('does-not-contain', 'DoesNotContain') +
        render('equals', 'Equals') +
        render('does-not-equal', 'DoesNotEqual') +
        render('is-empty', 'IsEmpty') +
        render('is-not-empty', 'IsNotEmpty') +
        render('end-with', 'EndsWith') +
        render('does-not-end-with', 'DoesNotEndWith') +
        render('start-with', 'StartsWith') +
        render('does-not-start-with', 'DoesNotStartWith') +
        render('less-than', 'LessThan') +
        render('less-equals', 'LessOrEquals') +
        render('greater-than', 'GreaterThan') +
        render('greater-equals', 'GreaterOrEquals');
      btnMarkup = btnMarkup.replace('{{icon}}', btnDefault);
    }

    btnMarkup += '</ul>';
    return btnMarkup;
  },

  /**
  * Toggle the visibility of the filter row.
  */
  toggleFilterRow() {
    if (this.settings.filterable) {
      this.headerContainer.find('.datagrid-filter-wrapper').hide();
      this.settings.filterable = false;
      this.filterRowRendered = false;
      this.element.removeClass('has-filterable-columns');
      this.element.removeClass('has-two-line-header');
      /**
      *  Fires after the filter row is closed by the user.
      * @event closefilterrow
      * @memberof Datagrid
      * @property {object} event The jquery event object
      */
      this.element.triggerHandler('closefilterrow');
    } else {
      this.settings.filterable = true;
      this.filterRowRendered = true;

      this.element.addClass('has-filterable-columns');

      if (this.settings.twoLineHeader) {
        this.element.addClass('has-two-line-header');
      }

      this.headerContainer.find('.datagrid-filter-wrapper').show();

      /**
      * Fires after the filter row is opened by the user.
      * @event openfilterrow
      * @memberof Datagrid
      * @property {object} event The jquery event object
      */
      this.element.triggerHandler('openfilterrow');
      this.attachFilterRowEvents();
    }
    this.setupTooltips();
  },

  /**
  * Apply the Filter with the currently selected conditions, or the ones passed in.
  * @param {object} conditions An array of objects with the filter conditions.
  * @param {string} [trigger] A string to identify the triggering action.
  */
  applyFilter(conditions, trigger) {
    const self = this;
    let filterChanged = false;

    if (conditions) {
      this.setFilterConditions(conditions);
    } else {
      conditions = this.filterConditions();
    }
    if (this.filterExpr === undefined) {
      this.filterExpr = [];
    }

    if (JSON.stringify(conditions) !== JSON.stringify(this.filterExpr)) {
      this.filterExpr = conditions;
      filterChanged = true;
    }

    const checkRow = function (rowData) {
      let isMatch = true;

      for (let i = 0; i < conditions.length; i++) {
        const columnDef = self.columnById(conditions[i].columnId)[0];

        let rowValue = rowData && rowData[columnDef.field] !== undefined ?
          rowData[columnDef.field] : self.fieldValue(rowData, columnDef.field);
        let rowValueStr = (rowValue === null || rowValue === undefined) ? '' : rowValue.toString().toLowerCase();
        let conditionValue = conditions[i].value.toString().toLowerCase();
        let rangeData = null;

        // Percent filter type
        if (columnDef.filterType === 'percent') {
          conditionValue = (conditionValue / 100).toString();
          if ((`${columnDef.name}`).toLowerCase() === 'decimal') {
            rowValue = Formatters.Decimal(false, false, rowValue, columnDef);
            conditionValue = Formatters.Decimal(false, false, conditionValue, columnDef);
          } else if ((`${columnDef.name}`).toLowerCase() === 'integer') {
            rowValue = Formatters.Integer(false, false, rowValue, columnDef);
            conditionValue = Formatters.Integer(false, false, conditionValue, columnDef);
          }
        }

        // Run Data over the formatter
        if (columnDef.filterType === 'text') {
          const fmt = columnDef.formatter;
          const id = conditions[i].columnId;
          rowValue = self.formatValue(fmt, i, id, rowValue, columnDef, rowData, self);

          // Strip any html markup that might be in the formatters
          const rex = /(<([^>]+)>)|(amp;)|(&lt;([^>]+)&gt;)/ig;
          rowValue = rowValue.replace(rex, '').trim().toLowerCase();

          rowValueStr = (rowValue === null || rowValue === undefined) ? '' : rowValue.toString().toLowerCase();
        }

        if (columnDef.filterType === 'contents' || columnDef.filterType === 'select' || columnDef.filterType === 'multiselect') {
          rowValue = (rowValue === null || rowValue === undefined) ? '' : rowValue.toString().toLowerCase();
        }

        if ((typeof rowValue === 'number' || (!isNaN(rowValue) && rowValue !== '') && !(conditions[i].value instanceof Array)) &&
              columnDef.filterType !== 'date' && columnDef.filterType !== 'time') {
          rowValue = parseFloat(rowValue);
          conditionValue = Locale.parseNumber(conditionValue);
        }

        if (columnDef.filterType === 'date' || columnDef.filterType === 'time') {
          if (columnDef.filterType === 'date' && typeof rowValue === 'string') {
            rowValue = columnDef.formatter(false, false, rowValue, columnDef, true);
          }
          const getValues = (rValue, cValue) => {
            cValue = Locale.parseDate(cValue, conditions[i].format);
            if (cValue) {
              if (columnDef.filterType === 'time') {
                // drop the day, month and year
                cValue.setDate(1);
                cValue.setMonth(0);
                cValue.setYear(0);
              }

              cValue = cValue.getTime();
            }

            if (rValue instanceof Date) {
              // Copy date
              rValue = new Date(rValue.getTime());
              if (columnDef.filterType === 'time') {
                // drop the day, month and year
                rValue.setDate(1);
                rValue.setMonth(0);
                rValue.setYear(0);
              } else if (!(columnDef.editorOptions && columnDef.editorOptions.showTime)) {
                // Drop any time component of the row data for the filter as it is a date only field
                rValue.setHours(0);
                rValue.setMinutes(0);
                rValue.setSeconds(0);
                rValue.setMilliseconds(0);
              }
              rValue = rValue.getTime();
            } else if (typeof rValue === 'string' && rValue) {
              if (!columnDef.sourceFormat) {
                rValue = Locale.parseDate(rValue, { pattern: conditions[i].format });
              } else {
                rValue = Locale.parseDate(rValue, (typeof columnDef.sourceFormat === 'string' ? { pattern: columnDef.sourceFormat } : columnDef.sourceFormat));
              }

              if (rValue) {
                if (columnDef.filterType === 'time') {
                  // drop the day, month and year
                  rValue.setDate(1);
                  rValue.setMonth(0);
                  rValue.setYear(0);
                } else if (!(columnDef.editorOptions && columnDef.editorOptions.showTime)) {
                  // Drop any time component of the row data for the filter
                  // as it is a date only field
                  rValue.setHours(0);
                  rValue.setMinutes(0);
                  rValue.setSeconds(0);
                  rValue.setMilliseconds(0);
                }
                rValue = rValue.getTime();
              }
            }
            return { rValue, cValue };
          };

          let values = null;
          if (conditions[i].operator === 'in-range') {
            const cell = self.settings.columns.indexOf(columnDef);
            const input = self.headerContainer.find(`th:eq(${cell}) .datagrid-filter-wrapper input`);
            const datepickerApi = input.data('datepicker');
            if (datepickerApi) {
              rangeData = datepickerApi.settings.range.data;
              if (rangeData && rangeData.start) {
                values = getValues(rowValue, rangeData.start);
              }
            }
          } else {
            values = getValues(rowValue, conditions[i].value);
          }
          rowValue = values ? values.rValue : rowValue;
          conditionValue = values ? values.cValue : conditionValue;
        }

        switch (conditions[i].operator) {
          case 'equals':

            // This case is multiselect
            if (conditions[i].value instanceof Array) {
              isMatch = false;

              for (let k = 0; k < conditions[i].value.length; k++) {
                const match = conditions[i].value[k].toLowerCase() === rowValue && (rowValue.toString() !== '' || conditions[i].value[k] === '');
                if (match) {
                  isMatch = true;
                }
              }
            } else {
              isMatch = (rowValue === conditionValue && rowValue !== '');
            }

            break;
          case 'does-not-equal':
            isMatch = (rowValue !== conditionValue);
            break;
          case 'contains':
            isMatch = (rowValueStr.indexOf(conditionValue) > -1 && rowValue.toString() !== '');
            break;
          case 'does-not-contain':
            isMatch = (rowValueStr.indexOf(conditionValue) === -1);
            break;
          case 'end-with':
            isMatch = (rowValueStr.lastIndexOf(conditionValue) === (rowValueStr.length - conditionValue.toString().length) && rowValueStr !== '' && (rowValueStr.length >= conditionValue.toString().length));
            break;
          case 'start-with':
            isMatch = (rowValueStr.indexOf(conditionValue) === 0 && rowValueStr !== '');
            break;
          case 'does-not-end-with':
            isMatch = (rowValueStr.lastIndexOf(conditionValue) === (rowValueStr.length - conditionValue.toString().length) && rowValueStr !== '' && (rowValueStr.length >= conditionValue.toString().length));
            isMatch = !isMatch;
            break;
          case 'does-not-start-with':
            isMatch = !(rowValueStr.indexOf(conditionValue) === 0 && rowValueStr !== '');
            break;
          case 'is-empty':
            isMatch = (rowValueStr === '');
            break;
          case 'is-not-empty':
            if (rowValue === '') {
              isMatch = (rowValue !== '');
              break;
            }
            isMatch = !(rowValue === null);
            break;
          case 'in-range':
            isMatch = false;
            if (rangeData && rangeData.startDate && rangeData.endDate) {
              const d1 = rangeData.startDate.getTime();
              const d2 = rangeData.endDate.getTime();
              isMatch = rowValue >= d1 && rowValue <= d2;
            }
            break;
          case 'less-than':
            isMatch = (rowValue < conditionValue && rowValue !== '');
            break;
          case 'less-equals':
            isMatch = (rowValue <= conditionValue && rowValue !== '');
            break;
          case 'greater-than':
            isMatch = (rowValue > conditionValue && rowValue !== '');
            break;
          case 'greater-equals':
            isMatch = (rowValue >= conditionValue && rowValue !== '');
            break;
          case 'selected':
            if (columnDef && columnDef.isChecked) {
              isMatch = columnDef.isChecked(rowValue);
              break;
            }
            isMatch = (rowValueStr === '1' || rowValueStr === 'true' || rowValue === true || rowValue === 1) && rowValueStr !== '';
            break;
          case 'not-selected':
            if (columnDef && columnDef.isChecked) {
              isMatch = !columnDef.isChecked(rowValue);
              break;
            }
            isMatch = (rowValueStr === '0' || rowValueStr === 'false' || rowValue === false || rowValue === 0 || rowValueStr === '');
            break;
          case 'selected-notselected':
            isMatch = true;
            break;
          default:
        }

        if (!isMatch) {
          return false;
        }
      }
      return isMatch;
    };

    if (!this.settings.disableClientFilter) {
      let dataset;
      let isFiltered;
      let i;
      let i2;
      let len;
      let dataSetLen;

      if (this.settings.treeGrid) {
        dataset = this.settings.dataset;

        const checkChildNodes = function (nodeData, parentNode) {
          for (let j = 0; j < nodeData.length; j++) {
            const childNode = nodeData[j];

            if (isFiltered) {
              isFiltered = !checkRow(childNode);
            }

            childNode.isFiltered = !checkRow(childNode);

            if (parentNode && !childNode.isFiltered) {
              parentNode.isFiltered = false;
            }

            if (childNode.children && childNode.children.length) {
              checkChildNodes(childNode.children, childNode);
            }
          }
        };

        for (i = 0, len = dataset.length; i < len; i++) {
          isFiltered = !checkRow(dataset[i]);

          if (dataset[i].children && dataset[i].children.length) {
            checkChildNodes(dataset[i].children);
          }

          dataset[i].isFiltered = isFiltered;
        }
      } else if (this.settings.groupable) {
        for (i = 0, len = this.settings.dataset.length; i < len; i++) {
          let isGroupFiltered = true;
          for (i2 = 0, dataSetLen = this.settings.dataset[i].values.length; i2 < dataSetLen; i2++) {
            isFiltered = !checkRow(this.settings.dataset[i].values[i2]);
            this.settings.dataset[i].values[i2].isFiltered = isFiltered;

            if (!isFiltered) {
              isGroupFiltered = false;
            }
          }

          this.settings.dataset[i].isFiltered = isGroupFiltered;
        }
      } else {
        for (i = 0, len = this.settings.dataset.length; i < len; i++) {
          isFiltered = !checkRow(this.settings.dataset[i]);
          this.settings.dataset[i].isFiltered = isFiltered;
        }
      }
    }

    this.setChildExpandOnMatch();

    if (!this.settings.source) {
      this.renderRows();
    }

    if (filterChanged) {
      this.setSearchActivePage({
        trigger,
        type: 'filtered'
      });
    }

    if (this.restoreFilterClientSide) {
      this.restoreFilterClientSide = false;
    } else {
      /**
      * Fires after a filter action ocurs
      * @event filtered
      * @memberof Datagrid
      * @property {object} event The jquery event object
      * @property {object} args Object with the arguments
      * @property {number} args.op The filter operation, this can be 'apply', 'clear'
      * @property {object} args.conditions An object with all the condition data.
      * @property {string} args.trigger Info on what was the triggering action. May be render, select or key
      */
      this.element.trigger('filtered', { op: 'apply', conditions, trigger });
    }
    this.saveUserSettings();
  },

  /**
   * Adjust the left positon for given element to be in viewport
   * @private
   * @param {object} el The element
   * @returns {void}
   */
  adjustPosLeft(el) {
    const padding = 20;
    const b = el.getBoundingClientRect();
    const w = (window.innerWidth || document.documentElement.clientWidth);
    if (b.left < 0 && b.right <= w) {
      el.style.left = `${padding}px`; // Left side
    } else if (b.left >= 0 && !(b.right <= w)) {
      el.style.left = `${(w - b.width) - padding}px`; // Right side
    }
  },

  /**
   * Check if given element is in the viewport
   * @private
   * @param {object} el The element to check
   * @returns {boolean} true if is in the viewport
   */
  isInViewport(el) {
    const b = el.getBoundingClientRect();
    return (
      b.top >= 0 && b.left >= 0 &&
      b.bottom <= (window.innerHeight || document.documentElement.clientHeight) &&
      b.right <= (window.innerWidth || document.documentElement.clientWidth)
    );
  },

  /**
   * Set child nodes when use filter as
   * settings.allowChildExpandOnMatch === true
   * and if only parent got match then add all children nodes too
   * or if one or more child node got match then add parent node and all the children nodes
   * settings.allowChildExpandOnMatch === false
   * and if only parent got match then make expand/collapse button to be collapsed, disabled
   * and do not add any children nodes
   * or if one or more child node got match then add parent node and only matching children nodes
   * @private
   * @returns {void}
   */
  setChildExpandOnMatch() {
    const s = this.settings;
    if (s.treeGrid) {
      const checkNodes = function (nodeData, depth) {
        for (let i = 0, l = nodeData.length; i < l; i++) {
          const node = nodeData[i];
          const children = node.children;
          const childrenLen = children ? children.length : 0;

          if (childrenLen) {
            if (!node.isFiltered) {
              if (s.allowChildExpandOnMatch) {
                for (let i2 = 0; i2 < childrenLen; i2++) {
                  children[i2].isFiltered = false;
                }
              } else {
                let isAllChildrenFiltered = true;
                for (let i2 = 0; i2 < childrenLen; i2++) {
                  if (!children[i2].isFiltered) {
                    isAllChildrenFiltered = false;
                  }
                }
                node.isAllChildrenFiltered = isAllChildrenFiltered;
              }
            }
            checkNodes(children, node, depth++);
          }
        }
      };
      checkNodes(s.dataset, 0);
    }
  },

  /**
  * Clear the Filter row Conditions and Reset the Data.
  */
  clearFilter() {
    if (!this.settings.filterable) {
      return;
    }

    this.clearFilterFields();

    this.applyFilter();
    this.element.trigger('filtered', { op: 'clear', conditions: [] });
  },

  /**
  * Clear the Filter fields.
  */
  clearFilterFields() {
    if (!this.settings.filterable) {
      return;
    }

    this.headerContainer.find('input, select').each(function () {
      const input = $(this);
      input.val('');
      if (input.is('select')) {
        input.find('option').each(function () {
          $(this).prop('selected', false);
        });
      }
      input.trigger('updated');
    });

    // reset all the filters to first item
    this.headerContainer.find('.btn-filter').each(function () {
      const btn = $(this);
      const ul = btn.next();
      const first = ul.find('li:first');

      btn.find('svg:first > use').attr('xlink:href', `#icon-filter-${btn.attr('data-default')}`);
      ul.find('.is-checked').removeClass('is-checked');
      first.addClass('is-checked');
    });
  },

  /**
  * Set the Filter Conditions on the UI Only.
  * @param {object} conditions An array of objects with the filter conditions.
  */
  setFilterConditions(conditions) {
    this.clearFilterFields();
    for (let i = 0; i < conditions.length; i++) {
      // Find the filter row
      const rowElem = this.headerContainer.find(`th[data-column-id="${conditions[i].columnId}"]`);
      const input = rowElem.find('input, select');
      const btn = rowElem.find('.btn-filter');
      const ul = btn.next();

      if (conditions[i].value === undefined) {
        conditions[i].value = '';
      }

      input.val(conditions[i].value);

      if (input.is('select')) {
        if (conditions[i].value instanceof Array) {
          for (let j = 0; j < conditions[i].value.length; j++) {
            input.find(`option[value="${conditions[i].value[j]}"]`).prop('selected', true);
          }
        } else {
          input.find(`option[value="${conditions[i].value}"]`).prop('selected', true);
        }
        input.trigger('updated');
      }

      btn.find('svg:first > use').attr('xlink:href', `#icon-filter-${conditions[i].operator}`);
      ul.find('.is-checked').removeClass('is-checked');
      ul.find(`.${conditions[i].operator}`).addClass('is-checked');
    }
  },

  /**
  * Get filter conditions in array from whats set in the UI.
  * @returns {array} An array with the currently showing filter conditions.
  */
  filterConditions() {
    // Do not modify keyword search filter expr
    if (this.filterExpr && this.filterExpr.length === 1 && this.filterExpr[0].keywordSearch) {
      delete this.filterExpr[0].keywordSearch;
      return this.filterExpr;
    }

    const filterExpr = [];

    // Create an array of objects with: field, id, filterType, operator, value
    this.headerContainer.find('th').each(function () {
      const rowElem = $(this);
      const btn = rowElem.find('.btn-filter');
      const input = rowElem.find('input, select');
      const isDropdown = input.is('select');
      const svg = btn.find('.icon-dropdown:first');
      let op = null;
      let format = null;

      if (!btn.length && !isDropdown) {
        return;
      }

      op = isDropdown ? 'equals' : svg.getIconName().replace('filter-', '');

      if (op === 'selected-notselected') {
        return;
      }

      if (input.val() === '' && ['is-not-empty', 'is-empty', 'selected', 'not-selected'].indexOf(op) === -1) {
        return;
      }

      if (input.val() instanceof Array && input.val().length === 0) {
        return;
      }

      let value = input.val() ? input.val() : '';
      if (input.attr('data-mask-mode') && input.attr('data-mask-mode') === 'number') {
        value = Locale.parseNumber(value);
      }

      const condition = {
        columnId: rowElem.attr('data-column-id'),
        operator: op,
        value
      };

      if (input.data('datepicker')) {
        format = input.data('datepicker').pattern;
        condition.format = format;
      }

      if (input.data('timepicker')) {
        format = input.data('timepicker').settings.timeFormat;
        condition.format = format;
      }

      filterExpr.push(condition);
    });

    return filterExpr;
  },

  /**
  * Get extra top position for current target in header
  * @private
  * @returns {number} the extra top position of the rows depending on rowHeight setting.
  */
  getExtraTop() {
    const s = this.settings;
    const topPositions = {
      default: { short: 0, medium: 0, normal: 0 },
      filterable: { short: 0, medium: 0, normal: 0 },
      group: { short: -25, medium: -30, normal: -39 },
      groupFilterable: { short: -29, medium: -30, normal: -41 }
    };
    let extraTop = 0;
    if (s.columnGroups) {
      extraTop = s.filterable ?
        topPositions.groupFilterable[s.rowHeight] : topPositions.group[s.rowHeight];
    } else {
      extraTop = s.filterable ?
        topPositions.filterable[s.rowHeight] : topPositions.default[s.rowHeight];
    }
    return extraTop;
  },

  /**
  * Get height for current target in header
  * @private
  * @returns {number} the height of the rows depending on rowHeight setting.
  */
  getTargetHeight() {
    const s = this.settings;
    const heights = {
      default: { short: 20, medium: 28, normal: 35 },
      filterable: { short: 53, medium: 54, normal: 60 },
      group: { short: 46, medium: 56, normal: 74 },
      groupFilterable: { short: 83, medium: 87, normal: 103 }
    };
    let height = 0;
    if (s.columnGroups) {
      height = s.filterable && this.filterRowRendered ?
        heights.groupFilterable[s.rowHeight] : heights.group[s.rowHeight];
    } else {
      height = s.filterable && this.filterRowRendered ?
        heights.filterable[s.rowHeight] : heights.default[s.rowHeight];
    }
    return height;
  },

  /**
  * Create draggable columns
  * @private
  */
  createDraggableColumns() {
    const self = this;
    const headers = self.headerNodes().not('[data-column-id="selectionCheckbox"]');
    let showTarget = $('.drag-target-arrows', self.element);

    if (!showTarget.length) {
      self.element.prepend(`<span class="drag-target-arrows" style="height: ${self.getTargetHeight()}px;"></span>`);
      showTarget = $('.drag-target-arrows', self.element);
    }

    headers.not('[data-reorder="false"]').prepend('</span><span class="handle">&#8286;</span>');
    headers.prepend('<span class="is-draggable-target"></span>');
    headers.last().append('<span class="is-draggable-target last"></span>');
    self.element.addClass('has-draggable-columns');

    // Initialize Drag api
    $('.handle', headers).each(function () {
      let clone = null;
      let headerPos = null;
      let offPos = null;
      let extraTopPos = 0;
      const handle = $(this);
      const header = handle.parent();

      handle.on('mousedown.datagrid', (e) => {
        e.preventDefault();

        header.drag({
          clone: true, cloneAppendTo: headers.first().parent().parent(), clonePosIsFixed: true
        })
          .on('dragstart.datagrid', (dragStartEvent, pos, thisClone) => {
            clone = thisClone;

            clone.removeAttr('id').addClass('is-dragging-clone')
              .css({ left: pos.left, top: pos.top, height: header.height(), border: 0 });

            $('.is-draggable-target', clone).remove();

            self.setDraggableColumnTargets();

            extraTopPos = self.getExtraTop();
            headerPos = header.position();
            offPos = { top: (pos.top - headerPos.top), left: (pos.left - headerPos.left) };

            const index = self.targetColumn(headerPos);
            self.draggableStatus.startIndex = index;
            e.stopImmediatePropagation();
          })
          .on('drag.datagrid', (dragEvent, pos) => {
            clone[0].style.left = `${parseInt(pos.left, 10)}px`;
            clone[0].style.top = `${parseInt(pos.top, 10)}px`;
            headerPos = { top: (pos.top - offPos.top), left: (pos.left - offPos.left) };

            let n = 0;
            let target = null;
            let rect = null;
            const index = self.targetColumn(headerPos);

            $('.is-draggable-target', headers).add(showTarget).removeClass('is-over');

            if (index !== -1) {
              for (let i = 0, l = self.draggableColumnTargets.length; i < l; i++) {
                target = self.draggableColumnTargets[i];
                n = i + 1;

                if (target.index === index && target.index !== self.draggableStatus.startIndex) {
                  if (target.index > self.draggableStatus.startIndex && (n < l)) {
                    target = self.draggableColumnTargets[n];
                  }

                  target.el.addClass('is-over');
                  showTarget.addClass('is-over');
                  rect = target.el[0].getBoundingClientRect();
                  showTarget[0].style.left = `${parseInt(rect.left, 10)}px`;
                  showTarget[0].style.top = `${(parseInt(rect.top, 10) + 1) + extraTopPos}px`;
                }
              }
            }

            e.stopImmediatePropagation();
          })
          .on('dragend.datagrid', (dragendEvent, pos) => {
            clone[0].style.left = `${parseInt(pos.left, 10)}px`;
            clone[0].style.top = `${parseInt(pos.top, 10)}px`;

            headerPos = { top: (pos.top - offPos.top), left: (pos.left - offPos.left) };

            const index = self.targetColumn(headerPos);
            const dragApi = header.data('drag');
            const tempArray = [];
            let i;
            let l;
            let indexFrom;
            let indexTo;

            // Unbind drag from header
            if (dragApi && dragApi.destroy) {
              dragApi.destroy();
            }

            self.draggableStatus.endIndex = index;
            $('.is-draggable-target', headers).add(showTarget).removeClass('is-over');

            if (self.draggableStatus.endIndex !== -1) {
              if (self.draggableStatus.startIndex !== self.draggableStatus.endIndex) {
                // Swap columns
                for (i = 0, l = self.settings.columns.length; i < l; i++) {
                  if (!self.settings.columns[i].hidden &&
                        self.settings.columns[i].id !== 'selectionCheckbox') {
                    tempArray.push(i);
                  }
                }

                indexFrom = tempArray[self.draggableStatus.startIndex] || 0;
                indexTo = tempArray[self.draggableStatus.endIndex] || 0;

                self.updateGroupHeadersAfterColumnReorder(indexFrom, indexTo);
                self.arrayIndexMove(self.settings.columns, indexFrom, indexTo);
                self.updateColumns(self.settings.columns);
              }
            }
          });
      });
    });
  },

  /**
  * Set draggable columns target elements
  * @private
  */
  setDraggableColumnTargets() {
    const self = this;
    const headers = self.headerNodes()
      .not('.is-hidden').not('[data-column-id="selectionCheckbox"]');
    let target;
    let pos;
    let extra;

    self.draggableColumnTargets = [];
    self.draggableStatus = {};

    // Move last target if not found in last header
    if (!$('.is-draggable-target.last', headers.last()).length) {
      headers.last().append($('.is-draggable-target.last', self.headerNodes()));
    }

    $('.is-draggable-target', headers).each(function (index) {
      const idx = ($(this).is('.last')) ? index - 1 : index; // Extra target for last header th
      target = headers.eq(idx);
      pos = target.position();
      // Extra space around, if dropped item bit off from drop area
      extra = 20;

      self.draggableColumnTargets.push({
        el: $(this),
        index: idx,
        pos,
        width: target.outerWidth(),
        height: target.outerHeight(),
        dropArea: {
          x1: pos.left - extra,
          x2: pos.left + target.outerWidth() + extra,
          y1: (pos.top - extra) + self.getExtraTop(),
          y2: pos.top + target.outerHeight() + extra
        }
      });
    });
  },

  /**
  * Get column index for dragging columns
  * @private
  * @param {object} pos The position index
  * @returns {number} The column array index
  */
  targetColumn(pos) {
    const self = this;
    let idx = -1;
    let target;
    let i;
    let l;

    for (i = 0, l = self.draggableColumnTargets.length - 1; i < l; i++) {
      target = self.draggableColumnTargets[i];
      if (pos.left > target.dropArea.x1 && pos.left < target.dropArea.x2 &&
          pos.top > target.dropArea.y1 && pos.top < target.dropArea.y2) {
        idx = target.index;
      }
    }
    return idx;
  },

  /**
  * Move an array element to a different position. May be dups of this function.
  * @private
  * @param {array} arr The array
  * @param {array} from The from position
  * @param {array} to The to position
  */
  arrayIndexMove(arr, from, to) {
    arr.splice(to, 0, arr.splice(from, 1)[0]);
  },

  /**
  * Attach Drag Events to Rows
  * @private
  */
  createDraggableRows() {
    const self = this;

    if (!this.settings.rowReorder) {
      return;
    }

    this.tableBody.children().filter(function () {
      return $(this).find('.datagrid-reorder-icon').length < 1;
    }).attr('data-arrange-exclude', true);

    // Attach the Drag API
    this.tableBody.arrange({
      placeholder: `<tr class="datagrid-reorder-placeholder"><td colspan="${this.visibleColumns().length}"></td></tr>`,
      handle: '.datagrid-reorder-icon',
      isVisualItems: true
    })
      .off('beforearrange.datagrid').on('beforearrange.datagrid', (e, status) => {
        if (self.isSafari) {
          status.start.css({ display: 'inline-block' });
        }
      })
      .off('arrangeupdate.datagrid')
      .on('arrangeupdate.datagrid', (e, status) => {
        if (self.isSafari) {
          status.end.css({ display: '' });
        }

        self.reorderRow(status.startIndex, status.endIndex, status);
      });
  },

  /**
   * Move a row from one position to another.
   * @param {number} startIndex The row to move.
   * @param {boolean} endIndex The end index.
   * @param {object} status The drag event object.
   */
  reorderRow(startIndex, endIndex, status) {
    const moveDown = endIndex > startIndex;
    const startRow = this.tableBody.find('tr').eq(startIndex);
    const endRow = this.tableBody.find('tr').eq(endIndex);

    // Move the elem in the data set
    const startRowIdx = this.settings.dataset.splice(startIndex, 1)[0];
    this.settings.dataset.splice(endIndex, 0, startRowIdx);

    // move in the ui
    if (!status && moveDown) {
      startRow.insertAfter(endRow);
    }

    if (!status && !moveDown) {
      startRow.insertBefore(endRow);
    }

    // If using expandable rows move the expandable row with it
    if ((this.settings.rowTemplate || this.settings.expandableRow) && moveDown) {
      this.tableBody.find('tr').eq(startIndex * 2).insertAfter(status.end);
      status.end.next().next().insertAfter(status.over);
    }

    if ((this.settings.rowTemplate || this.settings.expandableRow) && !moveDown) {
      this.tableBody.find('tr').eq(startIndex * 2).next().insertAfter(status.end);
    }

    // Resequence the rows
    const allRows = this.tableBody.find('tr:not(.datagrid-expandable-row)');
    for (let i = 0; i < allRows.length; i++) {
      allRows[i].setAttribute('data-index', i);
      allRows[i].setAttribute('aria-rowindex', i + 1);
    }

    /**
    * Fires after a row is moved via the rowReorder option.
    * @event rowremove
    * @memberof Datagrid
    * @property {object} event The jquery event object
    * @property {object} status Object with row reorder info
    * @property {number} status.endIndex The ending row index
    * @property {number} status.startIndex The starting row index
    * @property {HTMLElement} status.over The row object that was dragged over.
    * @property {HTMLElement} status.start The starting row object.
    */
    this.element.trigger('rowreorder', [{
      endIndex,
      startIndex,
      over: endRow,
      start: startRow,
    }]);
    this.syncSelectedRowsIdx();
  },

  /**
  * Return the value in a field, taking into account nested objects. Fx obj.field.id
  * @private
  * @param {object} obj The object to use
  * @param {string} field The field as a string fx 'field' or 'obj.field.id'
  * @returns {any} The current value in the field.
  */
  fieldValue(obj, field) {
    if (!field || !obj) {
      return '';
    }

    if (field.indexOf('.') > -1) {
      return field.split('.').reduce((o, x) => (o ? o[x] : ''), obj);
    }

    const rawValue = obj[field];
    let value = (rawValue || rawValue === 0 || rawValue === false ? rawValue : '');

    value = xssUtils.escapeHTML(value);
    return value;
  },

  /**
  * Setup internal tree root nodes array.
  * @private
  */
  setTreeRootNodes() {
    if (!this.settings.treeGrid) {
      return;
    }
    this.settings.treeRootNodes = this.settings.treeDepth
      .filter(node => node.depth === 1);
  },

  /**
   * Setup internal tree depth array.
   * @private
   * @param {array} dataset The json array to use for calculating tree depth.
   */
  setTreeDepth(dataset) {
    if (!this.settings.treeGrid) {
      return;
    }
    const self = this;
    let idx = 0;
    const iterate = function (node, depth) {
      idx++;
      self.settings.treeDepth.push({ idx, depth, node });
      const children = node.children || [];
      for (let i = 0, len = children.length; i < len; i++) {
        iterate(children[i], depth + 1);
      }
    };

    dataset = dataset || this.settings.dataset;
    self.settings.treeDepth = [];

    for (let i = 0, len = dataset.length; i < len; i++) {
      iterate(dataset[i], 1);
    }
  },

  /**
  * Setup internal row grouping
  * @private
  */
  setRowGrouping() {
    const groupSettings = this.settings.groupable;
    if (!groupSettings) {
      return;
    }

    this.originalDataset = this.settings.dataset.slice();

    if (!groupSettings.aggregator || groupSettings.aggregator === 'none') {
      this.settings.dataset = GroupBy.none(this.settings.dataset, groupSettings.fields);
      return;
    }

    if (groupSettings.aggregator === 'sum') {
      this.settings.dataset = GroupBy.sum(
        this.settings.dataset,
        groupSettings.fields,
        groupSettings.aggregate
      );
      return;
    }

    if (groupSettings.aggregator === 'max') {
      this.settings.dataset = GroupBy.max(
        this.settings.dataset,
        groupSettings.fields,
        groupSettings.aggregate
      );
      return;
    }

    if (groupSettings.aggregator === 'list') {
      this.settings.dataset = GroupBy.list(
        this.settings.dataset,
        groupSettings.fields,
        groupSettings.aggregatorOptions
      );
      return;
    }

    this.settings.dataset = GroupBy(this.settings.dataset, groupSettings.fields);
  },

  /**
  * Clear the table body and rows.
  * @private
  */
  renderRows() {
    let tableHtml = '';
    let tableHtmlLeft = '';
    let tableHtmlRight = '';
    let j = 0;
    const self = this;
    const s = self.settings;
    const body = self.table.find('tbody');
    let activePage = 1;
    if (self.pagerAPI) {
      const pagerState = self.pagerAPI.state;
      if (pagerState.filteredActivePage) {
        activePage = pagerState.filteredActivePage;
      } else {
        activePage = pagerState.activePage;
      }
    }

    self.bodyColGroupHtmlLeft = '<colgroup>';
    self.bodyColGroupHtml = '<colgroup>';
    self.bodyColGroupHtmlRight = '<colgroup>';
    self.triggerDestroyCell(); // Trigger Destroy on previous cells

    for (j = 0; j < self.settings.columns.length; j++) {
      const col = self.settings.columns[j];
      const container = self.getContainer(col.id);
      const colWidth = self.columnWidth(col, j);

      switch (container) {
        case 'left':
          self.bodyColGroupHtmlLeft += `<col${colWidth}${col.hidden ? ' class="is-hidden"' : ''}></col>`;
          break;
        case 'right':
          self.bodyColGroupHtmlRight += `<col${colWidth}${col.hidden ? ' class="is-hidden"' : ''}></col>`;
          break;
        default:
          self.bodyColGroupHtml += `<col${colWidth}${col.hidden ? ' class="is-hidden"' : ''}></col>`;
      }

      if (col.colspan) {
        self.hasColSpans = true;
      }
    }

    // Prevent flashing message area on filter / reload
    if (self.emptyMessageContainer) {
      self.emptyMessageContainer.hide();
    }

    if (body.length === 0) {
      if (self.hasLeftPane) {
        self.tableBodyLeft = $('<tbody></tbody>');
        self.tableLeft.append(self.tableBodyLeft);
      }
      self.tableBody = $('<tbody></tbody>');
      self.table.append(self.tableBody);
      if (self.hasRightPane) {
        self.tableBodyRight = $('<tbody></tbody>');
        self.tableRight.append(self.tableBodyRight);
      }
    }

    self.groupArray = [];

    self.recordCount = 0;
    self.filteredCount = 0;

    // Reset recordCount for paging
    if (s.treeGrid && s.paging && !s.source && activePage > 1) {
      self.recordCount = s.treeRootNodes[(s.pagesize * activePage) - s.pagesize].idx - 1;
    }

    if (this.restoreSortOrder) {
      this.sortDataset();
    }

    let rowStatusTooltip = false;
    for (let i = 0; i < s.dataset.length; i++) {
      // For better performance dont render out of page
      if (s.paging && !s.source) {
        if (activePage === 1 && (i - this.filteredCount) >= s.pagesize) {
          if (!s.dataset[i].isFiltered) {
            this.recordCount++;
          } else {
            this.filteredCount++;
          }
          continue; //eslint-disable-line
        }

        if (activePage > 1 && !((i - this.filteredCount) >= s.pagesize * (activePage - 1) &&
          (i - this.filteredCount) < s.pagesize * activePage)) {
          if (!s.dataset[i].isFiltered) {
            if (this.filteredCount) {
              this.recordCount++;
            }
          } else {
            this.filteredCount++;
          }
          continue; //eslint-disable-line
        }
      }

      if (s.virtualized) {
        if (!this.isRowVisible(this.recordCount)) {
          this.recordCount++;
          continue;  //eslint-disable-line
        }
      }

      // Exclude Filtered Rows
      if ((!s.treeGrid && s.dataset[i]).isFiltered) {
        this.filteredCount++;
        continue; //eslint-disable-line
      }

      // Handle Grouping
      if (this.settings.groupable) {
        // First push group row
        if (!this.settings.groupable.suppressGroupRow) {
          // Show the grouping row
          const groupHtml = self.rowHtml(s.dataset[i], this.recordCount, i, true);
          if (this.hasLeftPane && groupHtml.left) {
            tableHtmlLeft += groupHtml.left;
          }
          if (groupHtml.center) {
            tableHtml += groupHtml.center;
          }
          if (this.hasRightPane && groupHtml.right) {
            tableHtmlRight += groupHtml.right;
          }
        }

        if (this.settings.groupable.showOnlyGroupRow && s.dataset[i].values[0]) {
          const rowData = s.dataset[i].values[0];

          if (s.dataset[i].list) {
            rowData.list = s.dataset[i].list;
          }

          rowData.values = s.dataset[i].values;
          const groupHtml = self.rowHtml(rowData, this.recordCount, i);
          if (this.hasLeftPane && groupHtml.left) {
            tableHtmlLeft += groupHtml.left;
          }
          if (groupHtml.center) {
            tableHtml += groupHtml.center;
          }
          if (this.hasRightPane && groupHtml.right) {
            tableHtmlRight += groupHtml.right;
          }

          this.recordCount++;
          self.groupArray.push({ group: i, node: 0 });
          continue;  //eslint-disable-line
        }

        // Now Push Groups
        for (let k = 0; k < s.dataset[i].values.length; k++) {
          if (!s.dataset[i].values[k].isFiltered) {
            const rowHtml = self.rowHtml(s.dataset[i].values[k], this.recordCount, i);
            if (self.hasLeftPane && rowHtml.left) {
              tableHtmlLeft += rowHtml.left;
            }
            if (rowHtml.center) {
              tableHtml += rowHtml.center;
            }
            if (self.hasRightPane && rowHtml.right) {
              tableHtmlRight += rowHtml.right;
            }
            this.recordCount++;
            self.groupArray.push({ group: i, node: k });
          }
        }

        // Now Push summary rowHtml
        if (this.settings.groupable.groupFooterRow) {
          const rowHtml = self.rowHtml(s.dataset[i], this.recordCount, i, true, true);
          if (self.hasLeftPane && rowHtml.left) {
            tableHtmlLeft += rowHtml.left;
          }
          if (rowHtml.center) {
            tableHtml += rowHtml.center;
          }
          if (self.hasRightPane && rowHtml.right) {
            tableHtmlRight += rowHtml.right;
          }
        }

        continue;  //eslint-disable-line
      }

      let currentCount = i;
      if (s.treeGrid) {
        currentCount = this.recordCount;
      }

      const rowHtml = self.rowHtml(s.dataset[i], currentCount, i);
      if (self.hasLeftPane && rowHtml.left) {
        tableHtmlLeft += rowHtml.left;
      }
      if (rowHtml.center) {
        tableHtml += rowHtml.center;
      }
      if (self.hasRightPane && rowHtml.right) {
        tableHtmlRight += rowHtml.right;
      }
      this.recordCount++;

      if (s.dataset[i].rowStatus) {
        rowStatusTooltip = true;
      }
    }

    // Append a Summary Row
    if (this.settings.summaryRow) {
      const totals = self.calculateTotals();
      const summaryRowHtml = self.rowHtml(totals, this.recordCount, null, false, true);
      if (self.hasLeftPane && summaryRowHtml.left) {
        tableHtmlLeft += summaryRowHtml.left;
      }
      if (summaryRowHtml.center) {
        tableHtml += summaryRowHtml.center;
      }
      if (self.hasRightPane && summaryRowHtml.right) {
        tableHtmlRight += summaryRowHtml.right;
      }
    }

    if (self.bodyColGroupHtml !== '<colgroup>') {
      self.bodyColGroupHtmlLeft += '</colgroup>';
      self.bodyColGroupHtml += '</colgroup>';
      self.bodyColGroupHtmlRight += '</colgroup>';

      if (self.bodyColGroupLeft) {
        self.bodyColGroupLeft.remove();
      }

      if (self.bodyColGroup) {
        self.bodyColGroup.remove();
      }

      if (self.bodyColGroupRight) {
        self.bodyColGroupRight.remove();
      }

      if (self.hasLeftPane) {
        self.bodyColGroupLeft = $(self.bodyColGroupHtmlLeft);
        self.tableBodyLeft.before(self.bodyColGroupLeft);
      }

      self.bodyColGroup = $(self.bodyColGroupHtml);
      self.tableBody.before(self.bodyColGroup);

      if (self.hasRightPane) {
        self.bodyColGroupRight = $(self.bodyColGroupHtmlRight);
        self.tableBodyRight.before(self.bodyColGroupRight);
      }
    }

    if (self.hasLeftPane) {
      DOM.html(self.tableBodyLeft, tableHtmlLeft, '*');
    }

    DOM.html(self.tableBody, tableHtml, '*');

    if (self.hasRightPane) {
      DOM.html(self.tableBodyRight, tableHtmlRight, '*');
    }
    self.setVirtualHeight();
    self.setScrollClass();
    self.setupTooltips(rowStatusTooltip);
    self.afterRender();
  },

  /**
  * Fire events and do steps needed after a full render.
  * @private
  */
  afterRender() {
    const self = this;

    // Column column postRender functions
    if (this.settings.onPostRenderCell) {
      for (let i = 0; i < this.settings.columns.length; i++) {
        const col = self.settings.columns[i];

        if (col.component) {
          self.tableBody.find('tr').each(function () {
            const row = $(this);
            const rowIdx = row.attr('data-index');
            const lineage = row.attr('data-lineage');
            let value = self.settings.dataset;
            if (lineage) {
              const drilldown = lineage.split('.');
              drilldown.push(rowIdx);
              let first = true;
              drilldown.forEach((childIdx) => {
                if (first && value[childIdx]) {
                  value = value[childIdx];
                } else if (value.children && value.children[childIdx]) {
                  value = value.children[childIdx];
                }
                first = false;
              });
            } else {
              value = value[rowIdx];
            }
            const colIdx = self.columnIdxById(col.id);
            const args = {
              row: rowIdx,
              cell: colIdx,
              value,
              col,
              api: self
            };

            self.settings.onPostRenderCell(row.find('td').eq(colIdx).find('.datagrid-cell-wrapper .content')[0], args);
          });
        }
      }
    }

    // Init Inline Elements
    const dropdowns = self.tableBody.find('select.dropdown');
    if (dropdowns.dropdown) {
      dropdowns.dropdown();
    }

    // Commit Edits for inline editing
    self.tableBody.find('.dropdown-wrapper.is-inline').prev('select')
      .on('listclosed', function () {
        const elem = $(this);
        const newValue = elem.val();
        const row = elem.closest('tr');

        self.updateCellNode(row.attr('aria-rowindex'), elem.closest('td').index(), newValue, false, true);
      });

    const spinboxes = self.tableBody.find('.spinbox');
    if (spinboxes.spinbox) {
      spinboxes.spinbox();
    }

    // Set UI elements after dataload
    if (!self.settings.source) {
      self.displayCounts();
      self.checkEmptyMessage();
    }

    self.setAlternateRowShading();
    self.createDraggableRows();

    if (!self.activeCell || !self.activeCell.node) {
      self.activeCell = { node: self.cellNode(0, 0).attr('tabindex', '0'), isFocused: false, cell: 0, row: 0 };
    }

    if (self.activeCell.isFocused) {
      self.setActiveCell(self.activeCell.row, self.activeCell.cell);
    }

    // Deselect rows when changing pages
    if (self.settings.paging && self.settings.source && !self.settings.allowSelectAcrossPages) {
      if (!self.preventSelection) {
        self._selectedRows = [];
      }
      self.syncSelectedUI();
    }

    // Restore selected rows when pages change
    if (self.settings.paging && self.settings.source && self.settings.allowSelectAcrossPages) {
      self.syncSelectedRows();
      self.syncSelectedUI();
    }

    // Restore selected rows when pages change for single select
    if (self.settings.paging && !self.settings.source &&
      self.settings.allowSelectAcrossPages === null) {
      self.syncSelectedRows();
      self.syncSelectedUI();
    }

    /**
    * Fires after the entire grid is rendered.
    * @event afterrender
    * @memberof Datagrid
    * @property {object} event The jquery event object
    * @property {HTMLElement} body Object table body area
    * @property {HTMLElement} header Object table header area
    * @property {HTMLElement} pager Object pager body area
    */
    setTimeout(() => {
      self.element.trigger('afterrender', { body: self.bodyContainer, header: self.headerContainer, pager: self.pagerBar });

      // Hack for scrolling issue on windows
      if (self.hasRightPane && this.isWindows) {
        const w = self.tableRight.width() + 17;
        self.tableRight.parent().width(w);
        self.tableRight.parent().find('.datagrid-column-wrapper').eq(0).width(w);
        self.headerTableRight.width(w);
      }
    });
  },

  /**
  * Trigger the onDestroyCell for each cell
  * @private
  */
  triggerDestroyCell() {
    const self = this;

    if (!self.tableBody) {
      return;
    }

    // Call onDestroyCell
    if (this.settings.onPostRenderCell && this.settings.onDestroyCell) {
      const rows = self.tableBody.find('tr');

      if (rows.length === 0) {
        return;
      }

      for (let i = 0; i < this.settings.columns.length; i++) {
        const col = this.settings.columns[i];

        if (col.component) {
          rows.each(function () {
            const row = $(this);
            const rowIdx = row.index();
            const colIdx = self.columnIdxById(col.id);
            const args = {
              row: row.index(),
              cell: colIdx,
              value: self.settings.dataset[rowIdx],
              col,
              api: self
            };

            self.settings.onDestroyCell(row.find('td').eq(colIdx).find('.datagrid-cell-wrapper .content')[0], args);
          });
        }
      }
    }
  },

  /**
  * Cache info on virtual scrolling for better performance.
  * @private
  */
  cacheVirtualStats() {
    const containerHeight = this.element[0].offsetHeight;
    const scrollTop = this.bodyWrapperCenter[0].scrollTop;
    const headerHeight = this.settings.rowHeight === 'normal' ? 40 : (this.settings.rowHeight === 'medium' ? 30 : 25);
    const bodyH = containerHeight - headerHeight;
    const rowH = this.settings.rowHeight === 'normal' ? 50 : (this.settings.rowHeight === 'medium' ? 40 : 30);

    this.virtualRange = {
      rowHeight: rowH,
      top: Math.max(scrollTop - ((this.settings.virtualRowBuffer - 1) * rowH), 0),
      bottom: scrollTop + bodyH + ((this.settings.virtualRowBuffer - 1) * rowH),
      totalHeight: rowH * this.settings.dataset.length,
      bodyHeight: bodyH
    };
  },

  /**
  * Check if the row is in the visble scroll area + buffer
  * Just call renderRows() on events that change
  * @private
  * @param  {number} rowIndex Row index to check.
  * @returns {boolean} Current row visibility.
  */
  isRowVisible(rowIndex) {
    if (!this.settings.virtualized) {
      if (this.settings.paging && !this.settings.source && rowIndex && this.pagerAPI) {
        return (this.pagerAPI.activePage - 1) * this.settings.pagesize >= rowIndex &&
            (this.pagerAPI.activePage) * this.settings.pagesize <= rowIndex;
      }

      return true;
    }

    if (rowIndex === 0) {
      this.cacheVirtualStats();
    }

    // determine if the row is in view
    const pos = rowIndex * this.virtualRange.rowHeight;

    if (pos >= this.virtualRange.top && pos < this.virtualRange.bottom) {
      return true;
    }

    return false;
  },

  /**
   * Set the heights on top or bottom based on scroll position
   * @private
   */
  setVirtualHeight() {
    if (!this.settings.virtualized || !this.virtualRange) {
      return;
    }

    const bottom = this.virtualRange.totalHeight - this.virtualRange.bottom;
    const vTop = this.virtualRange.top;

    this.topSpacer = this.tableBody.find('.datagrid-virtual-row-top');
    this.bottomSpacer = this.tableBody.find('.datagrid-virtual-row-bottom');

    if (vTop > 0 && !this.topSpacer.length) {
      this.topSpacer = $(`<tr class="datagrid-virtual-row-top" style="height: ${vTop}px"><td colspan="${this.visibleColumns().length}"></td></tr>`);
      this.tableBody.prepend(this.topSpacer);
    }

    if (vTop > 0 && this.topSpacer.length) {
      this.topSpacer.css('height', `${vTop}px`);
    }

    if (vTop === 0 && (this.topSpacer.length || this.virtualRange.topRow <= 1)) {
      this.topSpacer.remove();
    }

    if (bottom > 0 && !this.bottomSpacer.length) {
      this.bottomSpacer = $(`<tr class="datagrid-virtual-row-bottom" style="height: ${bottom}px"><td colspan="${this.visibleColumns().length}"></td></tr>`);
      this.tableBody.append(this.bottomSpacer);
    }

    if (bottom > 0 && this.bottomSpacer.length) {
      this.bottomSpacer.css('height', `${bottom}px`);
    }

    if (bottom <= 0 && (this.bottomSpacer.length ||
      (this.virtualRange.bottomRow >= this.settings.dataset.length))) {
      this.bottomSpacer.remove();
    }
  },

  /**
   * Set the alternate shading class.
   * @private
   */
  setAlternateRowShading() {
    if (this.settings.alternateRowShading && this.settings.treeGrid) {
      $('tr[role="row"]:visible', this.tableBody)
        .removeClass('alt-shading').filter(':odd').addClass('alt-shading');
    }
  },

  /**
   * The default cell formatters thats used when no formatter is provided.
   * @private
   * @param  {function} formatter The formatter function.
   * @param  {number} row The row index.
   * @param  {number} cell The cell index.
   * @param  {string} fieldValue The current field value.
   * @param  {object} columnDef The column settings.
   * @param  {object} rowData The current row data.
   * @param  {object} api The grid API reference.
   * @returns {void}
   */
  formatValue(formatter, row, cell, fieldValue, columnDef, rowData, api) {
    let formattedValue;
    api = api || this;

    // Use default formatter if undefined
    if (formatter === undefined) {
      formatter = this.defaultFormatter;
    }

    if (typeof formatter === 'string') {
      formattedValue = Formatters[formatter](row, cell, fieldValue, columnDef, rowData, api);
      formattedValue = formattedValue.toString();
    } else {
      formattedValue = formatter(row, cell, fieldValue, columnDef, rowData, api).toString();
    }
    return formattedValue;
  },

  /**
   * Return the html markup for the row.
   * @private
   * @param  {object} rowData The data to use to render the row
   * @param  {number} dataRowIdx The row index.
   * @param  {number} actualIndex The actual data index
   * @param  {boolean} isGroup If true we are building a group row.
   * @param  {object} isFooter If true we are building a footer row.
   * @param  {string} actualIndexLineage Series of actualIndex values to reach a child actualIndex in a tree
   * @param  {boolean} skipChildren If true we dont append children.
   * @returns {string} The html used to construct the row.
   */
  rowHtml(rowData, dataRowIdx, actualIndex, isGroup, isFooter, actualIndexLineage, skipChildren) {
    let isEven = false;
    const self = this;
    const isSummaryRow = this.settings.summaryRow && !isGroup && isFooter;
    const activePage = self.pagerAPI ? self.pagerAPI.activePage : 1;
    const containerHtml = { left: '', center: '', right: '' };
    let d = self.settings.treeDepth ? self.settings.treeDepth[dataRowIdx] : 0;
    let depth = null;
    let j = 0;
    let isHidden = false;
    let skipColumns;

    if (!rowData) {
      return '';
    }

    let isRowDisabled = false;

    // Run a function that helps check if disabled
    if (self.settings.isRowDisabled && typeof self.settings.isRowDisabled === 'function') {
      const isDisabled = self.settings.isRowDisabled(actualIndex, rowData);

      if (isDisabled) {
        isRowDisabled = true;
      }
    }

    // Or allow the data to determine it
    if (rowData.isRowDisabled) {
      isRowDisabled = true;
    }

    // Default
    d = d ? d.depth : 0;
    depth = d;

    // Setup if this row will be hidden or not
    if (self.settings.treeDepth && self.settings.treeDepth.length) {
      for (let i = 0; i < self.settings.treeDepth.length; i++) {
        const treeDepthItem = self.settings.treeDepth[i];

        if (dataRowIdx === (treeDepthItem.idx - 1)) {
          let parentNode = null;
          let currentDepth = 0;
          for (let i2 = i; i2 >= 0; i2--) {
            currentDepth = self.settings.treeDepth[i2].depth < currentDepth ||
            currentDepth === 0 ? self.settings.treeDepth[i2].depth : currentDepth;
            if (currentDepth < treeDepthItem.depth) {
              parentNode = self.settings.treeDepth[i2];

              if (parentNode.node.isExpanded !== undefined && !parentNode.node.isExpanded
                || currentDepth === 1) {
                break;
              }
            }
          }

          if (parentNode && parentNode.node.expanded !== undefined && !parentNode.node.expanded) {
            isHidden = true;
          } else {
            isHidden = rowData.isFiltered;
          }

          depth = treeDepthItem.depth;

          break;
        }
      }
    }

    if (this.settings.groupable) {
      const groupSettings = this.settings.groupable;
      isHidden = (groupSettings.expanded === undefined ? false : !groupSettings.expanded);

      if (groupSettings.expanded && typeof groupSettings.expanded === 'function') {
        isHidden = !groupSettings.expanded(dataRowIdx, 0, null, null, rowData, this);
      }
    }

    // Group Rows
    const visibleColumnsLeft = this.settings.frozenColumns.left.length;
    const visibleColumnsRight = this.settings.frozenColumns.right.length;
    const visibleColumnsCenter = this.visibleColumns().length -
      visibleColumnsLeft - visibleColumnsRight;

    if (this.settings.groupable && isGroup && !isFooter) {
      const groupRowHtml = Formatters.GroupRow(dataRowIdx, 0, null, null, rowData, this);
      containerHtml.left = `<tr class="datagrid-rowgroup-header${isHidden ? '' : ' is-expanded'}" role="rowgroup"><td role="gridcell" colspan="${visibleColumnsLeft}">${groupRowHtml.left || '<span>&nbsp;</span>'}</td></tr>`;
      containerHtml.center = `<tr class="datagrid-rowgroup-header${isHidden ? '' : ' is-expanded'}" role="rowgroup"><td role="gridcell" colspan="${visibleColumnsCenter}">${groupRowHtml.center || '<span>&nbsp;</span>'}</td></tr>`;
      containerHtml.right = `<tr class="datagrid-rowgroup-header${isHidden ? '' : ' is-expanded'}" role="rowgroup"><td role="gridcell" colspan="${visibleColumnsRight}">${groupRowHtml.right || '<span>&nbsp;</span>'}</td></tr>`;
      return containerHtml;
    }

    if (this.settings.groupable && isGroup && isFooter) {
      const groupFooterHtml = Formatters.GroupFooterRow(dataRowIdx, 0, null, null, rowData, this);
      containerHtml.left = `<tr class="datagrid-row datagrid-rowgroup-footer${isHidden ? '' : ' is-expanded'}" role="rowgroup">${groupFooterHtml.left || '<span>&nbsp;</span>'}</tr>`;
      containerHtml.center = `<tr class="datagrid-row datagrid-rowgroup-footer${isHidden ? '' : ' is-expanded'}" role="rowgroup">${groupFooterHtml.center || '<span>&nbsp;</span>'}</tr>`;
      containerHtml.right = `<tr class="datagrid-row datagrid-rowgroup-footer${isHidden ? '' : ' is-expanded'}" role="rowgroup">${groupFooterHtml.right || '<span>&nbsp;</span>'}</tr>`;
      return containerHtml;
    }

    const ariaRowindex = ((dataRowIdx + 1) +
      (self.settings.source && !self.settings.indeterminate ?
        ((activePage - 1) * self.settings.pagesize) : 0));

    isEven = (this.recordCount % 2 === 0);
    const isSelected = this.isRowSelected(rowData);
    const isActivated = rowData._rowactivated;
    const rowStatus = { class: '', svg: '' };

    if (rowData && rowData.rowStatus && (rowData.rowStatus.icon === 'new' ? self.settings.showNewRowIndicator : true)) {
      rowStatus.show = true;
      rowStatus.class = ` rowstatus-row-${rowData.rowStatus.icon}`;
      rowStatus.icon = (rowData.rowStatus.icon === 'success') ? '#icon-check' : '#icon-exclamation';
      rowStatus.title = (rowData.rowStatus.tooltip !== '') ? ` title="${rowData.rowStatus.tooltip}"` : '';
      rowStatus.svg = `<svg class="icon icon-rowstatus" focusable="false" aria-hidden="true" role="presentation"${rowStatus.title}><use xlink:href="${rowStatus.icon}"></use></svg>`;
    }

    containerHtml.center = `<tr role="row" aria-rowindex="${ariaRowindex}"` +
      ` data-index="${actualIndex}"${
        actualIndexLineage ? ` data-lineage="${actualIndexLineage}"` : ''
      }${
        self.settings.treeGrid && rowData.children ? ` aria-expanded="${rowData.expanded ? 'true"' : 'false"'}` : ''
      }${self.settings.treeGrid ? ` aria-level="${depth}"` : ''
      }${isRowDisabled ? ' aria-disabled="true"' : ''
      }${isSelected ? ' aria-selected="true"' : ''} class="datagrid-row${rowStatus.class}${
        isHidden ? ' is-hidden' : ''}${
        rowData.isFiltered ? ' is-filtered' : ''
      }${isActivated ? ' is-rowactivated' : ''
      }${isRowDisabled ? ' is-rowdisabled' : ''
      }${isSelected ? this.settings.selectable === 'mixed' ? ' is-selected hide-selected-color' : ' is-selected' : ''
      }${self.settings.alternateRowShading && !isEven ? ' alt-shading' : ''
      }${isSummaryRow ? ' datagrid-summary-row' : ''
      }${!self.settings.cellNavigation && self.settings.selectable !== false ? ' is-clickable' : ''
      }${self.settings.treeGrid ? (rowData.children ? ' datagrid-tree-parent' : (depth > 1 ? ' datagrid-tree-child' : '')) : ''
      }">`;

    containerHtml.left = containerHtml.center;
    containerHtml.right = containerHtml.center;

    for (j = 0; j < self.settings.columns.length; j++) {
      const col = self.settings.columns[j];
      const container = this.getContainer(col.id);
      let cssClass = '';
      const defaultFormatter = col.summaryRowFormatter || col.formatter || self.defaultFormatter;
      const formatter = isSummaryRow ? defaultFormatter : col.formatter || self.defaultFormatter;
      let formatted = self.formatValue(
        formatter,
        dataRowIdx,
        j,
        self.fieldValue(rowData, self.settings.columns[j].field),
        self.settings.columns[j],
        rowData,
        self
      );

      if (formatted.indexOf('<span class="is-readonly">') === 0) {
        col.readonly = true;
      }

      if (formatted.indexOf('datagrid-checkbox') > -1 ||
        formatted.indexOf('btn-actions') > -1) {
        cssClass += ' l-center-text';
      }

      if (formatted.indexOf('trigger') > -1) {
        cssClass += ' datagrid-trigger-cell';
      }

      if (col.editor) {
        cssClass += ' has-editor';
      }

      if (col.expanded) {
        self.treeExpansionField = col.expanded;
      }

      if (col.align) {
        cssClass += ` l-${col.align}-text`;
      }

      if (col.textOverflow === 'ellipsis') {
        cssClass += ' text-ellipsis';
      }

      if (col.uppercase) {
        cssClass += ' uppercase-text';
      }

      // Add Column Css Classes

      // Add a readonly class if set on the column
      cssClass += (col.readonly ? ' is-readonly' : '');
      cssClass += (col.hidden ? ' is-hidden' : '');

      // Run a function that helps check if editable
      if (col.isEditable && !col.readonly) {
        const fieldVal = self.fieldValue(rowData, self.settings.columns[j].field);
        const canEdit = col.isEditable(ariaRowindex - 1, j, fieldVal, col, rowData);

        if (!canEdit) {
          cssClass += ' is-readonly';
        }
      }

      // Run a function that helps check if readonly
      let ariaReadonly = (col.id !== 'selectionCheckbox' &&
        (col.readonly || col.editor === undefined)) ?
        'aria-readonly="true"' : '';

      if (col.isReadonly && !col.readonly && col.id !== 'selectionCheckbox') {
        const fieldVal = self.fieldValue(rowData, self.settings.columns[j].field);
        const isReadonly = col.isReadonly(this.recordCount, j, fieldVal, col, rowData);

        if (isReadonly) {
          cssClass += ' is-cell-readonly';
          ariaReadonly = 'aria-readonly="true"';
        }
      }

      const cellValue = self.fieldValue(rowData, self.settings.columns[j].field);

      // Run a function that dynamically adds a class
      if (col.cssClass && typeof col.cssClass === 'function') {
        cssClass += ` ${col.cssClass(this.recordCount, j, cellValue, col, rowData)}`;
      }

      if (col.cssClass && typeof col.cssClass === 'string') {
        cssClass += ` ${col.cssClass}`;
      }

      cssClass += (col.focusable ? ' is-focusable' : '');

      const rowspan = this.calculateRowspan(cellValue, dataRowIdx, col);

      if (rowspan === '') {
        continue;
      }

      if (skipColumns > 0 && !col.hidden) {
        skipColumns -= 1;
        cssClass += ' is-hidden';
      }

      // Run an optional function to calculate a colspan
      let colspan = null;
      if (col.colspan && typeof col.colspan === 'function') {
        const fieldVal = self.fieldValue(rowData, self.settings.columns[j].field);
        colspan = col.colspan(ariaRowindex - 1, j, fieldVal, col, rowData, self);

        const max = self.settings.columns.length - j;
        colspan = (colspan && colspan > max) ? max : colspan;
        if (colspan && colspan > 1) {
          skipColumns = colspan - 1;
          if (col.align) {
            cssClass = cssClass.replace(` l-${col.align}-text`, '');
          }
          cssClass += ' l-left-text';
        } else {
          colspan = null;
        }
      }

      // Set rowStatus info
      if (j !== 0) {
        rowStatus.class = '';
        rowStatus.svg = '';
      }

      if (rowStatus.class !== '') {
        cssClass += ' rowstatus-cell';
      }

      if (self.isCellDirty(dataRowIdx, j)) {
        cssClass += ' is-dirty-cell';
      }

      // Trim extra spaces
      if (cssClass !== '') {
        cssClass = cssClass.replace(/^\s+|\s+$/g, '').replace(/\s+/g, ' ');
      }

      containerHtml[container] += `<td role="gridcell" ${ariaReadonly} aria-colindex="${j + 1}"` +
          ` aria-describedby="${self.uniqueId(`-header-${j}`)}"${
            isSelected ? ' aria-selected= "true"' : ''
          }${cssClass ? ` class="${cssClass}"` : ''
          }${colspan ? ` colspan="${colspan}"` : ''
          }${col.tooltip && typeof col.tooltip === 'string' ? ` title="${col.tooltip.replace('{{value}}', cellValue)}"` : ''
          }${self.settings.columnGroups ? `headers = "${self.uniqueId(`-header-${j}`)} ${self.getColumnGroup(j)}"` : ''
          }${rowspan || ''}>${rowStatus.svg}<div class="datagrid-cell-wrapper">`;

      if (col.contentVisible) {
        const canShow = col.contentVisible(dataRowIdx + 1, j, cellValue, col, rowData);
        if (!canShow) {
          formatted = '';
        }
      }

      if (self.settings.onPostRenderCell && col.component) {
        containerHtml[container] += '<div class="content"></div>';
        formatted = '';
      }

      containerHtml[container] += `${formatted}</div></td>`;
    }

    containerHtml.left += '</tr>';
    containerHtml.center += '</tr>';
    containerHtml.right += '</tr>';

    if (self.settings.rowTemplate) {
      const tmpl = self.settings.rowTemplate;
      const item = rowData;
      let renderedTmpl = '';

      if (Tmpl && item) {
        renderedTmpl = Tmpl.compile(`{{#dataset}}${tmpl}{{/dataset}}`, { dataset: item });
      }

      if (this.hasLeftPane) {
        containerHtml.left += `<tr class="datagrid-expandable-row no-border"><td colspan="${visibleColumnsLeft}">
          <div class="datagrid-row-detail"><div style="height: ${self.settings.rowTemplateHeight || '107'}px"></div></div>
          </td></tr>`;
      }
      containerHtml.center += `<tr class="datagrid-expandable-row"><td colspan="${visibleColumnsCenter}">
        <div class="datagrid-row-detail"><div class="datagrid-row-detail-padding">${renderedTmpl}</div></div>
        </td></tr>`;
      if (this.hasRightPane) {
        containerHtml.right += `<tr class="datagrid-expandable-row"><td colspan="${visibleColumnsLeft}">
          </td></tr>`;
      }
    }

    if (self.settings.expandableRow) {
      if (this.hasLeftPane) {
        containerHtml.left += `<tr class="datagrid-expandable-row"><td colspan="${visibleColumnsLeft}">` +
          '<div class="datagrid-row-detail"><div class="datagrid-row-detail-padding"></div></div>' +
          '</td></tr>';
      }
      containerHtml.center += `<tr class="datagrid-expandable-row"><td colspan="${visibleColumnsCenter}">` +
        '<div class="datagrid-row-detail"><div class="datagrid-row-detail-padding"></div></div>' +
        '</td></tr>';
    }

    // Render Tree Children
    if (rowData.children && !skipChildren) {
      for (let i = 0, l = rowData.children.length; i < l; i++) {
        const lineage = actualIndexLineage ? `${actualIndexLineage}.${actualIndex}` : `${actualIndex}`;
        this.recordCount++;
        const childRowHtml = self.rowHtml(
          rowData.children[i],
          this.recordCount,
          i,
          false,
          false,
          lineage
        );

        containerHtml.center += childRowHtml.center;
        containerHtml.left += childRowHtml.center;
        containerHtml.right += childRowHtml.right;
      }
    }

    return containerHtml;
  },

  /**
   * This Function approximates the table auto widthing
   * Except use all column values and compare the text width of the header as max
   * @private
   * @param  {object} columnDef The column to check.
   * @returns {number} The text width.
   */
  calculateTextWidth(columnDef) {
    const title = columnDef.name || '';
    let max = 0;
    let maxWidth = 0;
    let padding = 0;
    let maxText = '';
    let hasButton = false;
    const self = this;

    if (columnDef.hidden) {
      return 0;
    }
    
    if (columnDef.formatter === Formatters.Colorpicker) {
      maxText = '';
    } else if (columnDef.formatter === Formatters.Dropdown) {
      const row = null;
      let val = '';
      // Find Longest option label
      for (let i = 0; i < columnDef.options.length; i++) {
        if (columnDef.options[i].label.length > val.length) {
          val = columnDef.options[i].label;
        }
      }
      val = self.formatValue(columnDef.formatter, 0, 0, val, columnDef, row, self);
      val = xssUtils.stripHTML(val);
      const len = val.toString().length;

      if (len > max) {
        max = len;
        maxText = val;
      }
      
    } else if (this.settings.editable 
      && (columnDef.editor === Editors.Date || columnDef.editor === Editors.Time)) {
      const row = null;
      let val = new Date(9999,11,31,23,59,59,999);
      val = self.formatValue(columnDef.formatter, 0, 0, val, columnDef, row, self);
      val = xssUtils.stripHTML(val);
      const len = val.toString().length;

      if (len > max) {
        max = len;
        maxText = val;
      }

    } else {
      // Get max cell value length for this column
      for (let i = 0; i < this.settings.dataset.length; i++) {
        let val = this.fieldValue(this.settings.dataset[i], columnDef.field);
        let len = 0;
        const row = this.settings.dataset[i];

        // Get formatted value (without html) so we have accurate string that
        // will display for this cell
        val = self.formatValue(columnDef.formatter, i, 0, val, columnDef, row, self);
        hasButton = val.toString().indexOf('btn-secondary') > -1;
        val = xssUtils.stripHTML(val);

        len = val.toString().length;

        if (this.settings.groupable && row.values) {
          for (let k = 0; k < row.values.length; k++) {
            let groupVal = this.fieldValue(row.values[k], columnDef.field);
            groupVal = self.formatValue(columnDef.formatter, i, 0, groupVal, columnDef, row, self);
            groupVal = xssUtils.stripHTML(groupVal);

            len = groupVal.toString().length;
            if (len > max) {
              max = len;
              maxText = groupVal;
            }
          }
        }

        if (len > max) {
          max = len;
          maxText = val;
        }
      }
    }
    
    const hasTag = columnDef.formatter ?
      columnDef.formatter.toString().indexOf('<span class="tag') > -1 : false;

    const hasAlert = columnDef.formatter ?
      columnDef.formatter.toString().indexOf('datagrid-alert-icon') > -1 : false;

<<<<<<< HEAD
    padding += 45;

    if (hasAlert) {
      padding += 20;
=======
    const hasIcon = columnDef.formatter ?
      columnDef.formatter.toString().indexOf('#icon-dropdown') > -1 : false;

    if (hasAlert) {
      max += 10;
    }

    // Use header text length as max if bigger than all data cells
    if (title.length > max) {
      max = title.length;
      maxText = title;
      chooseHeader = true;
    }

    if (maxText === '' || this.settings.dataset.length === 0) {
      maxText = columnDef.name || ' Default ';
      chooseHeader = true;
    }

    // if given, use cached canvas for better performance, else, create new canvas
    this.canvas = this.canvas || (this.canvas = document.createElement('canvas'));
    const context = this.canvas.getContext('2d');
    if (!this.fontCached) {
      this.fontCached = theme.currentTheme.id && theme.currentTheme.id.indexOf('uplift') > -1 ?
        '16px arial' : '14px arial';
    }
    context.font = this.fontCached;
    const metrics = context.measureText(maxText);
    let padding = chooseHeader ? 40 : 50;

    if (hasAlert && !chooseHeader) {
      padding += 30;
>>>>>>> 4380e503
    }

    if (hasTag) {
      padding += 10;
    }

    if (hasIcon && !chooseHeader) {
      padding += 40;
    }

    if (hasButton) {
      padding += 50;
    }
    
    if (this.settings.editable && columnDef.editor === Editors.Spinbox) {
      padding += 46;
    }
    
    if (columnDef.formatter === Formatters.Dropdown || 
      (this.settings.editable && columnDef.editor === Editors.Time)) {
      padding += 10;
    }
    
    if (columnDef.formatter === Formatters.Lookup || 
      (this.settings.editable && columnDef.editor === Editors.Date)) {
      padding += 5;
    }
    
    maxWidth = this.calculateTextRenderWidth(maxText) + padding;
    if (columnDef.formatter === Formatters.Colorpicker) {
      maxWidth = 150;  
    }
    const minHeaderWidth = this.calculateTextRenderWidth(title, true) + 41;
     
    if (minHeaderWidth > maxWidth) {
      maxWidth = minHeaderWidth;
    }
    
    if (columnDef.filterType && this.settings.filterable) {
      let minWidth = columnDef.filterType === 'date' ? 170 : 100;

      if (columnDef.filterType === 'checkbox') {
        minWidth = 40;
        padding = 40;
      }

      return Math.ceil(Math.max(maxWidth, minWidth));
    }

    return Math.ceil(maxWidth); // Add padding and borders
  },
  
  /**
   * This Function calculates the width to render a text string 
   * @private
   * @param  {string} maxText The text to render.
   * @returns {object} A TextMetrics object containing the width.
   */
  calculateTextRenderWidth(maxText, header) {
    // if given, use cached canvas for better performance, else, create new canvas
    this.canvas = this.canvas || (this.canvas = document.createElement('canvas'));
    const context = this.canvas.getContext('2d');
    context.font = '400 14px arial';
    if (header) {
      context.font = '700 12px arial';
    }

    return context.measureText(maxText).width;
  },

  /**
   * Return the currently cached table width ready for the css style.
   * @private
   * @param  {string} container The container (left, right, center).
   * @returns {string} The css width
   */
  headerTableWidth(container) {
    const cacheWidths = this.headerWidths[this.settings.columns.length - 1];
    let hasVisibleScrollbars = false;

    if (!cacheWidths) {
      return '';
    }

    if (this.hasRightPane && container === 'right') {
      hasVisibleScrollbars = env.os.name === 'Mac OS X' && this.bodyWrapperRight.width() - this.tableRight.width() > 0;
    }

    if (cacheWidths.widthPercent) {
      return '100%';
    } else if (!isNaN(this.totalWidths[container])) {
      if (hasVisibleScrollbars) {
        return `${parseFloat(this.totalWidths[container]) + 15}px`;
      }
      return `${parseFloat(this.totalWidths[container])}px`;
    }

    return '';
  },

  /**
   * Return the currently cached table min width ready for the css style.
   * @private
   * @param  {string} container The container (left, right, center).
   * @returns {string} The css width
   */
  headerTableMinWidth(container) {
    if (!isNaN(this.totalMinWidths[container])) {
      return `${parseFloat(this.totalMinWidths[container])}px`;
    }
    return '';
  },

  /**
   * Set the scroll class if the scrollbar is visible to effect the scrollheight.
   * @private
   */
  setScrollClass() {
    const height = parseInt(this.bodyWrapperCenter[0].offsetHeight, 10);
    const hasScrollBarV = parseInt(this.bodyWrapperCenter[0].scrollHeight, 10) > height + 2;
    const width = parseInt(this.bodyWrapperCenter[0].offsetWidth, 10);
    const hasScrollBarH = parseInt(this.bodyWrapperCenter[0].scrollWidth, 10) > width;
    this.element.removeClass('has-vertical-scroll has-less-rows');

    if (hasScrollBarV) {
      this.element.addClass('has-vertical-scroll');
    }
    if (hasScrollBarH) {
      this.element.addClass('has-horizontal-scroll');
    }

    if (!hasScrollBarV && this.tableBody[0].offsetHeight < height) {
      this.element.addClass('has-less-rows');
    }

    if (this.hasRightPane) {
      this.element.addClass('has-frozen-right-columns');

      if (utils.getScrollbarWidth() > 0) {
        this.element.addClass('has-visible-scrollbars');
      }
    }
  },

  /**
   * Clear internal header cache info.
   * @private
   * @returns {void}
   */
  clearHeaderCache() {
    this.headerWidths = [];
    this.totalWidths.left = 0;
    this.totalWidths.center = 0;
    this.totalWidths.right = 0;
    this.totalMinWidths.left = 0;
    this.totalMinWidths.center = 0;
    this.totalMinWidths.right = 0;
    this.elemWidth = 0;
    this.lastColumn = null;
    this.isInitialRender = true;
    this.cacheColumnWidths();
  },

  /**
   * Calculate and cache the width for all the columns
   * Simulates https://www.w3.org/TR/CSS21/tables.html#width-layout
   * @private
   */
  cacheColumnWidths() {
    for (let i = 0; i < this.settings.columns.length; i++) {
      const col = this.settings.columns[i];
      this.calculateColumnWidth(col, i);
    }
  },

  /**
   * Return the width for a column (upfront with no rendering)
   * Simulates https://www.w3.org/TR/CSS21/tables.html#width-layout
   * @private
   * @param  {[type]} col The column object to use
   * @param  {[type]} index The column index
   * @returns {void}
   */
  columnWidth(col, index) {
    if (!this.elemWidth) {
      this.elemWidth = this.element.outerWidth();

      if (this.elemWidth === 0) { // handle on invisible tab container
        this.elemWidth = this.element.closest('.tab-container').outerWidth();
      }

      this.widthSpecified = false;
    }

    // use cache
    if (this.headerWidths[index]) {
      const cacheWidths = this.headerWidths[index];

      if (cacheWidths.width === 'default' || !cacheWidths.width) {
        return '';
      }
      return ` style="width: ${cacheWidths.width}${cacheWidths.widthPercent ? '%' : 'px'}"`;
    }
    return this.calculateColumnWidth(col, index);
  },

  /**
   * Calculate the width for a column (upfront with no rendering)
   * Simulates https://www.w3.org/TR/CSS21/tables.html#width-layout
   * @private
   * @param {object} col The column object to use
   * @param {number} index The column index
   * @returns {void}
   */
  calculateColumnWidth(col, index) {
    let colPercWidth;
    const visibleColumns = this.visibleColumns(true);
    let lastColumn = (index === this.lastColumnIdx());
    const container = this.getContainer(col.id);

    if (!this.elemWidth) {
      this.elemWidth = this.element.outerWidth();

      if (this.elemWidth === 0) { // handle on invisible tab container
        this.elemWidth = this.element.closest('.tab-container').outerWidth();
      }

      if (!this.elemWidth && this.element.parent().is('.datagrid-default-modal-width')) { // handle on invisible modal
        this.elemWidth = this.settings.paging ? 466 : 300; // Default a size for when on modals
        this.isInModal = true;
      } else if (this.element.parent().is('.modal-body')) {
        this.elemWidth = this.settings.paging ? 466 : 300; // Default a size for when on modals
        if (this.element.css('min-width')) {
          this.elemWidth = parseInt(this.element.css('min-width'), 10);
        }
        this.isInModal = true;
      }

      this.widthSpecified = false;
      this.widthPixel = false;
    }

    // use cache
    if (this.headerWidths[index]) {
      const cacheWidths = this.headerWidths[index];

      if (cacheWidths.width === 'default') {
        return '';
      }

      if (this.widthSpecified && !cacheWidths.width) {
        return '';
      }

      return ` style="width: ${cacheWidths.width}${cacheWidths.widthPercent ? '%' : 'px'}"`;
    }

    // A column element with a value other than 'auto' for the 'width' property
    // sets the width for that column.
    if (col.width) {
      this.widthSpecified = true;
      this.widthPercent = false;
    }

    if (!this.widthPixel && col.width) {
      this.widthPixel = typeof col.width !== 'string';
    }

    let colWidth = col.width;

    if (typeof col.width === 'string' && col.width.indexOf('px') === -1) {
      this.widthPercent = true;
      colPercWidth = col.width.replace('%', '');
    }

    const textWidth = this.calculateTextWidth(col); // reasonable default on error

    if (!this.widthSpecified || !colWidth) {
      colWidth = Math.max(textWidth, colWidth || 0);
    }

    lastColumn = index === this.lastColumnIdx();

    // Simulate Auto Width Algorithm
    if ((!this.widthSpecified || col.width === undefined) && this.settings.sizeColumnsEqually &&
      (['selectionCheckbox', 'expander', 'drilldown', 'rowStatus', 'favorite'].indexOf(col.id) === -1)) {
      const percentWidth = Math.round(this.elemWidth / visibleColumns.length);
      colWidth = percentWidth - (lastColumn ? 2 : 0); // borders causing scroll

      // Handle Columns where auto width is bigger than the percent width
      if (percentWidth < textWidth) {
        colWidth = textWidth;
      }
    }

    // Some Built in columns
    if (col.id === 'selectionCheckbox' || col.id === 'favorite') {
      colWidth = 43;
      col.width = colWidth;
    }

    if (col.id === 'favorite') {
      colWidth = 62;
      col.width = colWidth;
    }

    if (col.id === 'expander') {
      colWidth = 55;
      col.width = colWidth;
    }

    if (col.id === 'rowStatus') {
      colWidth = 62;
      col.width = colWidth;
    }

    if (col.id === 'rowReorder') {
      colWidth = 62;
      col.width = colWidth;
    }

    if (col.id === 'drilldown') {
      colWidth = 78;
      col.width = colWidth;
    }

    // cache the header widths
    this.headerWidths[index] = {
      id: col.id,
      width: (this.widthPercent ? colPercWidth : colWidth),
      widthPercent: this.widthPercent
    };

    if (col.id !== 'spacerColumn') {
      this.totalWidths[container] += col.hidden ? 0 : colWidth;
    }

    // For the last column stretch it if it doesnt fit the area
    if (lastColumn && this.isInitialRender && !this.settings.spacerColumn) {
      const diff = this.elemWidth - this.totalWidths[container];

      if (this.settings.stretchColumn === 'last' && !this.settings.sizeColumnsEqually) {
        if (diff > 0 && diff > colWidth && !this.widthPercent && !col.width) {
          colWidth = '';
          this.headerWidths[index] = {
            id: col.id,
            width: colWidth,
            widthPercent: this.widthPercent
          };
          this.totalMinWidths[container] = this.totalWidths[container];
          this.totalWidths[container] = this.isInModal ? this.elemWidth : '100%';
        }
        if (diff > 0 && diff < colWidth && !this.widthPercent && !col.width) {
          colWidth += diff;
          this.headerWidths[index] = {
            id: col.id,
            width: colWidth,
            widthPercent: this.widthPercent
          };
          this.totalWidths[container] += colWidth;
          this.totalMinWidths[container] = this.totalWidths[container];
          this.totalWidths[container] = this.isInModal ? this.elemWidth : '100%';
        }
      }

      if (this.settings.stretchColumn !== 'last') {
        this.headerWidths[index] = { id: col.id, width: colWidth, widthPercent: this.widthPercent };
        const diff2 = this.elemWidth - this.totalWidths[container];
        const stretchColumn = $.grep(this.headerWidths, e => e.id === this.settings.stretchColumn);
        if ((diff2 > 0) && !stretchColumn[0].widthPercent) {
          stretchColumn[0].width += diff2 - 2;
        }
        this.totalWidths[container] = this.isInModal ? this.elemWidth : '100%';
      }

      if (this.widthPercent) {
        this.table.css('width', '100%');
      } else if (!isNaN(this.totalWidths.center)) {
        this.table.css('width', this.totalWidths.center);
      } else {
        this.table.css('width', '');
      }

      if (!isNaN(this.totalMinWidths.center) && this.totalMinWidths.center > 0) {
        this.table.css('min-width', `${this.totalMinWidths.center}px`);
      }

      if (this.hasLeftPane) {
        this.tableLeft.css('width', this.totalWidths.left);
      }
      if (!isNaN(this.totalMinWidths.left) && this.totalMinWidths.left > 0) {
        this.tableLeft.css('min-width', `${this.totalMinWidths.left}px`);
      }
      if (this.hasRightPane) {
        this.tableRight.css('width', this.totalWidths.right);
      }
      if (!isNaN(this.totalMinWidths.right) && this.totalMinWidths.right > 0) {
        this.tableRight.css('min-width', `${this.totalMinWidths.right}px`);
      }
      this.isInitialRender = false;
    }

    if (lastColumn && this.isInitialRender && this.settings.spacerColumn) {
      const diff = this.elemWidth - this.totalWidths[container];
      this.totalWidths[container] += diff;

      if ((diff > 0) && !this.widthPercent && !col.width) {
        this.settings.columns.push({ id: 'spacerColumn', cssClass: 'is-spacer', name: '', field: '', width: diff - 4 - colWidth });
      }
    }

    if (lastColumn && this.settings.spacerColumn && this.isInitialRender) {
      if (this.widthPercent) {
        this.table.css('width', '100%');
      } else if (!isNaN(this.totalWidths[container])) {
        this.table.css('width', this.totalWidths[container]);
      }
      this.isInitialRender = false;
    }

    if (!this.widthPercent && colWidth === undefined) {
      return '';
    }

    return ` style="width: ${this.widthPercent ? `${colPercWidth}%` : `${colWidth}px`}"`;
  },

  /**
  * Figure out if the row spans and should skip rendiner.
  * @private
  * @param  {any} value Value to check
  * @param  {number} row Row index
  * @param  {number} col Column index
  * @returns {void}
  */
  calculateRowspan(value, row, col) {
    let total = 0;
    let min = null;

    if (!col.rowspan) {
      return null;
    }

    for (let i = 0; i < this.settings.dataset.length; i++) {
      if (value === this.settings.dataset[i][col.field]) {
        total++;
        if (min === null) {
          min = i;
        }
      }
    }

    return row === min ? ` rowspan ="${total}"` : '';
  },

  /**
  * Summary Row Totals use the aggregators
  * @private
  * @returns {number} the total widths
  */
  calculateTotals() {
    this.settings.totals = Aggregators.aggregate(this.settings.dataset, this.settings.columns);
    return this.settings.totals;
  },

  /**
  * Set unit type (pixel or percent)
  * @private
  * @param  {any} v value to check
  * @returns {number} the total widths
  */
  setUnit(v) {
    return v + (/(px|%)/i.test(`${v}`) ? '' : 'px');
  },

  /**
   * Setup tooltips on the cells.
   * @private
   * @param  {boolean} rowstatus true set tootip with row status
   * @param  {boolean} isForced true set tootip
   * @returns {void}
   */
  setupTooltips(rowstatus, isForced) {
    if (!rowstatus && !isForced && !this.settings.enableTooltips) {
      return;
    }

    const self = this;
    const defaultDelay = 400;
    let tooltipTimer;

    // Set selector
    const selector = {
      th: '.datagrid-header th',
      td: '.datagrid-body tr.datagrid-row td[role="gridcell"]:not(.rowstatus-cell)',
      rowstatus: '.datagrid-body tr.datagrid-row td[role="gridcell"] .icon-rowstatus'
    };

    if (this.settings.filterable) {
      selector.headerColumn = `${selector.th} .datagrid-column-wrapper`;
      selector.headerFilter = `${selector.th} .datagrid-filter-wrapper .btn-menu`;
      selector.header = `${selector.headerColumn}, ${selector.headerFilter}`;
    } else {
      selector.header = selector.th;
    }

    selector.iconAlert = `${selector.td} .icon-alert`;
    selector.iconSuccess = `${selector.td} .icon-success`;
    selector.iconError = `${selector.td} .icon-error`;
    selector.iconInfo = `${selector.td} .icon-info`;

    selector.icons = `${selector.iconAlert}, ${selector.iconSuccess}, ${selector.iconError}, ${selector.iconInfo}`;

    // Selector string
    if (rowstatus && this.settings.enableTooltips) {
      selector.str = `${selector.header}, ${selector.td}, ${selector.icons}, ${selector.rowstatus}`;
    } else if (rowstatus) {
      selector.str = `${selector.header}, ${selector.rowstatus}`;
    } else {
      selector.str = `${selector.header}, ${selector.td}, ${selector.icons}`;
    }

    // Handle tooltip to show
    const handleShow = (elem, delay) => {
      delay = typeof delay === 'undefined' ? defaultDelay : delay;
      tooltipTimer = setTimeout(() => {
        const isHeaderColumn = utils.hasClass(elem, 'datagrid-column-wrapper');
        const isHeaderFilter = utils.hasClass(elem.parentNode, 'datagrid-filter-wrapper');
        const isPopup = isHeaderFilter ?
          elem.parentNode.querySelectorAll('.popupmenu.is-open').length > 0 : false;
        const tooltip = $(elem).data('gridtooltip') || self.cacheTooltip(elem);
        const containerEl = isHeaderColumn ? elem.parentNode : elem;
        const width = self.getOuterWidth(containerEl);
        if (tooltip && (tooltip.forced || (tooltip.textwidth > (width - 35))) && !isPopup) {
          self.showTooltip(tooltip);
        }
      }, delay);
    };

    // Handle tooltip to hide
    const handleHide = (elem, delay) => {
      delay = typeof delay === 'undefined' ? defaultDelay : delay;
      clearTimeout(tooltipTimer);
      setTimeout(() => {
        self.hideTooltip();
        // Clear cache for header filter, so it can use always current selected
        if (utils.hasClass(elem.parentNode, 'datagrid-filter-wrapper')) {
          self.removeTooltipData(elem);
        }
      }, delay);
    };

    // Bind events
    this.element
      .off('mouseenter.gridtooltip', selector.str)
      .on('mouseenter.gridtooltip', selector.str, function () {
        handleShow(this);
      })
      .off('mouseleave.gridtooltip click.gridtooltip', selector.str)
      .on('mouseleave.gridtooltip click.gridtooltip', selector.str, function () {
        handleHide(this);
      })
      .off('longpress.gridtooltip', selector.str)
      .on('longpress.gridtooltip', selector.str, function () {
        handleShow(this, 0);
      })
      .off('keydown.gridtooltip', selector.str)
      .on('keydown.gridtooltip', selector.str, function (e) {
        const key = e.which || e.keyCode || e.charCode || 0;
        let handle = false;

        if (e.shiftKey && key === 112) { // Shift + F1
          handleShow(this, 0);
        } else if (key === 27) { // Escape
          handle = self.isGridtooltip();
          handleHide(this, 0);
        }

        if (handle) {
          e.preventDefault();
        }
        return !handle;
      });
  },

  /**
   * Get outerWidth for a given element.
   * @private
   * @param  {boolean} element to calculate the outerWidth
   * @returns {number} computed outerWidth
   */
  getOuterWidth(element) {
    const style = getComputedStyle(element);
    let width = element.offsetWidth;
    width += parseInt(style.marginLeft, 10) + parseInt(style.marginRight, 10);
    return width;
  },

  /**
   * Get closest element of a given element by passing callback to
   * target by class, id, or tag name
   * Callback usage as:
   * const elem = this.element[0].querySelector(selectorString);
   * class: const closestEl = this.closest(elem, el => el.classList.contains('some-class'));
   * id: const closestEl = this.closest(elem, el => el.id === 'some-id');
   * tag: const closestEl = this.closest(elem, el => el.tagName.toLowerCase() === 'some-tag');
   * http://clubmate.fi/jquerys-closest-function-and-pure-javascript-alternatives/
   * @private
   * @param  {object} el The element to start from.
   * @param  {object} fn The callback function.
   * @returns {object} The closest element.
   */
  closest(el, fn) {
    return el && (fn(el) ? el : this.closest(el.parentNode, fn));
  },

  /**
   * Returns all header nodes (not the groups)
   * @private
   * @returns {array} Array with all header dom nodes
   */
  headerNodes() {
    if (!this.headerContainer) {
      return $();
    }
    return this.headerContainer.find('tr:not(.datagrid-header-groups) th');
  },

  /**
   * Refresh one row in the grid
   * @param  {number} idx The row index to update.
   * @param  {object} data The data object.
   * @returns {void}
   */
  updateRow(idx, data) {
    const s = this.settings;
    let rowData = data;

    if (!rowData) {
      rowData = s.treeGrid ? s.treeDepth[idx].node : s.dataset[idx];
    }

    for (let j = 0; j < this.settings.columns.length; j++) {
      const col = this.settings.columns[j];

      if (col.hidden) {
        continue;
      }

      this.updateCellNode(idx, j, this.fieldValue(rowData, col.field), true);
    }
  },

  /**
   * Given a new column set update the rows and reload
   * @param  {array} columns The array with columns to use.
   * @param  {array} columnGroups The array with new columns groups to use.
   * @returns {void}
   */
  updateColumns(columns, columnGroups) {
    let columnsChanged = true;
    if (columnGroups === undefined) {
      columnGroups = null;
    }
    if (this.copyThenStringify(this.settings.columns) === this.copyThenStringify(columns) &&
      (JSON.stringify(this.settings.columnGroups) === JSON.stringify(columnGroups))) {
      columnsChanged = false;
    }

    this.settings.columns = columns;

    if (columnGroups) {
      this.settings.columnGroups = columnGroups;
    }

    this.rerender();
    if (columnsChanged) {
      this.resetPager('updatecolumns');
    }

    /**
    * Fires after the entire grid is rendered.
    * @event columnchange
    * @memberof Datagrid
    * @property {object} event The jquery event object
    * @property {HTMLElement} args Additional arguments
    * @property {string} args.type Info on the type of column change action, can be 'updatecolumns', 'hidecolumn', 'showcolumn', 'resizecolumn'
    * @property {object} args.columns The columns object
    */
    this.element.trigger('columnchange', [{ type: 'updatecolumns', columns: this.settings.columns }]);
    this.saveUserSettings();
  },

  /**
   * Omit events and save to local storage for supported settings.
   * @returns {void}
   */
  saveUserSettings() {
    /**
    * Fires after settings are changed in some way
    * @event settingschanged
    * @memberof Datagrid
    * @property {object} event The jquery event object
    * @property {object} args Additional arguments
    * @property {number} args.rowHeight The current row height
    * @property {object} args.columns The columns object
    * @property {string} args.sortOrder The current sort column.
    * @property {number} args.pagesize The current page size
    * @property {boolean} args.showPageSizeSelector If the page size selector is shown.
    * @property {number} args.activePage The currently active page.
    * @property {string} args.filter Info on the type of column change action, can be 'updatecolumns'
    */
    this.element.trigger('settingschanged', [{
      rowHeight: this.settings.rowHeight,
      columns: this.settings.columns,
      sortOrder: this.sortColumn,
      pagesize: this.settings.pagesize,
      showPageSizeSelector: this.settings.showPageSizeSelector,
      activePage: this.pagerAPI ? this.pagerAPI.activePage : 1,
      filter: this.filterConditions()
    }]);

    // Save to Local Storage if the settings are set
    const savedSettings = this.settings.saveUserSettings;
    if ($.isEmptyObject(savedSettings) || !this.canUseLocalStorage()) {
      return;
    }

    // Save Columns
    if (savedSettings.columns) {
      localStorage[this.uniqueId('usersettings-columns')] = this.copyThenStringify(this.settings.columns);
    }

    // Save Row Height
    if (savedSettings.rowHeight) {
      localStorage[this.uniqueId('usersettings-row-height')] = this.settings.rowHeight;
    }

    // Save Sort Order
    if (savedSettings.sortOrder) {
      localStorage[this.uniqueId('usersettings-sort-order')] = JSON.stringify(this.sortColumn);
    }

    // Save Page Size
    if (savedSettings.pagesize) {
      localStorage[this.uniqueId('usersettings-pagesize')] = this.settings.pagesize;
    }

    // Save Show Page Size Selector
    if (savedSettings.showPageSizeSelector) {
      localStorage[this.uniqueId('usersettings-show-pagesize-selector')] = this.settings.showPageSizeSelector;
    }

    // Save Page Num
    if (savedSettings.activePage && this.pagerAPI) {
      localStorage[this.uniqueId('usersettings-active-page')] = this.pagerAPI.activePage;
    }

    // Filter Conditions
    if (savedSettings.filter) {
      localStorage[this.uniqueId('usersettings-filter')] = JSON.stringify(this.filterConditions());
    }
  },

  /**
   * Returns true if local storage may be used / is available
   * @private
   * @returns {boolean} If it can be used.
   */
  canUseLocalStorage() {
    try {
      if (localStorage.getItem) {
        return true;
      }
    } catch (exception) {
      return false;
    }

    return false;
  },

  /**
   * Parse a JSON array with columns and return the column object.
   * @private
   * @param  {string} columnStr The json represntation of the column object.
   * @returns {array} The array of columns.
   */
  columnsFromString(columnStr) {
    if (!columnStr) {
      return [];
    }

    const self = this;
    const columns = JSON.parse(columnStr);

    if (!columns) {
      return [];
    }

    // Map back the missing functions/objects
    for (let i = 0; i < columns.length; i++) {
      let isHidden;
      const orgColumn = self.columnById(columns[i].id);

      if (orgColumn) {
        isHidden = columns[i].hidden;

        $.extend(columns[i], orgColumn[0]);

        if (isHidden !== undefined) {
          columns[i].hidden = isHidden;
        }
      }
    }

    return columns;
  },

  /**
  * Restore the columns from a provided list or local storage
  * @param {array} cols - The columns list to restore, if you saved the settings manually.
  */
  restoreColumns(cols) {
    if (!this.settings.saveColumns || !this.canUseLocalStorage()) {
      return;
    }

    if (cols) {
      this.updateColumns(cols);
      return;
    }

    // Done on load as apposed to passed in
    const lsCols = localStorage[this.uniqueId('columns')];

    if (!cols && lsCols) {
      this.originalColumns = this.settings.columns;
      this.settings.columns = this.columnsFromString(lsCols);
    }
  },

  /**
   * Restore the user settings from local Storage or as passed in.
   * @param  {object} settings The object containing the settings to use.
   * @returns {void}
   */
  restoreUserSettings(settings) {
    const options = this.settings.saveUserSettings;

    if (!settings && ($.isEmptyObject(options) || !this.canUseLocalStorage())) {
      return;
    }

    // Restore The data thats passed in
    if (settings) {
      if (settings.columns) {
        this.updateColumns(settings.columns);
      }

      if (settings.rowHeight) {
        this.rowHeight(settings.rowHeight);
      }

      if (settings.sortOrder) {
        this.setSortColumn(settings.sortOrder.sortId, settings.sortOrder.sortAsc);
      }

      if (settings.pagesize) {
        this.settings.pagesize = parseInt(settings.pagesize, 10);
        this.pagerAPI.settings.pagesize = parseInt(settings.pagesize, 10);
        if (!settings.activePage) {
          this.pagerAPI.setActivePage(1, true);
        }
      }

      if (settings.showPageSizeSelector) {
        this.settings.showPageSizeSelector = settings.showPageSizeSelector;
        this.pagerAPI.showPageSizeSelector(settings.showPageSizeSelector);
      }

      if (settings.filter) {
        this.applyFilter(settings.filter, 'restore');
      }

      if (settings.activePage) {
        const savedActivePage = parseInt(settings.activePage, 10);
        this.pagerAPI.setActivePage(savedActivePage, true);
        this.restoreActivePage = true;
      }
      return;
    }

    // Restore Column Width and Order
    if (options.columns) {
      const savedColumns = localStorage[this.uniqueId('usersettings-columns')];
      if (savedColumns) {
        this.originalColumns = this.settings.columns;
        this.settings.columns = this.columnsFromString(savedColumns);
      }
    }

    // Restore Row Height
    if (options.rowHeight) {
      const savedRowHeight = localStorage[this.uniqueId('usersettings-row-height')];

      if (savedRowHeight) {
        this.settings.rowHeight = savedRowHeight;
      }
    }

    // Restore Sort Order
    if (options.sortOrder) {
      const savedSortOrder = localStorage[this.uniqueId('usersettings-sort-order')];
      if (savedSortOrder) {
        this.sortColumn = JSON.parse(savedSortOrder);
        this.restoreSortOrder = true;
      }
    }

    // Restore Page Size
    if (options.pagesize) {
      const savedPagesize = localStorage[this.uniqueId('usersettings-pagesize')];
      if (savedPagesize) {
        this.settings.pagesize = parseInt(savedPagesize, 10);
      }
    }

    // Restore Show Page Size Selector
    if (options.showPageSizeSelector) {
      let savedShowPageSizeSelector = localStorage[this.uniqueId('usersettings-show-pagesize-selector')];
      savedShowPageSizeSelector = savedShowPageSizeSelector.toString().toLowerCase() === 'true';
      if (savedShowPageSizeSelector) {
        this.settings.showPageSizeSelector = savedShowPageSizeSelector;
      }
    }

    // Restore Active Page
    if (options.activePage) {
      const savedActivePage = localStorage[this.uniqueId('usersettings-active-page')];
      if (savedActivePage) {
        this.savedActivePage = parseInt(savedActivePage, 10);
        this.restoreActivePage = true;
      }
    }

    if (options.filter) {
      const savedFilter = localStorage[this.uniqueId('usersettings-filter')];
      if (savedFilter) {
        this.savedFilter = JSON.parse(savedFilter);
        this.restoreFilter = true;
      }
    }
  },

  /**
   * Copy the object and remove some uneeded properties from the object
   * @private
   * @param  {object} columns The column set to stringify.
   * @returns {string} The JSON object as a string
   */
  copyThenStringify(columns) {
    if (!columns) {
      return JSON.stringify(columns);
    }

    const clone = columns.map((col) => {
      const newCol = utils.extend({}, col);
      if (newCol.editorOptions) {
        delete newCol.editorOptions;
      }
      return newCol;
    });
    return JSON.stringify(clone);
  },

  /**
  * Reset Columns to defaults (used on restore menu item)
  */
  resetColumns() {
    if (this.canUseLocalStorage()) {
      localStorage.removeItem(this.uniqueId('columns'));
    }

    if (this.originalColumns) {
      const originalColumns = this.originalColumns;
      const columnGroups = this.settings.columnGroups && this.originalColGroups ?
        this.originalColGroups : null;
      this.updateColumns(originalColumns, columnGroups);
    }

    this.clearFilter();
  },

  /**
  * Hide a column.
  * @param {string} id The id of the column to hide.
  */
  hideColumn(id) {
    let idx = this.columnIdxById(id);

    if (idx === -1) {
      return;
    }

    this.settings.columns[idx].hidden = true;
    this.headerNodes().eq(idx).addClass('is-hidden');
    this.tableBody.find(`> tr > td:nth-child(${idx + 1})`).addClass('is-hidden');
    this.headerColGroup.find('col').eq(idx).addClass('is-hidden');

    // Shrink or remove colgroups
    this.updateColumnGroup();

    if (this.bodyColGroup) {
      this.bodyColGroup.find('col').eq(idx).addClass('is-hidden');
    }

    // Handle colSpans if present on the column
    if (this.hasColSpans) {
      let colSpan = this.headerContainer.find('th').eq(idx).attr('colspan');

      if (colSpan && colSpan > 0) {
        colSpan -= 1;
        for (let i = 0; i < colSpan; i++) {
          idx += colSpan;
          this.tableBody.find(`> tr > td:nth-child(${idx + 1})`).addClass('is-hidden');
        }
      }
    }

    // Handle expandable rows
    if (this.settings.rowTemplate || this.settings.expandableRow) {
      this.syncExpandableRowColspan();
    }

    this.element.trigger('columnchange', [{ type: 'hidecolumn', index: idx, columns: this.settings.columns }]);
    this.saveUserSettings();
  },

  /**
  * Sync the colspan on the expandable row. (When column count changes)
  * @private
  */
  syncExpandableRowColspan() {
    const visibleColumnCount = this.visibleColumns().length;
    this.tableBody.find('.datagrid-expandable-row > td').attr('colspan', visibleColumnCount);
  },

  /**
  * Show a hidden column.
  * @param {string} id The id of the column to show.
  */
  showColumn(id) {
    let idx = this.columnIdxById(id);

    if (idx === -1) {
      return;
    }

    this.settings.columns[idx].hidden = false;
    this.headerNodes().eq(idx).removeClass('is-hidden');
    this.tableBody.find(`> tr > td:nth-child(${idx + 1})`).removeClass('is-hidden');
    this.headerColGroup.find('col').eq(idx).removeClass('is-hidden');

    if (this.bodyColGroup) {
      this.bodyColGroup.find('col').eq(idx).removeClass('is-hidden');
    }

    // Shrink or add colgroups
    this.updateColumnGroup();

    // Handle colSpans if present on the column
    if (this.hasColSpans) {
      let colSpan = this.headerContainer.find('th').eq(idx).attr('colspan');

      if (colSpan && colSpan > 0) {
        colSpan -= 1;
        for (let i = 0; i < colSpan; i++) {
          idx += colSpan;
          this.tableBody.find(`> tr > td:nth-child(${idx + 1})`).removeClass('is-hidden');
        }
      }
    }

    // Handle expandable rows
    if (this.settings.rowTemplate || this.settings.expandableRow) {
      this.syncExpandableRowColspan();
    }

    this.element.trigger('columnchange', [{ type: 'showcolumn', index: idx, columns: this.settings.columns }]);
    this.saveUserSettings();
  },

  /**
  * Export the grid contents to csv
  * @param {string} fileName The desired export filename in the download.
  * @param {string} customDs An optional customized version of the data to use.
  * @param {string} separator (optional) If user's machine is configured for a locale with alternate default seperator.
  */
  exportToCsv(fileName, customDs, separator) {
    excel.exportToCsv(fileName, customDs, separator, this);
  },

  /**
  * Export the grid contents to xls format. This may give a warning when opening the file.
  * exportToCsv may be prefered.
  * Consider Deprecated use excel.exportToExcel
  * @param {string} fileName The desired export filename in the download.
  * @param {string} worksheetName A name to give the excel worksheet tab.
  * @param {string} customDs An optional customized version of the data to use.
  */
  exportToExcel(fileName, worksheetName, customDs) {
    excel.exportToExcel(fileName, worksheetName, customDs, this);
  },

  copyToDataSet(pastedValue, rowCount, colIndex, dataSet) {
    excel.copyToDataSet(pastedValue, rowCount, colIndex, dataSet, this);
  },

  /**
  * Open the personalization dialog.
  * @private
  */
  personalizeColumns() {
    const self = this;
    let spanNext = 0;
    let markup = `<div class="listview-search alternate-bg"><label class="audible" for="gridfilter">Search</label><input class="searchfield" placeholder="${Locale.translate('SearchColumnName')}" name="searchfield" id="gridfilter"></div>`;
    markup += '<div class="listview alternate-bg" id="search-listview"><ul>';

    for (let i = 0; i < this.settings.columns.length; i++) {
      const col = this.settings.columns[i];
      let colName = col.name;

      if (colName && spanNext <= 0) {
        colName = colName.replace('<br>', ' ').replace('<br/>', ' ').replace('<br />', ' ');
        markup += `<li><a href="#" target="_self" tabindex="-1"> <label class="inline"><input tabindex="-1" ${col.hideable === false ? 'disabled' : ''} type="checkbox" class="checkbox" ${col.hidden ? '' : ' checked'} data-column-id="${col.id || i}"><span class="label-text">${colName}</span></label></a></li>`;
      }

      if (spanNext > 0) {
        spanNext--;
      }

      if (col.colspan) {
        spanNext = col.colspan - 1;
      }
    }
    markup += '</ul></div>';

    $('body').modal({
      title: Locale.translate('PersonalizeColumns'),
      content: markup,
      cssClass: 'full-width datagrid-columns-dialog',
      buttons: [{
        text: Locale.translate('Close'),
        click(e, modal) {
          modal.close();
          $('body').off('open.datagrid');
        }
      }]
    }).on('beforeopen.datagrid', () => {
      self.isColumnsChanged = false;
    }).on('open.datagrid', (e, modal) => {
      modal.element.find('.searchfield').searchfield({ clearable: true });
      modal.element.find('.listview').listview({ searchable: true, selectOnFocus: false })
        .on('selected', (selectedEvent, args) => {
          const chk = args.elem.find('.checkbox');
          const id = chk.attr('data-column-id');
          const isChecked = chk.prop('checked');

          args.elem.removeClass('is-selected hide-selected-color');

          if (chk.is(':disabled')) {
            return;
          }
          self.isColumnsChanged = true;

          if (!isChecked) {
            self.showColumn(id);
            chk.prop('checked', true);
          } else {
            self.hideColumn(id);
            chk.prop('checked', false);
          }
        });

      modal.element.on('close.datagrid', () => {
        self.isColumnsChanged = false;
      });
      modal.element.on('keydown.datagrid', (event) => {
        // Escape Button Code. Make sure to close the modal correctly.
        if (event.keyCode === 27) {
          modal.close();
          $('body').off('open.datagrid');
        }
      });
    });
  },

  /**
  * Explicitly Set the width of a column
  * @private
  * @param {string} id Specifies if the column info is provide by id or as a node reference.
  * @param {number} width The width of the column
  * @param {number} diff The difference between the old and new width
  */
  setColumnWidth(id, width) {
    const self = this;
    const percent = parseFloat(width);
    const columnSettings = this.columnById(id)[0];
    let idx = -1;

    if (!percent) {
      return;
    }

    if (typeof id === 'string') {
      self.headerNodes().each(function (i) {
        const col = $(this);

        if (col.attr('data-column-id') === id) {
          idx = i;
        }
      });
    }

    // calculate percentage
    if (typeof width !== 'number') {
      width = (percent / 100) * self.element.width();
    }

    // Prevent Sub Pixel Thrashing
    if (Math.abs(width - columnSettings.width) < 2) {
      return;
    }

    // Handle Col Span - as the width is calculated on the total
    if (typeof columnSettings.colspan === 'number') {
      width /= columnSettings.colspan;
    }

    // Save the column back in settings for later
    if (columnSettings) {
      columnSettings.width = width;
    }

    this.element.trigger('columnchange', [{ type: 'resizecolumn', index: idx, columns: this.settings.columns }]);
    this.saveUserSettings();
    this.headerWidths[idx].width = width;
  },

  /**
   * Check if given column header should be able to set active ellipsis
   * @private
   * @param {string} column to check ellipsis
   * @returns {boolean} true if should be able to set ellipsis
   */
  isEllipsisActiveHeader(column) {
    column = column || {};
    const isSortable = (column.sortable === undefined ? true : column.sortable);
    return isSortable && (column.textOverflow === 'ellipsis');
  },

  /**
   * Set active ellipsis on all columns header
   * @private
   * @returns {void}
   */
  activeEllipsisHeaderAll() {
    for (let i = 0, l = this.settings.columns.length; i < l; i++) {
      const id = this.settings.columns[i].id;
      const column = this.columnById(id)[0];
      if (this.isEllipsisActiveHeader(column)) {
        const columnEl = this.headerContainer[0].querySelector(`th[data-column-id="${id}"]`);
        this.activeEllipsisHeader(columnEl);
      }
    }
  },

  /**
   * Set active ellipsis on given column header
   * @private
   * @param {string} columnEl to set ellipsis active
   * @returns {void}
   */
  activeEllipsisHeader(columnEl) {
    if (columnEl) {
      const textEl = columnEl.querySelector('.datagrid-column-wrapper .datagrid-header-text');
      const isEllipsisActive = columnEl.scrollWidth < (textEl.scrollWidth + 65);// 65:sort-icons
      columnEl.classList[isEllipsisActive ? 'add' : 'remove']('is-ellipsis-active');
    }
  },

  /**
   * Change the width of the column as the user drags the resizeHandle
   * @private
   * @param {boolean} idOrNode Specifies if the column info is provide by id or as a node reference.
   * @param {number} width The width of the column
   * @param {number} diff The difference between the old and new width
   */
  resizeColumnWidth(idOrNode, width, diff) {
    const idx = idOrNode.index();
    this.headerColGroup.find('col').eq(idx)[0].style.width = (`${width}px`);

    if (this.settings.dataset.length > 0) {
      this.bodyColGroup.find('col').eq(idx)[0].style.width = (`${width}px`);
    }

    if (this.tableWidth && diff) {
      this.headerTable.css('width', parseInt(this.tableWidth, 10) + diff);
      this.table.css('width', parseInt(this.tableWidth, 10) + diff);
      this.headerWidths[idx].widthPercent = false;
    }
  },

  /**
  * Generate the ui handles used to resize columns.
  * @private
  */
  createResizeHandle() {
    const self = this;
    if (this.resizeHandle) {
      return;
    }

    this.resizeHandle = $('<div class="resize-handle" aria-hidden="true"></div>');
    if (this.settings.columnGroups) {
      this.resizeHandle[0].style.height = '80px';
    }

    if (this.settings.filterable) {
      this.resizeHandle[0].style.height = '62px';
    }

    this.headerContainerCenter.find('table').before(this.resizeHandle);

    let columnId;
    let startingLeft;
    let draggingLeft;
    let columnStartWidth;
    let column;

    this.resizeHandle.drag({ axis: 'x', containment: this.element })
      .on('dragstart.datagrid', () => {
        if (!self.currentHeader) {
          return;
        }

        self.dragging = true;

        columnId = self.currentHeader.attr('data-column-id');
        column = self.columnById(columnId)[0]; // eslint-disable-line

        startingLeft = self.currentHeader.position().left + (self.table.scrollLeft() - 10);
        self.tableWidth = self.table[0].offsetWidth;
        columnStartWidth = self.currentHeader[0].offsetWidth;
        if (self.isEllipsisActiveHeader(column)) {
          self.currentHeader[0].classList.add('is-ellipsis-active');
        }
      })
      .on('drag.datagrid', (e, ui) => {
        if (!self.currentHeader || !column) {
          return;
        }

        let width = (ui.left - startingLeft - 1);
        const minWidth = column.minWidth || 12;
        const maxWidth = column.maxWidth || 1000;

        if (width < minWidth || width > maxWidth) {
          self.resizeHandle.css('cursor', 'inherit');
          return;
        }

        width = Math.round(width);
        draggingLeft = ui.left;
        self.resizeColumnWidth(self.currentHeader, width, width - columnStartWidth);
      })
      .on('dragend.datagrid', () => {
        const width = (draggingLeft - startingLeft - 1);
        self.dragging = false;
        self.setColumnWidth(self.currentHeader.attr('data-column-id'), width);
        if (self.isEllipsisActiveHeader(column)) {
          self.activeEllipsisHeader(self.currentHeader[0]);
        }
      });
  },

  /**
  * Show Summary and any other count info
  * @private
  * @param {boolean} totals The total to display on the UI.
  */
  displayCounts(totals) {
    const self = this;
    let count = self.tableBody.find('tr:visible').length;
    const isClientSide = self.settings.paging && !(self.settings.source);

    if (isClientSide || (!totals)) {
      this.recordCount = self.settings.dataset.length;
      count = self.settings.dataset.length;
    }

    // Update Selected
    if (self.contextualToolbar && self.contextualToolbar.length) {
      self.contextualToolbar.find('.selection-count').text(`${self._selectedRows.length} ${Locale.translate('Selected')}`);
    }

    if (totals && totals !== -1) {
      count = totals;
    }

    if (totals === undefined && this.settings.source) {
      count = this.lastCount || 0;
    }

    const formatInteger = v => Locale.formatNumber(v, { style: 'integer' });
    let countText;
    if (self.settings.showFilterTotal && self.filteredCount > 0) {
      countText = `(${Locale.translate(count === 1 ? 'ResultOf' : 'ResultsOf')})`;
      countText = countText.replace('{0}', formatInteger(count - self.filteredCount));
      countText = countText.replace('{1}', formatInteger(count));
    } else {
      countText = `({0} ${Locale.translate(count === 1 ? 'Result' : 'Results')})`;
      countText = countText.replace('{0}', formatInteger(count));
    }

    if (self.settings.resultsText) {
      if (typeof self.settings.resultsText === 'function') {
        if (self.grandTotal) {
          countText = self.settings.resultsText(self, self.grandTotal, count);
        } else {
          const filteredCount = (self.filteredCount === 0 ? 0 : count - self.filteredCount);
          countText = self.settings.resultsText(self, count, filteredCount);
        }
      } else {
        countText = self.settings.resultsText;
      }
    }

    if (self.toolbar) {
      DOM.html(self.toolbar.find('.datagrid-result-count'), countText, '<span>');
      self.toolbar[0].setAttribute('aria-label', self.toolbar.find('.title').text());
      self.toolbar.find('.datagrid-row-count').text(count);
    }
    DOM.html(self.element.closest('.modal').find('.datagrid-result-count'), countText, '<span>');
    this.lastCount = count;

    this.checkEmptyMessage();
  },

  /**
  * Set the content dynamically on the empty message area.
  * @param {object} emptyMessage The update empty message config object.
  */
  setEmptyMessage(emptyMessage) {
    if (!this.emptyMessage) {
      this.emptyMessageContainer = $('<div>');
      this.bodyContainer.before(this.emptyMessageContainer);
      this.emptyMessage = this.emptyMessageContainer.emptymessage(emptyMessage).data('emptymessage');
      this.checkEmptyMessage();
    } else {
      this.emptyMessage.settings = emptyMessage;
      this.emptyMessage.updated();
    }
  },

  /**
  * See if the empty message object should be shown.
  * @private
  */
  checkEmptyMessage() {
    if (this.emptyMessage && this.emptyMessageContainer) {
      if (this.filteredCount === this.recordCount || this.recordCount === 0) {
        this.emptyMessageContainer.show();
        this.element.addClass('is-empty');
      } else {
        this.emptyMessageContainer.hide();
        this.element.removeClass('is-empty');
      }
    }
  },

  /**
  * Trigger event on parent and compose the args
  * @private
  * @param  {strung} eventName Event to trigger
  * @param  {object} e  Actual event
  * @param  {boolean} stopPropagation If stopPropagation should be done
  * @returns {boolean} False when the event should not propagte.
  */
  triggerRowEvent(eventName, e, stopPropagation) {
    const self = this;
    const cell = $(e.target).closest('td').index();
    const rowElem = $(e.target).closest('tr');
    let row = this.settings.treeGrid ? this.actualRowIndex(rowElem) : this.dataRowIndex(rowElem);
    let isTrigger = true;

    if ($(e.target).is('a')) {
      stopPropagation = false;
    }

    if (stopPropagation) {
      e.stopPropagation();
      e.preventDefault();
    }

    let item = self.settings.dataset[row];

    //  Groupable
    if (this.settings.groupable) {
      if (rowElem.is('.datagrid-rowgroup-header, .datagrid-rowgroup-footer')) {
        isTrigger = false; // No need to trigger if no data item
      } else {
        row = self.actualPagingRowIndex(self.actualRowIndex(rowElem));
        item = self.settings.dataset[self.groupArray[row].group];
        if (item && item.values) {
          item = item.values[self.groupArray[row].node];
        }
      }
    }

    if (isTrigger) {
      self.element.trigger(eventName, [{ row, cell, item, originalEvent: e }]);
    }

    return false;
  },

  /**
   * Sync the containers when scrolling on the y axis.
   * @private
   */
  handleScrollX() {
    const left = this.bodyWrapperCenter[0].scrollLeft;

    if (left !== this.scrollLeft && this.headerContainerCenter) {
      this.scrollLeft = left;
      this.headerContainerCenter[0].scrollLeft = this.scrollLeft;
    }
  },

  /**
   * Sync the containers when scrolling on the y axis.
   * @private
   * @param  {jQuery} e The event object
   */
  handleScrollY(e) {
    const elem = e.currentTarget;
    const top = elem.scrollTop;

    if (top !== this.scrollTop && this.bodyWrapperCenter &&
      (this.bodyWrapperLeft || this.bodyWrapperRight)) {
      this.scrollTop = top;

      if (this.bodyWrapperLeft) {
        this.bodyWrapperLeft[0].scrollTop = this.scrollTop;
      }
      if (this.bodyWrapperRight) {
        this.bodyWrapperRight[0].scrollTop = this.scrollTop;
      }
      this.bodyWrapperCenter[0].scrollTop = this.scrollTop;
    }
  },

  /**
  * Resize event handler.
  * @private
  */
  rerender() {
    this.clearHeaderCache();
    this.renderRows();
    this.renderHeader();
  },

  /**
   * Attach All relevant event handlers.
   * @private
   * @returns {void}
   */
  handleEvents() {
    const self = this;
    const isMultiple = this.settings.selectable === 'multiple';
    const isMixed = this.settings.selectable === 'mixed';

    // Set Focus on rows
    if (!self.settings.cellNavigation && self.settings.rowNavigation) {
      self.bodyContainer
        .on('focus.datagrid', 'tbody > tr', function () {
          $(this).addClass('is-active-row');
        })
        .on('blur.datagrid', 'tbody > tr', () => {
          $('tbody > tr', self.table).removeClass('is-active-row');
        });
    }

    // Handle Paging
    if (this.settings.paging) {
      this.element.on(`afterpaging.${COMPONENT_NAME}`, (e, args) => {
      // Hide the entire pager bar if we're only showing one page, if applicable
        if (self.pagerAPI.hidePagerBar(args)) {
          self.element.removeClass('paginated');
        } else {
          self.element.addClass('paginated');
        }

        self.recordCount = args.total;
        self.displayCounts(args.total);

        // Handle row selection across pages
        self.syncSelectedUI();

        if (self.filterExpr && self.filterExpr[0] && self.filterExpr[0].column === 'all') {
          self.highlightSearchRows(self.filterExpr[0].value);
        }
      });

      this.tableBody.on(`page.${COMPONENT_NAME}`, (e, pagingInfo) => {
        if (pagingInfo.type === 'filtered' && this.settings.source) {
          return;
        }
        self.saveUserSettings();
        self.render(null, pagingInfo);
      }).on(`pagesizechange.${COMPONENT_NAME}`, (e, pagingInfo) => {
        self.render(null, pagingInfo);
      });
    }

    // Handle Hover States
    if (self.settings.showHoverState) {
      self.bodyContainer
        .off('mouseenter.datagrid, mouseleave.datagrid')
        .on('mouseenter.datagrid', 'tbody > tr', function () {
          const rowNodes = self.rowNodes($(this));
          rowNodes.addClass('is-hover-row');
        }).on('mouseleave.datagrid', 'tbody > tr', function () {
          const rowNodes = self.rowNodes($(this));
          rowNodes.removeClass('is-hover-row');
        });
    }

    // Sync Header and Body During scrolling
    self.bodyContainer.find('.datagrid-body')
      .on('scroll.table', (e) => {
        self.handleScrollY(e);
      });

    if (this.hasLeftPane || this.hasRightPane) {
      self.bodyContainer.find('.datagrid-body')
        .on('wheel.table', (e) => {
          if (e.originalEvent.deltaY !== 0) {
            e.currentTarget.scrollTop += (e.originalEvent.deltaY);
            e.preventDefault();
            self.handleScrollY(e);
          }
        });
    }

    self.bodyContainer.find('.datagrid-body.scroll-x')
      .on('scroll.tablex', (e) => {
        self.handleScrollX(e);
      });

    if (this.settings.virtualized) {
      let oldScroll = 0;
      let oldHeight = 0;

      self.bodyWrapperCenter
        .on('scroll.vtable', debounce(function () {
          const scrollTop = this.scrollTop;
          const buffer = 25;
          const hitBottom = scrollTop >
            (self.virtualRange.bottom - self.virtualRange.bodyHeight - buffer);
          const hitTop = scrollTop < (self.virtualRange.top + buffer);

          if (scrollTop !== oldScroll && (hitTop || hitBottom)) {
            oldScroll = this.scrollTop;
            self.renderRows();
          }
        }, 0));

      $('body').on('resize.vtable', function () {
        const height = this.offsetHeight;

        if (height !== oldHeight) {
          oldHeight = this.scrollTop;
          self.renderRows();
        }
      });
    }

    // Handle Sorting
    this.headerContainer
      .off('click.datagrid-header')
      .on('click.datagrid-header', '.datagrid-header th.is-sortable, .datagrid-header th.btn-filter', function (e) {
        if ($(e.target).parent().is('.datagrid-filter-wrapper') || $(e.target).parent().is('.lookup-wrapper')) {
          return;
        }

        self.setSortColumn($(this).attr('data-column-id'));
      });

    // Prevent redirects
    this.element
      .off('click.datagrid')
      .on('click.datagrid', 'tbody .datagrid-row a', (e) => {
        const href = e.currentTarget.getAttribute('href');
        if (!href || href === '#') {
          e.preventDefault();
        }
      });

    // Add a paste event for handling pasting from excel
    if (self.settings.editable) {
      this.element.off('paste.datagrid').on('paste.datagrid', (e) => {
        let pastedData;
        if (e.originalEvent.clipboardData && e.originalEvent.clipboardData.getData) {
          pastedData = e.originalEvent.clipboardData.getData('text/plain');
        } else {
          pastedData = window.clipboardData && window.clipboardData.getData ? window.clipboardData.getData('Text') : false;
        }

        const hasLineFeed = /\n/.exec(pastedData);
        const hasCarriageReturn = /\r/.exec(pastedData);
        const hasBoth = /\r\n/.exec(pastedData);

        if (self.activeCell && self.activeCell.node.hasClass('is-readonly')) {
          return; // disallow pasting on non editable cells.
        }

        if (pastedData && hasCarriageReturn || hasLineFeed || hasBoth) {
          let splitData = hasLineFeed ? pastedData.split('\n') : pastedData.split('\r');
          if (hasBoth) {
            splitData = pastedData.split('\r\n');
          }

          splitData.pop();

          const startRowCount = parseInt($(e.target)[0].parentElement.parentElement.parentElement.getAttribute('data-index'), 10);
          const startColIndex = parseInt($(e.target)[0].parentElement.parentElement.getAttribute('aria-colindex'), 10) - 1;

          if (self.editor && self.editor.input && !this.editor.stayInEditMode) {
            self.commitCellEdit(self.editor.input);
          }
          self.copyToDataSet(splitData, startRowCount, startColIndex, self.settings.dataset);
        }
      });
    }

    this.element.off('click.datagrid').on('click.datagrid', 'tbody td', function (e) {
      let rowNode = null;
      let dataRowIdx = null;
      const target = $(e.target);

      if ($(e.currentTarget).parent().hasClass('.datagrid-row-detail')) {
        return;
      }

      if (target.parents('td').length > 1) {
        e.preventDefault(); // stop nested clicks from propagating
        e.stopPropagation();
      }

      /**
      * Fires after a row is clicked.
      * @event click
      * @memberof Datagrid
      * @property {object} event The jquery event object
      * @property {object} args Additional arguments
      * @property {number} args.row The current row height
      * @property {number} args.cell The columns object
      * @property {object} args.item The current sort column.
      * @property {object} args.originalEvent The original event object.
      */
      self.triggerRowEvent('click', e, true);
      self.setActiveCell(target.closest('td'));

      // Dont Expand rows or make cell editable when clicking expand button
      if (target.is('.datagrid-expand-btn')) {
        rowNode = $(this).closest('tr');
        dataRowIdx = self.actualRowIndex(rowNode);

        self.toggleRowDetail(dataRowIdx);
        self.toggleGroupChildren(rowNode);
        self.toggleChildren(e, dataRowIdx);
        return false; //eslint-disable-line
      }

      const isSelectionCheckbox = target.is('.datagrid-selection-checkbox') ||
                                target.find('.datagrid-selection-checkbox').length === 1;
      let canSelect = self.settings.clickToSelect ? true : isSelectionCheckbox;

      if (target.is('.datagrid-drilldown')) {
        canSelect = false;
      }

      if (isMixed) {
        canSelect = isSelectionCheckbox;

        // Then Activate
        if (!canSelect) {
          if (e.shiftKey && self.activatedRow().length) {
            self.selectRowsBetweenIndexes([self.activatedRow()[0].row, target.closest('tr').index()]);
            e.preventDefault();
          }

          self.toggleRowActivation(target.closest('tr'));
        }
      }

      if (canSelect && isMultiple && e.shiftKey) {
        self.selectRowsBetweenIndexes([self.lastSelectedRow, target.closest('tr').index()]);
        e.preventDefault();
      } else if (canSelect) {
        self.toggleRowSelection(target.closest('tr'));
      }

      const isEditable = self.makeCellEditable(self.activeCell.rowIndex, self.activeCell.cell, e);

      // Handle Cell Click Event
      const elem = $(this).closest('td');
      const cell = elem.attr('aria-colindex') - 1;
      const col = self.columnSettings(cell);

      if (col.click && typeof col.click === 'function' && target.is('button, input[checkbox], a') || target.parent().is('button')) {   //eslint-disable-line
        const rowElem = $(this).closest('tr');
        let rowIdx = self.actualRowIndex(rowElem);
        dataRowIdx = self.dataRowIndex(rowElem);
        let item = self.settings.treeGrid ?
          self.settings.treeDepth[rowIdx].node :
          self.settings.dataset[dataRowIdx];

        if (elem.hasClass('is-focusable')) {
          if (!target.is(self.buttonSelector)) {
            if (!target.parent('button').is(self.buttonSelector)) {
              return;
            }
          }
        }

        if (self.settings.groupable) {
          if (!rowElem.is('.datagrid-rowgroup-header, .datagrid-rowgroup-footer')) {
            rowIdx = self.actualPagingRowIndex(self.actualRowIndex(rowElem));
            item = self.settings.dataset[self.groupArray[rowIdx].group];
            if (item && item.values) {
              item = item.values[self.groupArray[rowIdx].node];
            }
          }
        }

        if (!elem.hasClass('is-cell-readonly') && target.is('button, input[checkbox], a') || target.parent().is('button')) {  //eslint-disable-line
          col.click(e, [{ row: rowIdx, cell: self.activeCell.cell, item, originalEvent: e }]);
        }
      }

      // Handle Context Menu on Some
      if (col.menuId) {
        self.closePrevPopupmenu();
        const btn = $(this).find('button');
        btn.popupmenu({
          attachToBody: true,
          autoFocus: false,
          mouseFocus: true,
          menuId: col.menuId,
          trigger: 'immediate',
          offset: { y: 5 }
        }).off('close.gridpopupbtn').on('close.gridpopupbtn', function () {
          const el = $(this);
          if (el.data('popupmenu') && !el.data('tooltip')) {
            el.data('popupmenu').destroy();
          }
        });

        if (col.selected) {
          btn.off('selected.gridpopupbtn').on('selected.gridpopupbtn', col.selected);
        }
      }

      // Apply Quick Edit Mode
      if (isEditable) {
        setTimeout(() => {
          if ($('textarea, input', elem).length &&
              (!$('.dropdown,' +
              '[type=file],' +
              '[type=image],' +
              '[type=button],' +
              '[type=submit],' +
              '[type=reset],' +
              '[type=checkbox],' +
              '[type=radio]', elem).length)) {
            self.quickEditMode = true;
          }
        }, 0);
      }
    });

    if (this.stretchColumn !== 'last') {
      $(window).on('orientationchange.datagrid', () => {
        this.rerender();
      });
    }

    /**
    * Fires after a row is double clicked.
    * @event dblclick
    * @memberof Datagrid
    * @property {object} event The jquery event object
    * @property {object} args Additional arguments
    * @property {number} args.row The current row height
    * @property {number} args.cell The columns object
    * @property {object} args.item The current sort column.
    * @property {object} args.originalEvent The original event object.
    */
    this.element.off('dblclick.datagrid').on('dblclick.datagrid', 'tbody tr', (e) => {
      self.triggerRowEvent('dblclick', e, true);
    });

    /**
    * Fires after a row has a right click action.
    * @event contextmenu
    * @memberof Datagrid
    * @property {object} event The jquery event object
    * @property {object} args Additional arguments
    * @property {number} args.row The current row height
    * @property {number} args.cell The columns object
    * @property {object} args.item The current sort column.
    * @property {object} args.originalEvent The original event object.
    */
    this.element.off('contextmenu.datagrid').on('contextmenu.datagrid', 'tbody tr', (e) => {
      const hasMenu = self.settings.menuId && $(`#${self.settings.menuId}`).length > 0;
      self.triggerRowEvent('contextmenu', e, (!!self.settings.menuId));

      if (!self.isSubscribedTo(e, 'contextmenu') && !hasMenu) {
        return true;
      }
      e.preventDefault();
      self.closePrevPopupmenu();

      if (!hasMenu) {
        return true;
      }

      $(e.currentTarget).popupmenu({
        menuId: self.settings.menuId,
        eventObj: e,
        beforeOpen: self.settings.menuBeforeOpen,
        attachToBody: true,
        trigger: 'immediate'
      })
        .off('selected.gridpopuptr')
        .on('selected.gridpopuptr', (selectedEvent, args) => {
          if (self.settings.menuSelected) {
            self.settings.menuSelected(selectedEvent, args);
          }
        })
        .off('close.gridpopuptr')
        .on('close.gridpopuptr', function () {
          const elem = $(this);
          if (elem.data('popupmenu')) {
            elem.data('popupmenu').destroy();
          }
        });

      return false;
    });

    // Move the drag handle to the end or start of the column
    this.headerRow
      .off('mousemove.datagrid')
      .on('mousemove.datagrid', 'th', (e) => {
        if (self.dragging) {
          return;
        }

        self.currentHeader = $(e.target).closest('th');

        if (!self.currentHeader.hasClass('is-resizable')) {
          return;
        }

        const headerDetail = self.currentHeader.closest('.header-detail');
        const extraMargin = headerDetail.length ? parseInt(headerDetail.css('margin-left'), 10) : 0;
        const leftEdge = (parseInt(self.currentHeader.position().left, 10) - (extraMargin || 0)) +
          self.element.scrollLeft();
        const rightEdge = leftEdge + self.currentHeader.outerWidth();
        const alignToLeft = (e.pageX - leftEdge > rightEdge - e.pageX);
        let leftPos = 0;
        leftPos = (alignToLeft ? (rightEdge - 6) : (leftEdge - 6));

        // Ignore First Column
        if (self.currentHeader.index() === 0 && !alignToLeft) {
          leftPos = '-999';
        }

        if (!alignToLeft) {
          self.currentHeader = self.currentHeader.prevAll(':visible').not('.is-hidden').first();
        }

        if (!self.currentHeader.hasClass('is-resizable')) {
          return;
        }

        self.createResizeHandle();
        self.resizeHandle[0].style.left = `${leftPos}px`;
        self.resizeHandle[0].style.cursor = '';
      }).off('contextmenu.datagrid').on('contextmenu.datagrid', 'th', (e) => {
        if (self.settings.headerMenuId) {
          // Add Header Context Menu Support
          e.preventDefault();
          self.closePrevPopupmenu();

          $(e.currentTarget)
            .popupmenu({
              menuId: self.settings.headerMenuId,
              eventObj: e,
              attachToBody: true,
              beforeOpen: self.settings.headerMenuBeforeOpen,
              trigger: 'immediate'
            })
            .off('selected.gridpopupth')
            .on('selected.gridpopupth', (selectedEvent, args) => {
              self.settings.headerMenuSelected(selectedEvent, args);
            })
            .off('close.gridpopupth')
            .on('close.gridpopupth', function () {
              const elem = $(this);
              if (elem.data('popupmenu')) {
                elem.data('popupmenu').destroy();
              }
            });
          return false;
        }
        return true;
      });

    // Handle Clicking Header Checkbox
    this
      .headerContainer
      .off('click.datagrid-header-select')
      .on('click.datagrid-header-select', 'th .datagrid-checkbox', function () {
        const checkbox = $(this);

        if (!checkbox.hasClass('is-checked')) {
          checkbox.addClass('is-checked').attr('aria-checked', 'true');

          self.selectAllRows();
        } else {
          checkbox.removeClass('is-checked').attr('aria-checked', 'false');
          self.unSelectAllRows();
        }
      });

    // Implement Editing Auto Commit Functionality
    this.element.off('focusout.datagrid').on('focusout.datagrid', 'tbody td input, tbody td textarea, tbody div.dropdown', (e) => {
      // Keep icon clickable in edit mode
      const target = e.target;

      if ($(target).is('input.lookup, input.timepicker, input.datepicker, input.spinbox, input.colorpicker')) {
        // Wait for modal popup, if did not found modal popup means
        // icon was not clicked, then commit cell edit
        setTimeout(() => {
          const focusElem = $('*:focus');

          if (!$('.lookup-modal.is-visible, #timepicker-popup, #monthview-popup, #colorpicker-menu').length &&
              self.editor) {
            if (focusElem.is('.spinbox, .trigger') ||
              !$(target).is(':visible') || self.editor.stayInEditMode) {
              return;
            }

            if (focusElem && self.editor.className &&
              focusElem.closest(self.editor.className).length > 0) {
              return;
            }
            self.commitCellEdit(self.editor.input);
          }
        }, 150);

        return;
      }

      // Popups are open
      if ($('#dropdown-list, .autocomplete.popupmenu.is-open, #timepicker-popup, .is-editing .code-block').is(':visible')) {
        return;
      }

      if (self.editor && self.editor.input && !this.editor.stayInEditMode) {
        self.commitCellEdit(self.editor.input);
      }
    });
  },

  /**
  * Close any previous opened popupmenus.
  * @private
  * @returns {void}
  */
  closePrevPopupmenu() {
    const nodes = [].slice.call(this.element[0].querySelectorAll('.is-open:not(.popupmenu)'));
    nodes.forEach((node) => {
      const elem = $(node);
      if (elem.data('popupmenu')) {
        elem.trigger('close');
      }
    });
  },

  /**
  * Check if the event is subscribed to.
  * @private
  * @param {object} e The update empty message config object.
  * @param {string} eventName The update empty message config object.
  * @returns {boolean} If the event is subscribed to.
  */
  isSubscribedTo(e, eventName) {
    const self = this;
    const gridEvents = $._data(self.element[0]).events;

    for (const event in gridEvents) { //eslint-disable-line
      if (event === eventName && !(gridEvents[event].length === 1 && gridEvents[event][0].namespace === 'datagrid')) {
        return true;
      }
    }

    return false;
  },

  /**
  * Refresh the heights based on the rowHeight setting.
  * @private
  */
  refreshSelectedRowHeight() {
    const toolbar = this.element.parent().find('.toolbar:not(.contextual-toolbar)');
    const short = toolbar.find('[data-option="row-short"]');
    const med = toolbar.find('[data-option="row-medium"]');
    const normal = toolbar.find('[data-option="row-normal"]');

    if (this.settings.rowHeight === 'short') {
      short.parent().addClass('is-checked');
      med.parent().removeClass('is-checked');
      normal.parent().removeClass('is-checked');
    }

    if (this.settings.rowHeight === 'medium') {
      short.parent().removeClass('is-checked');
      med.parent().addClass('is-checked');
      normal.parent().removeClass('is-checked');
    }

    if (this.settings.rowHeight === 'normal') {
      short.parent().removeClass('is-checked');
      med.parent().removeClass('is-checked');
      normal.parent().addClass('is-checked');
    }

    // Set draggable targets arrow height
    $('.drag-target-arrows', this.element).css('height', `${this.getTargetHeight()}px`);
  },

  /**
  * Append all the UI elements for the toolbar above the grid.
  * @private
  */
  appendToolbar() {
    let toolbar = null;
    let title = '';
    let more = null;
    const self = this;

    if (!this.settings.toolbar) {
      return;
    }

    // Allow menu to be added manually
    if (this.element.parent().find('.toolbar:not(.contextual-toolbar)').length === 1) {
      toolbar = this.element.parent().find('.toolbar:not(.contextual-toolbar)');
      this.refreshSelectedRowHeight();
    } else {
      toolbar = $('<div class="toolbar" role="toolbar"></div>');
      this.removeToolbarOnDestroy = true;

      if (this.settings.toolbar.title) {
        title = $(`<div class="title">${this.settings.toolbar.title}  </div>`);
      }

      if (!title) {
        title = toolbar.find('.title');
      }
      toolbar.append(title);

      if (this.settings.toolbar.results) {
        // Actually value filled in displayResults
        title.append('<span class="datagrid-result-count"></span>');
      }

      const buttonSet = $('<div class="buttonset"></div>').appendTo(toolbar);

      if (this.settings.toolbar.keywordFilter) {
        const labelMarkup = $(`<label class="audible" for="gridfilter">${Locale.translate('Keyword')}</label>`);
        const searchfieldMarkup = $(`<input class="searchfield" name="searchfield" placeholder="${Locale.translate('Keyword')}" id="gridfilter">`);

        buttonSet.append(labelMarkup);

        if (!this.settings.toolbar.collapsibleFilter) {
          searchfieldMarkup.attr('data-options', '{ "collapsible": false }');
        }

        buttonSet.append(searchfieldMarkup);
      }

      if (this.settings.toolbar.dateFilter) {
        buttonSet.append(`<button class="btn" type="button">${$.createIcon({ icon: 'calendar' })}<span>${Locale.translate('Date')}</span></button>`);
      }

      if (this.settings.toolbar.actions) {
        more = $('<div class="more"></div>').insertAfter(buttonSet);
        more.append(`<button class="btn-actions" title="More" type="button">${$.createIcon({ icon: 'more' })}<span class="audible">Grid Features</span></button>`);
        toolbar.addClass('has-more-button');
      }

      const menu = $('<ul class="popupmenu"></ul>');

      if (this.settings.toolbar.personalize) {
        menu.append(`<li><a href="#" data-option="personalize-columns">${Locale.translate('PersonalizeColumns')}</a></li>`);
      }

      if (this.settings.toolbar.resetLayout) {
        menu.append(`<li><a href="#" data-option="reset-layout">${Locale.translate('ResetDefault')}</a></li>`);
      }

      if (this.settings.toolbar.exportToExcel) {
        menu.append(`<li><a href="#" data-option="export-to-excel">${Locale.translate('ExportToExcel')}</a></li>`);
      }

      if (this.settings.toolbar.advancedFilter) {
        menu.append(`<li><a href="#">${Locale.translate('AdvancedFilter')}</a></li>`);
      }

      if (this.settings.toolbar.views) {
        menu.append(`<li><a href="#">${Locale.translate('SaveCurrentView')}</a></li> ` +
          '<li class="separator"></li> ' +
          `<li class="heading">${Locale.translate('SavedViews')}</li>` +
          '<li><a href="#">View One</a></li>');
      }

      if (this.settings.toolbar.rowHeight) {
        menu.append(`${'<li class="separator single-selectable-section"></li>' +
          '<li class="heading">'}${Locale.translate('RowHeight')}</li>` +
          `<li class="is-selectable${this.settings.rowHeight === 'short' ? ' is-checked' : ''}"><a data-option="row-short">${Locale.translate('Short')}</a></li>` +
          `<li class="is-selectable${this.settings.rowHeight === 'medium' ? ' is-checked' : ''}"><a data-option="row-medium">${Locale.translate('Medium')}</a></li>` +
          `<li class="is-selectable${this.settings.rowHeight === 'normal' ? ' is-checked' : ''}"><a data-option="row-normal">${Locale.translate('Normal')}</a></li>`);
      }

      if (this.settings.toolbar.filterRow) {
        menu.append(`${'<li class="separator"></li>' +
          '<li class="heading">'}${Locale.translate('Filter')}</li>` +
          `<li class="${this.settings.filterable ? 'is-checked ' : ''}is-toggleable"><a data-option="show-filter-row">${Locale.translate('ShowFilterRow')}</a></li>` +
          `<li class="is-indented"><a data-option="run-filter">${Locale.translate('RunFilter')}</a></li>` +
          `<li class="is-indented"><a data-option="clear-filter">${Locale.translate('ClearFilter')}</a></li>`);
      }

      if (this.settings.toolbar.actions) {
        more.append(menu);
      }

      if (this.element.prev().is('.contextual-toolbar')) {
        this.element.prev().before(toolbar);
      } else {
        this.element.before(toolbar);
      }
    }

    toolbar.find('.btn-actions').popupmenu().on('selected', (e, args) => {
      const action = args.attr('data-option');
      if (action === 'row-short' || action === 'row-medium' || action === 'row-normal') {
        self.rowHeight(action.substr(4));
      }

      if (action === 'personalize-columns') {
        self.personalizeColumns();
      }

      if (action === 'reset-layout') {
        self.resetColumns();
      }

      if (action === 'export-to-excel') {
        // self.exportToExcel();
        self.exportToCsv();
      }

      // Filter actions
      if (action === 'show-filter-row') {
        self.toggleFilterRow();
      }
      if (action === 'run-filter') {
        self.applyFilter(null, 'menu');
      }
      if (action === 'clear-filter') {
        self.clearFilter();
      }
    });

    if (this.settings.initializeToolbar && !toolbar.data('toolbar')) {
      const opts = $.fn.parseOptions(toolbar);

      if (this.settings.toolbar.fullWidth) {
        opts.rightAligned = true;
      }

      toolbar.toolbar(opts);
    }

    if (this.settings.toolbar && this.settings.toolbar.keywordFilter) {
      const thisSearch = toolbar.find('.searchfield');
      const xIcon = thisSearch.parent().find('.close.icon');

      thisSearch.off('keypress.datagrid').on('keypress.datagrid', (e) => {
        if (e.keyCode === 13 || e.type === 'change') {
          e.preventDefault();
          self.keywordSearch(thisSearch.val());
        }
      });

      xIcon.off('click.datagrid').on('click.datagrid', () => {
        self.keywordSearch(thisSearch.val());
      });
    }

    if (this.settings.toolbar && this.settings.toolbar.contextualToolbar) {
      const contextualToolbar = `
        <div class="contextual-toolbar datagrid-contextual-toolbar toolbar is-hidden">
          <div class="title selection-count">1 Selected</div>
        </div>`;

      this.element.before(contextualToolbar);
      this.contextualToolbar = this.element.prev('.contextual-toolbar');
    }

    this.toolbar = toolbar;
    this.element.addClass('has-toolbar');
  },

  /**
   * Get or Set the Row Height.
   * @param  {string} height The row height to use, can be 'short', 'normal' or 'medium'
   * @Returns {string} The current row height
   */
  rowHeight(height) {
    if (height) {
      this.settings.rowHeight = height;
    }

    this.element
      .add(this.table)
      .add(this.tableLeft)
      .add(this.tableRight)
      .removeClass('short-rowheight medium-rowheight normal-rowheight')
      .addClass(`${this.settings.rowHeight}-rowheight`);

    if (this.virtualRange && this.virtualRange.rowHeight) {
      this.virtualRange.rowHeight = (height === 'normal' ? 40 : (height === 'medium' ? 30 : 25));
    }

    this.saveUserSettings();
    this.refreshSelectedRowHeight();

    return this.settings.rowHeight;
  },

  /**
  * Search a Term across all columns
  * @param  {string} term The term to search for.
  */
  keywordSearch(term) {
    this.bodyContainer.find('tr[role="row"]').removeClass('is-filtered').show();
    this.filterExpr = [];

    this.bodyContainer.find('.datagrid-expandable-row').each(function () {
      const row = $(this);
      // Collapse All rows
      row.prev().find('.datagrid-expand-btn').removeClass('is-expanded');
      row.prev().find('.plus-minus').removeClass('active');
      row.removeClass('is-expanded').css('display', '');
      row.find('.datagrid-row-detail').css('height', '');
    });

    this.bodyContainer.find('.search-mode').each(function () {
      const cell = $(this);
      const text = cell.text();
      cell.text(text.replace('<i>', '').replace('</i>', ''));
    });

    term = (term || '').toLowerCase();
    this.filterExpr.push({ column: 'all', operator: 'contains', value: term, keywordSearch: true });

    this.filterKeywordSearch();
    this.renderRows();
    this.setSearchActivePage({ trigger: 'searched' });

    if (!this.settings.paging) {
      this.highlightSearchRows(term);
    }
  },

  /**
   * Sets optional filtering conditions on the pager during changes
   * in searching/filtering of datagrid rows
   * @private
   * @param {object} pagingInfo incoming paging state information
   * @returns {void}
   */
  setSearchActivePage(pagingInfo) {
    if (!this.pagerAPI) {
      return;
    }

    const self = this;
    if (!pagingInfo) {
      pagingInfo = {};
    }

    function reset(obj) {
      obj.activePage = 1;
      if (self.grandTotal) {
        obj.grandTotal = self.grandTotal;
      }
      return obj;
    }

    if (this.filterExpr && this.filterExpr.length === 1) {
      if (this.filterExpr[0].value !== '') {
        pagingInfo.activePage = this.pagerAPI.filteredActivePage || 1;
      } else if (this.filterExpr[0].value === '' && this.pagerAPI.filteredActivePage) {
        pagingInfo = reset(pagingInfo);
      }
    } else if (!this.restoreActivePage) {
      pagingInfo = reset(pagingInfo);
      this.restoreActivePage = false;
    }

    pagingInfo.activePage = this.activePage;
    this.renderPager(pagingInfo);
  },

  /**
   * Filter to keyword search.
   * @private
   */
  filterKeywordSearch() {
    const self = this;
    let dataset;
    let isFiltered;
    let i;
    let len;
    let filterExpr = self.filterExpr;

    const checkRow = function (data, row) {
      let isMatch = false;

      const checkColumn = function (columnId) {
        const column = self.columnById(columnId)[0];
        const fieldValue = self.fieldValue(data, column.field);
        let value;
        const cell = self.settings.columns.indexOf(column);

        // Use the formatted value (what the user sees in the cells)
        // since it's a more reliable match
        value = self.formatValue(column.formatter, row, cell, fieldValue, column, data, self);
        value = value.toLowerCase();

        // Strip any html markup that might be in the formatted value
        value = value.replace(/(<([^>]+)>)|(amp;)|(&lt;([^>]+)&gt;)/ig, '');

        return value.indexOf(filterExpr.value) > -1;
      };

      // Check in all visible columns
      if (filterExpr.column === 'all') {
        self.headerContainer.find('th:visible').each(function () { //eslint-disable-line
          const th = $(this);
          const columnId = th.attr('data-column-id');

          isMatch = checkColumn(columnId);
          if (isMatch) {
            return false;
          }
        });
      } else if (filterExpr.columnId) { // Check in only one column, given by columnId
        isMatch = checkColumn(filterExpr.columnId);
      }
      return isMatch;
    };

    // Make sure not more/less than one filter expr
    if (!filterExpr || filterExpr.length !== 1) {
      return;
    }
    filterExpr = filterExpr[0];

    // Check in dataset
    if (self.settings.treeGrid) {
      dataset = self.settings.treeDepth;
      for (i = 0, len = dataset.length; i < len; i++) {
        isFiltered = filterExpr.value === '' ? false : !checkRow(dataset[i].node, i);
        dataset[i].node.isFiltered = isFiltered;
      }
    } else {
      dataset = self.settings.dataset;
      for (i = 0, len = dataset.length; i < len; i++) {
        isFiltered = filterExpr.value === '' ? false : !checkRow(dataset[i], i);
        dataset[i].isFiltered = isFiltered;
      }
    }
  },

  /**
   * Highlight the term in the grid.
   * @private
   * @param  {string} term The term to highlight
   * @returns {void}
   */
  highlightSearchRows(term) {
    const self = this;

    if (!term || term === '') {
      return;
    }

    const findInRows = (rowNodes) => {
      let found = false;
      rowNodes.toArray().forEach((row) => {
        [].slice.call(row.querySelectorAll('td')).forEach((cell) => {
          const cellText = cell.innerText.toLowerCase();
          const isSearchExpandableRow = self.settings.searchExpandableRow ? true : !DOM.hasClass(this, 'datagrid-expandable-row');

          if (cellText.indexOf(term) > -1 && isSearchExpandableRow) {
            found = true;
            [].slice.call(cell.querySelectorAll('*')).forEach((node) => {
              if (xssUtils.unescapeHTML(node.innerHTML) === node.textContent) {
                const contents = node.textContent;
                const exp = new RegExp(`(${stringUtils.escapeRegExp(term)})`, 'gi');

                DOM.addClass(node, 'search-mode');
                DOM.html(node, contents.replace(exp, '<i>$1</i>'));
              }
            });
          }
        });
      });
      return found;
    };

    // Move across all visible cells and rows, highlighting
    const visibleRows = self.tableBody.find('tr');
    visibleRows.toArray().forEach((row) => {
      const rowContainers = self.rowNodes(row.getAttribute('aria-rowindex') - 1);
      const found = findInRows(rowContainers);

      // Hide non matching rows and non detail rows
      if (!found && !rowContainers.find('.datagrid-row-detail').length) {
        rowContainers.addClass('is-filtered').hide();
      } else if (self.settings.searchExpandableRow && found && rowContainers.is('.datagrid-expandable-row') && term !== '') {
        rowContainers.prev().show();
        rowContainers.prev().find('.datagrid-expand-btn').addClass('is-expanded');
        rowContainers.prev().find('.plus-minus').addClass('active');
        rowContainers.addClass('is-expanded').css('display', 'table-row');
        rowContainers.find('.datagrid-row-detail').css('height', 'auto');
      }
    });
  },

  /**
  * Select all rows. If serverside paging, this will be only the current page.
  * For client side paging, all rows across all pages are selected.
  */
  selectAllRows() {
    const rows = [];
    const s = this.settings;
    const dataset = s.treeGrid ? s.treeDepth : s.dataset;

    for (let i = 0, l = dataset.length; i < l; i++) {
      const idx = this.pagingRowIndex(i);
      if (this.filterRowRendered ||
        (this.filterExpr && this.filterExpr[0] && this.filterExpr[0].keywordSearch)) {
        if (!dataset[i].isFiltered) {
          rows.push(idx);
        }
      } else {
        rows.push(idx);
      }
    }

    this.dontSyncUi = true;
    this.selectRows(rows, true, true);
    this.dontSyncUi = false;
    this.syncSelectedUI();

    /**
    * Fires after a row is selected.
    * @event contextmenu
    * @memberof Datagrid
    * @property {object} event The jquery event object
    * @property {object} args Additional arguments
    * @property {array} args.selectedRows An array of selected rows.
    * @property {string} args.trigger The action can be 'selectall', 'deselectall', 'select', 'deselect'
    * @property {object} args.item The current sort column.
    * @property {object} args.originalEvent The original event object.
    */
    this.element.triggerHandler('selected', [this._selectedRows, 'selectall']);
  },

  /**
  * Deselect all rows that are currently selected.
  */
  unSelectAllRows() {
    this.dontSyncUi = true;

    for (let i = this._selectedRows.length - 1; i >= 0; i--) {
      const idx = this.pagingRowIndex(this._selectedRows[i].idx);
      this.unselectRow(idx, true, true);
    }
    this.dontSyncUi = false;
    this.syncSelectedUI();
    this.element.triggerHandler('selected', [this._selectedRows, 'deselectall']);
  },

  /**
  * Check if node index is exists in selected nodes
  * @private
  * @param {object} row The row to compare.
  * @returns {boolean} If its selected or not.
  */
  isRowSelected(row) {
    // As of 4.3.3, return the rows that have _selected = true
    return row ? row._selected === true : false;
  },

  /**
   * Select a row node on the UI
   * @private
   * @param {object} elem The row node to select
   * @param {number} index The row index to select
   * @param {object} data The object attached to the row
   * @param {boolean} force Dont check if already selected
   * @returns {void}
   */
  selectNode(elem, index, data, force) {
    let checkbox = null;
    const self = this;
    const selectClasses = `is-selected${self.settings.selectable === 'mixed' ? ' hide-selected-color' : ''}`;

    // do not add if already exists in selected
    if ((!data || self.isRowSelected(data)) && !force) {
      return;
    }

    checkbox = elem.find('.datagrid-selection-checkbox').closest('td');
    elem.addClass(selectClasses).attr('aria-selected', 'true');

    if (self.columnIdxById('selectionCheckbox') !== -1) {
      checkbox = self.cellNode(elem, self.columnIdxById('selectionCheckbox')).not('.is-disabled');
      checkbox.find('.datagrid-cell-wrapper .datagrid-checkbox')
        .addClass('is-checked').attr('aria-checked', 'true');
    }

    if (data) {
      data._selected = true;
    }
  },

  /**
   * Toggle selection on a single row
   * @param {number} idx The row index to select
   * @param {boolean} nosync Do sync the header
   * @param {boolean} noTrigger Do not trigger events.
   * @returns {void}
   */
  selectRow(idx, nosync, noTrigger) {
    let rowNode = null;
    let dataRowIndex;
    const self = this;
    const s = this.settings;

    if (idx === undefined || idx === -1 || !s.selectable) {
      return;
    }

    if (this.isRowDisabled(idx)) {
      return;
    }

    rowNode = this.rowNodes(idx);
    dataRowIndex = this.dataRowIndex(rowNode);

    if (isNaN(dataRowIndex)) {
      dataRowIndex = idx;
    }

    if (!rowNode || (!rowNode.length && s.source)) {
      return;
    }

    if (typeof s.onBeforeSelect === 'function' && !noTrigger) {
      const result = s.onBeforeSelect({ node: rowNode, idx: dataRowIndex });
      if (result === false) { // Boolean false is returned so cancel
        return;
      }
    }

    if (s.selectable === 'single') {
      let selectedIndex = -1;
      if (this._selectedRows.length > 0) {
        selectedIndex = this._selectedRows[0].idx;
      } else if (rowNode[0] && rowNode[0].classList.contains('is-selected')) {
        selectedIndex = dataRowIndex;
      }
      if (selectedIndex !== -1) {
        this.unselectRow(selectedIndex, true, true);
      }
    }

    if (!rowNode.hasClass('is-selected')) {
      let rowData;

      if (s.treeGrid) {
        if (rowNode.is('.datagrid-tree-parent') && s.selectable === 'multiple') {
          // Select node and node-children
          rowNode.add(rowNode.nextUntil('[aria-level="1"]')).each(function (i) {
            const elem = $(this);
            const index = elem.attr('aria-rowindex') - 1;
            const data = s.treeDepth[index].node;

            // Allow select node if selectChildren is true or only first node
            // if selectChildren is false
            if (s.selectChildren || (!s.selectChildren && i === 0)) {
              self.selectNode(elem, index, data);
            }
          });
        } else if (s.selectable === 'siblings') {
          this.unSelectAllRows();

          // Select node and node-siblings
          const level = rowNode.attr('aria-level');
          let nexts = rowNode.nextUntil(`[aria-level!="${level}"]`);
          let prevs = rowNode.prevUntil(`[aria-level!="${level}"]`);

          if (level === '1') {
            nexts = rowNode.parent().find('[aria-level="1"]');
            prevs = null;
          }

          rowNode.add(nexts).add(prevs).each(function (i) {
            const elem = $(this);
            const index = elem.attr('aria-rowindex') - 1;
            const data = s.treeDepth[index].node;

            // Allow select node if selectChildren is true or only first node
            // if selectChildren is false
            if (s.selectChildren || (!s.selectChildren && i === 0)) {
              self.selectNode(elem, index, data);
            }
          });
        } else { // Default to Single element selection
          rowData = s.treeDepth[self.pagerAPI && s.source ? rowNode.index() : idx].node;
          self.selectNode(rowNode, idx, rowData);
        }
        self.setNodeStatus(rowNode);
      } else {
        rowData = s.dataset[dataRowIndex];
        if (s.groupable) {
          const row = self.actualPagingRowIndex(self.actualRowIndex(rowNode));
          if (isNaN(row)) {
            return;
          }
          const gData = self.groupArray[row];
          rowData = self.settings.dataset[gData.group].values[gData.node];
          dataRowIndex = self.actualPagingRowIndex(idx);
          this._selectedRows.push({
            idx: dataRowIndex,
            data: rowData,
            elem: rowNode,
            group: s.dataset[self.groupArray[row].group]
          });
        }
        self.selectNode(rowNode, dataRowIndex, rowData);
        self.lastSelectedRow = idx; // Rememeber index to use shift key
      }

      // Append data to selectedRows
      if (!s.groupable) {
        let actualIdx = self.actualPagingRowIndex(idx);
        if (actualIdx === -1) {
          actualIdx = idx;
        }

        this._selectedRows.push({
          idx: actualIdx,
          data: rowData,
          elem: self.visualRowNode(actualIdx),
          page: this.pagerAPI ? this.pagerAPI.activePage : 1,
          pagingIdx: idx,
          pagesize: this.settings.pagesize
        });
      }
    }

    if (!nosync) {
      self.syncSelectedUI();
    }

    if (!noTrigger) {
      this.element.triggerHandler('selected', [this._selectedRows, 'select']);
    }
  },

  /**
  * Select rows between indexes
  * @private
  * @param  {array} indexes The ranges to select.
  * @returns {void}
  */
  selectRowsBetweenIndexes(indexes) {
    indexes.sort((a, b) => a - b);
    for (let i = indexes[0]; i <= indexes[1]; i++) {
      this.selectRow(i);
    }

    this.displayCounts();
  },

  /**
  * Set the checkbox on the header based on selections.
  * @private
  * @param  {array} rows The rows to select.
  * @returns {void}
  */
  syncHeaderCheckbox(rows) {
    if (this.headerNodes().length === 0) {
      return;
    }

    const headerCheckbox = this.headerNodes().find('.datagrid-checkbox');
    const rowsLength = rows.length;
    const selectedRowsLength = this._selectedRows.length;
    const status = headerCheckbox.data('selected');

    // Do not run if checkbox in same state
    if ((selectedRowsLength !== rowsLength &&
          selectedRowsLength > 0 && status === 'partial') ||
            (selectedRowsLength === rowsLength && status === 'all' && selectedRowsLength !== 0) ||
              (selectedRowsLength === 0 && status === 'none')) {
      return;
    }

    // Sync the header checkbox
    if (selectedRowsLength > 0) {
      headerCheckbox.data('selected', 'partial')
        .addClass('is-checked is-partial');
    }

    if (selectedRowsLength === rowsLength) {
      headerCheckbox.data('selected', 'all')
        .addClass('is-checked').removeClass('is-partial');
    }

    if (selectedRowsLength === 0) {
      headerCheckbox.data('selected', 'none')
        .removeClass('is-checked is-partial');
    }
  },

  /**
   * Mark selected rows on the page as selected
   * @private
   * @returns {void}
   */
  syncSelectedRows() {
    let idx = null;

    for (let i = 0; i < this._selectedRows.length; i++) {
      if (this.pagerAPI && this._selectedRows[i].page === this.pagerAPI.activePage) {
        idx = this._selectedRows[i].idx;
        this.selectNode(this.visualRowNode(idx), idx, this.settings.dataset[idx], true);
      }
      // Check for rows that changed page
      idx = this._selectedRows[i].pagingIdx;
      if (this._selectedRows[i].pagesize !== this.settings.pagesize && this.settings.dataset[idx]) {
        this.selectNode(this.visualRowNode(idx), idx, this.settings.dataset[idx], true);
        this._selectedRows[i].pagesize = this.settings.pagesize;
        this._selectedRows[i].idx = idx;
        this._selectedRows[i].page = this.pagerAPI.activePage;
      }

      if (this._selectedRows[i].pagesize !== this.settings.pagesize &&
        !this.settings.dataset[idx]) {
        this._selectedRows[i].idx = idx % this.settings.pagesize;
        this._selectedRows[i].page = Math.round(idx / this.settings.pagesize) + 1;
        this._selectedRows[i].pagesize = this.settings.pagesize;
      }
    }
  },

  /**
   * Run throught the array and remark the idx's after a row reorder.
   * @private
   * @returns {void}
   */
  syncSelectedRowsIdx() {
    if (this._selectedRows.length === 0 || this.settings.dataset.length === 0) {
      return;
    }
    this._selectedRows = [];

    for (let i = 0; i < this.settings.dataset.length; i++) {
      if (this.settings.dataset[i]._selected) {
        this._selectedRows.push({
          idx: i,
          data: this.settings.dataset[i],
          elem: this.dataRowNode(i),
          page: this.pagerAPI ? this.pagerAPI.activePage : 1,
          pagingIdx: i,
          pagesize: this.settings.pagesize
        });
      }
    }
  },

  /**
   * Set ui elements based on selected rows
   * @private
   * @returns {void}
   */
  syncSelectedUI() {
    const s = this.settings;
    const dataset = s.treeGrid ? s.treeDepth : s.dataset;
    let rows = dataset;

    if (this.settings.groupable) {
      rows = [];
      for (let i = 0, l = dataset.length; i < l; i++) {
        if (dataset[i].values) {
          for (let i2 = 0, l2 = dataset[i].values.length; i2 < l2; i2++) {
            rows.push(i2);
          }
        }
      }
    }

    if (this.filterRowRendered) {
      rows = [];
      for (let i = 0, l = dataset.length; i < l; i++) {
        if (!dataset[i].isFiltered) {
          rows.push(i);
        }
      }
    }

    this.syncHeaderCheckbox(rows);

    // Open or Close the Contextual Toolbar.
    if (this.contextualToolbar.length !== 1 || this.dontSyncUi) {
      return;
    }

    if (this._selectedRows.length === 0) {
      this.contextualToolbar.animateClosed();
    }

    if (this._selectedRows.length > 0 && this.contextualToolbar.height() === 0) {
      this.contextualToolbar.css('display', 'block').one('animateopencomplete.datagrid', function () {
        $(this).triggerHandler('recalculate-buttons');
      }).animateOpen();
    }
  },

  /**
   * Activate a row when in mixed selection mode
   * @param  {number} idx The index.
   */
  activateRow(idx) {
    if (this.activatedRow()[0].row !== idx) {
      this.toggleRowActivation(idx);
    }
  },

  /**
  * Deactivate the currently activated row.
  */
  deactivateRow() {
    const idx = this.activatedRow()[0].row;
    if (idx >= 0) {
      this.toggleRowActivation(idx);
    }
  },

  /**
  * Gets the currently activated row.
  * @returns {object} Information about the activated row.
  */
  activatedRow() {
    let r = [{ row: -1, item: undefined, elem: undefined }];

    if (this.tableBody) {
      const s = this.settings;
      const dataset = s.treeGrid ? s.treeDepth : s.dataset;
      const activatedRow = this.tableBody.find('tr.is-rowactivated');

      if (activatedRow.length) {
        const dataRowIndex = this.dataRowIndex(activatedRow);
        const rowIndex = s.indeterminate ? dataRowIndex : this.actualRowIndex(activatedRow);
        r = [{ row: rowIndex, item: dataset[rowIndex], elem: activatedRow }];
      } else {
        r = null;
        // Activated row may be filtered or on another page, so check all until find it
        for (let i = 0; i < dataset.length; i++) {
          if (dataset[i]._rowactivated) {
            r = [{ row: i, item: dataset[i], elem: undefined }];
            break;
          }
        }

        if (r === null) {
          r = [{ row: -1, item: undefined, elem: activatedRow }];
        }
      }
    }
    return r;
  },

  /**
  * Toggle the current activation state from on to off.
  * @param  {number} idx The row to toggle
  * @returns {void}
  */
  toggleRowActivation(idx) {
    const s = this.settings;
    const dataset = s.treeGrid ? s.treeDepth : s.dataset;
    let row;
    let rowJq;
    let rowIndex;

    if (typeof idx === 'number') {
      row = this.tableBody[0].querySelector(`tr[aria-rowindex="${idx + 1}"]`);
      rowIndex = idx;

      if (this.pagerAPI && s.source && s.indeterminate) {
        const rowIdx = idx + ((this.pagerAPI.activePage - 1) * s.pagesize);
        row = this.tableBody[0].querySelector(`tr[aria-rowindex="${rowIdx + 1}"]`);
      }
    } else {
      rowJq = idx instanceof jQuery ? idx : $(idx);
      row = rowJq[0];
      rowIndex = (s.treeGrid || s.groupable) ?
        this.actualRowIndex(rowJq) : this.dataRowIndex(rowJq);
    }

    if (s.indeterminate && !row) {
      rowJq = this.actualRowNode(rowIndex);
      row = rowJq[0];
    }

    const isActivated = dataset[rowIndex] ? dataset[rowIndex]._rowactivated : false;

    // Toggle it
    if (isActivated) {
      this.deactivateRowNode(rowIndex, dataset);
    } else {
      this.deactivateAllRowNodes(dataset);
      this.activateAllRowNodes(rowIndex, dataset);
    }
  },

  /**
   * Activate given row with mixed selection mode.
   * @private
   * @param  {number} idx The row index to activated
   * @param  {object} dataset Optional data to use
   * @returns {void}
   */
  activateAllRowNodes(idx, dataset) {
    if (typeof idx !== 'number' || idx < 0) {
      return;
    }
    const s = this.settings;

    if (typeof dataset === 'undefined') {
      dataset = s.treeGrid ? s.treeDepth : s.dataset;
    }

    let args = [{ row: idx, item: dataset[idx] }];

    const doRowactivated = () => {
      const rowNodes = this.rowNodes(idx).toArray();
      rowNodes.forEach((rowElem) => {
        rowElem.classList.add('is-rowactivated');
      });
      dataset[idx]._rowactivated = true;
      args = [{ row: idx, item: dataset[idx] }];

      /**
       * Fires after a row is activated in mixed selection mode.
       * @event rowactivated
       * @memberof Datagrid
       * @property {object} event The jquery event object
       * @property {object} args Additional arguments
       * @property {array} args.row An array of selected rows.
       * @property {object} args.item The current sort column.
       */
      this.element.triggerHandler('rowactivated', args);
    };

    if (dataset[idx]) {
      $.when(this.element.triggerHandler('beforerowactivated', args)).done((response) => {
        const isFalse = v => ((typeof v === 'string' && v.toLowerCase() === 'false') ||
          (typeof v === 'boolean' && v === false) ||
          (typeof v === 'number' && v === 0));
        if (!isFalse(response)) {
          doRowactivated();
        }
      });
    }
  },

  /**
  * Deactivate given row with mixed selection mode.
  * @private
  * @param  {number} idx The row index to deactivated
  * @param  {object} dataset Optional data to use
  * @returns {void}
  */
  deactivateRowNode(idx, dataset) {
    if (typeof idx !== 'number' || idx < 0) {
      return;
    }
    const s = this.settings;

    if (typeof dataset === 'undefined') {
      dataset = s.treeGrid ? s.treeDepth : s.dataset;
    }

    if (dataset[idx] && !s.disableRowDeactivation) {
      const rowNodes = this.rowNodes(idx).toArray();
      rowNodes.forEach((row) => {
        row.classList.remove('is-rowactivated');
      });
      delete dataset[idx]._rowactivated;

      /**
       * Fires after a row is deactivated in mixed selection mode.
       * @event rowdeactivated
       * @memberof Datagrid
       * @property {object} event The jquery event object
       * @property {object} args Additional arguments
       * @property {array} args.row An array of selected rows.
       * @property {object} args.item The current sort column.
       */
      this.element.triggerHandler('rowdeactivated', [{ row: idx, item: dataset[idx] }]);
    }
  },

  /**
  * Deactivate all rows with mixed selection mode.
  * @private
  * @param  {object} dataset Optional data to use
  * @returns {void}
  */
  deactivateAllRowNodes(dataset) {
    const s = this.settings;
    let triggerData = null;

    if (typeof dataset === 'undefined') {
      dataset = s.treeGrid ? s.treeDepth : s.dataset;
    }

    // Deselect activated row
    const activated = [].slice.call(this.bodyContainer[0].querySelectorAll('tr.is-rowactivated'));
    if (activated.length > 0) {
      activated.forEach((row) => {
        row.classList.remove('is-rowactivated');
      });
      const idx = (s.treeGrid || s.groupable) ?
        this.actualRowIndex($(activated)) : this.dataRowIndex($(activated));
      triggerData = { row: idx, item: dataset[idx] };
      if (dataset[idx]) {
        delete dataset[idx]._rowactivated;
      }
    } else {
      // actived row may be filtered or on another page, so check all until find it
      for (let i = 0; i < dataset.length; i++) {
        const data = dataset[i];
        if (data._rowactivated) {
          delete data._rowactivated;
          triggerData = { row: i, item: data };
          break;
        }
      }
    }

    if (triggerData !== null) {
      this.element.triggerHandler('rowdeactivated', [triggerData]);
    }
  },

  /**
  * Toggle the current selection state from on to off.
  * @param  {number} idx The row to select/unselect
  * @returns {void}
  */
  toggleRowSelection(idx) {
    const row = (typeof idx === 'number' ? this.tableBody.find(`tr[aria-rowindex="${idx + 1}"]`) : idx);
    const isSingle = this.settings.selectable === 'single';
    const rowIndex = (typeof idx === 'number' ? idx :
      (this.settings.treeGrid || this.settings.groupable) ?
        this.actualRowIndex(row) : this.actualRowIndex(row));

    if (this.settings.selectable === false) {
      return;
    }

    if (this.editor && row.hasClass('is-selected')) {
      return;
    }

    if (isSingle && row.hasClass('is-selected')) {
      this.unselectRow(rowIndex);
      this.displayCounts();
      return this._selectedRows; // eslint-disable-line
    }

    if (row.hasClass('is-selected')) {
      this.unselectRow(rowIndex);
    } else {
      this.selectRow(rowIndex);
    }

    this.displayCounts();

    return this._selectedRows; // eslint-disable-line
  },

  /**
  * De-select a selected row.
  * @param  {number} idx The row index
  * @param  {boolean} nosync Do not sync the header
  * @param  {boolean} noTrigger Do not trgger any events
  */
  unselectRow(idx, nosync, noTrigger) {
    const self = this;
    const s = self.settings;
    const rowNode = self.rowNodes(idx);
    let checkbox = null;

    if (!rowNode || idx === undefined) {
      return;
    }

    // Unselect it
    const unselectNode = function (elem, index) {
      const removeSelected = function (node, selIdx) {
        delete node._selected;
        if (typeof selIdx === 'undefined') {
          selIdx = index;
        }
        for (let i = 0; i < self._selectedRows.length; i++) {
          if (self._selectedRows[i].idx === selIdx) {
            self._selectedRows.splice(i, 1);
            break;
          }
        }
      };

      const selectClasses = 'is-selected hide-selected-color';
      checkbox = self.cellNode(elem, self.columnIdxById('selectionCheckbox'));
      elem.removeClass(selectClasses).removeAttr('aria-selected');

      if (self.columnIdxById('selectionCheckbox') !== -1) {
        checkbox = self.cellNode(elem, self.columnIdxById('selectionCheckbox'));
        checkbox.find('.datagrid-cell-wrapper .datagrid-checkbox')
          .removeClass('is-checked no-animate').attr('aria-checked', 'false');
      }

      if (s.treeGrid) {
        for (let i = 0; i < s.treeDepth.length; i++) {
          if (self.isRowSelected(s.treeDepth[i].node)) {
            if (typeof index !== 'undefined') {
              if (index === s.treeDepth[i].idx - 1) {
                removeSelected(s.treeDepth[i].node);
              }
            } else {
              removeSelected(s.treeDepth[i].node);
            }
          }
        }
      } else {
        const selIdx = elem.length ? self.dataRowIndex(elem) : index;
        let rowData;

        if (selIdx !== undefined && selIdx > -1) {
          rowData = s.dataset[selIdx];
        }
        if (s.groupable) {
          const row = self.actualPagingRowIndex(self.actualRowIndex(rowNode));
          const gData = self.groupArray[row];
          rowData = s.dataset[gData.group].values[gData.node];
        }
        if (rowData !== undefined) {
          if (s.paging && s.source) {
            removeSelected(rowData, selIdx);
          } else {
            removeSelected(rowData);
          }
        }
      }
    };

    if (s.treeGrid) {
      if (rowNode.is('.datagrid-tree-parent') && s.selectable === 'multiple') {
        // Select node and node-children
        rowNode.add(rowNode.nextUntil('[aria-level="1"]')).each(function (i) {
          const elem = $(this);
          const index = elem.attr('aria-rowindex') - 1;

          // Allow unselect node if selectChildren is true or only first node
          if (s.selectChildren || (!s.selectChildren && i === 0)) {
            unselectNode(elem, index);
          }
        });
      } else if (s.selectable === 'siblings') {
        rowNode.parent().find('.is-selected').each(function (i) {
          const elem = $(this);
          const index = elem.attr('aria-rowindex') - 1;

          // Allow unselect node if selectChildren is true or only first node
          if (s.selectChildren || (!s.selectChildren && i === 0)) {
            unselectNode(elem, index);
          }
        });
      } else { // Single element unselection
        unselectNode(rowNode, idx);
      }
      self.setNodeStatus(rowNode);
    } else {
      unselectNode(rowNode, idx);
    }

    if (!nosync) {
      self.syncSelectedUI();
    }

    if (!noTrigger) {
      self.element.triggerHandler('selected', [self._selectedRows, 'deselect']);
    }
  },

  /**
   * Set the current status on the row status column
   * @param {HTMLElement} node The node to set the status on
   */
  setNodeStatus(node) {
    const self = this;
    const isMultiselect = self.settings.selectable === 'multiple';
    const s = self.settings;
    const checkbox = self.cellNode(node, self.columnIdxById('selectionCheckbox'));
    let nodes;

    // Not multiselect
    if (!isMultiselect) {
      checkbox.find('.datagrid-cell-wrapper .datagrid-checkbox')
        .removeClass('is-checked is-partial').attr('aria-checked', 'false');

      if (node.is('.is-selected')) {
        checkbox.find('.datagrid-cell-wrapper .datagrid-checkbox')
          .addClass('is-checked').attr('aria-checked', 'true');
      }
      return;
    }

    const setStatus = function (nodeElems, isFirstSkipped) {
      nodeElems.each(function () {
        const nodeToUse = $(this);
        const checkboxToUse = self.cellNode(nodeToUse, self.columnIdxById('selectionCheckbox'));
        const status = self.getSelectedStatus(nodeToUse, isFirstSkipped);

        checkboxToUse.find('.datagrid-cell-wrapper .datagrid-checkbox')
          .removeClass('is-checked is-partial').attr('aria-checked', 'false');

        if (status === 'mixed') {
          checkboxToUse.find('.datagrid-cell-wrapper .datagrid-checkbox')
            .addClass('is-checked is-partial').attr('aria-checked', 'mixed');
        } else if (status) {
          checkboxToUse.find('.datagrid-cell-wrapper .datagrid-checkbox')
            .addClass('is-checked').attr('aria-checked', 'true');
        }
      });
    };

    // Multiselect
    nodes = node.add(node.nextUntil('[aria-level="1"]')).filter('.datagrid-tree-parent');

    // Prevent selecting of parent element when selectChildren is false
    if (s.selectChildren) {
      setStatus(nodes);
    }

    nodes = node;
    if (+node.attr('aria-level') > 1) {
      nodes = nodes.add(node.prevUntil('[aria-level="1"]'))
        .add(node.prevAll('[aria-level="1"]:first'));
    }
    nodes = nodes.filter('.datagrid-tree-parent');

    // Prevent selecting of parent element when selectChildren is false
    if (s.selectChildren) {
      setStatus(nodes);
    }
  },

  /**
  * Get current selection status.
  * @private
  * @param  {object} node The dom element.
  * @returns {object} The status
  */
  getSelectedStatus(node) {
    let status = false;
    let total = 0;
    let selected = 0;
    let unselected = 0;

    node.add(node.nextUntil('[aria-level="1"]')).each(function () {
      total++;
      if ($(this).is('.is-selected')) {
        selected++;
      } else {
        unselected++;
      }
    });

    status = ((total === selected) ? true : ((total === unselected) ? false : 'mixed'));
    return status;
  },

  /**
   * Get the currently selected rows.
   * @returns {array} An array containing the selected rows
   */
  selectedRows() {
    return this._selectedRows;
  },

  /**
   * Set the selected rows by passing the row index or an array of row indexes.
   * @param  {number/array} row A row index or array of row indexes to select.
   * @param  {boolean} nosync Dont sync the header.
   * @param  {boolean} selectAll Internally used.
   * @returns {void}
   */
  selectRows(row, nosync, selectAll) {
    let idx = -1;
    const s = this.settings;
    const isSingle = s.selectable === 'single';
    const isMultiple = s.selectable === 'multiple' || s.selectable === 'mixed';
    const isSiblings = s.selectable === 'siblings';
    const dataset = s.treeGrid ? s.treeDepth : s.dataset;
    let gIdx = idx;

    if (typeof row === 'number') {
      row = [row];
    }

    if (!row || row.length === 0) {
      return this._selectedRows;
    }

    if (isSingle) {
      // Unselect
      if (this._selectedRows.length) {
        this.unselectRow(this._selectedRows[0].idx, true, true);
      }

      // Select - may be passed array or int
      idx = ((Object.prototype.toString.call(row) === '[object Array]') ? row[0] : row.index());
      this.selectRow(idx, true, true);
    }

    if (isMultiple || isSiblings) {
      if (Object.prototype.toString.call(row) === '[object Array]') {
        for (let i = 0; i < row.length; i++) {
          if (s.groupable) {
            for (let k = 0; k < dataset[i].values.length; k++) {
              gIdx++;
              this.selectRow(gIdx, true, true);
            }
          } else {
            this.selectRow(row[i], true, true);
          }
        }

        if (row.length === 0) {
          for (let j = 0, l = dataset.length; j < l; j++) {
            this.unselectRow(j, true, true);
          }
        }
      } else {
        this.selectRow(row.index(), true, true);
      }
    }

    this.displayCounts();

    if (!nosync) {
      this.syncSelectedUI();
    }
    if (!selectAll) {
      this.element.triggerHandler('selected', [this._selectedRows, 'select']);
    }

    return this._selectedRows;
  },

  /**
   * Returns an array of row numbers for the rows containing the value for the specified field.
   * @param  {string} fieldName The field name to search.
   * @param  {any} value The value to use in search.
   * @returns {array} an array of row numbers.
   */
  findRowsByValue(fieldName, value) {
    const s = this.settings;
    const dataset = s.treeGrid ? s.treeDepth : s.dataset;
    let idx = -1;
    const matchedRows = [];
    for (let i = 0, data; i < dataset.length; i++) {
      if (s.groupable) {
        for (let k = 0; k < dataset[i].values.length; k++) {
          idx++;
          data = dataset[i].values[k];
          if (data[fieldName] === value) {
            matchedRows.push(idx);
          }
        }
      } else {
        data = s.treeGrid ? dataset[i].node : dataset[i];
        if (data[fieldName] === value) {
          matchedRows.push(i);
        }
      }
    }
    return matchedRows;
  },

  /**
  * Sets the row status
  * @param {object} idx The index of the row to add status to.
  * @param {string} status The status type 'error', 'info' ect
  * @param {object} tooltip The information for the message/tooltip
  */
  rowStatus(idx, status, tooltip) {
    if (!status) {
      delete this.settings.dataset[idx].rowStatus;
      this.updateRow(idx);
      return;
    }

    if (/dirty/.test(status)) {
      return;
    }

    if (!this.settings.dataset[idx]) {
      return;
    }

    this.settings.dataset[idx].rowStatus = {};
    const rowStatus = this.settings.dataset[idx].rowStatus;

    rowStatus.icon = status;
    status = status.charAt(0).toUpperCase() + status.slice(1);
    status = status.replace('-progress', 'Progress');
    rowStatus.text = Locale.translate(status);

    tooltip = tooltip ? tooltip.charAt(0).toUpperCase() + tooltip.slice(1) : rowStatus.text;
    rowStatus.tooltip = tooltip;

    this.updateRow(idx);
    this.setupTooltips(true);
  },

  /**
  * Get the column object by id
  * @param  {number} id The column id to find
  * @returns {object} The corresponding column.
  */
  columnById(id) {
    return $.grep(this.settings.columns, e => e.id === id);
  },

  /**
  * Get the column index from the col's id
  * @param  {number} id The column id to find
  * @returns {object} The corresponding columns current position.
  */
  columnIdxById(id) {
    const cols = this.settings.columns;
    let idx = -1;

    for (let i = 0; i < cols.length; i++) {
      if (cols[i].id === id) {
        idx = i;
        break;
      }
    }
    return idx;
  },

  /**
  * Handle all keyboard behavior
  * @private
  * @returns {void}
  */
  handleKeys() {
    const self = this;
    const isMultiple = self.settings.selectable === 'multiple';
    const checkbox = $('th .datagrid-checkbox', self.headerRow);

    // Handle header navigation
    self.headerContainer.on('keydown.datagrid', 'th', function (e) {
      const key = e.which || e.keyCode || e.charCode || 0;
      const th = $(this);
      const index = self.columnIdxById(th.attr('data-column-id'));
      const last = self.visibleColumns().length - 1;
      let triggerEl;
      let move;

      if ($(e.target).closest('.popupmenu').length > 0) {
        return;
      }

      // Enter or Space
      if (key === 13 || key === 32) {
        triggerEl = (isMultiple && index === 0) ? $('.datagrid-checkbox', th) : th;
        triggerEl.trigger('click.datagrid').focus();

        if (key === 32) { // Prevent scrolling with space
          e.preventDefault();
        }
      }

      // Press Home, End, Left and Right arrow to move to first, last, previous or next
      if ([35, 36, 37, 39].indexOf(key) !== -1) {
        move = index;

        // Home, End or Ctrl/Meta + Left/Right arrow to move to the first or last
        if (/35|36/i.test(key) || ((e.ctrlKey || e.metaKey) && /37|39/i.test(key))) {
          if (Locale.isRTL()) {
            move = (key === 36 || ((e.ctrlKey || e.metaKey) && key === 37)) ? last : 0;
          } else {
            move = (key === 35 || ((e.ctrlKey || e.metaKey) && key === 39)) ? last : 0;
          }
        } else if (Locale.isRTL()) { // Left and Right arrow
          move = key === 39 ? (index > 0 ? index - 1 : index) : (index < last ? index + 1 : last);
        } else {
          move = key === 37 ? (index > 0 ? index - 1 : index) : (index < last ? index + 1 : last);
        }
        // Update active cell
        self.activeCell.cell = move;

        // Making moves
        th.removeAttr('tabindex').removeClass('is-active');
        $('th:not(.is-hidden)', this.headerContainer).eq(move).attr('tabindex', '0').addClass('is-active')
          .focus();
        e.preventDefault();

        // Sync the body scroll area
        self.syncBodyScroll(th);
      }

      // Down arrow
      if (key === 40) {
        th.removeAttr('tabindex');
        self.activeCell.node = self.cellNode(0, self.settings.groupable ? 0 : self.activeCell.cell).attr('tabindex', '0').focus();
        e.preventDefault();
      }
    });

    // Handle Editing / Keyboard
    self.bodyContainer.on('keydown.datagrid', 'td, input', (e) => { //eslint-disable-line
      const key = e.which || e.keyCode || e.charCode || 0;
      let handled = false;

      // F2 - toggles actionableMode "true" and "false"
      if (key === 113) {
        self.settings.actionableMode = !self.settings.actionableMode;
        handled = true;
      }

      if (handled) {
        e.preventDefault();
        e.stopPropagation();
        return handled;
      }
    });

    // Press PageUp or PageDown to open the previous or next page and set focus to the first row.
    // Press Alt+Up or Alt+Down to set focus to the first or last row on the current page.
    // Press Alt+PageUp or Alt+PageDown to open the first or last page and
    // set focus to the first row.

    // Handle rest of the keyboard
    self.bodyContainer.on('keydown.datagrid', 'td', function (e) {
      const key = e.which || e.keyCode || e.charCode || 0;
      let handled = false;
      const isRTL = Locale.isRTL();
      const node = self.activeCell.node;
      const rowNode = $(this).parent();
      const prevRow = rowNode.prevAll(':not(.is-hidden, .datagrid-expandable-row)').first();
      const nextRow = rowNode.nextAll(':not(.is-hidden, .datagrid-expandable-row)').first();
      let row = self.activeCell.row;
      let cell = self.activeCell.cell;
      const col = self.columnSettings(cell);
      const isGroupRow = rowNode.is('.datagrid-rowgroup-header, .datagrid-rowgroup-footer');
      const item = self.settings.dataset[self.dataRowIndex(node)];
      const visibleRows = self.tableBody.find('tr:visible');
      const getVisibleRows = function (index) {
        const visibleRow = visibleRows.filter(`[aria-rowindex="${index + 1}"]`);
        if (visibleRow.is('.datagrid-rowgroup-header')) {
          return visibleRow.index();
        }
        return self.dataRowIndex(visibleRow);
      };

      const getGroupCell = function (currentCell, lastCell, prev) {
        const n = self.activeCell.groupNode || node;
        let nextCell = currentCell + (prev ? -1 : +1);

        if (nextCell > lastCell) {
          nextCell = prev ?
            n.prevAll(':visible').last() : n.nextAll(':visible').last();
        } else {
          nextCell = prev ?
            n.prevAll(':visible').first() : n.nextAll(':visible').first();
        }
        return nextCell;
      };

      const getNextVisibleCell = function (currentCell, lastCell, prev) {
        if (isGroupRow) {
          return getGroupCell(currentCell, lastCell, prev);
        }
        let nextCell = currentCell + (prev ? -1 : +1);
        if (nextCell > lastCell) {
          return lastCell;
        }
        while (self.settings.columns[nextCell] && self.settings.columns[nextCell].hidden) {
          nextCell = prev ? nextCell - 1 : nextCell + 1;
        }
        return nextCell;
      };

      const isSelectionCheckbox = !!($('.datagrid-selection-checkbox', node).length);
      const lastRow = visibleRows.last();
      const lastCell = self.settings.columns.length - 1;

      // Tab, Left, Up, Right and Down arrow keys.
      if ([9, 37, 38, 39, 40].indexOf(key) !== -1) {
        if ($(e.target).closest('.code-block').length) {
          return;
        }
      }

      // Tab, Left and Right arrow keys.
      if ([9, 37, 39].indexOf(key) !== -1) {
        if (key === 9 && self.settings.onKeyDown) {
          const ret = self.settings.onKeyDown(e);
          if (ret === false) {
            e.stopPropagation();
            e.preventDefault();
            return;
          }
        }

        if (key === 9 && self.editor && self.editor.name === 'input' && col.inlineEditor === true) {
          // Editor.destroy
          self.editor.destroy();
          self.editor = null;
          return;
        }

        if (key === 9 && !self.settings.actionableMode) {
          return;
        }

        if (key !== 9 && e.altKey) {
          // [Alt + Left/Right arrow] to move to the first or last cell on the current row.
          cell = ((key === 37 && !isRTL) || (key === 39 && isRTL)) ? 0 : lastCell;
          self.setActiveCell(row, cell);
        } else if (!self.quickEditMode || (key === 9)) {
          if ((!isRTL && (key === 37 || key === 9 && e.shiftKey)) || // eslint-disable-line
              (isRTL && (key === 39 || key === 9))) { // eslint-disable-line
            cell = getNextVisibleCell(cell, lastCell, true);
          } else {
            cell = getNextVisibleCell(cell, lastCell);
          }

          if (cell instanceof jQuery) {
            self.setActiveCell(cell);
          } else {
            self.setActiveCell(row, cell);
          }

          if (key === 9 && self.settings.actionableMode) {
            self.makeCellEditable(self.activeCell.rowIndex, cell, e);
            if (self.containsTextField(node) && self.containsTriggerField(node)) {
              self.quickEditMode = true;
            }
          }
          self.quickEditMode = false;
          handled = true;
        }
      }

      // Up arrow key
      if (key === 38 && !self.quickEditMode) {
        // Press [Control + Up] arrow to move to the first row on the first page.
        if (e.altKey || e.metaKey) {
          const firstRow = getVisibleRows(0);
          self.setActiveCell(firstRow, cell);
          handled = true;
        } else { // Up arrow key to navigate by row.
          if (row === 0 && !prevRow.is('.datagrid-rowgroup-header')) {
            node.removeAttr('tabindex');
            self.headerContainer.find('th').eq(cell).attr('tabindex', '0').focus();
            return;
          }
          self.setActiveCell(prevRow, cell);
          handled = true;
        }
      }

      // Down arrow key
      if (key === 40 && !self.quickEditMode) {
        // Press [Control + Down] arrow to move to the last row on the last page.
        if (e.altKey || e.metaKey) {
          self.setActiveCell(lastRow, cell);
          handled = true;
        } else { // Down arrow key to navigate by row.
          self.setActiveCell(nextRow, cell);
          handled = true;
        }
      }

      // Press Control+Spacebar to announce the current row when using a screen reader.
      if (key === 32 && e.ctrlKey && node) {
        let string = '';
        row = node.closest('tr');

        row.children().each(function () {
          const cellNode = $(this);
          // Read Header
          // string += $('#' + cell.attr('aria-describedby')).text() + ' ' + cell.text() + ' ';
          string += `${cellNode.text()} `;
        });

        $('body').toast({ title: '', audibleOnly: true, message: string });
        handled = true;
      }

      // Press Home or End to move to the first or last cell on the current row.
      if (key === 36) {
        self.setActiveCell(row, 0);
        handled = true;
      }

      // Home to Move to the end of the current row
      if (key === 35) {
        self.setActiveCell(row, lastCell);
        handled = true;
      }

      // End to Move to last row of current cell
      if (key === 34) {
        self.setActiveCell(lastRow, cell);
        handled = true;
      }

      // End to Move to first row of current cell
      if (key === 33) {
        self.setActiveCell(getVisibleRows(0), cell);
        handled = true;
      }

      // For mode 'Selectable':
      // Press Space to toggle row selection, or click to activate using a mouse.
      if (key === 32 && (!self.settings.editable || isSelectionCheckbox)) {
        row = node.closest('tr');

        if ($(e.target).closest('.datagrid-row-detail').length === 1) {
          return;
        }
        e.preventDefault();

        // Toggle datagrid-expand with Space press
        const btn = $(e.target).find('.datagrid-expand-btn, .datagrid-drilldown');
        if (btn && btn.length) {
          btn.trigger('click.datagrid');
          e.preventDefault();
          return;
        }

        if (isMultiple && e.shiftKey) {
          self.selectRowsBetweenIndexes([self.lastSelectedRow, row.index()]);
        } else {
          self.toggleRowSelection(row);
        }
      }

      // For Editable mode - press Enter or Space to edit or toggle a cell,
      // or click to activate using a mouse.
      if (self.settings.editable && key === 32) {
        if (!self.editor) {
          self.makeCellEditable(self.activeCell.rowIndex, cell, e);
        }
      }

      // if column have click function to fire [ie. action button]
      if (key === 13 && col.click && typeof col.click === 'function') {
        if (!node.hasClass('is-cell-readonly')) {
          col.click(e, [{ row, cell, item, originalEvent: e }]);
        }
      }

      if (self.settings.editable && key === 13) {
        const target = $(e.target);
        // Allow shift to add a new line
        if (target.is('textarea') && e.shiftKey) {
          return;
        }
        // Allow the menu buttons
        if (target.is('.btn-menu') || target.closest('.popupmenu.is-open').length) {
          return;
        }

        if (self.editor) {
          self.quickEditMode = false;
          self.commitCellEdit(self.editor.input);
          self.setNextActiveCell(e);
        } else {
          self.makeCellEditable(self.activeCell.rowIndex, cell, e);
          if (self.containsTextField(node) && self.containsTriggerField(node)) {
            self.quickEditMode = true;
          }
        }
        handled = true;
      }

      // Any printable character - well make it editable
      if ([9, 13, 32, 35, 36, 37, 38, 39, 40, 113].indexOf(key) === -1 &&
        !e.altKey && !e.shiftKey && !e.ctrlKey && !e.metaKey && self.settings.editable) {
        if (!self.editor) {
          self.makeCellEditable(self.activeCell.rowIndex, cell, e);
        }
      }

      // If multiSelect is enabled, press Control+A to toggle select all rows
      if (isMultiple && !self.editor && ((e.ctrlKey || e.metaKey) && key === 65)) {
        checkbox
          .addClass('is-checked')
          .removeClass('is-partial')
          .attr('aria-checked', 'true');
        self.selectAllRows();
        handled = true;
      }

      if (handled) {
        e.preventDefault();
        e.stopPropagation();
        return false; // eslint-disable-line
      }
    });
  },

  /**
   * Sync the body area with the header or other containers.
   * @private
   * @param  {element} elem The element to check.
   */
  syncBodyScroll(elem) {
    let container = elem.closest('.datagrid-header');
    if (container.length > 0) {
      const left = container.scrollLeft();
      if (!(elem.is(':last-child') && left === 0)) {
        this.bodyWrapperCenter.scrollLeft(container.scrollLeft());
      }
      return;
    }

    container = elem.closest('.datagrid-body.left, .datagrid-body.right');
    if (container.length > 0) {
      this.bodyWrapperCenter.scrollTop(container.scrollTop());
    }
  },

  /**
   * Does the column editor have a text field.
   * @private
   * @param  {object} container The dom element
   * @returns {boolean} If it does or not
   */
  containsTextField(container) {
    const noTextTypes = ['image', 'button', 'submit', 'reset', 'checkbox', 'radio'];
    let selector = 'textarea, input';
    const l = noTextTypes.length;
    let i;

    selector += l ? ':not(' : '';
    for (i = 0; i < l; i++) {
      selector += `[type=${noTextTypes[i]}],`;
    }
    selector = l ? (`${selector.slice(0, -1)})`) : '';

    return !!($(selector, container).length);
  },

  /**
   * Does the column editor have a picker/trigger field.
   * @private
   * @param  {object} container The dom element
   * @returns {boolean} If it does or not
   */
  containsTriggerField(container) {
    const selector = '.dropdown, .datepicker, .lookup';
    return !($(selector, container).length);
  },

  /**
   * Returns if the row has been disabled.
   * @param  {number} row The row index.
   * @returns {boolean} eturns true if the row is disabled
   */
  isRowDisabled(row) {
    if (this.settings.isRowDisabled && typeof this.settings.isRowDisabled === 'function') {
      const rowNode = this.rowNodes(row);

      if (rowNode.attr('aria-disabled') === 'true') {
        return true;
      }
    }
    return false;
  },

  /**
   * Is a specific row/cell editable?
   * @param  {number} row The row index
   * @param  {number} cell The cell index
   * @returns {boolean} returns true if the cell is editable
   */
  isCellEditable(row, cell) {
    if (!this.settings.editable) {
      return false;
    }

    const col = this.columnSettings(cell);
    if (col.readonly) {
      return false;
    }

    if (this.isRowDisabled(row)) {
      return false;
    }

    // Check if cell is editable via hook function
    const cellNode = this.activeCell.node.find('.datagrid-cell-wrapper');
    const cellValue = (cellNode.text() ? cellNode.text() :
      this.fieldValue(this.settings.dataset[row], col.field));

    if (col.isEditable) {
      const canEdit = col.isEditable(row, cell, cellValue, col, this.settings.dataset[row]);

      if (!canEdit) {
        return false;
      }
    }

    if (!col.editor) {
      return false;
    }

    return true;
  },

  /**
   * Invoked in three cases
   * 1) a row click
   * 2) keyboard and enter
   * 3) In actionable mode and tabbing
   * @private
   * @param  {number} row The row index
   * @param  {number} cell The cell index
   * @param  {object} event The event information.
   * @returns {boolean} returns true if the cell is editable
   */
  makeCellEditable(row, cell, event) {
    if (this.activeCell.node.closest('tr').hasClass('datagrid-summary-row') ||
      (this.editor && this.editor.stayInEditMode)) {
      return;
    }

    // Already in edit mode
    const cellNode = this.activeCell.node.find('.datagrid-cell-wrapper');
    const cellParent = cellNode.parent('td');
    const treeNode = $('.datagrid-tree-node', cellNode).length > 0;
    const treeExpandBtn = $('.datagrid-expand-btn', cellNode).length > 0;

    if (cellParent.hasClass('is-editing') || cellParent.hasClass('is-editing-inline')) {
      return false; // eslint-disable-line
    }

    // Commit Previous Edit
    if (this.editor && this.editor.input && !this.editor.stayInEditMode) {
      this.commitCellEdit(this.editor.input);
    }

    // Locate the Editor
    const col = this.columnSettings(cell);

    // Select the Rows if the cell is editable
    if (!col.editor) {
      if (event.keyCode === 32 && !$(event.currentTarget).find('.datagrid-selection-checkbox').length) {
        this.toggleRowSelection(this.activeCell.node.closest('tr'));
      }
      return false; // eslint-disable-line
    }

    const thisRow = this.actualRowNode(row);
    const idx = this.settings.treeGrid ? this.actualRowIndex(thisRow) : this.dataRowIndex(thisRow);
    const rowData = this.settings.treeGrid ?
      this.settings.treeDepth[idx].node :
      this.settings.dataset[idx];
    const cellWidth = cellParent.outerWidth();
    const isEditor = $('.is-editor', cellParent).length > 0;
    const isPlaceholder = $('.is-placeholder', cellNode).length > 0;
    let cellValue = (cellNode.text() ?
      cellNode.text() : this.fieldValue(rowData, col.field));

    if (isEditor || isPlaceholder) {
      cellValue = this.fieldValue(rowData, col.field);
    }

    if (!this.isCellEditable(idx, cell)) {
      return false; // eslint-disable-line
    }

    if (treeExpandBtn || treeNode) {
      if (treeExpandBtn) {
        cellValue = $('> span', cellNode).text();
      }
      if (typeof cellValue === 'string') {
        cellValue = cellValue.replace(/^\s/, '');
      }
    }

    // In Show Editor mode the editor is on form already
    if (!col.inlineEditor) {
      if (isEditor) {
        cellNode.css({ position: 'static', height: cellNode.outerHeight() });
      }
      // initialis Editor
      cellParent
        .addClass('is-editing')
        .css({ 'max-width': cellWidth, 'min-width': cellWidth, width: cellWidth });

      cellNode.empty();
    } else {
      cellParent.addClass('is-editing-inline');
    }

    cellValue = xssUtils.sanitizeConsoleMethods(cellValue);

    /**
    * Fires before a cell goes into edit mode. Giving you a chance to adjust column settings.
    * @event entereditmode
    * @memberof Datagrid
    * @property {object} event The jquery event object
    * @property {object} args Additional arguments
    * @property {number} args.row An array of selected rows.
    * @property {number} args.cell An array of selected rows.
    * @property {object} args.item The current sort column.
    * @property {HTMLElement} args.target The cell html element that was entered.
    * @property {any} args.value The cell value.
    * @property {object} args.column The column object
    * @property {object} args.editor The editor object.
    */
    this.element.triggerHandler('beforeentereditmode', [{ row: idx, cell, item: rowData, target: cellNode, value: cellValue, column: col, editor: this.editor }]);

    this.editor =  new col.editor(idx, cell, cellValue, cellNode, col, event, this, rowData); // eslint-disable-line

    if (this.settings.onEditCell) {
      this.settings.onEditCell(this.editor);
    }

    if (this.editor.useValue) {
      cellValue = this.fieldValue(rowData, col.field);
    }
    this.editor.val(cellValue);

    // Set original data for trackdirty
    if (this.settings.showDirty) {
      let originalVal = cellValue;

      if (originalVal === '' && /checkbox|favorite/i.test(this.editor.name)) {
        originalVal = false;
      }

      const data = { originalVal, isDirty: false };
      this.addToDirtyArray(idx, cell, data);
    }

    this.editor.focus();

    /**
    * Fires after a cell goes into edit mode.
    * @event entereditmode
    * @memberof Datagrid
    * @property {object} event The jquery event object
    * @property {object} args Additional arguments
    * @property {number} args.row An array of selected rows.
    * @property {number} args.cell An array of selected rows.
    * @property {object} args.item The current sort column.
    * @property {HTMLElement} args.target The cell html element that was entered.
    * @property {any} args.value The cell value.
    * @property {object} args.column The column object
    * @property {object} args.editor The editor object.
    */
    this.element.triggerHandler('entereditmode', [{ row: idx, cell, item: rowData, target: cellNode, value: cellValue, column: col, editor: this.editor }]);

    return true;  //eslint-disable-line
  },

  /**
   * Commit the cell thats currently in edit mode.
   * @private
   * @param  {number} input The input dom element.
   */
  commitCellEdit(input) {
    if (!this.editor) {
      return;
    }

    input = input instanceof jQuery ? input : $(input);

    let newValue;
    let cellNode;
    const isEditor = this.editor.name === 'editor';
    const isFileupload = this.editor.name === 'fileupload';
    const isUseActiveRow = !(input.is('.timepicker, .datepicker, .lookup, .spinbox .colorpicker'));

    // Editor.getValue
    if (typeof this.editor.val === 'function') {
      newValue = this.editor.val();
    }

    if (isEditor) {
      cellNode = this.editor.td;
    } else if (isFileupload) {
      if (this.editor.status === 'clear') {
        newValue = '';
      } else if (this.editor.status === 'init' || this.editor.status === 'cancel') {
        newValue = this.editor.originalValue;
      }
      // Fix: Not sure why, but `input.closest('td')` did not work
      cellNode = this.tableBody.find(`#${input.attr('id')}`).closest('td');
      newValue = xssUtils.escapeHTML(newValue);
    } else {
      cellNode = input.closest('td');
      newValue = xssUtils.escapeHTML(newValue);
    }

    let rowIndex;
    let dataRowIndex;
    if (this.settings.source !== null && isUseActiveRow) {
      rowIndex = this.activeCell.rowIndex;
      dataRowIndex = this.activeCell.dataRow;
    } else {
      rowIndex = this.actualRowIndex(cellNode.parent());
      dataRowIndex = this.dataRowIndex(cellNode.parent());
    }

    const cell = cellNode.attr('aria-colindex') - 1;
    const col = this.columnSettings(cell);
    const rowData = this.settings.treeGrid ? this.settings.treeDepth[dataRowIndex].node :
      this.settings.dataset[dataRowIndex];
    let oldValue = this.fieldValue(rowData, col.field);

    // Sanitize console methods
    oldValue = xssUtils.sanitizeConsoleMethods(oldValue);
    newValue = xssUtils.sanitizeConsoleMethods(newValue);

    const doCommit = () => {
      // Format Cell again
      const isInline = cellNode.hasClass('is-editing-inline');
      cellNode.removeClass('is-editing is-editing-inline');

      // Editor.destroy
      this.editor.destroy();
      this.editor = null;

      // Save the Cell Edit back to the data set
      this.updateCellNode(rowIndex, cell, newValue, false, isInline);
      const value = this.fieldValue(rowData, col.field);

      /**
      * Fires after a cell goes out of edit mode.
      * @event exiteditmode
      * @memberof Datagrid
      * @property {object} event The jquery event object
      * @property {object} args Additional arguments
      * @property {number} args.row An array of selected rows.
      * @property {number} args.cell An array of selected rows.
      * @property {object} args.item The current sort column.
      * @property {HTMLElement} args.target The cell html element that was entered.
      * @property {any} args.value The cell value.
      * @property {any} args.oldValue The previous cell value.
      * @property {object} args.column The column object
      * @property {object} args.editor The editor object.
      */
      this.element.triggerHandler('exiteditmode', [{
        row: rowIndex,
        cell,
        item: rowData,
        target: cellNode,
        value,
        oldValue,
        column: col,
        editor: this.editor
      }]);
    };

    const args = [{
      row: rowIndex,
      cell,
      item: rowData,
      target: cellNode,
      oldValue,
      column: col,
      editor: this.editor
    }];

    $.when(this.element.triggerHandler('beforecommitcelledit', args)).done((response) => {
      const isFalse = v => ((typeof v === 'string' && v.toLowerCase() === 'false') ||
      (typeof v === 'boolean' && v === false) ||
      (typeof v === 'number' && v === 0));
      if (!isFalse(response)) {
        doCommit();
      }
    });
  },

  /**
   * Run validation for the column, for a particular cell.
   * @param  {number} row The row index
   * @param  {number} cell The cell index
   */
  validateCell(row, cell) {
    const self = this;
    const column = this.columnSettings(cell);
    const validate = column.validate;
    let validationType;

    if (!validate) {
      return;
    }

    let dfd;
    const dfds = [];
    const rules = column.validate.split(' ');
    const validator = $.fn.validation;
    const cellValue = this.fieldValue(this.settings.dataset[row], column.field);
    const messages = [];
    let messageText = '';
    let i;

    function manageResult(result, displayMessage, ruleName, dfrd) {
      const rule = validator.rules[ruleName];

      validationType = $.fn.validation.ValidationTypes[rule.type] ||
        $.fn.validation.ValidationTypes.error;
      messageText = '';

      if (messages[validationType.type]) {
        messageText = messages[validationType.type];
      }

      if (!result && displayMessage) {
        if (messageText) {
          messageText = ((/^\u2022/.test(messageText)) ? '' : '\u2022 ') + messageText;
          messageText += `<br/>${'\u2022 '}${rule.message}`;
        } else {
          messageText = rule.message;
        }

        messages[validationType.type] = messageText;
      }

      dfrd.resolve();
    }

    for (i = 0; i < rules.length; i++) {
      const rule = validator.rules[rules[i]];
      const gridInfo = { row, cell, item: this.settings.dataset[row], column, grid: self };

      dfd = $.Deferred();

      if (rule.async) {
        rule.check(cellValue, $('<input>').val(cellValue), gridInfo, manageResult, dfd);
      } else {
        manageResult(rule.check(cellValue, $('<input>').val(cellValue), gridInfo), true, rules[i], dfd);
      }
      dfds.push(dfd);
    }

    $.when(...dfds).then(() => {
      const validationTypes = $.fn.validation.ValidationTypes;
      for (const props in validationTypes) {  // eslint-disable-line
        messageText = '';
        validationType = validationTypes[props];
        if (messages[validationType.type]) {
          messageText = messages[validationType.type];
        }
        if (messageText !== '') {
          self.showCellError(row, cell, messageText, validationType.type);
          const rowNode = this.dataRowNode(row);
          self.element.trigger(`cell${validationType.type}`, { row, cell, message: messageText, target: this.cellNode(rowNode, cell), value: cellValue, column });
        } else {
          self.clearCellError(row, cell, validationType.type);
        }
      }
    });
  },

  /**
  * Show the cell errors.
  * @param  {number} row The row index.
  * @param  {number} cell The cell index.
  * @param  {string} message The message text.
  * @param  {string} type The message type (infor, error, alert )
  * @returns {void}
  */
  showCellError(row, cell, message, type) {
    const rowNode = this.dataRowNode(row);
    const node = this.cellNode(rowNode, cell);

    // clear the table nonVisibleCellErrors for the row and cell
    this.clearNonVisibleCellErrors(row, cell, type);

    if (!node.length) {
      // Store the nonVisibleCellError
      this.nonVisibleCellErrors.push({ row, cell, message, type });
      this.showNonVisibleCellErrors();
      return;
    }

    // Add icon and classes
    node.addClass(type).attr(`data-${type}message`, message);

    // Add and show tooltip
    let icon = node.find(`.icon-${type}`);
    if (!icon.length) {
      const wrapper = node.find('.datagrid-cell-wrapper');
      wrapper.append($($.createIcon({ classes: [`icon-${type}`], icon: type })));
      icon = node.find(`.icon-${type}`);

      const tooltip = {
        forced: true,
        placement: 'bottom',
        content: message,
        isError: type === 'error' || type === 'dirtyerror',
        wrapper: icon
      };
      this.cacheTooltip(icon, tooltip);
      this.setupTooltips(false, true);
    }
  },

  /**
   * Show all non visible cell errors
   * @private
   * @returns {void}
   */
  showNonVisibleCellErrors() {
    // Create empty toolbar
    if (!this.toolbar) {
      this.settings.toolbar = { title: ' ' };
      this.appendToolbar();
    }

    // process via type
    for (const props in $.fn.validation.ValidationTypes) {  // eslint-disable-line
      const validationType = $.fn.validation.ValidationTypes[props].type;
      const errors = $.grep(this.nonVisibleCellErrors, error => error.type === validationType);
      this.showNonVisibleCellErrorType(errors, validationType);
    }
  },

  /**
   * Show all non visible cell errors, for a given message/validation type.
   * @private
   * @param  {array} nonVisibleCellErrors An array of non visible cells, in error state.
   * @param  {string} type The message type to show
   */
  showNonVisibleCellErrorType(nonVisibleCellErrors, type) {
    let messages;
    let tableerrors;
    let icon;
    let i;
    const nonVisiblePages = [];
    const validationType = $.fn.validation.ValidationTypes[type] ||
      $.fn.validation.ValidationTypes.error;

    if (this.toolbar.parent().find('.table-errors').length === 1) {
      tableerrors = this.toolbar.parent().find('.table-errors');
    }

    if (nonVisibleCellErrors.length === 0) {
      // clear the displayed message
      if (tableerrors && tableerrors.length) {
        icon = tableerrors.find(`.icon-${validationType.type}`);
        this.hideTooltip();
        tableerrors.find(`.icon-${validationType.type}`).remove();
      }
      return;
    }

    // Process message type, so it displays one message per page
    for (i = 0; i < nonVisibleCellErrors.length; i++) {
      const page = Math.floor((nonVisibleCellErrors[i].row + this.settings.pagesize) /
        this.settings.pagesize);
      if ($.inArray(page, nonVisiblePages) === -1) {
        nonVisiblePages.push(page);
      }
    }

    for (i = 0; i < nonVisiblePages.length; i++) {
      messages = `${(messages ? `${messages}<br>` : '') + Locale.translate(validationType.pagingMessageID)} ${nonVisiblePages[i]}`;
    }

    if (this.toolbar.parent().find('.table-errors').length === 0) {
      tableerrors = $('<div class="table-errors"></div>');
    }
    icon = tableerrors.find(`.icon-${type}`);
    if (!icon.length) {
      tableerrors.append($($.createIcon({ classes: [`icon-${type}`], icon: type })));
      icon = tableerrors.find(`.icon-${type}`);
    }

    if (this.element.hasClass('has-toolbar')) {
      // Add Error to the Toolbar
      this.toolbar.children('.title').append(tableerrors);
    }

    this.cacheTooltip(icon, {
      forced: true,
      placement: 'bottom',
      content: messages,
      isError: type === 'error' || type === 'dirtyerror',
      wrapper: icon
    });
  },

  /**
   * Clear all error for a given cell in a row
   * @param {number} row The row index.
   * @param {number} cell The cell index.
   * @returns {void}
   */
  clearAllCellError(row, cell) {
    const validationTypes = $.fn.validation.ValidationTypes;
    for (const props in validationTypes) {  // eslint-disable-line
      const validationType = validationTypes[props];
      this.clearCellError(row, cell, validationType.type);
    }
  },

  /**
   * Clear a cell with an error of a given type
   * @param {number} row The row index.
   * @param {number} cell The cell index.
   * @param {string} type of error.
   * @returns {void}
   */
  clearCellError(row, cell, type) {
    this.clearNonVisibleCellErrors(row, cell, type);
    const rowNode = this.dataRowNode(row);
    const node = this.cellNode(rowNode, cell);

    if (!node.length) {
      return;
    }

    this.clearNodeErrors(node, type);
  },

  /**
   * Clear a non visible cells from errors of a given type
   * @private
   * @param {number} row The row index.
   * @param {number} cell The cell index.
   * @param {string} type of error.
   * @returns {void}
   */
  clearNonVisibleCellErrors(row, cell, type) {
    if (!this.nonVisibleCellErrors.length) {
      return;
    }

    this.nonVisibleCellErrors = $.grep(this.nonVisibleCellErrors, (error) => {
      if (!(error.row === row && error.cell === cell && error.type === type)) {
        return error;
      }
      return '';
    });

    if (!this.nonVisibleCellErrors.length) {
      this.showNonVisibleCellErrors();
    }
  },

  /**
   * Clear a row level all errors, alerts, info messages
   * @param {number} row The row index.
   * @returns {void}
   */
  clearRowError(row) {
    const classList = 'error alert rowstatus-row-error rowstatus-row-alert rowstatus-row-info rowstatus-row-in-progress rowstatus-row-success';
    const rowNode = this.dataRowNode(row);

    rowNode.removeClass(classList);
    this.rowStatus(row, '', '');
    for (let cell = 0; cell < this.settings.columns.length; cell++) {
      this.clearAllCellError(row, cell);
    }
  },

  /**
   * Clear all errors, alerts and info messages in entire datagrid.
   * @returns {void}
   */
  clearAllErrors() {
    let rowStatus = 0;
    for (let row = 0; row < this.settings.dataset.length; row++) {
      if (this.settings.dataset[row].rowStatus) {
        delete this.settings.dataset[row].rowStatus;
        rowStatus++;
      }
      for (let cell = 0; cell < this.settings.columns.length; cell++) {
        this.clearAllCellError(row, cell);
      }
    }

    if (rowStatus > 0) {
      this.render();
    }
  },

  /**
   * Remove messages form a cell element.
   * @private
   * @param {object} node cell element.
   * @param {string} type of messages.
   * @returns {void}
   */
  clearNodeErrors(node, type) {
    node = node instanceof jQuery ? node[0] : node;
    node.classList.remove(type);
    node.removeAttribute(`data-${type}message`);

    const icon = node.querySelector(`.icon-${type}`);
    if (icon) {
      icon.parentNode.removeChild(icon);
      this.hideTooltip();
    }
  },

  /**
  * Set the row status on a row to none.
  * @returns {void}
  */
  resetRowStatus() {
    const errors = this.settings.dataset.filter(row => row.rowStatus);
    for (let i = 0; i < errors.length; i++) {
      delete errors[i].rowStatus;
    }
    if (errors.length > 0) {
      this.render();
    }

    // Clear dirty cells
    this.clearDirty();
  },

  /**
   * Clear dirty css class on all cells for given parent element.
   * @private
   * @param  {object} elem The parent element.
   * @returns {void}
   */
  clearDirtyClass(elem) {
    elem = elem instanceof jQuery ? elem[0] : elem;
    if (elem) {
      const cells = [].slice.call(elem.querySelectorAll('.is-dirty-cell'));
      cells.forEach((cell) => {
        cell.classList.remove('is-dirty-cell');
      });
    }
  },

  /**
   * Clear all dirty cells.
   * @returns {void}
   */
  clearDirty() {
    if (this.settings.showDirty) {
      this.clearDirtyClass(this.element);
      this.dirtyArray = undefined;
    }
  },

  /**
   * Clear all dirty cells in given row.
   * @param  {number} row The row index.
   * @returns {void}
   */
  clearDirtyRow(row) {
    if (this.settings.showDirty && typeof row === 'number') {
      const rowNode = this.rowNodes(row);
      this.clearDirtyClass(rowNode);
      if (this.dirtyArray) {
        this.dirtyArray[row] = undefined;
      }
    }
  },

  /**
   * Clear dirty on given cell.
   * @param  {number} row The row index.
   * @param  {number} cell The cell index.
   * @returns {void}
   */
  clearDirtyCell(row, cell) {
    if (this.settings.showDirty && this.dirtyArray &&
      typeof row === 'number' && typeof cell === 'number') {
      const dirtyRow = this.dirtyArray[row];
      if (typeof dirtyRow !== 'undefined') {
        this.cellNode(row, cell).removeClass('is-dirty-cell');
        this.dirtyArray[row][cell] = undefined;
      }
    }
  },

  /**
  * Return all of the currently dirty cells.
  * @returns {array} An array of dirty cells.
  */
  dirtyCells() {
    const s = this.settings;
    const dataset = s.treeGrid ? s.treeDepth : s.dataset;
    const cells = [];

    if (s.showDirty && this.dirtyArray && this.dirtyArray.length) {
      for (let i = 0, l = dataset.length; i < l; i++) {
        const row = this.dirtyArray[i];
        if (typeof row !== 'undefined') {
          for (let i2 = 0, l2 = row.length; i2 < l2; i2++) {
            const col = row[i2];
            if (typeof col !== 'undefined' && col.isDirty) {
              cells.push(s.treeGrid ? dataset[i].node : dataset[i]);
            }
          }
        }
      }
    }
    return cells;
  },

  /**
  * Return all of the currently dirty rows by row index.
  * @returns {array} An array of dirty rows.
  */
  dirtyRows() {
    const s = this.settings;
    const dataset = s.treeGrid ? s.treeDepth : s.dataset;
    const rows = [];

    if (s.showDirty && this.dirtyArray && this.dirtyArray.length) {
      for (let i = 0, l = dataset.length; i < l; i++) {
        const row = this.dirtyArray[i];
        if (typeof row !== 'undefined') {
          for (let i2 = 0, l2 = row.length; i2 < l2; i2++) {
            const col = row[i2];
            if (typeof col !== 'undefined' && col.isDirty) {
              rows.push(s.treeGrid ? dataset[i].node : dataset[i]);
              break;
            }
          }
        }
      }
    }
    return rows;
  },

  /**
  * Return an array containing all of the currently modified rows, the type of modification
  * and the cells that are dirty and the data.
  * @returns {array} An array showing the dirty row info.
  */
  getModifiedRows() {
    const s = this.settings;
    const dataset = s.treeGrid ? s.treeDepth : s.dataset;
    const modified = [];

    // First add the dirty rows
    if (this.dirtyArray && this.dirtyArray.length) {
      for (let i = 0; i < this.dirtyArray.length; i++) {
        if (this.dirtyArray[i] === undefined) {
          continue;
        }

        const data = {
          data: s.treeGrid ? dataset[i].node : dataset[i],
          row: i,
          type: 'dirty',
          cells: []
        };

        for (let j = 0; j < this.dirtyArray[i].length; j++) {
          if (this.dirtyArray[i][j] !== undefined) {
            data.cells.push(this.dirtyArray[i][j]);
          }
        }
        modified.push(data);
      }
    }

    // Now add error and in progress rows
    for (let i = 0; i < dataset.length; i++) {
      const el = dataset[i];
      if (el.rowStatus !== undefined && (el.rowStatus.icon === 'error' || el.rowStatus.icon === 'in-progress')) {
        modified.push({ data: el, row: i, type: el.rowStatus.icon, cells: [] });
      }
    }
    return modified;
  },

  /**
   * Show an error on a row of a given type.
   * @param  {number} row The row index.
   * @param  {string} message The row description.
   * @param  {string} type The error type.
   * @returns {void}
   */
  showRowError(row, message, type) {
    const messageType = type || 'error';
    const rowNode = this.dataRowNode(row);

    rowNode.addClass(type);
    this.rowStatus(row, messageType, message);
  },

  /**
   * Validate all visible cells in a row if they have validation on the column
   * @param  {number} row The row index.
   * @returns {void}
   */
  validateRow(row) {
    if (!row) {
      return;
    }

    for (let i = 0; i < this.settings.columns.length; i++) {
      this.validateCell(row, i);
    }
  },

  /**
   * Validate all rows and cells in the entire grid if they have validation on the column
   * @returns {void}
   */
  validateAll() {
    for (let j = 0; j < this.settings.dataset.length; j++) {
      for (let i = 0; i < this.settings.columns.length; i++) {
        this.validateCell(j, i);
      }
    }
  },

  /**
   * Get the settings for a column by index.
   * @private
   * @param  {number} idx The column index.
   * @returns {array} The settings array
   */
  columnSettings(idx) {
    const foundColumn = this.settings.columns[idx];
    return foundColumn || {};
  },

  /**
   * Attempt to serialize the value back into the dataset
   * @private
   * @param {any} value The new column value
   * @param {any} oldVal The old column value.
   * @param {number} col The column definition
   * @param {number} row  The row index.
   * @param {number} cell The cell index.
   * @returns {void}
   */
  coerceValue(value, oldVal, col, row, cell) {
    let newVal;

    if (col.serialize) {
      newVal = col.serialize(value, oldVal, col, row, cell, this.settings.dataset[row]);
      return newVal;
    } else if (col.sourceFormat) {
      if (value instanceof Date) {
        newVal = Locale.parseDate(value, col.sourceFormat);
      } else {
        newVal = Locale.formatDate(value, { pattern: col.sourceFormat });
      }
    } else if (typeof oldVal === 'number' && value) {
      newVal = Locale.parseNumber(value); // remove thousands sep , keep a number a number
    }

    return newVal;
  },

  /**
   * Update one cell with a specific value
   * @param {number} row  The row index.
   * @param {number} cell The cell index.
   * @param {any} value The value to use.
   * @returns {void}
   */
  updateCell(row, cell, value) {
    const col = this.columnSettings(cell);

    if (value === undefined) {
      value = this.fieldValue(this.settings.dataset[row], col.field);
    }

    this.updateCellNode(row, cell, value, true);
  },

  /**
   * Update one cell with a specific value
   * @private
   * @param {number} row  The row index.
   * @param {number} cell The cell index.
   * @param {any} value The value to use.
   * @param {boolean} fromApiCall Us from an api call.
   * @param {boolean} isInline If the editor is an inline value.
   * @returns {void}
   */
  updateCellNode(row, cell, value, fromApiCall, isInline) {
    let coercedVal;
    let rowNodes = this.rowNodes(row);
    let cellNode = rowNodes.find('td').eq(cell);
    const col = this.settings.columns[cell] || {};
    let formatted = '';
    const formatter = (col.formatter ? col.formatter : this.defaultFormatter);
    const isEditor = $('.editor', cellNode).length > 0;
    const isTreeGrid = this.settings.treeGrid;
    let dataRowIndex = this.dataRowIndex(rowNodes);
    if (dataRowIndex === null || dataRowIndex === undefined || isNaN(dataRowIndex)) {
      dataRowIndex = row;
    }
    const rowData = isTreeGrid ?
      this.settings.treeDepth[row].node :
      this.settings.dataset[dataRowIndex];

    if (rowNodes.length === 0 && this.settings.paging) {
      // TODO Frozen Editing with Paging
      rowNodes = this.visualRowNode(row);
      cellNode = rowNodes.find('td').eq(cell);
    }
    let oldVal = this.fieldValue(rowData, col.field);

    // Coerce/Serialize value if from cell edit
    if (!fromApiCall) {
      coercedVal = this.coerceValue(value, oldVal, col, row, cell);

      // coerced value may be coerced to empty string, null, or 0
      if (coercedVal === undefined) {
        coercedVal = value;
      }
    } else {
      coercedVal = value;
    }

    // Remove rowStatus icon
    if (rowNodes.length && rowData && !rowData.rowStatus) {
      const rowstatusIcon = rowNodes.find('svg.icon-rowstatus');
      if (rowstatusIcon.length) {
        rowstatusIcon.remove();
      }
    }

    // Remove older tooltip data
    this.removeTooltipData(cellNode);

    // Update the value in the dataset
    if (cell === 0 && rowData && rowData.rowStatus) {
      let svg = cellNode.find('svg.icon-rowstatus');

      if (rowNodes && cellNode[0]) {
        for (let i = 0; i < rowNodes.length; i++) {
          rowNodes[i].classList.add(`rowstatus-row-${rowData.rowStatus.icon}`);
        }
        cellNode[0].classList.add('rowstatus-cell');

        if (!svg.length) {
          const svgIcon = rowData.rowStatus.icon === 'success' ? '#icon-check' : '#icon-exclamation';
          cellNode.prepend(`<svg class="icon icon-rowstatus" focusable="false" aria-hidden="true" role="presentation"><use xlink:href="${svgIcon}"></use></svg>`);
        }
      }
      if (rowData.rowStatus.tooltip) {
        svg = cellNode.find('svg.icon-rowstatus');
        const statusIcon = rowData.rowStatus.icon;
        this.cacheTooltip(svg, {
          forced: true,
          placement: 'right',
          content: rowData.rowStatus.tooltip,
          isError: statusIcon === 'error' || statusIcon === 'dirtyerror',
          wrapper: cellNode
        });
      }
    }

    coercedVal = xssUtils.unescapeHTML(coercedVal);

    if (col.field && coercedVal !== oldVal) {
      if (col.field.indexOf('.') > -1) {
        let rowDataObj = rowData;
        const nbrParts = col.field.split('.').length;
        col.field.split('.').forEach((part, index) => {
          if (index === nbrParts - 1) {
            rowDataObj[part] = coercedVal;
          } else {
            rowDataObj = rowDataObj[part];
          }
        });
      } else {
        rowData[col.field] = coercedVal;
      }
    }

    // update cell value
    const escapedVal = xssUtils.escapeHTML(coercedVal);
    const val = (isEditor ? coercedVal : escapedVal);
    formatted = this.formatValue(formatter, row, cell, val, col, rowData);

    if (col.contentVisible) {
      const canShow = col.contentVisible(row, cell, escapedVal, col, rowData);
      if (!canShow) {
        formatted = '';
      }
    }

    if (!isInline) {
      cellNode.find('.datagrid-cell-wrapper').html(formatted);
    }

    if (!fromApiCall) {
      // Validate the cell
      this.validateCell(dataRowIndex, cell);

      // Update and set trackdirty
      if (!this.isDirtyCellUndefined(row, cell)) {
        this.dirtyArray[row][cell].value = value;
        this.dirtyArray[row][cell].coercedVal = coercedVal;
        this.dirtyArray[row][cell].escapedCoercedVal = xssUtils.escapeHTML(coercedVal);
        this.dirtyArray[row][cell].cellNodeText = cellNode.text();
        this.dirtyArray[row][cell].cell = cell;
        this.dirtyArray[row][cell].column = this.settings.columns[cell];
        this.setDirtyCell(row, cell);
      }
    }

    // Sanitize console methods
    oldVal = xssUtils.sanitizeConsoleMethods(oldVal);
    coercedVal = xssUtils.sanitizeConsoleMethods(coercedVal);
    coercedVal = xssUtils.escapeHTML(coercedVal);

    if (coercedVal !== oldVal && !fromApiCall) {
      const args = {
        row: this.settings.source !== null ? dataRowIndex : row,
        relativeRow: row,
        cell,
        target: cellNode,
        value: coercedVal,
        oldValue: oldVal,
        column: col
      };
      args.rowData = isTreeGrid && this.settings.treeDepth[row] ?
        this.settings.treeDepth[row].node : rowData;

      /**
       * Fires when a cell value is changed via the editor.
       * @event cellchange
       * @memberof Datagrid
       * @property {object} event The jquery event object
       * @property {object} args Additional arguments
       * @property {number} args.row An array of selected rows.
       * @property {number} args.cell An array of selected rows.
       * @property {HTMLElement} args.target The cell html element that was entered.
       * @property {any} args.value The cell value.
       * @property {any} args.oldValue The previous cell value.
       * @property {object} args.column The column object
       */
      this.element.trigger('cellchange', args);
      this.wasJustUpdated = true;
    }
  },

  /**
   * Function to check if given cell has true value for isDirty
   * @private
   * @param {number} row The row index
   * @param {number} cell The cell index
   * @returns {boolean} true if isDirty
   */
  isCellDirty(row, cell) {
    return this.isDirtyCellUndefined(row, cell) ?
      false : this.dirtyArray[row][cell].isDirty;
  },

  /**
   * Function to add a dirty entry to the array
   * @param {number} row  The row index
   * @param {number} cell The cell index
   * @param {object} data The cell data to add
   */
  addToDirtyArray(row, cell, data) {
    if (typeof this.dirtyArray === 'undefined') {
      this.dirtyArray = [];
    }

    if (typeof this.dirtyArray[row] === 'undefined') {
      this.dirtyArray[row] = [];
      this.dirtyArray[row][cell] = data;
    } else if (typeof this.dirtyArray[row][cell] === 'undefined') {
      this.dirtyArray[row][cell] = data;
    }
  },

  /**
   * Set a cell to dirty and add the dirty icon internally.
   * @private
   * @param {number} row The row index
   * @param {number} cell The cell index
   * @param {object} dirtyOptions The cell dirty options
   * @returns {void}
   */
  setDirtyCell(row, cell, dirtyOptions) {
    const cellNode = this.cellNode(row, cell);

    if (dirtyOptions) {
      this.addToDirtyArray(row, cell, dirtyOptions);
    }

    const d = this.dirtyArray[row][cell];
    if ((d.originalVal === d.value) ||
      (d.originalVal === d.coercedVal) ||
      (d.originalVal === d.escapedCoercedVal) ||
      (d.originalVal === d.cellNodeText)) {
      this.dirtyArray[row][cell].isDirty = false;
      this.setDirtyIndicator(row, cell, false);
    } else {
      this.dirtyArray[row][cell].isDirty = true;
      cellNode[0].classList.add('is-dirty-cell');
      this.setDirtyIndicator(row, cell, true);
    }
  },

  /**
   *  Set a cell to dirty and add the dirty icon visually.
   * @param {number} row The row index
   * @param {number} cell The cell index
   * @param {boolean} toggle True to set it and false to remove it
   * @param {object} data Adds dirty data to the internal tracker
   */
  setDirtyIndicator(row, cell, toggle, data) {
    const cellNode = this.cellNode(row, cell);

    if (data) {
      this.addToDirtyArray(row, cell, data);
    }

    if (row < 0 || cell < 0) {
      return;
    }

    if (toggle) {
      cellNode[0].classList.add('is-dirty-cell');
    } else {
      cellNode[0].classList.remove('is-dirty-cell');
    }
  },

  /**
   * Function to check given cell is cache to dirtyArray
   * @private
   * @param {number} row The row index
   * @param {number} cell The cell index
   * @returns {boolean} true if found
   */
  isDirtyCellUndefined(row, cell) {
    return !(this.settings.showDirty &&
      typeof row === 'number' &&
      typeof cell === 'number' &&
      row > -1 && cell > -1 &&
      typeof this.dirtyArray !== 'undefined' &&
      typeof this.dirtyArray[row] !== 'undefined' &&
      typeof this.dirtyArray[row][cell] !== 'undefined');
  },

  /**
   * For the row node get the index adjusting for paging / invisible rowsCache
   * @private
   * @param {number} row The row index
   * @returns {number} The row index adjusted for paging/non visible rows.
   */
  visualRowIndex(row) {
    const selector = 'tr:visible:not(.is-hidden, .datagrid-expandable-row)';
    let idx = this.tableBody.find(selector).index(row);
    if (idx === -1 && this.tableBodyLeft) {
      idx = this.tableBodyLeft.find(selector).index(row);
    }
    if (idx === -1 && this.tableBodyRight) {
      idx = this.tableBodyRight.find(selector).index(row);
    }
    return idx;
  },

  /**
   * For the row index get the node adjusting for paging / invisible rowsCache
   * @private
   * @param {number} idx The row index
   * @returns {object} The row node adjusted for paging/non visible rows.
   */
  visualRowNode(idx) {
    let rowIdx = idx;

    if (this.settings.paging && this.settings.source) {
      rowIdx += ((this.pagerAPI.activePage - 1) * this.settings.pagesize);
    }

    if (!this.isRowVisible(idx)) {
      return $([]);
    }

    return this.tableBody.find(`tr[aria-rowindex="${rowIdx + 1}"]`);
  },

  /**
   * For an internal row index, get the dataset row index
   * @private
   * @param {number} idx The row index
   * @returns {object} The row index in the dataset.
   */
  actualRowNode(idx) {
    return this.tableBody.find(`tr[aria-rowindex="${idx + 1}"]`);
  },

  /**
   * Returns the row dom jQuery node.
   * @param  {number} row The row index.
   * @returns {object} The dom jQuery node
   */
  rowNodes(row) {
    if (row instanceof jQuery) {
      row = row.attr('aria-rowindex') - 1;
    }
    const leftNodes = this.tableBodyLeft ? this.tableBodyLeft.find(`tr[aria-rowindex="${row + 1}"]`) : $();
    const centerNodes = this.tableBody.find(`tr[aria-rowindex="${row + 1}"]`);
    const rightNodes = this.tableBodyRight ? this.tableBodyRight.find(`tr[aria-rowindex="${row + 1}"]`) : $();

    return $(centerNodes)
      .add(leftNodes)
      .add(rightNodes);
  },
  /**
   * Returns the cell dom node.
   * @param  {number} row The row index.
   * @param  {number} cell The cell index.
   * @returns {object} The dom node
   */
  cellNode(row, cell) {
    const cells = this.rowNodes(row).find('td');
    return cells.eq(cell >= cells.length ? cells.length - 1 : cell);
  },

  /**
   * For an internal row node, get the dataset row index.
   * @private
   * @param {number} row The row node.
   * @returns {object} The row index in the dataset.
   */
  actualRowIndex(row) {
    return row.attr('aria-rowindex') - 1;
  },

  /**
   * For an internal row index, get row index across page number.
   * This may or may not be the one in the dataset.
   * @private
   * @param {number} idx The row idx.
   * @returns {object} The row index
   */
  pagingRowIndex(idx) {
    let rowIdx = idx;

    if (this.settings.paging && this.settings.source && !this.settings.indeterminate) {
      rowIdx += ((this.pagerAPI.activePage - 1) * this.settings.pagesize);
    }
    return rowIdx;
  },

  /**
   * For an internal row index, get row index across page number.
   * This may or may not be the one in the dataset.
   * @private
   * @param {number} idx The row idx.
   * @returns {object} The row index
   */
  actualPagingRowIndex(idx) {
    let rowIdx = idx;

    if (this.settings.paging && this.settings.source && !this.settings.indeterminate) {
      rowIdx -= ((this.pagerAPI.activePage - 1) * this.settings.pagesize);
    }
    return rowIdx;
  },

  /**
   * Return the data node for a row. This is the newer way of getting this info.
   * @private
   * @param {number} idx The row idx to find
   * @returns {object} The row node
   */
  dataRowNode(idx) {
    return this.tableBody.find(`tr[data-index="${idx}"]`);
  },

  /**
   * Return the data index for a row. This is the newer way of getting this info.
   * @private
   * @param {number} row The row idx
   * @returns {number} The row index in the dataset.
   */
  dataRowIndex(row) {
    return parseInt(row.attr('data-index'), 10);
  },

  /**
   * Sets focus on a cell.
   * @param  {number} row The row index
   * @param  {number} cell The cell index
   */
  setActiveCell(row, cell) {
    const self = this;
    const prevCell = self.activeCell;
    let rowElem = row;
    let rowNum;
    let rowIndex;
    let dataRowNum;
    let isGroupRow = row instanceof jQuery && row.is('.datagrid-rowgroup-header, .datagrid-rowgroup-footer');

    if (row instanceof jQuery && row.length === 0) {
      return;
    }

    if (typeof row === 'number') {
      rowNum = row;
      rowElem = this.tableBody.find('tr:visible').eq(row);
      rowIndex = this.actualRowIndex(rowElem);
      dataRowNum = this.dataRowIndex(rowElem);
    }

    // Support passing the td in to focus that cell
    if (row instanceof jQuery && row.is('td')) {
      isGroupRow = row.parent().is('.datagrid-rowgroup-header, .datagrid-rowgroup-footer');
      if (isGroupRow) {
        rowElem = row.parent();
      }
      cell = row.attr('aria-colindex') - 1;
      rowNum = this.visualRowIndex(row.parent());
      rowIndex = this.actualRowIndex(row.parent());
      dataRowNum = this.dataRowIndex(row.parent());
      rowElem = row.parent();
    }

    if (row instanceof jQuery && row.is('tr')) {
      rowNum = this.visualRowIndex(row);
      rowIndex = this.actualRowIndex(row);
      dataRowNum = this.dataRowIndex(row);
      rowElem = row;
    }

    if (rowNum < 0 || cell < 0) {
      return;
    }

    // Remove previous tab index
    if (prevCell.node && prevCell.node.length === 1) {
      self.activeCell.node
        .removeAttr('tabindex')
        .removeClass('is-active');
    }

    // Hide any cell tooltips (Primarily for validation)
    if (prevCell.cell !== cell || prevCell.row !== row) {
      self.hideTooltip();
    }

    // Find the cell if it exists
    self.activeCell.node = self.cellNode((isGroupRow || rowElem ? rowElem : (rowIndex > -1 ? rowIndex : rowNum)), cell).attr('tabindex', '0');

    if (self.activeCell.node && prevCell.node.length === 1) {
      self.activeCell.row = rowNum;
      self.activeCell.cell = cell;
      rowIndex = this.actualRowIndex(self.activeCell.node.parent());
      dataRowNum = this.dataRowIndex(self.activeCell.node.parent());
    } else {
      self.activeCell = prevCell;
    }

    if (!$('input, button:not(.btn-secondary, .row-btn, .datagrid-expand-btn, .datagrid-drilldown, .btn-icon)', self.activeCell.node).length) {
      self.activeCell.node.focus();
      if (isGroupRow) {
        self.activeCell.groupNode = self.activeCell.node;
      }
    }
    if (self.activeCell.node.hasClass('is-focusable')) {
      self.activeCell.node.find('button').focus();
    }

    if (dataRowNum !== undefined) {
      self.activeCell.dataRow = dataRowNum;
    }

    if (rowIndex !== undefined) {
      self.activeCell.rowIndex = rowIndex;
    }

    const colSpan = +rowElem.find('td[colspan]').attr('colspan');

    if (isGroupRow && self.activeCell.node && prevCell.node && !(row instanceof jQuery && row.is('td'))) {
      if (cell < colSpan) {
        rowElem.find('td[colspan]').attr('tabindex', '0').focus();
        self.activeCell.groupNode = rowElem.find('td[colspan]');
      } else if (cell >= colSpan) {
        rowElem.find('td').eq((cell - colSpan) + 1).attr('tabindex', '0').focus();
        self.activeCell.groupNode = rowElem.find('td').eq((cell - colSpan) + 1);
      } else {
        rowElem.find('td').eq(cell).attr('tabindex', '0').focus();
        self.activeCell.groupNode = rowElem.find('td').eq(cell);
      }
    }

    if (isGroupRow && row instanceof jQuery && row.is('td')) {
      self.activeCell.cell = (colSpan - 1) + cell;
      if (row.is('[colspan]')) {
        self.activeCell.cell = cell;
      }
    }

    if (this.settings.cellNavigation) {
      const headers = self.headerNodes();
      let prevSpans = 0;

      // Check if any previous rows are spanned
      if (this.hasColSpans) {
        prevSpans = 0;

        headers.eq(cell).prevAll('[colspan]').each((i, elem) => {
          const span = $(elem).attr('colspan') - 1;
          prevSpans += span;
        });

        cell -= prevSpans;
      }

      headers.removeClass('is-active');
      headers.eq(cell).addClass('is-active');
    }
    this.activeCell.isFocused = true;

    // Expand On Activate Feature
    const col = this.settings.columns[cell];
    if (col && col.expandOnActivate && this.activeCell && this.activeCell.node) {
      self.activeCell.node.addClass('is-active');
    }

    self.syncBodyScroll(self.activeCell.node);

    /**
    * Fires when a cell is focued.
    * @event activecellchange
    * @memberof Datagrid
    * @property {object} event The jquery event object
    * @property {object} args Additional arguments
    * @property {HTMLElement} args.node  The cell element that was entered.
    * @property {number} args.cell The selected cell
    * @property {number} args.row The selected row
    */
    self.element.trigger('activecellchange', [{ node: this.activeCell.node, row: this.activeCell.row, cell: this.activeCell.cell }]);
  },

  /**
   * Sets focus to the next active cell, depending on a key.
   * @private
   * @param {object} e The event object
   */
  setNextActiveCell(e) {
    const self = this;
    if (e.type === 'keydown') {
      if (this.settings.actionableMode) {
        const keyCode = (e.keyCode === 13) ? 40 : e.keyCode;
        setTimeout(() => {
          const evt = $.Event('keydown.datagrid');
          evt.keyCode = keyCode;

          self.activeCell.node.trigger(evt);
        }, 0);
      } else {
        this.setActiveCell(this.activeCell.row, this.activeCell.cell);
      }
    }
  },

  /**
   * Add children to treegrid dataset
   * @private
   * @param {object} parent The parent object
   * @param {object} data The data for the child
   */
  addChildren(parent, data) {
    if (!data || (data && !data.length) || parent < 0) {
      return;
    }
    const node = this.settings.treeDepth[parent].node;
    node.children = node.children || [];

    // Make sure it's not reference pointer to data object, make copy of data
    data = JSON.parse(JSON.stringify(data));

    for (let i = 0, len = data.length; i < len; i++) {
      node.children.push(data[i]);
    }
    this.updateDataset(this.settings.dataset);
  },

  /**
   * Set the expanded property in the dataset
   * @private
   * @param {number} dataRowIndex The index in the dataset.
   * @param {boolean} isExpanded Expanded value to set.
   */
  setExpandedInDataset(dataRowIndex, isExpanded) {
    this.settings.treeDepth[dataRowIndex].node.expanded = isExpanded;
  },

  /**
   * Expand the tree children
   * @private
   * @param {object} e The event data from the click or keyboard event.
   * @param {number} dataRowIndex Index in the dataset
   */
  toggleChildren(e, dataRowIndex) {
    if (this.settings.groupable) {
      return;
    }
    const self = this;
    let rowElement = this.settings.treeGrid ?
      this.actualRowNode(dataRowIndex) : this.visualRowNode(dataRowIndex);
    let expandButton = rowElement.find('.datagrid-expand-btn');
    const level = parseInt(rowElement.attr('aria-level'), 10);
    let children = rowElement.nextUntil(`[aria-level="${level}"]`);
    const isExpanded = expandButton.hasClass('is-expanded');
    const args = [{ grid: self, row: dataRowIndex, item: rowElement, children }];

    if (self.settings.treeDepth && self.settings.treeDepth[dataRowIndex]) {
      args[0].rowData = self.settings.treeDepth[dataRowIndex].node;
    }

    if (!rowElement.hasClass('datagrid-tree-parent') ||
        (!$(e.target).is(expandButton) &&
          (self.settings.editable || self.settings.selectable))) {
      return;
    }

    const toggleExpanded = function () {
      rowElement = self.settings.treeGrid ?
        self.actualRowNode(dataRowIndex) : self.visualRowNode(dataRowIndex);
      expandButton = rowElement.find('.datagrid-expand-btn');
      children = rowElement.nextUntil(`[aria-level="${level}"]`);

      if (isExpanded) {
        rowElement.attr('aria-expanded', false);
        expandButton.removeClass('is-expanded')
          .find('.plus-minus').removeClass('active');
      } else {
        rowElement.attr('aria-expanded', true);
        expandButton.addClass('is-expanded')
          .find('.plus-minus').addClass('active');
      }
      self.setExpandedInDataset(dataRowIndex, !isExpanded);

      const setChildren = function (elem, lev, expanded) {
        const nodes = elem.nextUntil(`[aria-level="${level}"]`);

        if (expanded) {
          nodes.each(function () {
            const node = $(this);
            const nodeLevel = parseInt(node.attr('aria-level'), 10);
            if (nodeLevel > lev) {
              node.addClass('is-hidden');
            }
          });
        } else {
          nodes.each(function () {
            const node = $(this);
            const nodeLevel = parseInt(node.attr('aria-level'), 10);

            if (nodeLevel === (lev + 1)) {
              if (!node.hasClass('is-filtered')) {
                node.removeClass('is-hidden');
              }

              if (node.is('.datagrid-tree-parent')) {
                const nodeIsExpanded = node.find('.datagrid-expand-btn.is-expanded').length > 0;
                if (nodeIsExpanded) {
                  setChildren(node, nodeLevel, !nodeIsExpanded);
                }
              }
            }
          });
        }
      };

      setChildren(rowElement, level, isExpanded);
      self.setAlternateRowShading();
    };

    /**
    * Fires when a row is collapsed to show its detail.
    * @event collapserow
    * @memberof Datagrid
    * @property {object} event The jquery event object
    * @property {object} args Additional arguments
    * @property {object} args.self The grid api.
    * @property {number} args.row The selected row index
    * @property {object} args.item The selected row data.
    * @property {array} args.children The selected rows children (tree grid)
    */

    /**
    * Fires when a row is expanded to show its detail.
    * @event expandrow
    * @memberof Datagrid
    * @property {object} event The jquery event object
    * @property {object} args Additional arguments
    * @property {object} args.self The grid api.
    * @property {number} args.row The selected row index
    * @property {object} args.item The selected row data.
    * @property {array} args.children The selected rows children (tree grid)
    */
    $.when(self.element.triggerHandler(isExpanded ? 'collapserow' : 'expandrow', args)).done(() => {
      toggleExpanded();
    });
  },

  /**
   * Expand Detail Row Or Tree Row
   * @param  {number} dataRowIndex The row to toggle
   * @returns {void}
   */
  toggleRowDetail(dataRowIndex) {
    const self = this;
    let rowElement = self.rowNodes(dataRowIndex);
    if (!rowElement.length && self.settings.paging &&
      (self.settings.rowTemplate || self.settings.expandableRow)) {
      dataRowIndex += ((self.pagerAPI.activePage - 1) * self.settings.pagesize);
      rowElement = self.dataRowNode(dataRowIndex);
    }
    const expandRow = rowElement.next();
    const expandButton = rowElement.find('.datagrid-expand-btn');
    const detail = expandRow.find('.datagrid-row-detail');
    const item = self.settings.dataset[self.dataRowIndex(rowElement)];

    if (rowElement.hasClass('datagrid-tree-parent')) {
      return;
    }

    if (self.settings.allowOneExpandedRow && self.settings.groupable === null) {
      // collapse any other expandable rows
      const prevExpandRow = self.tableBody.find('tr.is-expanded');
      const prevExpandButton = prevExpandRow.prev().find('.datagrid-expand-btn');
      const parentRow = prevExpandRow.prev();
      const parentRowIdx = self.actualRowNode(parentRow);
      const parentdataRowIdx = self.dataRowIndex(parentRow);

      if (prevExpandRow.length && expandRow.index() !== prevExpandRow.index()) {
        const prevDetail = prevExpandRow.find('.datagrid-row-detail');

        prevExpandRow.add(prevExpandButton).removeClass('is-expanded');
        parentRow.removeClass('is-rowactivated');
        parentRow.find('.plus-minus').removeClass('active');
        prevDetail.animateClosed().on('animateclosedcomplete', () => {
          prevExpandRow.removeClass('is-expanded');
          self.element.triggerHandler('collapserow', [{ grid: self, row: parentRowIdx, detail: prevDetail, item: self.settings.dataset[parentdataRowIdx] }]);
        });

        const prevActionBtn = prevExpandRow.prev().find('.btn-primary');
        if (prevActionBtn.length) {
          prevActionBtn.attr('class', prevActionBtn.attr('class').replace('btn-primary', 'btn-secondary'));
        }
      }

      // Toggle the button to make it primary
      const isExpanded = !expandRow.hasClass('is-expanded');
      const actionButton = expandRow.prev().find(isExpanded ? '.btn-secondary' : '.btn-primary');

      if (actionButton.length > 0 && parentRow && actionButton) {
        const currentClass = actionButton.attr('class') || '';

        actionButton.attr('class', currentClass.replace(
          isExpanded ? 'btn-secondary' : 'btn-primary',
          isExpanded ? 'btn-primary' : 'btn-secondary'
        ));
      }
    }

    if (expandRow.hasClass('is-expanded')) {
      // expandRow.removeClass('is-expanded');
      detail.one('animateclosedcomplete', () => {
        expandRow.removeClass('is-expanded');
      }).animateClosed();

      expandButton.removeClass('is-expanded')
        .find('.plus-minus').removeClass('active');

      if (self.settings.allowOneExpandedRow) {
        rowElement.removeClass('is-rowactivated');
      }

      // detail.animateClosed();
      self.element.triggerHandler('collapserow', [{ grid: self, row: dataRowIndex, detail, item }]);
    } else {
      expandRow.addClass('is-expanded');
      expandButton.addClass('is-expanded')
        .find('.plus-minus').addClass('active');

      // Optionally Contstrain the width
      expandRow.find('.constrained-width').css('max-width', this.element.outerWidth());

      const eventData = [{ grid: self, row: dataRowIndex, detail, item }];
      self.element.triggerHandler('expandrow', eventData);

      if (self.settings.allowOneExpandedRow) {
        rowElement.addClass('is-rowactivated');
      }

      if (self.settings.onExpandRow) {
        const response = function (markup) {
          if (markup) {
            detail.find('.datagrid-row-detail-padding').empty().append(markup);
          }
          detail.animateOpen();
        };

        self.settings.onExpandRow(eventData[0], response);
      } else {
        detail.animateOpen();
      }
    }
  },

  /**
   * Expand the grouped row children
   * @private
   * @param {object} rowElement The row DOM element
   */
  toggleGroupChildren(rowElement) {
    if (!this.settings.groupable) {
      return;
    }

    const self = this;
    const rowIdx = rowElement.index();
    let childrenLeft = $();
    let children = $();
    let childrenRight = $();

    if (this.hasLeftPane) {
      childrenLeft = this.tableLeft.find('tr').eq(rowIdx).nextUntil('.datagrid-rowgroup-header');
    }
    children = this.table.find('tr').eq(rowIdx).nextUntil('.datagrid-rowgroup-header');
    if (this.hasRightPane) {
      childrenRight = this.tableRight.find('tr').eq(rowIdx).nextUntil('.datagrid-rowgroup-header');
    }
    const expandButton = rowElement.find('.datagrid-expand-btn');

    if (rowElement.hasClass('is-expanded')) {
      expandButton.removeClass('is-expanded')
        .find('.plus-minus').removeClass('active');

      childrenLeft.hide();
      childrenLeft.addClass('is-hidden');
      children.hide();
      children.addClass('is-hidden');
      childrenRight.hide();
      childrenRight.addClass('is-hidden');
      self.element.triggerHandler('collapserow', [{ grid: self, row: rowElement.index(), detail: children, item: {} }]);

      rowElement.removeClass('is-expanded');
    } else {
      expandButton.addClass('is-expanded')
        .find('.plus-minus').addClass('active');

      childrenLeft.show();
      childrenLeft.removeClass('is-hidden');
      children.show();
      children.removeClass('is-hidden');
      childrenRight.show();
      childrenRight.removeClass('is-hidden');
      self.element.triggerHandler('expandrow', [{ grid: self, row: rowElement.index(), detail: children, item: {} }]);

      rowElement.addClass('is-expanded');
    }
  },

  /**
   * Set the current datagrid sort column
   * @param {string} id The column id
   * @param {boolean} ascending Set the sort in ascending or descending order
   */
  setSortColumn(id, ascending) {
    let sortColumnChanged = true;
    // Set Direction based on if passed in or toggling existing field
    if (ascending !== undefined) {
      if (this.sortColumn.sortAsc === ascending && this.sortColumn.sortId === id) {
        sortColumnChanged = false;
      }
      this.sortColumn.sortAsc = ascending;
    } else {
      if (this.sortColumn.sortId === id) {
        this.sortColumn.sortAsc = !this.sortColumn.sortAsc;
      } else {
        this.sortColumn.sortAsc = true;
      }
      ascending = this.sortColumn.sortAsc;
    }

    this.sortColumn.sortId = id;
    this.sortColumn.sortField = (this.columnById(id)[0] ? this.columnById(id)[0].field : id);
    this.sortColumn.sortAsc = ascending;

    // Do Sort on Data Set
    this.setSortIndicator(id, ascending);
    if (sortColumnChanged) {
      this.sortDataset();
    }

    if (!this.settings.focusAfterSort && this.activeCell && this.activeCell.isFocused) {
      this.activeCell.isFocused = false;
    }

    if (sortColumnChanged) {
      const wasFocused = this.activeCell.isFocused;
      this.setTreeDepth();
      this.setRowGrouping();
      this.setTreeRootNodes();
      this.renderRows();
      // Update selected and Sync header checkbox
      this.syncSelectedUI();

      if (wasFocused && this.activeCell.node.length === 1) {
        this.setActiveCell(this.activeCell.row, this.activeCell.cell);
      }

      this.resetPager('sorted');
    }
    this.tableBody.removeClass('is-loading');
    this.saveUserSettings();
    this.validateAll();
    this.element.trigger('sorted', [this.sortColumn]);
  },

  /**
   * Sort the currently attached dataset.
   * @private
   */
  sortDataset() {
    if (this.settings.disableClientSort) {
      this.restoreSortOrder = true;
      return;
    }

    if (this.originalDataset) {
      this.settings.dataset = this.originalDataset;
    }
    const sort = this.sortFunction(this.sortColumn.sortId, this.sortColumn.sortAsc);

    this.setDirtyBeforeSort();
    this.settings.dataset.sort(sort);
    this.setTreeDepth();
    this.setDirtyAfterSort();

    // Resync the _selectedRows array
    if (this.settings.selectable) {
      this.syncDatasetWithSelectedRows();
    }
  },

  /**
  * Set current data to sync up dirtyArray before sort
  * @private
  * @returns {void}
  */
  setDirtyBeforeSort() {
    const s = this.settings;
    const dataset = s.treeGrid ? s.treeDepth : s.dataset;
    if (s.showDirty && !this.settings.source && this.dirtyArray && this.dirtyArray.length) {
      for (let i = 0, l = dataset.length; i < l; i++) {
        if (typeof this.dirtyArray[i] !== 'undefined') {
          const node = s.treeGrid ? dataset[i].node : dataset[i];
          node.tempNodeIndex = i;
        }
      }
    }
  },

  /**
  * Set current data to sync up dirtyArray after sort
  * @private
  * @returns {void}
  */
  setDirtyAfterSort() {
    const s = this.settings;
    const dataset = s.treeGrid ? s.treeDepth : s.dataset;
    if (s.showDirty && this.dirtyArray && this.dirtyArray.length) {
      const changes = [];
      for (let i = 0, l = dataset.length; i < l; i++) {
        const node = s.treeGrid ? dataset[i].node : dataset[i];
        if (typeof node.tempNodeIndex !== 'undefined') {
          changes.push({ newIdx: i, oldIdx: node.tempNodeIndex });
          delete node.tempNodeIndex;
        }
      }
      const newDirtyArray = [];
      for (let i = 0, l = changes.length; i < l; i++) {
        newDirtyArray[changes[i].newIdx] = this.dirtyArray[changes[i].oldIdx];
      }
      this.dirtyArray = newDirtyArray;
    }
  },

  /**
  * Sync the dataset._selected elements with the _selectedRows array
  * @private
  */
  syncDatasetWithSelectedRows() {
    this._selectedRows = [];
    const s = this.settings;
    const dataset = s.treeGrid ? s.treeDepth : s.dataset;
    let idx = -1;

    for (let i = 0, data; i < dataset.length; i++) {
      if (s.groupable) {
        // Object.values is not supported in IE11; hence usage of Object.keys and Map
        for (let k = 0; k < Object.keys(dataset[i]).length; k++) {
          idx++;
          data = Object.keys(dataset[i]).map(v => dataset[i][v]);
          if (this.isRowSelected(data)) {
            this._selectedRows.push({
              idx,
              data,
              elem: this.dataRowNode(idx),
              group: dataset[i],
              page: this.pagerAPI ? this.pagerAPI.activePage : 1,
              pagingIdx: idx,
              pagesize: this.settings.pagesize
            });
          }
        }
      } else {
        data = s.treeGrid ? dataset[i].node : dataset[i];
        if (this.isRowSelected(data)) {
          this._selectedRows.push({
            idx: i,
            data,
            elem: this.visualRowNode(i),
            pagesize: this.settings.pagesize,
            page: this.pagerAPI ? this.pagerAPI.activePage : 1,
            pagingIdx: idx
          });
        }
      }
    }
  },

  /**
   * Sort the ui sort indicator on the column.
   * @private
   * @param {string} id The column id
   * @param {boolean} ascending Set the sort in ascending or descending order
   */
  setSortIndicator(id, ascending) {
    if (!this.headerRow) {
      return;
    }

    // Set Visual Indicator
    this.headerContainer.find('.is-sorted-asc, .is-sorted-desc')
      .removeClass('is-sorted-asc is-sorted-desc')
      .attr('aria-sort', 'none');
    this.headerContainer.find(`[data-column-id="${id}"]`)
      .addClass(ascending ? 'is-sorted-asc' : 'is-sorted-desc')
      .attr('aria-sort', ascending ? 'ascending' : 'descending');
  },

  /**
  * Overridable function to conduct array sorting
  * @param {string} id The matching field/id in the array to sort on
  * @param {boolean} ascending Determines direction of the sort.
  * @returns {boolean} If found.
  */
  sortFunction(id, ascending) {
    const column = this.columnById(id);
    // Assume the field and id match if no column found
    const field = column.length === 0 ? id : column[0].field;

    const self = this;
    const primer = function (a) {
      a = (a === undefined || a === null ? '' : a);

      if (typeof a === 'string') {
        a = a.toUpperCase();

        if ($.isNumeric(a)) {
          a = parseFloat(a);
        }
      }
      return a;
    };

    const key = function (x) { return primer(self.fieldValue(x, field)); };

    ascending = !ascending ? -1 : 1;

    return function (a, b) {
      a = key(a);
      b = key(b);

      if (typeof a !== typeof b) {
        a = a.toString().toLowerCase();
        b = b.toString().toLowerCase();
      }

      return ascending * ((a > b) - (b > a));
    };
  },

  /**
  * Determine equality for two deeply nested JavaScript objects.
  * @private
  * @param {object} obj1 First object to compare
  * @param {object} obj2 Second object to compare
  * @returns {boolean} If it is equal or not
  */
  isEquivalent(obj1, obj2) {
    function _equals(a, b) {
      return JSON.stringify(a) === JSON.stringify($.extend(true, {}, a, b));
    }
    return _equals(obj1, obj2) && _equals(obj2, obj1);
  },

  /**
   * The default formatter to use (just plain text). When no formatter is specified.
   * @param  {number} row The rowindex
   * @param  {number} cell The cell index
   * @param  {any} value The data value
   * @returns {string} The html string
   */
  defaultFormatter(row, cell, value) {
    return ((value === null || value === undefined || value === '') ? '' : value.toString());
  },

  /**
  * Add the pager and paging functionality.
  * @private
  */
  handlePaging() {
    if (!this.settings.paging) {
      return;
    }

    this.element.addClass('paginated');
    this.tableBody.pager({
      componentAPI: this,
      dataset: this.settings.dataset,
      hideOnOnePage: this.settings.hidePagerOnOnePage,
      source: this.settings.source,
      pagesize: this.settings.pagesize,
      indeterminate: this.settings.indeterminate,
      rowTemplate: this.settings.rowTemplate,
      pagesizes: this.settings.pagesizes,
      showPageSizeSelector: this.settings.showPageSizeSelector,
      activePage: this.restoreActivePage ? parseInt(this.savedActivePage, 10) : 1
    });

    if (this.restoreActivePage) {
      this.savedActivePage = null;
      this.restoreActivePage = false;
    }
  },

  /**
  * Add the pager and paging functionality.
  * @param {string} pagingInfo The paging object with activePage ect used by pager.js
  * @param {boolean} isResponse Internal flag used to prevent callbacks from rexecuting.
  * @param {function} callback The callback function.
  */
  renderPager(pagingInfo, isResponse, callback) {
    if (!this.pagerAPI) {
      return;
    }

    if (!this.settings.source) {
      this.pagerAPI.settings.dataset = this.settings.dataset;
      pagingInfo.isFilteredClientside = true;
    }

    this.pagerAPI.updatePagingInfo(pagingInfo, isResponse);

    if (!isResponse) {
      this.triggerSource(pagingInfo, callback);
    }

    // Update selected and Sync header checkbox
    this.syncSelectedUI();
  },

  /**
  * Reset the pager to the first page.
  * @private
  * @param {string} type The action type, which gets sent to the source callback.
  * @param {string} trigger The triggering action
  */
  resetPager(type, trigger) {
    if (!this.pagerAPI) {
      return;
    }

    this.pagerAPI.reset(type, trigger);
  },

  /**
   * Reliably gets all the pre-rendered elements in the container and returns them for use.
   * @private
   * @returns {array} TThe pagable items
   */
  getPageableElements() {
    let elements = this.element.children().not('.datagrid-expandable-row');
    if (elements.is('table')) {
      elements = elements.find('tr');
    }
    return elements;
  },

  /**
  * Add grid tooltip to the page.
  * @private
  * @param {string} extraClass class to add to target uniqueness
  * @returns {void}
  */
  appendTooltip(extraClass) {
    const defaultClass = 'grid-tooltip';
    const regExp = new RegExp(`\\b${defaultClass}\\b`, 'g');

    // Set default css class
    if (typeof extraClass === 'string') {
      if (!regExp.test(extraClass)) {
        extraClass += ` ${defaultClass}`;
      }
    } else {
      extraClass = defaultClass;
    }

    // Unique id for tooltip
    const tooltipId = this.uniqueId('tooltip');
    this.tooltip = document.getElementById(tooltipId);

    if (!this.tooltip) {
      const tooltip = '' +
        `<div id="${tooltipId}" class="tooltip ${extraClass} is-hidden">
          <div class="arrow"></div>
          <div class="tooltip-content"></div>
        </div>`;
      document.body.insertAdjacentHTML('beforeend', tooltip);

      this.tooltip = document.getElementById(tooltipId);

      if (this.isTouch) {
        this.tooltip.style.pointerEvents = 'auto';
        $(this.tooltip).on('touchend.gridtooltip', () => {
          this.hideTooltip();
        });
      }
    }
  },

  /**
   * Cache tooltip content so it can use for more then once
   * @private
   * @param  {object} elem The element to be cached.
   * @param  {object} tooltip Optional to cache given data.
   * @returns {object} tooltip object.
   */
  cacheTooltip(elem, tooltip) {
    if (typeof tooltip === 'undefined') {
      const contentTooltip = elem.querySelector('.is-editor.content-tooltip');
      const aTitle = elem.querySelector('a[title]');
      const isRowstatus = utils.hasClass(elem, 'rowstatus-cell');
      const isSvg = elem.tagName.toLowerCase() === 'svg';
      const isTh = elem.tagName.toLowerCase() === 'th';
      const isHeaderColumn = utils.hasClass(elem, 'datagrid-column-wrapper');
      const isHeaderFilter = utils.hasClass(elem.parentNode, 'datagrid-filter-wrapper');
      const cell = elem.getAttribute('aria-colindex') - 1;
      const col = this.columnSettings(cell);
      let title;

      tooltip = { content: '', wrapper: elem.querySelector('.datagrid-cell-wrapper') };

      if (isTh || isHeaderColumn || isHeaderFilter) {
        tooltip.wrapper = elem;
        tooltip.distance = isHeaderFilter ? 15 : null;
        tooltip.placement = isHeaderColumn ? 'top' : 'bottom';
      }

      // Cache rowStatus cell
      if (isRowstatus || isSvg) {
        const rowNode = this.closest(elem, el => utils.hasClass(el, 'datagrid-row'));
        const classList = rowNode ? rowNode.classList : [];
        tooltip.isError = classList.contains('rowstatus-row-error');
        tooltip.placement = 'right';

        // For nonVisibleCellErrors
        if (isSvg) {
          tooltip.wrapper = this.closest(elem, el => el.tagName.toLowerCase() === 'td');
        }
      }

      if (contentTooltip) {
        // Used with rich text editor
        const width = col.editorOptions &&
          col.editorOptions.width ? this.setUnit(col.editorOptions.width) : false;

        // Width for tooltip can be come from column options
        contentTooltip.style.width = width || `${elem.offsetWidth}px`;
        const wrapperHTML = tooltip.wrapper.innerHTML;

        if (xssUtils.stripHTML(wrapperHTML) !== '') {
          tooltip.content = wrapperHTML;
          tooltip.extraClassList = ['popover', 'alternate', 'content-tooltip'];
        }
      } else if (aTitle) {
        // Title attribute on links `a`
        tooltip.content = aTitle.getAttribute('title');
        aTitle.removeAttribute('title');
      } else {
        title = elem.getAttribute('title');
        if (title) {
          // Title attribute on current element
          tooltip.content = title;
          elem.removeAttribute('title');
        } else if (isTh && !isHeaderFilter) {
          const targetEl = elem.querySelector('.datagrid-header-text');
          tooltip.content = targetEl ? xssUtils.stripHTML(targetEl.textContent) : '';
        } else if (isHeaderFilter) {
          // Disabled filterable headers
          const filterDisabled = elem.parentNode.querySelectorAll('.dropdown.is-disabled, input[type="text"][disabled], .btn-filter[disabled]').length > 0;
          if (!filterDisabled) {
            const targetEl = elem.parentNode.querySelector('.is-checked');
            tooltip.content = targetEl ? xssUtils.stripHTML(targetEl.textContent) : '';
          }
        } else {
          // Default use wrapper content
          tooltip.content = xssUtils.stripHTML(tooltip.wrapper.textContent);
        }
      }

      // Clean up text in selects
      const select = tooltip.wrapper.querySelector('select');
      if (select && select.selectedIndex
        && select.options[select.selectedIndex]
        && select.options[select.selectedIndex].innerHTML) {
        tooltip.content = env.features.touch ? '' : select.options[select.selectedIndex].innerHTML.trim();
      }

      if (isTh) {
        tooltip.content = tooltip.content.trim();
      }

      if (tooltip.content !== '') {
        const isEllipsis = utils.hasClass((isHeaderColumn ? elem.parentNode : elem), 'text-ellipsis');
        const icons = [].slice.call(elem.querySelectorAll('.icon'));
        let extraWidth = isEllipsis ? 8 : 0;
        icons.forEach((icon) => {
          extraWidth += icon.getBBox().width + 8;
        });
        if (isEllipsis && isHeaderColumn) {
          const textEl = elem.querySelector('.datagrid-header-text');
          tooltip.textwidth = textEl.scrollWidth + (select ? 0 : extraWidth);
        } else {
          tooltip.textwidth = stringUtils.textWidth(tooltip.content) + (select ? 0 : extraWidth);
        }

        if (isTh) {
          tooltip.textwidth = stringUtils.textWidth(tooltip.content);
        }

        tooltip.content = contentTooltip ? tooltip.content : `<p>${tooltip.content}</p>`;
        if (title || isHeaderFilter) {
          tooltip.forced = true;
        }
      }

      if (typeof col.tooltip === 'function') {
        const rowNode = this.closest(elem, el => utils.hasClass(el, 'datagrid-row'));
        const rowIdx = rowNode.getAttribute('data-index');
        const value = this.fieldValue(this.settings.dataset[rowIdx], col.field);
        tooltip.content = col.tooltip(cell, value);
        tooltip.textwidth = stringUtils.textWidth(tooltip.content) + 20;
      }
    }

    elem = elem instanceof jQuery ? elem : $(elem);
    elem.data('gridtooltip', tooltip);
    return tooltip;
  },

  /**
   * Show Tooltip
   * @private
   * @param  {object} [options] for tooltip.
   * @param  {string} [options.content] The tooltip contents.
   * @param  {object} [options.wrapper] The parent DOM element.
   * @param  {boolean} [options.isError] True for if is error color.
   * @param  {string} [options.placement] 'top'|'right'|'bottom'|'left'.
   * @param  {array} [options.extraClassList] list of css classes to be added to tooltip.
   * @returns {void}
   */
  showTooltip(options) {
    if (this.tooltip) {
      const tooltip = $(this.tooltip);
      const tooltipContentEl = this.tooltip.querySelector('.tooltip-content');
      if (tooltipContentEl) {
        tooltipContentEl.innerHTML = options.content;
        this.tooltip.classList.remove('is-hidden', 'top', 'right', 'bottom', 'left');
        this.tooltip.style.display = '';
        this.tooltip.classList.add(options.placement || 'top');

        if (options.isError) {
          this.tooltip.classList.add('is-error');
        }
        if (options.extraClassList) {
          options.extraClassList.map(className => this.tooltip.classList.add(className));
        }

        const distance = typeof options.distance === 'number' ? options.distance : 10;
        const placeOptions = {
          x: 0,
          y: distance,
          container: this.element.closest('.page-container.scrollable') || $('body'),
          containerOffsetX: options.wrapper.offsetLeft,
          containerOffsetY: options.wrapper.offsetTop,
          parent: $(options.wrapper),
          placement: options.placement || 'top',
          strategies: ['flip', 'nudge']
        };
        if (placeOptions.placement === 'left' || placeOptions.placement === 'right') {
          placeOptions.x = distance;
          placeOptions.y = 0;
        }

        // If not already have place instance
        if (!tooltip.data('place')) {
          tooltip.place(placeOptions);
        }

        // Apply place
        tooltip.data('place').place(placeOptions);

        // Flag to mark as gridtooltip
        tooltip.data('gridtooltip', true);

        tooltip
          .one('afterplace.gridtooltip', (e, placementObj) => {
            this.handleAfterPlaceTooltip(e, placementObj);
          })
          .on('click.gridtooltip', () => {
            this.hideTooltip();
          });

        // Hide the tooltip when the page scrolls.
        $('body, .scrollable').off('scroll.gridtooltip').on('scroll.gridtooltip', () => {
          this.hideTooltip();
        });
      }
    }
  },

  /**
   * Placement behavior's "afterplace" handler.
   * @private
   * @param {jquery.event} e custom `afterPlace` event
   * @param {placementobject} placementObj object containing placement settings
   * @returns {void}
   */
  handleAfterPlaceTooltip(e, placementObj) {
    const tooltip = $('#tooltip');
    if (tooltip[0]) {
      tooltip.data('place').setArrowPosition(e, placementObj, tooltip);
      tooltip.triggerHandler('tooltipafterplace', [placementObj]);
    }
  },

  /**
   * Hide the visible tooltip.
   * @private
   * @returns {void}
   */
  hideTooltip() {
    if (this.tooltip) {
      this.removeTooltipData(this.tooltip); // Remove flag as gridtooltip
      this.tooltip.classList.add('is-hidden');
      this.tooltip.classList.remove('is-error', 'popover', 'alternate', 'content-tooltip');
      this.tooltip.style.left = '-999px';
    }

    // Remove scroll events
    $('body, .scrollable').off('scroll.gridtooltip', () => {
      this.hideTooltip();
    });
  },

  /**
   * Check for tooltip type gridtooltip or component
   * @private
   * @returns {boolean} True if is gridtooltip
   */
  isGridtooltip() {
    let isGridtooltipType = false;
    if (this.tooltip) {
      const tooltipJQ = this.tooltip instanceof jQuery ? this.tooltip : $(this.tooltip);
      if (tooltipJQ.data('gridtooltip')) {
        isGridtooltipType = true;
      }
    }
    return isGridtooltipType;
  },

  /**
   * Remove the tooltip data from given node
   * @private
   * @param {object} elem The DOM element to remove data
   * @returns {void}
   */
  removeTooltipData(elem) {
    elem = elem instanceof jQuery ? elem : $(elem);
    if (elem.data('gridtooltip')) {
      $.removeData(elem[0], 'gridtooltip');
    }
  },

  /**
   * Remove the tooltip from the DOM
   * @private
   * @returns {void}
   */
  removeTooltip() {
    if (this.tooltip) {
      const tooltip = $(this.tooltip);

      // Set selector
      const selector = {
        th: '.datagrid-header th',
        td: '.datagrid-body tr.datagrid-row td[role="gridcell"]:not(.rowstatus-cell)',
        rowstatus: '.datagrid-body tr.datagrid-row td[role="gridcell"] .icon-rowstatus'
      };
      selector.str = `${selector.th}, ${selector.td}, ${selector.rowstatus}`;

      // Unbind events
      $('body, .scrollable').off('scroll.gridtooltip');
      tooltip.off('touchend.gridtooltip');
      this.element.off('mouseenter.gridtooltip mouseleave.gridtooltip click.gridtooltip longpress.gridtooltip keydown.gridtooltip', selector.str);

      // Remove the place component
      const placeApi = tooltip.data('place');
      if (placeApi) {
        placeApi.destroy();
      }

      // Remove cached tooltip data
      const nodes = [].slice.call(this.element[0].querySelectorAll(selector.str));
      nodes.forEach(node => this.removeTooltipData(node));

      if (this.tooltip.parentNode) {
        this.tooltip.parentNode.removeChild(this.tooltip);
      }
    }
    this.tooltip = undefined;
  },

  /**
  * Unwrap the grid back to a simple div, and destory all events and pointers.
  * @returns {object} The plugin api for chaining.
  */
  destroy() {
    // Remove grid tooltip
    this.removeTooltip();

    // Unbind context menu events
    this.element.add(this.element.find('*'))
      .off('selected.gridpopupth close.gridpopupth selected.gridpopuptr close.gridpopuptr selected.gridpopupbtn close.gridpopupbtn');

    // UnBind the pager
    if (this.pagerAPI) {
      this.pagerAPI.element.off(`afterpaging.${COMPONENT_NAME}`);
      this.tableBody.off(`page.${COMPONENT_NAME} pagesizechange.${COMPONENT_NAME}`);
      this.pagerAPI.destroy();
    }

    // Remove the toolbar, clean the div out and remove the pager
    this.element.off().empty().removeClass('datagrid-container');
    const toolbar = this.element.prev('.toolbar');

    this.triggerDestroyCell();

    if (this.removeToolbarOnDestroy && this.settings.toolbar &&
      this.settings.toolbar.keywordFilter) {
      const searchfield = toolbar.find('.searchfield');
      if (searchfield.data('searchfield')) {
        searchfield.data('searchfield').destroy();
      }
      searchfield.removeData('options');
    }

    if (this.removeToolbarOnDestroy) {
      // only remove toolbar if it was created by this datagrid
      if (toolbar.data('toolbar')) {
        toolbar.data('toolbar').destroy();
      }
      toolbar.remove();
    }

    this.element.next('.pager-toolbar').remove();
    $.removeData(this.element[0], COMPONENT_NAME);

    this.element.off();
    $(document).off('touchstart.datagrid touchend.datagrid touchcancel.datagrid click.datagrid touchmove.datagrid');
    this.bodyContainer.off().remove();
    $('body').off('resize.vtable resize.datagrid');
    $(window).off('orientationchange.datagrid');
    return this;
  },

  /**
  * Update the datagrid and optionally apply new settings.
  * @param  {object} settings the settings to update to.
  * @returns {object} The plugin api for chaining.
  */
  updated(settings) {
    this.settings = utils.mergeSettings(this.element, settings, this.settings);

    if (settings && settings.frozenColumns) {
      this.headerRow = undefined;
      this.element.empty();
      this.firstRender();
    }

    if (settings && settings.dataset) {
      this.settings.dataset = settings.dataset;
    }

    if (settings && settings.columns) {
      this.settings.columns = settings.columns;
    }

    this.render();

    return this;
  }
};

export { Datagrid, COMPONENT_NAME };<|MERGE_RESOLUTION|>--- conflicted
+++ resolved
@@ -3950,45 +3950,10 @@
     const hasAlert = columnDef.formatter ?
       columnDef.formatter.toString().indexOf('datagrid-alert-icon') > -1 : false;
 
-<<<<<<< HEAD
     padding += 45;
 
     if (hasAlert) {
       padding += 20;
-=======
-    const hasIcon = columnDef.formatter ?
-      columnDef.formatter.toString().indexOf('#icon-dropdown') > -1 : false;
-
-    if (hasAlert) {
-      max += 10;
-    }
-
-    // Use header text length as max if bigger than all data cells
-    if (title.length > max) {
-      max = title.length;
-      maxText = title;
-      chooseHeader = true;
-    }
-
-    if (maxText === '' || this.settings.dataset.length === 0) {
-      maxText = columnDef.name || ' Default ';
-      chooseHeader = true;
-    }
-
-    // if given, use cached canvas for better performance, else, create new canvas
-    this.canvas = this.canvas || (this.canvas = document.createElement('canvas'));
-    const context = this.canvas.getContext('2d');
-    if (!this.fontCached) {
-      this.fontCached = theme.currentTheme.id && theme.currentTheme.id.indexOf('uplift') > -1 ?
-        '16px arial' : '14px arial';
-    }
-    context.font = this.fontCached;
-    const metrics = context.measureText(maxText);
-    let padding = chooseHeader ? 40 : 50;
-
-    if (hasAlert && !chooseHeader) {
-      padding += 30;
->>>>>>> 4380e503
     }
 
     if (hasTag) {
