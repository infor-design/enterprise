--- conflicted
+++ resolved
@@ -5917,15 +5917,9 @@
         const containerEl = isHeaderColumn ? elem1.parentNode : isHeaderIcon ? elem1.parentNode : elem1;
         const width = self1.getOuterWidth(containerEl);
 
-<<<<<<< HEAD
-        const tooltip = $(elem1).data('gridtooltip') || self1.cacheTooltip(elem1);
-        if ($(elem1).hasClass('btn-filter')) {
-          const contents = (elem1?.querySelector('span')?.textContent || '').trim();
-=======
         const tooltip = $(elem).data('gridtooltip') || self.cacheTooltip(elem);
         if ($(elem).hasClass('btn-filter')) {
           const contents = tooltip?.content || (elem?.querySelector('span')?.textContent || '').trim();
->>>>>>> 306826f4
           tooltip.content = `<p>${contents}</p>`;
         }
         if (tooltip && (tooltip.forced || (tooltip.textwidth > (width - 35))) && !isPopup) {
