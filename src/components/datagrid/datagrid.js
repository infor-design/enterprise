/* eslint-disable no-underscore-dangle, no-continue, no-nested-ternary */
import * as debug from '../../utils/debug';
import { utils } from '../../utils/utils';
import { excel } from '../../utils/excel';
import { Locale } from '../locale/locale';
import { Tmpl } from '../tmpl/tmpl';
import { debounce } from '../../utils/debounced-resize';
import { stringUtils } from '../../utils/string';
import { xssUtils } from '../../utils/xss';
import { DOM } from '../../utils/dom';
import { Environment as env } from '../../utils/environment';

import { Formatters } from '../datagrid/datagrid.formatters';
import { GroupBy, Aggregators } from '../datagrid/datagrid.groupby';
// eslint-disable-next-line
import { Editors } from '../datagrid/datagrid.editors';

// jQuery components
import '../../utils/animations';
import '../emptymessage/emptymessage.jquery';
import '../pager/pager.jquery';
import '../mask/mask-input.jquery';
import '../multiselect/multiselect.jquery';
import '../timepicker/timepicker.jquery';
import '../drag/drag.jquery';

// The name of this component.
const COMPONENT_NAME = 'datagrid';

/**
 * The Datagrid Component displays and process data in tabular format.
 * @class Datagrid
 * @constructor
 *
 * @param {jQuery[]|HTMLElement} element The component element.
 * @param {object}   [settings] The component settings.
 * @param {boolean}  [settings.actionableMode=false] If actionableMode is "true, tab and shift tab behave like left and right arrow key, if the cell is editable it goes in and out of edit mode. F2 - toggles actionableMode "true" and "false"
 * @param {boolean}  [settings.cellNavigation=true] If cellNavigation is "false, will show border around whole row on focus
 * @param {boolean}  [settings.rowNavigation=true] If rowNavigation is "false, will NOT show border around the row
 * @param {boolean}  [settings.showHoverState=true] If false there will be no hover effect.
 * @param {boolean}  [settings.alternateRowShading=false] Sets shading for readonly grids
 * @param {array}    [settings.columns=[]] An array of columns (see column options)
 * @param {array}    [settings.frozenColumns={ left: [], right: [] }] An object with two arrays of column id's. One for freezing columns to the left side, and one for freezing columns to the right side.
 * @param {array}    [settings.dataset=[]] An array of data objects
 * @param {boolean}  [settings.columnReorder=false] Allow Column reorder
 * @param {boolean}  [settings.saveColumns=false] Save Column Reorder and resize, this is deprecated, use saveUserSettings
 * @param {object}   [settings.saveUserSettings]
 * @param {object}   [settings.saveUserSettings.columns=true]
 * @param {object}   [settings.saveUserSettings.rowHeight=true]
 * @param {object}   [settings.saveUserSettings.sortOrdertrue]
 * @param {object}   [settings.saveUserSettings.pageSize=true]
 * @param {object}   [settings.saveUserSettings.activePage=true]
 * @param {object}   [settings.saveUserSettings.filter=true]
 * @param {boolean}  [settings.focusAfterSort=false] If true will focus the active cell after sorting.
 * @param {boolean}  [settings.editable=false] Enable editing in the grid, requires column editors.
 * @param {boolean}  [settings.isList=false] Makes the grid have readonly "list" styling
 * @param {string}   [settings.menuId=null]  ID of the menu to use for a row level right click context menu
 * @param {string}   [settings.menuSelected=null] Callback for the grid level context menu
 * @param {string}   [settings.menuBeforeOpen=null] Callback for the grid level beforeopen menu event
 * @param {string}   [settings.headerMenuId=null] Id of the menu to use for a header right click context menu
 * @param {string}   [settings.headerMenuSelected=false] Callback for the header level context menu
 * @param {string}   [settings.headerMenuBeforeOpen=false] Callback for the header level beforeopen menu event
 * @param {string}   [settings.uniqueId=null] Unique DOM ID to use as local storage reference and internal variable names
 * @param {string}   [settings.rowHeight=normal] Controls the height of the rows / number visible rows. May be (short, medium or normal)
 * @param {string}   [settings.selectable=false] Controls the selection Mode this may be: false, 'single' or 'multiple' or 'mixed' or 'siblings'
 * @param {object}   [settings.groupable=null]  Controls fields to use for data grouping Use Data grouping, e.g. `{fields: ['incidentId'], supressRow: true, aggregator: 'list', aggregatorOptions: ['unitName1']}`
 * @param {boolean}  [settings.spacerColumn=false] if true and the grid is not wide enough to fit the last column will get filled with an empty spacer column.
 * @param {boolean}  [settings.showNewRowIndicator=true] If true, the new row indicator will display after adding a row.
 * @param {boolean}  [settings.stretchColumn='last'] If 'last' the last column will stretch using 100% css and work on resize.
 * @param {boolean}  [settings.clickToSelect=true] Controls if using a selection mode if you can click the rows to select
 * @param {object}   [settings.toolbar=false]  Toggles and appends various toolbar features for example `{title: 'Data Grid Header Title', results: true, keywordFilter: true, filter: true, rowHeight: true, views: true}`
 * @param {boolean}  [settings.selectChildren=true] Will prevent selecting of all child nodes on a multiselect tree.
 * @param {boolean}  [settings.allowSelectAcrossPages=null] Makes it possible to save selections when changing pages on server side paging. You may want to also use showSelectAllCheckBox: false
 * @param {boolean}  [settings.initializeToolbar=true] Set to false if you will initialize the toolbar yourself
 * @param {boolean}  [settings.paging=false] Enable paging mode
 * @param {number}   [settings.pagesize=25] Number of rows per page
 * @param {array}    [settings.pagesizes=[10, 25, 50, 75]] Array of page sizes to show in the page size dropdown.
 * @param {boolean}  [settings.indeterminate=false] Disable the ability to go to a specific page when paging.
 * @param {Function} [settings.source=false]  Callback function for paging
 * @param {boolean}  [settings.hidePagerOnOnePage=false]  If true, hides the pager if there's only one page worth of results.
 * @param {boolean}  [settings.filterable=false] Enable Column Filtering, This will require column filterTypes as well.
 * @param {boolean}  [settings.filterWhenTyping=true] Enable Column Filtering as you stop typing in inputs
 * @param {boolean}  [settings.disableClientFilter=false] Disable Filter Logic client side and let your server do it
 * @param {boolean}  [settings.disableClientSort=false] Disable Sort Logic client side and let your server do it
 * @param {string}   [settings.resultsText=null] Can provide a custom function to adjust results text on the toolbar
 * @param {boolean}  [settings.showFilterTotal=true] Paging results display filter count, change to false to not show filtered count
 * @param {boolean}  [settings.rowReorder=false] If set you can reorder rows. Requires rowReorder formatter
 * @param {boolean}  [settings.showDirty=false]  If true the dirty indicator will be shown on the rows
 * @param {boolean}  [settings.showSelectAllCheckBox=true] Allow to hide the checkbox header (true to show, false to hide)
 * @param {boolean}  [settings.allowOneExpandedRow=true] Controls if you cna expand more than one expandable row.
 * @param {boolean}  [settings.enableTooltips=false] Process tooltip logic at a cost of performance
 * @param {boolean}  [settings.disableRowDeactivation=false] if a row is activated the user should not be able to deactivate it by clicking on the activated row
 * @param {boolean}  [settings.sizeColumnsEqually=false] If true make all the columns equal width
 * @param {boolean}  [settings.expandableRow=false] If true we append an expandable row area without the rowTemplate feature being needed.
 * @param {boolean}  [settings.exportConvertNegative=false] If set to true export data with trailing negative signs moved in front.
 * @param {array}    [settings.columnGroups=null] An array of columns to use for grouped column headers.
 * @param {boolean}  [settings.treeGrid=false] If true a tree grid is expected so addition calculations will be used to calculate of the row children
 * @param {Function} [settings.onPostRenderCell=null] A call back function that will fire and send you the cell container and related information for any cells cells with a component attribute in the column definition.
 * @param {Function} [settings.onDestroyCell=null] A call back that goes along with onPostRenderCel and will fire when this cell is destroyed and you need noification of that.
 * @param {Function} [settings.onEditCell=null] A callback that fires when a cell is edited, the editor object is passed in to the function
 * @param {Function} [settings.onExpandRow=null] A callback function that fires when expanding rows. To be used. when expandableRow is true. The function gets eventData about the row and grid and a response function callback. Call the response function with markup to append and delay opening the row.
 * @param {boolean}  [settings.searchExpandableRow=true] If true keywordSearch will search in expandable rows (default). If false it will not search expandable rows.
 * @param {object}   [settings.emptyMessage]
 * @param {object}   [settings.emptyMessage.title='No Data Available']
 * @param {object}   [settings.emptyMessage.info='']
 * @param {object}   [settings.emptyMessage.icon='icon-empty-no-data']
 * An empty message will be displayed when there is no rows in the grid. This accepts an object of the form
 * emptyMessage: {title: 'No Data Available', info: 'Make a selection on the list above to see results',
 * icon: 'icon-empty-no-data', button: {text: 'xxx', click: <function>}} set this to null for no message
 * or will default to 'No Data Found with an icon.'
 * @param {boolean}  [settings.allowChildExpandOnMatch=false] use  with filter
 * if true:
 * and if only parent has a match then add all children nodes too
 * or if one or more child node got match then add parent node and all the children nodes
 * if false:
 * and if only parent has a match then make expand/collapse button to be collapsed, disabled
 * and do not add any children nodes
 * or if one or more child node got match then add parent node and only matching children nodes
 */
const DATAGRID_DEFAULTS = {
  // F2 - toggles actionableMode "true" and "false"
  // If actionableMode is "true, tab and shift tab behave like left and right arrow key,
  // if the cell is editable it goes in and out of edit mode
  actionableMode: false,
  cellNavigation: true, // If cellNavigation is "false, will show border around whole row on focus
  rowNavigation: true, // If rowNavigation is "false, will NOT show border around the row
  showHoverState: true,
  alternateRowShading: false,
  columns: [],
  frozenColumns: {
    left: [],
    right: []
  },
  dataset: [],
  columnReorder: false, // Allow Column reorder
  saveColumns: false, // Save Column Reorder and resize
  saveUserSettings: {},
  focusAfterSort: false, // If true will focus the active cell after sorting.
  editable: false,
  isList: false, // Makes a readonly "list"
  menuId: null, // Id to the right click context menu
  headerMenuId: null, // Id to the right click context menu to use for the header
  menuSelected: null, // Callback for the grid level right click menu
  menuBeforeOpen: null, // Call back for the grid level before open menu event
  headerMenuSelected: null, // Callback for the header level right click menu
  headerMenuBeforeOpen: null, // Call back for the header level before open menu event
  uniqueId: null, // Unique ID for local storage reference and variable names
  rowHeight: 'normal', // (short, medium or normal)
  selectable: false, // false, 'single' or 'multiple' or 'siblings'
  selectChildren: true, // can prevent selecting of all child nodes on multiselect
  allowSelectAcrossPages: null,
  groupable: null,
  spacerColumn: false,
  showNewRowIndicator: true,
  stretchColumn: 'last',
  twoLineHeader: false,
  clickToSelect: true,
  toolbar: false,
  initializeToolbar: true, // can set to false if you will initialize the toolbar yourself
  // Paging settings
  paging: false,
  pagesize: 25,
  pagesizes: [10, 25, 50, 75],
  showPageSizeSelector: true, // Will show page size selector
  indeterminate: false, // removed ability to go to a specific page.
  source: null, // callback for paging
  hidePagerOnOnePage: false, // If true, hides the pager if there's only one page worth of results.
  // Filtering settings
  filterable: false,
  filterWhenTyping: true,
  disableClientFilter: false, // Disable Filter Logic client side and let your server do it
  disableClientSort: false, // Disable Sort Logic client side and let your server do it
  resultsText: null, // Can provide a custom function to adjust results text
  showFilterTotal: true, // Paging results show filtered count, false to not show.
  virtualized: false, // Prevent Unused rows from being added to the DOM
  virtualRowBuffer: 10, // how many extra rows top and bottom to allow as a buffer
  rowReorder: false, // Allows you to reorder rows. Requires rowReorder formatter
  showDirty: false,
  showSelectAllCheckBox: true, // Allow to hide the checkbox header (true to show, false to hide)
  allowOneExpandedRow: true, // Only allows one expandable row at a time
  enableTooltips: false, // Process tooltip logic at a cost of performance
  disableRowDeactivation: false,
  sizeColumnsEqually: false, // If true make all the columns equal width
  expandableRow: false, // Supply an empty expandable row template
  exportConvertNegative: false, // Export data with trailing negative signs moved in front
  columnGroups: null, // The columns to use for grouped column headings
  treeGrid: false,
  onPostRenderCell: null,
  onDestroyCell: null,
  onEditCell: null,
  onExpandRow: null,
  emptyMessage: { title: (Locale ? Locale.translate('NoData') : 'No Data Available'), info: '', icon: 'icon-empty-no-data' },
  searchExpandableRow: true,
  allowChildExpandOnMatch: false
};

function Datagrid(element, settings) {
  this.settings = utils.mergeSettings(element, settings, DATAGRID_DEFAULTS);
  this.element = $(element);
  if (settings.dataset) {
    this.settings.dataset = settings.dataset;
  }
  debug.logTimeStart(COMPONENT_NAME);
  this.init();
  debug.logTimeEnd(COMPONENT_NAME);
}

/**
* Actual Datagrid prototype
* @private
*/
Datagrid.prototype = {

  /**
  * Init the datagrid from its uninitialized state.
  * @private
  * @returns {void}
  */
  init() {
    const html = $('html');

    this.isTouch = env.features.touch;
    this.isFirefoxMac = (navigator.platform.indexOf('Mac') !== -1 && navigator.userAgent.indexOf(') Gecko') !== -1);
    this.isSafari = html.is('.is-safari');
    this.isWindows = (navigator.userAgent.indexOf('Windows') !== -1);
    this.appendTooltip();
    this.initSettings();
    this.originalColumns = this.columnsFromString(JSON.stringify(this.settings.columns));
    this.removeToolbarOnDestroy = false;
    this.nonVisibleCellErrors = [];
    this.recordCount = 0;
    this.canvas = null;
    this.totalWidths = { left: 0, center: 0, right: 0 };
    this.totalMinWidths = { left: 0, center: 0, right: 0 };
    this.editor = null; // Current Cell Editor thats in Use
    this.activeCell = { node: null, cell: null, row: null }; // Current Active Cell
    this.dontSyncUi = false;
    this.widthPercent = false;
    this.rowSpans = [];
    this.headerWidths = []; // Cache
    this.filterRowRendered = false; // Flag used to determine if the header is rendered or not.
    this.scrollLeft = 0;
    this.scrollTop = 0;
    this._selectedRows = [];
    this.restoreColumns();
    this.restoreUserSettings();
    this.appendToolbar();
    this.setTreeDepth();
    this.setRowGrouping();
    this.setTreeRootNodes();
    this.firstRender();
    this.handlePaging();
    this.handleEvents();
    this.handleKeys();

    /**
     * Fires after the grid is rendered.
    * @event rendered
    * @memberof Datagrid
    * @property {object} event - The jquery event object
    * @property {array} ui - An array with references to the domElement, header and pagerBar
    */
    this.element.trigger('rendered', [this.element, this.headerContainer.find('thead'), this.pagerBar]);
  },

  /**
  * Initialize internal variables and states.
  * @private
  */
  initSettings() {
    this.ignoredColumnById('rowStatus');
    this.sortColumn = { sortField: null, sortAsc: true };
    this.gridCount = $('.datagrid').length + 1;
    this.lastSelectedRow = 0; // Remember index to use shift key

    this.contextualToolbar = this.element.prev('.contextual-toolbar');
    this.contextualToolbar.addClass('datagrid-contextual-toolbar');
  },

  /**
  * Ignore given Column from settings.
  * @private
  * @param {string} columnId for column to be ignored
  * @returns {void}
  */
  ignoredColumnById(columnId) {
    const s = this.settings;
    if (!columnId || !s.columns || (s.columns && !s.columns.length)) {
      return;
    }
    const column = { index: -1 };
    for (let i = 0, l = s.columns.length; i < l; i++) {
      if (s.columns[i].id === columnId) {
        column.index = i;
      }
    }
    if (column.index > -1) {
      s.columns.splice(column.index, 1);
    }
  },

  /**
  * Render or render both the header and row area.
  * @param {string} isToggleFilter Check if filterrow type should be passed to the data source request
  */
  render(isToggleFilter) {
    if (isToggleFilter) {
      this.loadData(this.settings.dataset, { type: 'filterrow' });
    } else {
      this.loadData(this.settings.dataset);
    }
  },

  /**
  * Run the initial render on the Header and Rows.
  * @private
  */
  firstRender() {
    const self = this;
    this.hasLeftPane = this.settings.frozenColumns.left.length > 0;
    this.hasRightPane = this.settings.frozenColumns.right.length > 0;
    self.bodyContainer = $('<div class="datagrid-body-container"></div>');

    if (this.hasLeftPane) {
      self.bodyWrapperLeft = $('<div class="datagrid-body left"></div>');
      self.tableLeft = $('<table></table>').addClass('datagrid').attr('role', this.settings.treeGrid ? 'treegrid' : 'grid').appendTo(self.bodyWrapperLeft);
      self.bodyContainer.append(self.bodyWrapperLeft);
    }

    self.bodyWrapperCenter = $(`<div class="datagrid-body center scroll-x${!this.hasRightPane ? ' scroll-y' : ''}"></div>`);
    self.table = $('<table></table>').addClass('datagrid').attr('role', this.settings.treeGrid ? 'treegrid' : 'grid').appendTo(self.bodyWrapperCenter);
    self.bodyContainer.append(self.bodyWrapperCenter);

    if (this.hasRightPane) {
      self.bodyWrapperRight = $('<div class="datagrid-body right scroll-y"></div>');
      self.tableRight = $('<table></table>').addClass('datagrid').attr('role', this.settings.treeGrid ? 'treegrid' : 'grid').appendTo(self.bodyWrapperRight);
      self.bodyContainer.append(self.bodyWrapperRight);
    }

    this.element.addClass('datagrid-container').attr('x-ms-format-detection', 'none');

    if (this.isWindows) {
      this.element.addClass('is-windows'); // need since scrollbars are visible
    }

    // initialize row height by a setting
    if (this.settings.rowHeight !== 'normal') {
      if (this.hasLeftPane) {
        self.tableLeft.addClass(`${this.settings.rowHeight}-rowheight`);
      }
      self.table.addClass(`${this.settings.rowHeight}-rowheight`);
      if (this.hasRightPane) {
        self.tableRight.addClass(`${this.settings.rowHeight}-rowheight`);
      }
      this.element.addClass(`${this.settings.rowHeight}-rowheight`);
    }

    if (this.settings.isList) {
      $(this.element).addClass('is-gridlist');
    } else {
      $(this.element).removeClass('is-gridlist');
    }

    this.isInitialRender = true;
    self.table.empty();
    self.clearHeaderCache();
    self.renderRows();
    self.element.append(this.bodyContainer);
    self.renderHeader();
    self.container = self.element.closest('.datagrid-container');

    if (this.settings.emptyMessage) {
      self.setEmptyMessage(this.settings.emptyMessage);
      self.checkEmptyMessage();
    }

    self.buttonSelector = '.btn, .btn-secondary, .btn-primary, .btn-modal-primary, .btn-tertiary, .btn-icon, .btn-actions, .btn-menu, .btn-split';
    $(self.buttonSelector, self.table).button();
  },

  /**
  * If the datagrid is a html table, convert that table to an internal dataset to use.
  * @private
  * @returns {void}
  */
  htmlToDataset() {
    const rows = $(this.element).find('tbody tr');
    const self = this;
    const specifiedCols = (self.settings.columns.length > 0);
    const dataset = [];

    // Geneate the columns if not supplier
    if (!specifiedCols) {
      const headers = $(this.element).find('thead th');
      const firstRow = self.element.find('tbody tr:first()');

      headers.each((i, col) => {
        const colSpecs = {};
        const column = $(col);
        const colName = `column${i}`;

        colSpecs.id = column.text().toLowerCase();
        colSpecs.name = column.text();
        colSpecs.field = colName;

        const link = firstRow.find('td').eq(i).find('a');
        if (link.length > 0) {
          colSpecs.formatter = Formatters.Hyperlink;
          colSpecs.href = link.attr('href');
        }

        self.settings.columns.push(colSpecs);
      });
    }

    rows.each(function () {
      const cols = $(this).find('td');
      const newRow = {};

      cols.each((i, col) => {
        const column = $(col);
        const colName = `column${i}`;

        if (self.settings.columns[i].formatter) {
          newRow[colName] = column.text();
        } else {
          newRow[colName] = column.html();
        }

        if (specifiedCols) {
          self.settings.columns[i].field = colName;
        }
      });

      dataset.push(newRow);
    });

    return dataset;
  },

  /**
  * Add a row of data to the grid and dataset.
  * @param {object} data An data row object
  * @param {string} location Where to add the row. This can be 'bottom' or 'top', default is top.
  */
  addRow(data, location) {
    const self = this;
    let isTop = false;
    let row = 0;
    const cell = 0;
    let args;
    let rowNode;

    if (!location || location === 'top') {
      location = 'top';
      isTop = true;
    }
    // Add row status
    data.rowStatus = { icon: 'new', text: Locale.translate('New'), tooltip: Locale.translate('New') };

    // Add to array
    if (typeof location === 'string') {
      self.settings.dataset[isTop ? 'unshift' : 'push'](data);
    } else {
      self.settings.dataset.splice(location, 0, data);
    }

    // Add to ui
    self.renderRows();

    // Sync with others
    self.syncSelectedUI();

    // Set active and fire handler
    setTimeout(() => {
      row = isTop ? row : self.settings.dataset.length - 1;
      self.setActiveCell(row, cell);

      rowNode = self.tableBody.find(`tr[aria-rowindex="${row + 1}"]`);
      args = { row, cell, target: rowNode, value: data, oldValue: {} };

      self.pagerRefresh(location);

      /**
       * Fires after a row is added via the api.
      * @event addrow
      * @memberof Datagrid
      * @property {object} event The jquery event object
      * @property {number} args.row The row index
      * @property {number} args.cell The cell index
      * @property {HTMLElement} args.target The html element.
      * @property {object} args.value - An object all the row data.
      * @property {object} args.oldValue - Always an empty object added for consistent api.
      */
      self.element.triggerHandler('addrow', args);
    }, 100);
  },

  /**
  * Refresh the pager based on the current page and dataset.
  * @private
  * @param {object} location Deprecated - Can be set to 'top' or left off for bottom pager.
  */
  pagerRefresh(location) {
    if (this.pager) {
      if (typeof location === 'string') {
        this.pager.activePage = location === 'top' ? 1 : this.pager._pageCount;
      } else if (typeof location === 'number') {
        this.pager.activePage = Math.floor(location / (this.pager.settings.pagesize + 1));
      }

      if (!this.settings.source) {
        this.pager.pagingInfo = $.extend({}, this.pager.pagingInfo, {
          activePage: this.pager.activePage,
          total: this.settings.dataset.length,
          pagesize: this.settings.pagesize
        });
      }
      this.renderPager(this.pager.pagingInfo, true);
    }
  },

  /**
  * Remove a row of data to the grid and dataset.
  * @param {number} row The row index
  * @param {boolean} nosync Dont sync the selected rows.
  */
  removeRow(row, nosync) {
    const rowNode = this.tableBody.find(`tr[aria-rowindex="${row + 1}"]`);
    const rowData = this.settings.dataset[row];

    this.unselectRow(row, nosync);
    this.settings.dataset.splice(row, 1);
    this.renderRows();

    /**
    *  Fires after a row is removed via the api
    * @event rowremove
    * @memberof Datagrid
    * @property {object} event The jquery event object
    * @property {object} args Object with the arguments
    * @property {number} args.row The row index
    * @property {number} args.cell The cell index
    * @property {HTMLElement} args.target The row node that is being dragged.
    * @property {HTMLElement} args.item The dragged rows data.
    */
    this.element.trigger('rowremove', { row, cell: null, target: rowNode, item: rowData, oldValue: rowData });
  },

  /**
  * Remove all selected rows from the grid and dataset.
  */
  removeSelected() {
    this._selectedRows.sort((a, b) => (a.idx < b.idx ? -1 : (a.idx > b.idx ? 1 : 0)));

    for (let i = this._selectedRows.length - 1; i >= 0; i--) {
      this.removeRow(this._selectedRows[i].idx, true);
    }
    this.pagerRefresh();
    this.syncSelectedUI();
  },

  /**
  * Send in a new data set to display in the datagrid.
  * @param {object} dataset The array of objects to show in the grid. Should match
  * the column definitions.
  * @param {object} pagerInfo The pager info object with information like activePage ect.
  */
  updateDataset(dataset, pagerInfo) {
    if (this.settings.toolbar && this.settings.toolbar.keywordFilter) {
      const searchField = this.element.parent().find('.toolbar').find('.searchfield');
      searchField.val('');
      searchField.parent().removeClass('has-text');

      this.clearFilter();
    }

    this.loadData(dataset, pagerInfo);
  },

  /**
  * Trigger the source method to call to the backend on demand.
  *
  * @param {object} pagerType The pager info object with information like activePage ect.
  * @param {function} callback The call back functions
  */
  triggerSource(pagerType, callback) {
    this.pager.pagerInfo = this.pager.pagerInfo || {};
    this.pager.pagerInfo.type = pagerType;

    if (pagerType !== 'refresh') {
      this.pager.pagerInfo.activePage = 1;
    }

    this.renderPager(this.pager.pagerInfo, false, () => {
      if (callback && typeof callback === 'function') {
        callback();
      }
    });
  },

  /**
  * Send in a new data set to display in the datagrid. Use better named updateDataset
  * @deprecated
  * @private
  * @param {object} dataset The array of objects to show in the grid.
  * Should match the column definitions.
  * @param {object} pagerInfo The pager info object with information like activePage ect.
  * @param {object} isResponse Called internally if the load data is response
  */
  loadData(dataset, pagerInfo, isResponse) {
    this.settings.dataset = dataset;

    if (!pagerInfo) {
      pagerInfo = {};
    }

    if (pagerInfo.type === 'filterrow') {
      pagerInfo.activePage = this.pager && this.pager.activePage || 1;
      pagerInfo.pagesize = this.settings.pagesize;
      pagerInfo.total = pagerInfo.total || -1;
      pagerInfo.type = 'filterrow';
    }

    if (!pagerInfo.activePage) {
      pagerInfo.activePage = 1;
      pagerInfo.pagesize = this.settings.pagesize;
      pagerInfo.total = -1;
      pagerInfo.type = 'initial';
      if (this.settings.treeGrid) {
        pagerInfo.preserveSelected = true;
      }
    }

    if (this.settings.source && pagerInfo.grandTotal) {
      this.grandTotal = pagerInfo.grandTotal;
    } else {
      this.grandTotal = null;
    }

    if (this.pager) {
      if (pagerInfo.activePage > -1) {
        this.pager.activePage = pagerInfo.activePage;
      }
      this.pager.settings.dataset = dataset;

      if (this.settings.showDirty && this.settings.source &&
        /first|last|next|prev|sorted/.test(pagerInfo.type)) {
        this.dirtyArray = undefined;
      }
    }

    // Update Paging and Clear Rows
    this.setTreeDepth();
    this.setRowGrouping();
    this.setTreeRootNodes();

    if (pagerInfo && !pagerInfo.preserveSelected) {
      this.unSelectAllRows();
    }

    if (this.settings.disableClientFilter) {
      this.restoreFilter = true;
      this.restoreSortOrder = true;
      this.savedFilter = this.filterConditions();
      this.restoreFilterClientSide = true;
    }

    // Resize and re-render if have a new dataset
    // (since automatic column sizing depends on the dataset)
    if (pagerInfo.type === 'initial') {
      this.clearHeaderCache();
      this.restoreUserSettings();
      this.renderRows();
      this.renderHeader();
    } else {
      this.renderRows();
    }

    this.renderPager(pagerInfo, isResponse);
    this.syncSelectedUI();
    this.displayCounts(pagerInfo.total);
  },

  /**
  * Generate a unique id based on the page and grid count. Add a suffix.
  * @deprecated
  * @private
  * @param {object} suffix Add this string to make the id more unique
  * @returns {string} The unique id.
  */
  uniqueId(suffix) {
    suffix = (suffix === undefined || suffix === null) ? '' : suffix;
    const uniqueid = this.settings.uniqueId ?
      `${this.settings.uniqueId}-${suffix}` :
      (`${window.location.pathname.split('/').pop()
        .replace(/\.xhtml|\.shtml|\.html|\.htm|\.aspx|\.asp|\.jspx|\.jsp|\.php/g, '')
        .replace(/[^-\w]+/g, '')
        .replace(/\./g, '-')
        .replace(/ /g, '-')
        .replace(/%20/g, '-')}-${
        this.element.attr('id') || 'datagrid'}-${this.gridCount || 0}${suffix}`);

    return uniqueid.replace(/--/g, '-');
  },

  /**
  * Returns an array with all visible columns.
  * @param {boolean} skipBuiltIn If true then built in columns like selectionCheckbox are skipped.
  * @returns {array} An array with the visible columns.
  */
  visibleColumns(skipBuiltIn) {
    const visible = [];
    for (let j = 0; j < this.settings.columns.length; j++) {
      const column = this.settings.columns[j];

      if (column.hidden) {
        continue;
      }

      if (skipBuiltIn && column.id === 'selectionCheckbox') {
        continue;
      }
      visible.push(column);
    }
    return visible;
  },

  /**
  * Returns the index of the last column.
  * @private
  * @returns {number} The last columns index.
  */
  lastColumnIdx() {
    let last = 0;

    if (this.lastColumn) {
      return this.lastColumn;
    }

    for (let j = 0; j < this.settings.columns.length; j++) {
      const column = this.settings.columns[j];

      if (column.hidden) {
        continue;
      }

      last = j;
    }

    this.lastColumn = last;
    return last;
  },

  /**
  * Gets an if for the column group used for grouped headers.
  * @private
  * @param {object} idx The index of the column group
  * @returns {string} The name of the column group
  */
  getColumnGroup(idx) {
    let total = 0;
    const colGroups = this.settings.columnGroups;

    for (let l = 0; l < colGroups.length; l++) {
      if (colGroups[l].hidden) {
        continue;
      }
      total += colGroups[l].colspan;

      if (total >= idx) {
        return this.uniqueId(`-header-group-${l}`);
      }
    }

    return '';
  },

  /**
  * Gets an if for the column group used for grouped headers.
  * @private
  * @param {number} idx The index of the column group
  * @param {boolean} show Did we show or hide the col.
  */
  updateColumnGroup() {
    const colGroups = this.settings.columnGroups;
    if (!this.originalColGroups) {
      this.originalColGroups = JSON.parse(JSON.stringify(colGroups));
    }

    if (this.settings.groupable) {
      // need to rerender here to get the colspans correct.
      const groupHeaders = this.tableBody.find('.datagrid-rowgroup-header');
      const newColspan = this.visibleColumns().length;

      for (let i = 0; i < groupHeaders.length; i++) {
        groupHeaders[i].children[0].setAttribute('colspan', newColspan);
      }
      return;
    }

    if (!colGroups) {
      return;
    }

    // Update the dom
    if (!this.colGroups) {
      return;
    }

    const headGroups = [].slice.call(this.colGroups[0].querySelectorAll('th'));
    const columns = this.settings.columns;
    const columnsLen = columns.length;
    const visibleColumnsLen = this.visibleColumns().length;
    const groups = colGroups.map(group => parseInt(group.colspan, 10));
    const getGroupsTotal = () => groups.reduce((a, b) => a + b, 0);
    const getDiff = () => {
      const groupsTotal = getGroupsTotal();
      return groupsTotal > columnsLen ? groupsTotal - columnsLen : columnsLen - groupsTotal;
    };

    const groupsTotal = getGroupsTotal();
    let diff;
    if (groupsTotal > columnsLen) {
      let move = true;
      for (let i = groups.length - 1; i >= 0 && move; i--) {
        diff = getDiff();
        if (groups[i] >= diff) {
          groups[i] -= diff;
          move = false;
        } else {
          groups[i] = 0;
        }
      }
    }

    let i = 0;
    let total = 0;
    groups.forEach((groupColspan, k) => {
      let colspan = groupColspan;
      for (let l = i + groupColspan; i < l; i++) {
        if (i < columnsLen && columns[i].hidden) {
          colspan--;
        }
      }

      if (colspan > 0) {
        total += colspan;
      }

      const groupHeaderEl = headGroups[k];
      groupHeaderEl.setAttribute('colspan', colspan > 0 ? colspan : 1);

      if ((colGroups[k].hidden || colspan < 1)) {
        groupHeaderEl.classList.add('hidden');
      } else {
        groupHeaderEl.classList.remove('hidden');
      }
    });

    if (total < visibleColumnsLen) {
      const groupHeaderEl = headGroups[headGroups.length - 1];
      diff = visibleColumnsLen - total;
      groupHeaderEl.setAttribute('colspan', diff > 0 ? diff : 1);
    }
  },

  /**
  * Update group headers after column reorder/dragged.
  * @private
  * @param {number} indexFrom The column index dragged from.
  * @param {number} indexTo The column index dragged to.
  * @returns {void}
  */
  updateGroupHeadersAfterColumnReorder(indexFrom, indexTo) {
    const colGroups = this.settings.columnGroups;
    if (!colGroups) {
      return;
    }

    if (!this.originalColGroups) {
      this.originalColGroups = JSON.parse(JSON.stringify(colGroups));
    }

    const groups = colGroups.map(group => parseInt(group.colspan, 10));
    const changed = { from: null, to: null, total: 0 };

    groups.forEach((colspan, i) => {
      changed.total += colspan;

      if (changed.total > indexFrom && changed.from === null) {
        changed.from = i;
      }
      if (changed.total > indexTo && changed.to === null) {
        changed.to = i;
      }
    });

    if (changed.from !== changed.to) {
      colGroups[changed.from].colspan -= 1;
      colGroups[changed.to].colspan += 1;
    }
  },

  /**
  * Returns the text for a header adding built in defaults
  * @private
  * @param {object} col The column id.
  * @returns {string} The current header text
  */
  headerText(col) {
    let text = col.name ? col.name : '';

    if (!text && col.id === 'drilldown') {
      text = Locale.translate('Drilldown');
      return `<span class="audible">${text}</span>`;
    }

    return text;
  },

  /**
   * Get the name of the container (left, right, center) that this column will appear in.
   * @private
   * @param  {string} id The column id to check using the id property.
   * @returns {string} The container that the column appears in.
   */
  getContainer(id) {
    if (this.settings.frozenColumns.left && this.settings.frozenColumns.left.indexOf(id) > -1) {
      return 'left';
    }
    if (this.settings.frozenColumns.right && this.settings.frozenColumns.right.indexOf(id) > -1) {
      return 'right';
    }
    return 'center';
  },

  /**
  * Render the header area.
  * @private
  */
  renderHeader() {
    const self = this;
    const headerRows = { left: '', center: '', right: '' };
    const headerColGroups = { left: '<colgroup>', center: '<colgroup>', right: '<colgroup>' };
    const headerColGroupCols = { left: '', center: '', right: '' };
    let uniqueId;

    // Handle Nested Headers
    const colGroups = this.settings.columnGroups;
    if (colGroups) {
      this.element.addClass('has-group-headers');

      const columns = this.settings.columns;
      const columnsLen = columns.length;
      const visibleColumnsLen = this.visibleColumns().length;
      const groups = colGroups.map(group => parseInt(group.colspan, 10));
      const getGroupsTotal = () => groups.reduce((a, b) => a + b, 0);
      const getDiff = () => {
        const groupsTotal = getGroupsTotal();
        return groupsTotal > columnsLen ? groupsTotal - columnsLen : columnsLen - groupsTotal;
      };

      headerRows.left += '<tr role="row" class="datagrid-header-groups">';
      headerRows.center += '<tr role="row" class="datagrid-header-groups">';
      headerRows.right += '<tr role="row" class="datagrid-header-groups">';

      const groupsTotal = getGroupsTotal();
      let diff;
      if (groupsTotal > columnsLen) {
        let move = true;
        for (let i = groups.length - 1; i >= 0 && move; i--) {
          diff = getDiff();
          if (groups[i] >= diff) {
            groups[i] -= diff;
            move = false;
          } else {
            groups[i] = 0;
          }
        }
      }

      let i = 0;
      let total = 0;
      groups.forEach((groupColspan, k) => {
        let colspan = groupColspan;
        for (let l = i + groupColspan; i < l; i++) {
          if (i < columnsLen && columns[i].hidden) {
            colspan--;
          }
        }
        const hiddenStr = colGroups[k].hidden || colspan < 1 ? ' class="hidden"' : '';
        const colspanStr = ` colspan="${colspan > 0 ? colspan : 1}"`;
        uniqueId = self.uniqueId(`-header-group-${k}`);
        if (colspan > 0) {
          total += colspan;
        }

        headerRows.center += `<th${hiddenStr}${colspanStr} id="${uniqueId}"><div class="datagrid-column-wrapper"><span class="datagrid-header-text">${colGroups[k].name}</span></div></th>`;
      });

      if (total < visibleColumnsLen) {
        diff = visibleColumnsLen - total;
        const colspanStr = ` colspan="${diff > 0 ? diff : 1}"`;
        headerRows.center += `<th${colspanStr}></th>`;
      }
      headerRows.center += '</tr><tr>';
    } else {
      headerRows.left += '<tr role="row">';
      headerRows.center += '<tr role="row">';
      headerRows.right += '<tr role="row">';
    }

    for (let j = 0; j < this.settings.columns.length; j++) {
      const column = self.settings.columns[j];
      const container = self.getContainer(column.id);
      const id = self.uniqueId(`-header-${j}`);
      const isSortable = (column.sortable === undefined ? true : column.sortable);
      const isResizable = (column.resizable === undefined ? true : column.resizable);
      const isExportable = (column.exportable === undefined ? true : column.exportable);
      const isSelection = column.id === 'selectionCheckbox';
      let headerAlignmentClass = '';

      // Make frozen columns hideable: false
      if ((self.hasLeftPane || self.hasRightPane)
        && (self.settings.frozenColumns.left &&
          self.settings.frozenColumns.left.indexOf(column.id) > -1 ||
        self.settings.frozenColumns.right &&
        self.settings.frozenColumns.right.indexOf(column.id) > -1)) {
        column.hideable = false;
      }

      // note there is a space at the front of the classname
      if (column.headerAlign === undefined) {
        headerAlignmentClass = column.align ? ` l-${column.align}-text` : '';
      } else {
        headerAlignmentClass = ` l-${column.headerAlign}-text`;
      }

      headerRows[container] += `<th scope="col" role="columnheader" class="${isSortable ? 'is-sortable' : ''}${isResizable ? ' is-resizable' : ''
      }${column.hidden ? ' is-hidden' : ''}${column.filterType ? ' is-filterable' : ''
      }${headerAlignmentClass || ''}" id="${id}" data-column-id="${column.id}"${column.field ? ` data-field="${column.field}"` : ''
      }${column.headerTooltip ? `title="${column.headerTooltip}"` : ''
      }${column.reorderable === false ? ' data-reorder="false"' : ''
      }${colGroups ? ` headers="${self.getColumnGroup(j)}"` : ''}${isExportable ? 'data-exportable="yes"' : 'data-exportable="no"'}>`;

      let sortIndicator = '';
      if (isSortable) {
        sortIndicator = `${'<div class="sort-indicator">' +
          '<span class="sort-asc">'}${$.createIcon({ icon: 'dropdown' })}</span>` +
          `<span class="sort-desc">${$.createIcon({ icon: 'dropdown' })}</div>`;
      }

      // If header text is center aligned, for proper styling,
      // place the sortIndicator as a child of datagrid-header-text.
      headerRows[container] += `<div class="${isSelection ? 'datagrid-checkbox-wrapper ' : 'datagrid-column-wrapper'}${headerAlignmentClass}">
      <span class="datagrid-header-text${column.required ? ' required' : ''}">${self.headerText(this.settings.columns[j])}${headerAlignmentClass === ' l-center-text' ? sortIndicator : ''}</span>`;
      headerColGroupCols[container] += `<col${this.columnWidth(column, j)}${column.hidden ? ' class="is-hidden"' : ''}>`;

      if (isSelection) {
        if (self.settings.showSelectAllCheckBox) {
          headerRows[container] += '<span aria-checked="false" class="datagrid-checkbox" aria-label="Selection" role="checkbox"></span>';
        } else {
          headerRows[container] += '<span aria-checked="false" class="datagrid-checkbox" aria-label="Selection" role="checkbox" style="display:none"></span>';
        }
      }

      // Note the space in classname.
      // Place sortIndicator via concatenation if
      // header text is not center aligned.
      if (isSortable && headerAlignmentClass !== ' l-center-text') {
        headerRows[container] += sortIndicator;
      }

      headerRows[container] += `</div>${self.filterRowHtml(column, j)}</th>`;
    }
    headerRows.left += '</tr>';
    headerRows.center += '</tr>';
    headerRows.right += '</tr>';

    headerColGroups.left += `${headerColGroupCols.left}</colgroup>`;
    headerColGroups.center += `${headerColGroupCols.center}</colgroup>`;
    headerColGroups.right += `${headerColGroupCols.right}</colgroup>`;

    // Set Up Header Panes
    if (self.headerRow === undefined) {
      self.headerContainer = $('<div class="datagrid-header-container"></div>').prependTo(self.element);
      const headerHtml = '<div class="datagrid-header"><table role="grid"></table></div>';

      if (self.hasLeftPane) {
        self.headerContainerLeft = $(headerHtml).addClass('left');
        self.headerContainer.append(self.headerContainerLeft);
        self.headerTableLeft = self.headerContainerLeft.find('table');
        self.headerTableLeft.width(this.headerTableWidth('left'));
        self.headerTableLeft.css('min-width', this.headerTableMinWidth('left'));
        self.headerColGroupLeft = $(headerColGroups.left).appendTo(self.headerTableLeft);
        DOM.append(self.headerContainerLeft.find('table'), `<thead>${headerRows.left}</thead>`, '*');
        self.headerRowLeft = self.headerContainerLeft.find('thead');
      }

      self.headerContainerCenter = $(headerHtml).addClass('center');
      self.headerContainer.append(self.headerContainerCenter);
      self.headerTable = self.headerContainerCenter.find('table');
      self.headerTable.width(this.headerTableWidth('center'));
      self.headerTable.css('min-width', this.headerTableMinWidth('center'));
      self.headerColGroup = $(headerColGroups.center).appendTo(self.headerTable);
      DOM.append(self.headerContainerCenter.find('table'), `<thead>${headerRows.center}</thead>`, '*');
      self.headerRow = self.headerContainerCenter.find('thead');

      if (self.hasRightPane) {
        self.headerContainerRight = $(headerHtml).addClass('right');
        self.headerContainer.append(self.headerContainerRight);
        self.headerTableRight = self.headerContainerRight.find('table');
        self.headerTableRight.width(this.headerTableWidth('right'));
        self.headerTableRight.css('min-width', this.headerTableMinWidth('right'));
        self.headerColGroupRight = self.hasRightPane ? $(headerColGroups.right).appendTo(self.headerTableRight) : '';
        DOM.append(self.headerContainerRight.find('table'), `<thead>${headerRows.right}</thead>`, '*');
        self.headerRowRight = self.headerContainerRight.find('thead');
      }
    } else {
      if (self.hasLeftPane) {
        self.headerTableLeft.width(this.headerTableWidth('left'));
        self.headerTableLeft.css('min-width', this.headerTableMinWidth('left'));
        DOM.html(self.headerRowLeft, headerRows.left, '*');
        self.headerColGroupLeft.html(headerColGroupCols.left);
      }

      self.headerTable.width(this.headerTableWidth('center'));
      self.headerTable.css('min-width', this.headerTableMinWidth('center'));
      DOM.html(self.headerRow, headerRows.center, '*');
      self.headerColGroup.html(headerColGroupCols.center);

      if (self.hasRightPane) {
        self.headerTableRight.width(this.headerTableWidth('right'));
        self.headerTableRight.css('min-width', this.headerTableMinWidth('right'));
        DOM.html(self.headerRowRight, headerRows.right, '*');
        self.headerColGroupRight.html(headerColGroupCols.right);
      }
    }

    if (colGroups && self.headerRow) {
      self.colGroups = self.headerRow.find('.datagrid-header-groups');
    }

    self.syncHeaderCheckbox(this.settings.dataset);
    self.setScrollClass();

    if (self.settings.columnReorder) {
      self.createDraggableColumns();
    }

    this.attachFilterRowEvents();

    if (this.restoreSortOrder) {
      this.setSortIndicator(this.sortColumn.sortId, this.sortColumn.sortAsc);
      this.restoreSortOrder = false;
    }

    if (this.restoreFilter) {
      this.applyFilter(this.savedFilter, 'render');
      this.restoreFilter = false;
      this.savedFilter = null;
    }
  },

  /**
  * Set filter datepicker with range/single date.
  * @private
  * @param {object} input element to target datepicker.
  * @param {string} operator filter type.
  * @param {object} options pass in to datepicker.
  * @returns {void}
  */
  filterSetDatepicker(input, operator, options) {
    const datepickerApi = input.data('datepicker');
    const isRange = input.data('is-range');
    options = options || {};

    // Init datepicker
    const initDatepicker = function () {
      if (datepickerApi && typeof datepickerApi.destroy === 'function') {
        datepickerApi.destroy();
      }
      input.datepicker(options);
    };

    // invoke datepicker
    if ((!datepickerApi || !isRange) && operator === 'in-range') {
      input.data('is-range', true);
      options.range = { useRange: true };
      initDatepicker();
    } else if ((!datepickerApi || isRange) && operator !== 'in-range') {
      options.range = { useRange: false };
      input.removeData('is-range');
      initDatepicker();
    }
  },

  /**
  * Returns the markup for a specific filter row area.
  * @private
  * @param {object} columnDef The column object for the header
  * @param {object} idx The column idx for the header
  * @returns {string} The filter html to use
  */
  filterRowHtml(columnDef, idx) {
    const self = this;
    let filterMarkup = '';

    // Generate the markup for the various Types
    // Supported Filter Types: text, integer, date, select, decimal,
    // lookup, percent, checkbox, contents
    if (columnDef.filterType) {
      const col = columnDef;
      const filterId = self.uniqueId(`-header-filter-${idx}`);
      let integerDefaults;

      filterMarkup = `<div class="datagrid-filter-wrapper" ${!self.settings.filterable ? ' style="display:none"' : ''}>${self.filterButtonHtml(col)}<label class="audible" for="${filterId}">${
        col.name}</label>`;

      switch (col.filterType) {
        case 'checkbox':
          // just the button
          break;
        case 'date':
          filterMarkup += `<input ${col.filterDisabled ? ' disabled' : ''} type="text" class="datepicker" id="${filterId}"/>`;
          break;
        case 'integer': {
          integerDefaults = {
            patternOptions: {
              allowNegative: true,
              allowThousandsSeparator: false,
              allowDecimal: false,
              symbols: {
                thousands: Locale.currentLocale.data.numbers ? Locale.currentLocale.data.numbers.group : ',',
                decimal: Locale.currentLocale.data.numbers ? Locale.currentLocale.data.numbers.decimal : '.',
                negative: Locale.currentLocale.data.numbers ? Locale.currentLocale.data.numbers.minusSign : '-'
              }
            },
            process: 'number'
          };

          col.maskOptions = utils.extend(true, {}, integerDefaults, col.maskOptions);
          filterMarkup += `<input${col.filterDisabled ? ' disabled' : ''} type="text" id="${filterId}" />`;
          break;
        }
        case 'percent':
        case 'decimal': {
          const decimalDefaults = {
            patternOptions: {
              allowNegative: true,
              allowDecimal: true,
              symbols: {
                thousands: Locale.currentLocale.data.numbers ? Locale.currentLocale.data.numbers.group : ',',
                decimal: Locale.currentLocale.data.numbers ? Locale.currentLocale.data.numbers.decimal : '.',
                negative: Locale.currentLocale.data.numbers ? Locale.currentLocale.data.numbers.minusSign : '-'
              }
            },
            process: 'number'
          };

          if (col.numberFormat) {
            integerDefaults = {
              patternOptions: { decimalLimit: col.numberFormat.maximumFractionDigits }
            };

            col.maskOptions = utils.extend(
              true,
              {},
              integerDefaults,
              decimalDefaults,
              col.maskOptions
            );
          } else {
            col.maskOptions = utils.extend(true, {}, decimalDefaults, col.maskOptions);
          }

          filterMarkup += `<input${col.filterDisabled ? ' disabled' : ''} type="text" id="${filterId}" />`;
          break;
        }
        case 'contents':
        case 'select':

          filterMarkup += `<select ${col.filterDisabled ? ' disabled' : ''}${col.filterType === 'select' ? ' class="dropdown"' : ' multiple class="multiselect"'}id="${filterId}">`;
          if (col.options) {
            if (col.filterType === 'select') {
              filterMarkup += '<option></option>';
            }

            for (let i = 0; i < col.options.length; i++) {
              const option = col.options[i];
              const optionValue = col.caseInsensitive && typeof option.value === 'string' ? option.value.toLowerCase() : option.value;
              if (option && optionValue !== '') {
                filterMarkup += `<option value = "${optionValue}">${option.label}</option>`;
              }
            }
          }
          filterMarkup += '</select><div class="dropdown-wrapper"><div class="dropdown"><span></span></div><svg class="icon" focusable="false" aria-hidden="true" role="presentation"><use xlink:href="#icon-dropdown"></use></svg></div>';

          break;
        case 'multiselect':
          filterMarkup += `<select ${col.filterDisabled ? ' disabled' : ''}${col.filterType === 'select' ? ' class="dropdown"' : ' multiple class="multiselect"'}id="${filterId}">`;
          if (col.options) {
            for (let i = 0; i < col.options.length; i++) {
              const option = col.options[i];
              const optionValue = col.caseInsensitive && typeof option.value === 'string' ? option.value.toLowerCase() : option.value;
              if (option && option.label) {
                filterMarkup += `<option value = "${optionValue}">${option.label}</option>`;
              }
            }
          }
          filterMarkup += '</select><div class="dropdown-wrapper"><div class="dropdown"><span></span></div><svg class="icon" focusable="false" aria-hidden="true" role="presentation"><use xlink:href="#icon-dropdown"></use></svg></div>';

          break;
        case 'time':
          filterMarkup += `<input ${col.filterDisabled ? ' disabled' : ''} type="text" class="timepicker" id="${filterId}"/>`;
          break;
        case 'lookup':
          filterMarkup += `<input ${col.filterDisabled ? ' disabled' : ''} type="text" class="lookup" id="${filterId}" >`;
          break;
        default:
          filterMarkup += `<input${col.filterDisabled ? ' disabled' : ''} type="text" id="${filterId}"/>`;
          break;
      }

      filterMarkup += '</div>';
    }

    if (!columnDef.filterType) {
      filterMarkup = '<div class="datagrid-filter-wrapper"></div>';
    }
    return filterMarkup;
  },

  /**
  * Attach Events and initialize plugins for the filter row.
  * @private
  */
  attachFilterRowEvents() {
    const self = this;

    if (!this.settings.filterable) {
      return;
    }

    this.element.addClass('has-filterable-columns');

    if (this.settings.twoLineHeader) {
      this.element.addClass('has-two-line-header');
    }

    // Attach Keyboard support
    this.headerContainer.off('click.datagrid-filter').on('click.datagrid-filter', '.btn-filter', function () {
      const popupOpts = { trigger: 'immediate', offset: { y: 15 }, placementOpts: { strategies: ['flip', 'nudge'] } };
      const popupmenu = $(this).data('popupmenu');

      if (popupmenu) {
        popupmenu.close(true, true);
      } else {
        $(this).off('beforeopen.datagrid-filter').on('beforeopen.datagrid-filter', function () {
          const menu = $(this).next('.popupmenu-wrapper');
          utils.fixSVGIcons(menu);
          self.hideTooltip();
        }).popupmenu(popupOpts)
          .off('selected.datagrid-filter')
          .on('selected.datagrid-filter', (e, anchor) => {
            const rowElem = anchor.closest('th[role="columnheader"]');
            const col = self.columnById(rowElem.attr('data-column-id'))[0];

            // Set datepicker with range/single date
            if (col && col.filterType === 'date') {
              const input = rowElem.find('input');
              const svg = rowElem.find('.btn-filter .icon-dropdown:first');
              const operator = svg.getIconName().replace('filter-', '');
              self.filterSetDatepicker(input, operator, col.editorOptions);
            }
            self.applyFilter(null, 'selected');
          })
          .off('close.datagrid-filter')
          .on('close.datagrid-filter', function () {
            const data = $(this).data('popupmenu');
            if (data) {
              data.destroy();
            }
          });
      }
      return false;
    });

    let typingTimer;
    this.headerContainer.off('keydown.datagrid').on('keydown.datagrid', '.datagrid-filter-wrapper input', (e) => {
      clearTimeout(typingTimer);
      e.stopPropagation();

      if (e.which === 13) {
        self.applyFilter(null, 'enter');
        e.preventDefault();
        e.stopPropagation();
        return false;
      }
      return true;
    });

    if (this.settings.filterWhenTyping) {
      this.headerContainer.off('keyup.datagrid').on('keyup.datagrid', '.datagrid-filter-wrapper input', (e) => {
        if (e.which === 13) {
          return;
        }

        if (this.activeCell && this.activeCell.isFocused) {
          this.activeCell.isFocused = false;
        }

        clearTimeout(typingTimer);
        typingTimer = setTimeout(() => {
          self.applyFilter(null, 'keyup');
        }, 400);
      });
    }

    this.headerContainer.find('tr:last th').each(function () {
      const col = self.columnById($(this).attr('data-column-id'))[0];
      const elem = $(this);

      if (!col) { // No ID found
        return true;
      }

      elem.find('select.dropdown').each(function () {
        const dropdown = $(this);
        dropdown.dropdown(col.editorOptions).on('selected.datagrid', () => {
          self.applyFilter(null, 'selected');
        });

        // Append the Dropdown's sourceArguments with some row/col meta-data
        const api = dropdown.data('dropdown');
        api.settings.sourceArguments = {
          column: col,
          container: elem,
          grid: self,
          cell: col,
          event: undefined,
          row: -1,
          rowData: {},
          value: undefined
        };
      });

      elem.find('select.multiselect').each(function () {
        const multiselect = $(this);
        multiselect.multiselect(col.editorOptions).on('selected.datagrid', () => {
          self.applyFilter(null, 'selected');
        });

        // Append the Dropdown's sourceArguments with some row/col meta-data
        const api = multiselect.data('dropdown');
        api.settings.sourceArguments = {
          column: col,
          container: elem,
          grid: self,
          cell: col,
          event: undefined,
          row: -1,
          rowData: {},
          value: undefined
        };
      });

      if (col.maskOptions) {
        elem.find('input').mask(col.maskOptions);
      }

      if (col.mask) {
        elem.find('input').mask(col.mask);
      }

      const datepickerEl = elem.find('.datepicker');
      if (datepickerEl.length && typeof $().datepicker === 'function') {
        datepickerEl
          .datepicker(col.editorOptions || { dateFormat: col.dateFormat })
          .on('listclosed.datepicker', () => {
            self.applyFilter(null, 'selected');
          });
      }

      const lookupEl = elem.find('.lookup');
      if (lookupEl.length && typeof $().lookup === 'function') {
        if (col.editorOptions) {
          if (col.editorOptions.clickArguments) {
            col.editorOptions.clickArguments.grid = self;
          } else {
            col.editorOptions.clickArguments = {
              grid: self
            };
          }
        }

        lookupEl
          .lookup(col.editorOptions || {})
          .on('change', () => {
            self.applyFilter(null, 'selected');
          });
      }

      const timepickerEl = elem.find('.timepicker');
      if (timepickerEl.length && typeof $().timepicker === 'function') {
        timepickerEl.timepicker(col.editorOptions || { timeFormat: col.timeFormat });
      }

      // Attach Mask
      if (col.mask) {
        elem.find('input').mask({ pattern: col.mask, mode: col.maskMode });
      }

      return null;
    });

    self.filterRowRendered = true;
  },

  /**
  * Render one filter item as used in renderFilterButton
  * @private
  * @param {object} icon The icon for the menu item
  * @param {object} text The text for the menu item
  * @param {object} checked If the menu item is selected
  * @returns {string} The html for the filter item.
  */
  filterItemHtml(icon, text, checked) {
    const iconMarkup = $.createIcon({ classes: 'icon icon-filter', icon: `filter-${icon}` });
    return `<li ${checked ? 'class="is-checked"' : ''}><a href="#">${iconMarkup}<span>${Locale.translate(text)}</span></a></li>`;
  },

  /**
  * Render the Filter Button and Menu based on filterType - which determines the options
  * @private
  * @param {object} col The column object
  * @returns {string} The html for the filter button.
  */
  filterButtonHtml(col) {
    if (!col.filterType) {
      return '';
    }

    const self = this;
    const isDisabled = col.filterDisabled;
    const filterConditions = $.isArray(col.filterConditions) ? col.filterConditions : [];
    const inArray = function (s, array) {
      array = array || filterConditions;
      return ($.inArray(s, array) > -1);
    };
    const render = function (icon, text, checked) {
      return filterConditions.length && !inArray(icon) ?
        '' : self.filterItemHtml(icon, text, checked);
    };
    const renderButton = function (defaultValue) {
      return `<button type="button" class="btn-menu btn-filter" data-init="false" ${isDisabled ? ' disabled' : ''}${defaultValue ? ` data-default="${defaultValue}"` : ''} type="button"><span class="audible">Filter</span>` +
      `<svg class="icon-dropdown icon" focusable="false" aria-hidden="true" role="presentation"><use xlink:href="#icon-filter-{{icon}}"></use></svg>${
        $.createIcon({ icon: 'dropdown', classes: 'icon-dropdown' })
      }</button><ul class="popupmenu has-icons is-translatable is-selectable">`;
    };
    let btnMarkup = '';

    // Just the dropdown
    if (col.filterType === 'contents' || col.filterType === 'select' || col.filterType === 'multiselect') {
      return '';
    }

    if (col.filterType === 'text') {
      btnMarkup = renderButton('contains') +
        render('contains', 'Contains', true) +
        render('does-not-contain', 'DoesNotContain') +
        render('equals', 'Equals') +
        render('does-not-equal', 'DoesNotEqual') +
        render('is-empty', 'IsEmpty') +
        render('is-not-empty', 'IsNotEmpty');
      btnMarkup = btnMarkup.replace('{{icon}}', 'contains');
    }

    if (col.filterType === 'checkbox') {
      btnMarkup += renderButton('selected-notselected') +
        render('selected-notselected', 'All', true) +
        render('selected', 'Selected') +
        render('not-selected', 'NotSelected');
      btnMarkup = btnMarkup.replace('{{icon}}', 'selected-notselected');
    }

    if (col.filterType !== 'checkbox' && col.filterType !== 'text') {
      btnMarkup += renderButton('equals') +
        render('equals', 'Equals', (col.filterType === 'lookup' || col.filterType === 'integer' || col.filterType === 'decimal' || col.filterType === 'date' || col.filterType === 'time')) +
        render('does-not-equal', 'DoesNotEqual') +
        render('is-empty', 'IsEmpty') +
        render('is-not-empty', 'IsNotEmpty');
      btnMarkup = btnMarkup.replace('{{icon}}', 'equals');
    }

    if (col.filterType === 'date') {
      btnMarkup += render('in-range', 'InRange');
    }

    if (/\b(integer|decimal|date|time|percent)\b/g.test(col.filterType)) {
      btnMarkup += `${
        render('less-than', 'LessThan')
      }${render('less-equals', 'LessOrEquals')
      }${render('greater-than', 'GreaterThan')
      }${render('greater-equals', 'GreaterOrEquals')}`;
      btnMarkup = btnMarkup.replace('{{icon}}', 'less-than');
    }

    if (col.filterType === 'text') {
      btnMarkup += `${
        render('end-with', 'EndsWith')
      }${render('does-not-end-with', 'DoesNotEndWith')
      }${render('start-with', 'StartsWith')
      }${render('does-not-start-with', 'DoesNotStartWith')}`;
      btnMarkup = btnMarkup.replace('{{icon}}', 'end-with');
    }

    btnMarkup += '</ul>';
    return btnMarkup;
  },

  /**
  * Toggle the visibility of the filter row.
  */
  toggleFilterRow() {
    if (this.settings.filterable) {
      this.headerContainer.find('thead').removeClass('is-filterable');
      this.headerContainer.find('.is-filterable').removeClass('is-filterable');
      this.headerContainer.find('.datagrid-filter-wrapper').hide();
      this.settings.filterable = false;
      this.filterRowRendered = false;
      this.element.removeClass('has-filterable-columns');
      this.element.removeClass('has-two-line-header');
      /**
      *  Fires after the filter row is closed by the user.
      * @event closefilterrow
      * @memberof Datagrid
      * @property {object} event The jquery event object
      */
      this.element.triggerHandler('closefilterrow');
    } else {
      this.settings.filterable = true;
      this.filterRowRendered = true;

      this.element.addClass('has-filterable-columns');

      if (this.settings.twoLineHeader) {
        this.element.addClass('has-two-line-header');
      }

      this.headerContainer.find('thead').addClass('is-filterable');
      this.headerContainer.find('.is-filterable').addClass('is-filterable');
      this.headerContainer.find('.datagrid-filter-wrapper').show();

      /**
      * Fires after the filter row is opened by the user.
      * @event openfilterrow
      * @memberof Datagrid
      * @property {object} event The jquery event object
      */
      this.element.triggerHandler('openfilterrow');
      this.attachFilterRowEvents();
    }
  },

  /**
  * Apply the Filter with the currently selected conditions, or the ones passed in.
  * @param {object} conditions An array of objects with the filter conditions.
  * @param {string} [trigger] A string to identify the triggering action.
  */
  applyFilter(conditions, trigger) {
    const self = this;
    this.filteredDataset = null;

    if (conditions) {
      this.setFilterConditions(conditions);
    } else {
      conditions = this.filterConditions();
    }

    const checkRow = function (rowData) {
      let isMatch = true;

      for (let i = 0; i < conditions.length; i++) {
        const columnDef = self.columnById(conditions[i].columnId)[0];

        let rowValue = rowData && rowData[columnDef.field] !== undefined ?
          rowData[columnDef.field] : self.fieldValue(rowData, columnDef.field);
        let rowValueStr = (rowValue === null || rowValue === undefined) ? '' : rowValue.toString().toLowerCase();
        let conditionValue = conditions[i].value.toString().toLowerCase();
        let rangeData = null;

        // Percent filter type
        if (columnDef.filterType === 'percent') {
          conditionValue = (conditionValue / 100).toString();
          if ((`${columnDef.name}`).toLowerCase() === 'decimal') {
            rowValue = Formatters.Decimal(false, false, rowValue, columnDef);
            conditionValue = Formatters.Decimal(false, false, conditionValue, columnDef);
          } else if ((`${columnDef.name}`).toLowerCase() === 'integer') {
            rowValue = Formatters.Integer(false, false, rowValue, columnDef);
            conditionValue = Formatters.Integer(false, false, conditionValue, columnDef);
          }
        }

        // Run Data over the formatter
        if (columnDef.filterType === 'text') {
          const fmt = columnDef.formatter;
          const id = conditions[i].columnId;
          rowValue = self.formatValue(fmt, i, id, rowValue, columnDef, rowData, self);

          // Strip any html markup that might be in the formatters
          const rex = /(<([^>]+)>)|(amp;)|(&lt;([^>]+)&gt;)/ig;
          rowValue = rowValue.replace(rex, '').trim().toLowerCase();

          rowValueStr = (rowValue === null || rowValue === undefined) ? '' : rowValue.toString().toLowerCase();
        }

        if (columnDef.filterType === 'contents' || columnDef.filterType === 'select' || columnDef.filterType === 'multiselect') {
          rowValue = (rowValue === null || rowValue === undefined) ? '' : rowValue.toString().toLowerCase();
        }

        if ((typeof rowValue === 'number' || (!isNaN(rowValue) && rowValue !== '')) &&
              columnDef.filterType !== 'date' && columnDef.filterType !== 'time') {
          rowValue = parseFloat(rowValue);
          conditionValue = Locale.parseNumber(conditionValue);
        }

        if (columnDef.filterType === 'date' || columnDef.filterType === 'time') {
          if (columnDef.filterType === 'date' && typeof rowValue === 'string') {
            rowValue = columnDef.formatter(false, false, rowValue, columnDef, true);
          }
          const getValues = (rValue, cValue) => {
            cValue = Locale.parseDate(cValue, conditions[i].format);
            if (cValue) {
              if (columnDef.filterType === 'time') {
                // drop the day, month and year
                cValue.setDate(1);
                cValue.setMonth(0);
                cValue.setYear(0);
              }

              cValue = cValue.getTime();
            }

            if (rValue instanceof Date) {
              // Copy date
              rValue = new Date(rValue.getTime());
              if (columnDef.filterType === 'time') {
                // drop the day, month and year
                rValue.setDate(1);
                rValue.setMonth(0);
                rValue.setYear(0);
              } else if (!(columnDef.editorOptions && columnDef.editorOptions.showTime)) {
                // Drop any time component of the row data for the filter as it is a date only field
                rValue.setHours(0);
                rValue.setMinutes(0);
                rValue.setSeconds(0);
                rValue.setMilliseconds(0);
              }
              rValue = rValue.getTime();
            } else if (typeof rValue === 'string' && rValue) {
              if (!columnDef.sourceFormat) {
                rValue = Locale.parseDate(rValue, { pattern: conditions[i].format });
              } else {
                rValue = Locale.parseDate(rValue, (typeof columnDef.sourceFormat === 'string' ? { pattern: columnDef.sourceFormat } : columnDef.sourceFormat));
              }

              if (rValue) {
                if (columnDef.filterType === 'time') {
                  // drop the day, month and year
                  rValue.setDate(1);
                  rValue.setMonth(0);
                  rValue.setYear(0);
                } else if (!(columnDef.editorOptions && columnDef.editorOptions.showTime)) {
                  // Drop any time component of the row data for the filter
                  // as it is a date only field
                  rValue.setHours(0);
                  rValue.setMinutes(0);
                  rValue.setSeconds(0);
                  rValue.setMilliseconds(0);
                }
                rValue = rValue.getTime();
              }
            }
            return { rValue, cValue };
          };

          let values = null;
          if (conditions[i].operator === 'in-range') {
            const cell = self.settings.columns.indexOf(columnDef);
            const input = self.headerContainer.find(`th:eq(${cell}) .datagrid-filter-wrapper input`);
            const datepickerApi = input.data('datepicker');
            if (datepickerApi) {
              rangeData = datepickerApi.settings.range.data;
              if (rangeData && rangeData.start) {
                values = getValues(rowValue, rangeData.start);
              }
            }
          } else {
            values = getValues(rowValue, conditions[i].value);
          }
          rowValue = values ? values.rValue : rowValue;
          conditionValue = values ? values.cValue : conditionValue;
        }

        switch (conditions[i].operator) {
          case 'equals':

            // This case is multiselect
            if (conditions[i].value instanceof Array) {
              isMatch = false;

              for (let k = 0; k < conditions[i].value.length; k++) {
                const match = conditions[i].value[k].toLowerCase() === rowValue && (rowValue.toString() !== '' || conditions[i].value[k] === '');
                if (match) {
                  isMatch = true;
                }
              }
            } else {
              isMatch = (rowValue === conditionValue && rowValue !== '');
            }

            break;
          case 'does-not-equal':
            isMatch = (rowValue !== conditionValue);
            break;
          case 'contains':
            isMatch = (rowValueStr.indexOf(conditionValue) > -1 && rowValue.toString() !== '');
            break;
          case 'does-not-contain':
            isMatch = (rowValueStr.indexOf(conditionValue) === -1);
            break;
          case 'end-with':
            isMatch = (rowValueStr.lastIndexOf(conditionValue) === (rowValueStr.length - conditionValue.toString().length) && rowValueStr !== '' && (rowValueStr.length >= conditionValue.toString().length));
            break;
          case 'start-with':
            isMatch = (rowValueStr.indexOf(conditionValue) === 0 && rowValueStr !== '');
            break;
          case 'does-not-end-with':
            isMatch = (rowValueStr.lastIndexOf(conditionValue) === (rowValueStr.length - conditionValue.toString().length) && rowValueStr !== '' && (rowValueStr.length >= conditionValue.toString().length));
            isMatch = !isMatch;
            break;
          case 'does-not-start-with':
            isMatch = !(rowValueStr.indexOf(conditionValue) === 0 && rowValueStr !== '');
            break;
          case 'is-empty':
            isMatch = (rowValueStr === '');
            break;
          case 'is-not-empty':
            isMatch = (rowValue !== '');
            break;
          case 'in-range':
            isMatch = false;
            if (rangeData && rangeData.startDate && rangeData.endDate) {
              const d1 = rangeData.startDate.getTime();
              const d2 = rangeData.endDate.getTime();
              isMatch = rowValue >= d1 && rowValue <= d2;
            }
            break;
          case 'less-than':
            isMatch = (rowValue < conditionValue && rowValue !== '');
            break;
          case 'less-equals':
            isMatch = (rowValue <= conditionValue && rowValue !== '');
            break;
          case 'greater-than':
            isMatch = (rowValue > conditionValue && rowValue !== '');
            break;
          case 'greater-equals':
            isMatch = (rowValue >= conditionValue && rowValue !== '');
            break;
          case 'selected':
            if (columnDef && columnDef.isChecked) {
              isMatch = columnDef.isChecked(rowValue);
              break;
            }
            isMatch = (rowValueStr === '1' || rowValueStr === 'true' || rowValue === true || rowValue === 1) && rowValueStr !== '';
            break;
          case 'not-selected':
            if (columnDef && columnDef.isChecked) {
              isMatch = !columnDef.isChecked(rowValue);
              break;
            }
            isMatch = (rowValueStr === '0' || rowValueStr === 'false' || rowValue === false || rowValue === 0 || rowValueStr === '');
            break;
          case 'selected-notselected':
            isMatch = true;
            break;
          default:
        }

        if (!isMatch) {
          return false;
        }
      }
      return isMatch;
    };

    if (!this.settings.disableClientFilter) {
      let dataset;
      let isFiltered;
      let i;
      let i2;
      let len;
      let dataSetLen;

      if (this.settings.treeGrid) {
        dataset = this.settings.dataset;

        const checkChildNodes = function (nodeData, parentNode) {
          for (let j = 0; j < nodeData.length; j++) {
            const childNode = nodeData[j];

            if (isFiltered) {
              isFiltered = !checkRow(childNode);
            }

            childNode.isFiltered = !checkRow(childNode);

            if (parentNode && !childNode.isFiltered) {
              parentNode.isFiltered = false;
            }

            if (childNode.children && childNode.children.length) {
              checkChildNodes(childNode.children, childNode);
            }
          }
        };

        for (i = 0, len = dataset.length; i < len; i++) {
          isFiltered = !checkRow(dataset[i]);

          if (dataset[i].children && dataset[i].children.length) {
            checkChildNodes(dataset[i].children);
          }

          dataset[i].isFiltered = isFiltered;
        }
      } else if (this.settings.groupable) {
        for (i = 0, len = this.settings.dataset.length; i < len; i++) {
          let isGroupFiltered = true;
          for (i2 = 0, dataSetLen = this.settings.dataset[i].values.length; i2 < dataSetLen; i2++) {
            isFiltered = !checkRow(this.settings.dataset[i].values[i2]);
            this.settings.dataset[i].values[i2].isFiltered = isFiltered;

            if (!isFiltered) {
              isGroupFiltered = false;
            }
          }

          this.settings.dataset[i].isFiltered = isGroupFiltered;
        }
      } else {
        for (i = 0, len = this.settings.dataset.length; i < len; i++) {
          isFiltered = !checkRow(this.settings.dataset[i]);
          this.settings.dataset[i].isFiltered = isFiltered;
        }
      }
    }

    this.setChildExpandOnMatch();

    if (!this.settings.source) {
      this.renderRows();
    }
    this.setSearchActivePage();

    if (this.restoreFilterClientSide) {
      this.restoreFilterClientSide = false;
      return;
    }

    /**
    * Fires after a filter action ocurs
    * @event filtered
    * @memberof Datagrid
    * @property {object} event The jquery event object
    * @property {object} args Object with the arguments
    * @property {number} args.op The filter operation, this can be 'apply', 'clear'
    * @property {object} args.conditions An object with all the condition data.
    * @property {string} args.trigger Info on what was the triggering action. May be render, select or key
    */
    this.element.trigger('filtered', { op: 'apply', conditions, trigger });
    this.resetPager('filtered', trigger);
    this.saveUserSettings();
  },

  /**
   * Set child nodes when use filter as
   * settings.allowChildExpandOnMatch === true
   * and if only parent got match then add all children nodes too
   * or if one or more child node got match then add parent node and all the children nodes
   * settings.allowChildExpandOnMatch === false
   * and if only parent got match then make expand/collapse button to be collapsed, disabled
   * and do not add any children nodes
   * or if one or more child node got match then add parent node and only matching children nodes
   * @private
   * @returns {void}
   */
  setChildExpandOnMatch() {
    const s = this.settings;
    if (s.treeGrid) {
      const checkNodes = function (nodeData, depth) {
        for (let i = 0, l = nodeData.length; i < l; i++) {
          const node = nodeData[i];
          const children = node.children;
          const childrenLen = children ? children.length : 0;

          if (childrenLen) {
            if (!node.isFiltered) {
              if (s.allowChildExpandOnMatch) {
                for (let i2 = 0; i2 < childrenLen; i2++) {
                  children[i2].isFiltered = false;
                }
              } else {
                let isAllChildrenFiltered = true;
                for (let i2 = 0; i2 < childrenLen; i2++) {
                  if (!children[i2].isFiltered) {
                    isAllChildrenFiltered = false;
                  }
                }
                node.isAllChildrenFiltered = isAllChildrenFiltered;
              }
            }
            checkNodes(children, node, depth++);
          }
        }
      };
      checkNodes(s.dataset, 0);
    }
  },

  /**
  * Clear the Filter row Conditions and Reset the Data.
  */
  clearFilter() {
    if (!this.settings.filterable) {
      return;
    }

    this.headerContainer.find('input, select').val('').trigger('updated');
    // reset all the filters to first item
    this.headerContainer.find('.btn-filter').each(function () {
      const btn = $(this);
      const ul = btn.next();
      const first = ul.find('li:first');

      btn.find('svg:first > use').attr('xlink:href', `#icon-filter-${btn.attr('data-default')}`);
      ul.find('.is-checked').removeClass('is-checked');
      first.addClass('is-checked');
    });

    this.applyFilter();
    this.element.trigger('filtered', { op: 'clear', conditions: [] });
  },

  /**
  * Set the Filter Conditions on the UI Only.
  * @param {object} conditions An array of objects with the filter conditions.
  */
  setFilterConditions(conditions) {
    for (let i = 0; i < conditions.length; i++) {
      // Find the filter row
      const rowElem = this.headerContainer.find(`th[data-column-id="${conditions[i].columnId}"]`);
      const input = rowElem.find('input, select');
      const btn = rowElem.find('.btn-filter');

      if (conditions[i].value === undefined) {
        conditions[i].value = '';
      }

      input.val(conditions[i].value);

      if (input.is('select')) {
        if (conditions[i].value instanceof Array) {
          for (let j = 0; j < conditions[i].value.length; j++) {
            input.find(`option[value="${conditions[i].value[j]}"]`).prop('selected', true);
          }
        } else {
          input.find(`option[value="${conditions[i].value}"]`).prop('selected', true);
        }
        input.trigger('updated');
      }

      btn.find('svg:first > use').attr('xlink:href', `#icon-filter-${conditions[i].operator}`);
    }
  },

  /**
  * Get filter conditions in array from whats set in the UI.
  * @returns {array} An array with the currently showing filter conditions.
  */
  filterConditions() {
    // Do not modify keyword search filter expr
    if (this.filterExpr && this.filterExpr.length === 1 && this.filterExpr[0].keywordSearch) {
      delete this.filterExpr[0].keywordSearch;
      return this.filterExpr;
    }

    const self = this;
    this.filterExpr = [];

    // Create an array of objects with: field, id, filterType, operator, value
    this.headerContainer.find('th').each(function () {
      const rowElem = $(this);
      const btn = rowElem.find('.btn-filter');
      const input = rowElem.find('input, select');
      const isDropdown = input.is('select');
      const svg = btn.find('.icon-dropdown:first');
      let op = null;
      let format = null;

      if (!btn.length && !isDropdown) {
        return;
      }

      op = isDropdown ? 'equals' : svg.getIconName().replace('filter-', '');

      if (op === 'selected-notselected') {
        return;
      }

      if (input.val() === '' && ['is-not-empty', 'is-empty', 'selected', 'not-selected'].indexOf(op) === -1) {
        return;
      }

      if (input.val() instanceof Array && input.val().length === 0) {
        return;
      }

      let value = input.val() ? input.val() : '';
      if (input.attr('data-mask-mode') && input.attr('data-mask-mode') === 'number') {
        value = Locale.parseNumber(value);
      }

      const condition = {
        columnId: rowElem.attr('data-column-id'),
        operator: op,
        value
      };

      if (input.data('datepicker')) {
        format = input.data('datepicker').settings.dateFormat;
        if (format === 'locale') {
          format = Locale.calendar().dateFormat.short;
        }
        condition.format = format;
      }

      if (input.data('timepicker')) {
        format = input.data('timepicker').settings.timeFormat;
        condition.format = format;
      }

      self.filterExpr.push(condition);
    });

    return self.filterExpr;
  },

  /**
  * Get extra top position for current target in header
  * @private
  * @returns {number} the extra top position of the rows depending on rowHeight setting.
  */
  getExtraTop() {
    const s = this.settings;
    const topPositions = {
      default: { short: 0, medium: 0, normal: 0 },
      filterable: { short: 0, medium: 0, normal: 0 },
      group: { short: -25, medium: -30, normal: -39 },
      groupFilterable: { short: -29, medium: -30, normal: -41 }
    };
    let extraTop = 0;
    if (s.columnGroups) {
      extraTop = s.filterable ?
        topPositions.groupFilterable[s.rowHeight] : topPositions.group[s.rowHeight];
    } else {
      extraTop = s.filterable ?
        topPositions.filterable[s.rowHeight] : topPositions.default[s.rowHeight];
    }
    return extraTop;
  },

  /**
  * Get height for current target in header
  * @private
  * @returns {number} the height of the rows depending on rowHeight setting.
  */
  getTargetHeight() {
    const s = this.settings;
    const heights = {
      default: { short: 20, medium: 28, normal: 35 },
      filterable: { short: 48, medium: 51, normal: 56 },
      group: { short: 46, medium: 56, normal: 74 },
      groupFilterable: { short: 78, medium: 84, normal: 99 }
    };
    let height = 0;
    if (s.columnGroups) {
      height = s.filterable ?
        heights.groupFilterable[s.rowHeight] : heights.group[s.rowHeight];
    } else {
      height = s.filterable ?
        heights.filterable[s.rowHeight] : heights.default[s.rowHeight];
    }
    return height;
  },

  /**
  * Create draggable columns
  * @private
  */
  createDraggableColumns() {
    const self = this;
    const headers = self.headerNodes().not('[data-column-id="selectionCheckbox"]');
    let showTarget = $('.drag-target-arrows', self.element);

    if (!showTarget.length) {
      self.element.prepend(`<span class="drag-target-arrows" style="height: ${self.getTargetHeight()}px;"></span>`);
      showTarget = $('.drag-target-arrows', self.element);
    }

    headers.not('[data-reorder="false"]').prepend('</span><span class="handle">&#8286;</span>');
    headers.prepend('<span class="is-draggable-target"></span>');
    headers.last().append('<span class="is-draggable-target last"></span>');
    self.element.addClass('has-draggable-columns');

    // Initialize Drag api
    $('.handle', headers).each(function () {
      let clone = null;
      let headerPos = null;
      let offPos = null;
      let extraTopPos = 0;
      const handle = $(this);
      const header = handle.parent();

      handle.on('mousedown.datagrid', (e) => {
        e.preventDefault();

        header.drag({
          clone: true, cloneAppendTo: headers.first().parent().parent(), clonePosIsFixed: true
        })
          .on('dragstart.datagrid', (dragStartEvent, pos, thisClone) => {
            clone = thisClone;

            clone.removeAttr('id').addClass('is-dragging-clone')
              .css({ left: pos.left, top: pos.top, height: header.height(), border: 0 });

            $('.is-draggable-target', clone).remove();

            self.setDraggableColumnTargets();

            extraTopPos = self.getExtraTop();
            headerPos = header.position();
            offPos = { top: (pos.top - headerPos.top), left: (pos.left - headerPos.left) };

            const index = self.targetColumn(headerPos);
            self.draggableStatus.startIndex = index;
            e.stopImmediatePropagation();
          })
          .on('drag.datagrid', (dragEvent, pos) => {
            clone[0].style.left = `${parseInt(pos.left, 10)}px`;
            clone[0].style.top = `${parseInt(pos.top, 10)}px`;
            headerPos = { top: (pos.top - offPos.top), left: (pos.left - offPos.left) };

            let n = 0;
            let target = null;
            let rect = null;
            const index = self.targetColumn(headerPos);

            $('.is-draggable-target', headers).add(showTarget).removeClass('is-over');

            if (index !== -1) {
              for (let i = 0, l = self.draggableColumnTargets.length; i < l; i++) {
                target = self.draggableColumnTargets[i];
                n = i + 1;

                if (target.index === index && target.index !== self.draggableStatus.startIndex) {
                  if (target.index > self.draggableStatus.startIndex && (n < l)) {
                    target = self.draggableColumnTargets[n];
                  }

                  target.el.addClass('is-over');
                  showTarget.addClass('is-over');
                  rect = target.el[0].getBoundingClientRect();
                  showTarget[0].style.left = `${parseInt(rect.left, 10)}px`;
                  showTarget[0].style.top = `${(parseInt(rect.top, 10) + 1) + extraTopPos}px`;
                }
              }
            }

            e.stopImmediatePropagation();
          })
          .on('dragend.datagrid', (dragendEvent, pos) => {
            clone[0].style.left = `${parseInt(pos.left, 10)}px`;
            clone[0].style.top = `${parseInt(pos.top, 10)}px`;

            headerPos = { top: (pos.top - offPos.top), left: (pos.left - offPos.left) };

            const index = self.targetColumn(headerPos);
            const dragApi = header.data('drag');
            const tempArray = [];
            let i;
            let l;
            let indexFrom;
            let indexTo;

            // Unbind drag from header
            if (dragApi && dragApi.destroy) {
              dragApi.destroy();
            }

            self.draggableStatus.endIndex = index;
            $('.is-draggable-target', headers).add(showTarget).removeClass('is-over');

            if (self.draggableStatus.endIndex !== -1) {
              if (self.draggableStatus.startIndex !== self.draggableStatus.endIndex) {
                // Swap columns
                for (i = 0, l = self.settings.columns.length; i < l; i++) {
                  if (!self.settings.columns[i].hidden &&
                        self.settings.columns[i].id !== 'selectionCheckbox') {
                    tempArray.push(i);
                  }
                }

                indexFrom = tempArray[self.draggableStatus.startIndex] || 0;
                indexTo = tempArray[self.draggableStatus.endIndex] || 0;

                self.updateGroupHeadersAfterColumnReorder(indexFrom, indexTo);
                self.arrayIndexMove(self.settings.columns, indexFrom, indexTo);
                self.updateColumns(self.settings.columns);
              }
            }
          });
      });
    });
  },

  /**
  * Set draggable columns target elements
  * @private
  */
  setDraggableColumnTargets() {
    const self = this;
    const headers = self.headerNodes()
      .not('.is-hidden').not('[data-column-id="selectionCheckbox"]');
    let target;
    let pos;
    let extra;

    self.draggableColumnTargets = [];
    self.draggableStatus = {};

    // Move last target if not found in last header
    if (!$('.is-draggable-target.last', headers.last()).length) {
      headers.last().append($('.is-draggable-target.last', self.headerNodes()));
    }

    $('.is-draggable-target', headers).each(function (index) {
      const idx = ($(this).is('.last')) ? index - 1 : index; // Extra target for last header th
      target = headers.eq(idx);
      pos = target.position();
      // Extra space around, if dropped item bit off from drop area
      extra = 20;

      self.draggableColumnTargets.push({
        el: $(this),
        index: idx,
        pos,
        width: target.outerWidth(),
        height: target.outerHeight(),
        dropArea: {
          x1: pos.left - extra,
          x2: pos.left + target.outerWidth() + extra,
          y1: (pos.top - extra) + self.getExtraTop(),
          y2: pos.top + target.outerHeight() + extra
        }
      });
    });
  },

  /**
  * Get column index for dragging columns
  * @private
  * @param {object} pos The position index
  * @returns {number} The column array index
  */
  targetColumn(pos) {
    const self = this;
    let idx = -1;
    let target;
    let i;
    let l;

    for (i = 0, l = self.draggableColumnTargets.length - 1; i < l; i++) {
      target = self.draggableColumnTargets[i];
      if (pos.left > target.dropArea.x1 && pos.left < target.dropArea.x2 &&
          pos.top > target.dropArea.y1 && pos.top < target.dropArea.y2) {
        idx = target.index;
      }
    }
    return idx;
  },

  /**
  * Move an array element to a different position. May be dups of this function.
  * @private
  * @param {array} arr The array
  * @param {array} from The from position
  * @param {array} to The to position
  */
  arrayIndexMove(arr, from, to) {
    arr.splice(to, 0, arr.splice(from, 1)[0]);
  },

  /**
  * Attach Drag Events to Rows
  * @private
  */
  createDraggableRows() {
    const self = this;

    if (!this.settings.rowReorder) {
      return;
    }

    this.tableBody.children().filter(function () {
      return $(this).find('.datagrid-reorder-icon').length < 1;
    }).attr('data-arrange-exclude', true);

    // Attach the Drag API
    this.tableBody.arrange({
      placeholder: `<tr class="datagrid-reorder-placeholder"><td colspan="${this.visibleColumns().length}"></td></tr>`,
      handle: '.datagrid-reorder-icon',
      isVisualItems: true
    })
      .off('beforearrange.datagrid').on('beforearrange.datagrid', (e, status) => {
        if (self.isSafari) {
          status.start.css({ display: 'inline-block' });
        }
      })
      .off('arrangeupdate.datagrid')
      .on('arrangeupdate.datagrid', (e, status) => {
        if (self.isSafari) {
          status.end.css({ display: '' });
        }

        self.reorderRow(status.startIndex, status.endIndex, status);
      });
  },

  /**
   * Move a row from one position to another.
   * @param {number} startIndex The row to move.
   * @param {boolean} endIndex The end index.
   * @param {object} status The drag event object.
   */
  reorderRow(startIndex, endIndex, status) {
    const moveDown = endIndex > startIndex;
    const startRow = this.tableBody.find('tr').eq(startIndex);
    const endRow = this.tableBody.find('tr').eq(endIndex);

    // Move the elem in the data set
    const startRowIdx = this.settings.dataset.splice(startIndex, 1)[0];
    this.settings.dataset.splice(endIndex, 0, startRowIdx);

    // move in the ui
    if (!status && moveDown) {
      startRow.insertAfter(endRow);
    }

    if (!status && !moveDown) {
      startRow.insertBefore(endRow);
    }

    // If using expandable rows move the expandable row with it
    if ((this.settings.rowTemplate || this.settings.expandableRow) && moveDown) {
      this.tableBody.find('tr').eq(startIndex * 2).insertAfter(status.end);
      status.end.next().next().insertAfter(status.over);
    }

    if ((this.settings.rowTemplate || this.settings.expandableRow) && !moveDown) {
      this.tableBody.find('tr').eq(startIndex * 2).next().insertAfter(status.end);
    }

    // Resequence the rows
    const allRows = this.tableBody.find('tr:not(.datagrid-expandable-row)');
    for (let i = 0; i < allRows.length; i++) {
      allRows[i].setAttribute('data-index', i);
      allRows[i].setAttribute('aria-rowindex', i + 1);
    }

    /**
    * Fires after a row is moved via the rowReorder option.
    * @event rowremove
    * @memberof Datagrid
    * @property {object} event The jquery event object
    * @property {object} status Object with row reorder info
    * @property {number} status.endIndex The ending row index
    * @property {number} status.startIndex The starting row index
    * @property {HTMLElement} status.over The row object that was dragged over.
    * @property {HTMLElement} status.start The starting row object.
    */
    this.element.trigger('rowreorder', [{
      endIndex,
      startIndex,
      over: endRow,
      start: startRow,
    }]);
    this.syncSelectedRowsIdx();
  },

  /**
  * Return the value in a field, taking into account nested objects. Fx obj.field.id
  * @private
  * @param {object} obj The object to use
  * @param {string} field The field as a string fx 'field' or 'obj.field.id'
  * @returns {any} The current value in the field.
  */
  fieldValue(obj, field) {
    if (!field || !obj) {
      return '';
    }

    if (field.indexOf('.') > -1) {
      return field.split('.').reduce((o, x) => (o ? o[x] : ''), obj);
    }

    const rawValue = obj[field];
    let value = (rawValue || rawValue === 0 || rawValue === false ? rawValue : '');

    value = xssUtils.escapeHTML(value);
    return value;
  },

  /**
  * Setup internal tree root nodes array.
  * @private
  */
  setTreeRootNodes() {
    if (!this.settings.treeGrid) {
      return;
    }
    this.settings.treeRootNodes = this.settings.treeDepth
      .filter(node => node.depth === 1);
  },

  /**
   * Setup internal tree depth array.
   * @private
   * @param {array} dataset The json array to use for calculating tree depth.
   */
  setTreeDepth(dataset) {
    if (!this.settings.treeGrid) {
      return;
    }
    const self = this;
    let idx = 0;
    const iterate = function (node, depth) {
      idx++;
      self.settings.treeDepth.push({ idx, depth, node });
      const children = node.children || [];
      for (let i = 0, len = children.length; i < len; i++) {
        iterate(children[i], depth + 1);
      }
    };

    dataset = dataset || this.settings.dataset;
    self.settings.treeDepth = [];

    for (let i = 0, len = dataset.length; i < len; i++) {
      iterate(dataset[i], 1);
    }
  },

  /**
  * Setup internal row grouping
  * @private
  */
  setRowGrouping() {
    const groupSettings = this.settings.groupable;
    if (!groupSettings) {
      return;
    }

    this.originalDataset = this.settings.dataset.slice();

    if (!groupSettings.aggregator || groupSettings.aggregator === 'none') {
      this.settings.dataset = GroupBy.none(this.settings.dataset, groupSettings.fields);
      return;
    }

    if (groupSettings.aggregator === 'sum') {
      this.settings.dataset = GroupBy.sum(
        this.settings.dataset,
        groupSettings.fields,
        groupSettings.aggregate
      );
      return;
    }

    if (groupSettings.aggregator === 'max') {
      this.settings.dataset = GroupBy.max(
        this.settings.dataset,
        groupSettings.fields,
        groupSettings.aggregate
      );
      return;
    }

    if (groupSettings.aggregator === 'list') {
      this.settings.dataset = GroupBy.list(
        this.settings.dataset,
        groupSettings.fields,
        groupSettings.aggregatorOptions
      );
      return;
    }

    this.settings.dataset = GroupBy(this.settings.dataset, groupSettings.fields);
  },

  /**
  * Clear the table body and rows.
  * @private
  */
  renderRows() {
    let tableHtml = '';
    let tableHtmlLeft = '';
    let tableHtmlRight = '';
    const self = this;
    const s = self.settings;
    const activePage = self.pager ? self.pager.activePage : 1;
    const body = self.table.find('tbody');

    self.bodyColGroupHtmlLeft = '<colgroup>';
    self.bodyColGroupHtml = '<colgroup>';
    self.bodyColGroupHtmlRight = '<colgroup>';
    self.triggerDestroyCell(); // Trigger Destroy on previous cells

    // Prevent flashing message area on filter / reload
    if (self.emptyMessageContainer) {
      self.emptyMessageContainer.hide();
    }

    if (body.length === 0) {
      if (self.hasLeftPane) {
        self.tableBodyLeft = $('<tbody></tbody>');
        self.tableLeft.append(self.tableBodyLeft);
      }
      self.tableBody = $('<tbody></tbody>');
      self.table.append(self.tableBody);
      if (self.hasRightPane) {
        self.tableBodyRight = $('<tbody></tbody>');
        self.tableRight.append(self.tableBodyRight);
      }
    }

    self.groupArray = [];

    self.recordCount = 0;
    self.filteredCount = 0;

    // Reset recordCount for paging
    if (s.treeGrid && s.paging && !s.source && activePage > 1) {
      self.recordCount = s.treeRootNodes[(s.pagesize * activePage) - s.pagesize].idx - 1;
    }

    if (this.restoreSortOrder) {
      this.sortDataset();
    }

    let rowStatusTooltip = false;
    for (let i = 0; i < s.dataset.length; i++) {
      // For better performance dont render out of page
      if (s.paging && !s.source) {
        if (activePage === 1 && (i - this.filteredCount) >= s.pagesize) {
          if (!s.dataset[i].isFiltered) {
            this.recordCount++;
          } else {
            this.filteredCount++;
          }
          continue; //eslint-disable-line
        }

        if (activePage > 1 && !((i - this.filteredCount) >= s.pagesize * (activePage - 1) &&
          (i - this.filteredCount) < s.pagesize * activePage)) {
          if (!s.dataset[i].isFiltered) {
            if (this.filteredCount) {
              this.recordCount++;
            }
          } else {
            this.filteredCount++;
          }
          continue; //eslint-disable-line
        }
      }

      if (s.virtualized) {
        if (!this.isRowVisible(this.recordCount)) {
          this.recordCount++;
          continue;  //eslint-disable-line
        }
      }

      // Exclude Filtered Rows
      if ((!s.treeGrid && s.dataset[i]).isFiltered) {
        this.filteredCount++;
        continue; //eslint-disable-line
      }

      // Handle Grouping
      if (this.settings.groupable) {
        // First push group row
        if (!this.settings.groupable.suppressGroupRow) {
          // Show the grouping row
          const groupHtml = self.rowHtml(s.dataset[i], this.recordCount, i, true);
          if (this.hasLeftPane && groupHtml.left) {
            tableHtmlLeft += groupHtml.left;
          }
          if (groupHtml.center) {
            tableHtml += groupHtml.center;
          }
          if (this.hasRightPane && groupHtml.right) {
            tableHtmlRight += groupHtml.right;
          }
        }

        if (this.settings.groupable.showOnlyGroupRow && s.dataset[i].values[0]) {
          const rowData = s.dataset[i].values[0];

          if (s.dataset[i].list) {
            rowData.list = s.dataset[i].list;
          }

          rowData.values = s.dataset[i].values;
          const groupHtml = self.rowHtml(rowData, this.recordCount, i);
          if (this.hasLeftPane && groupHtml.left) {
            tableHtmlLeft += groupHtml.left;
          }
          if (groupHtml.center) {
            tableHtml += groupHtml.center;
          }
          if (this.hasRightPane && groupHtml.right) {
            tableHtmlRight += groupHtml.right;
          }

          this.recordCount++;
          self.groupArray.push({ group: i, node: 0 });
          continue;  //eslint-disable-line
        }

        // Now Push Groups
        for (let k = 0; k < s.dataset[i].values.length; k++) {
          if (!s.dataset[i].values[k].isFiltered) {
            const rowHtml = self.rowHtml(s.dataset[i].values[k], this.recordCount, i);
            if (self.hasLeftPane && rowHtml.left) {
              tableHtmlLeft += rowHtml.left;
            }
            if (rowHtml.center) {
              tableHtml += rowHtml.center;
            }
            if (self.hasRightPane && rowHtml.right) {
              tableHtmlRight += rowHtml.right;
            }
            this.recordCount++;
            self.groupArray.push({ group: i, node: k });
          }
        }

        // Now Push summary rowHtml
        if (this.settings.groupable.groupFooterRow) {
          const rowHtml = self.rowHtml(s.dataset[i], this.recordCount, i, true, true);
          if (self.hasLeftPane && rowHtml.left) {
            tableHtmlLeft += rowHtml.left;
          }
          if (rowHtml.center) {
            tableHtml += rowHtml.center;
          }
          if (self.hasRightPane && rowHtml.right) {
            tableHtmlRight += rowHtml.right;
          }
        }

        continue;  //eslint-disable-line
      }

      let currentCount = i;
      if (s.treeGrid) {
        currentCount = this.recordCount;
      }

      const rowHtml = self.rowHtml(s.dataset[i], currentCount, i);
      if (self.hasLeftPane && rowHtml.left) {
        tableHtmlLeft += rowHtml.left;
      }
      if (rowHtml.center) {
        tableHtml += rowHtml.center;
      }
      if (self.hasRightPane && rowHtml.right) {
        tableHtmlRight += rowHtml.right;
      }
      this.recordCount++;

      if (s.dataset[i].rowStatus) {
        rowStatusTooltip = true;
      }
    }

    // Append a Summary Row
    if (this.settings.summaryRow) {
      const totals = self.calculateTotals();
      const summaryRowHtml = self.rowHtml(totals, this.recordCount, null, false, true);
      if (self.hasLeftPane && summaryRowHtml.left) {
        tableHtmlLeft += summaryRowHtml.left;
      }
      if (summaryRowHtml.center) {
        tableHtml += summaryRowHtml.center;
      }
      if (self.hasRightPane && summaryRowHtml.right) {
        tableHtmlRight += summaryRowHtml.right;
      }
    }

    if (self.bodyColGroupHtml !== '<colgroup>') {
      self.bodyColGroupHtmlLeft += '</colgroup>';
      self.bodyColGroupHtml += '</colgroup>';
      self.bodyColGroupHtmlRight += '</colgroup>';

      if (self.bodyColGroupLeft) {
        self.bodyColGroupLeft.remove();
      }

      if (self.bodyColGroup) {
        self.bodyColGroup.remove();
      }

      if (self.bodyColGroupRight) {
        self.bodyColGroupRight.remove();
      }

      if (self.hasLeftPane) {
        self.bodyColGroupLeft = $(self.bodyColGroupHtmlLeft);
        self.tableBodyLeft.before(self.bodyColGroupLeft);
      }

      self.bodyColGroup = $(self.bodyColGroupHtml);
      self.tableBody.before(self.bodyColGroup);

      if (self.hasRightPane) {
        self.bodyColGroupRight = $(self.bodyColGroupHtmlRight);
        self.tableBodyRight.before(self.bodyColGroupRight);
      }
    }

    if (self.hasLeftPane) {
      DOM.html(self.tableBodyLeft, tableHtmlLeft, '*');
    }

    DOM.html(self.tableBody, tableHtml, '*');

    if (self.hasRightPane) {
      DOM.html(self.tableBodyRight, tableHtmlRight, '*');
    }
    self.setVirtualHeight();
    self.setScrollClass();
    self.setupTooltips(rowStatusTooltip);
    self.afterRender();
  },

  /**
  * Fire events and do steps needed after a full render.
  * @private
  */
  afterRender() {
    const self = this;

    // Column column postRender functions
    if (this.settings.onPostRenderCell) {
      for (let i = 0; i < this.settings.columns.length; i++) {
        const col = self.settings.columns[i];

        if (col.component) {
          self.tableBody.find('tr').each(function () {
            const row = $(this);
            const rowIdx = row.attr('data-index');
            const lineage = row.attr('data-lineage');
            let value = self.settings.dataset;
            if (lineage) {
              const drilldown = lineage.split('.');
              drilldown.push(rowIdx);
              let first = true;
              drilldown.forEach((childIdx) => {
                if (first && value[childIdx]) {
                  value = value[childIdx];
                } else if (value.children && value.children[childIdx]) {
                  value = value.children[childIdx];
                }
                first = false;
              });
            } else {
              value = value[rowIdx];
            }
            const colIdx = self.columnIdxById(col.id);
            const args = {
              row: rowIdx,
              cell: colIdx,
              value,
              col,
              api: self
            };

            self.settings.onPostRenderCell(row.find('td').eq(colIdx).find('.datagrid-cell-wrapper .content')[0], args);
          });
        }
      }
    }

    // Init Inline Elements
    const dropdowns = self.tableBody.find('select.dropdown');
    if (dropdowns.dropdown) {
      dropdowns.dropdown();
    }

    // Commit Edits for inline editing
    self.tableBody.find('.dropdown-wrapper.is-inline').prev('select')
      .on('listclosed', function () {
        const elem = $(this);
        const newValue = elem.val();
        const row = elem.closest('tr');

        self.updateCellNode(row.attr('aria-rowindex'), elem.closest('td').index(), newValue, false, true);
      });

    const spinboxes = self.tableBody.find('.spinbox');
    if (spinboxes.spinbox) {
      spinboxes.spinbox();
    }

    // Set UI elements after dataload
    if (!self.settings.source) {
      self.displayCounts();
      self.checkEmptyMessage();
    }

    self.setAlternateRowShading();
    self.createDraggableRows();

    if (!self.activeCell || !self.activeCell.node) {
      self.activeCell = { node: self.cellNode(0, 0).attr('tabindex', '0'), isFocused: false, cell: 0, row: 0 };
    }

    if (self.activeCell.isFocused) {
      self.setActiveCell(self.activeCell.row, self.activeCell.cell);
    }

    // Deselect rows when changing pages
    if (self.settings.paging && self.settings.source && !self.settings.allowSelectAcrossPages) {
      self._selectedRows = [];
      self.syncSelectedUI();
    }

    // Restore selected rows when pages change
    if (self.settings.paging && self.settings.source && self.settings.allowSelectAcrossPages) {
      self.syncSelectedRows();
      self.syncSelectedUI();
    }

    // Restore selected rows when pages change for single select
    if (self.settings.paging && !self.settings.source &&
      self.settings.allowSelectAcrossPages === null) {
      self.syncSelectedRows();
      self.syncSelectedUI();
    }

    /**
    * Fires after the entire grid is rendered.
    * @event afterrender
    * @memberof Datagrid
    * @property {object} event The jquery event object
    * @property {HTMLElement} body Object table body area
    * @property {HTMLElement} header Object table header area
    * @property {HTMLElement} pager Object pager body area
    */
    setTimeout(() => {
      self.element.trigger('afterrender', { body: self.bodyContainer, header: self.headerContainer, pager: self.pagerBar });

      // Hack for scrolling issue on windows
      if (self.hasRightPane && this.isWindows) {
        const w = self.tableRight.width() + 17;
        self.tableRight.parent().width(w);
        self.tableRight.parent().find('.datagrid-column-wrapper').eq(0).width(w);
        self.headerTableRight.width(w);
      }
    });
  },

  /**
  * Trigger the onDestroyCell for each cell
  * @private
  */
  triggerDestroyCell() {
    const self = this;

    if (!self.tableBody) {
      return;
    }

    // Call onDestroyCell
    if (this.settings.onPostRenderCell && this.settings.onDestroyCell) {
      const rows = self.tableBody.find('tr');

      if (rows.length === 0) {
        return;
      }

      for (let i = 0; i < this.settings.columns.length; i++) {
        const col = this.settings.columns[i];

        if (col.component) {
          rows.each(function () {
            const row = $(this);
            const rowIdx = row.index();
            const colIdx = self.columnIdxById(col.id);
            const args = {
              row: row.index(),
              cell: colIdx,
              value: self.settings.dataset[rowIdx],
              col,
              api: self
            };

            self.settings.onDestroyCell(row.find('td').eq(colIdx).find('.datagrid-cell-wrapper .content')[0], args);
          });
        }
      }
    }
  },

  /**
  * Cache info on virtual scrolling for better performance.
  * @private
  */
  cacheVirtualStats() {
    const containerHeight = this.element[0].offsetHeight;
    const scrollTop = this.bodyWrapperCenter[0].scrollTop;
    const headerHeight = this.settings.rowHeight === 'normal' ? 40 : (this.settings.rowHeight === 'medium' ? 30 : 25);
    const bodyH = containerHeight - headerHeight;
    const rowH = this.settings.rowHeight === 'normal' ? 50 : (this.settings.rowHeight === 'medium' ? 40 : 30);

    this.virtualRange = {
      rowHeight: rowH,
      top: Math.max(scrollTop - ((this.settings.virtualRowBuffer - 1) * rowH), 0),
      bottom: scrollTop + bodyH + ((this.settings.virtualRowBuffer - 1) * rowH),
      totalHeight: rowH * this.settings.dataset.length,
      bodyHeight: bodyH
    };
  },

  /**
  * Check if the row is in the visble scroll area + buffer
  * Just call renderRows() on events that change
  * @private
  * @param  {number} rowIndex Row index to check.
  * @returns {boolean} Current row visibility.
  */
  isRowVisible(rowIndex) {
    if (!this.settings.virtualized) {
      if (this.settings.paging && !this.settings.source && rowIndex && this.pager) {
        return (this.pager.activePage - 1) * this.settings.pagesize >= rowIndex &&
            (this.pager.activePage) * this.settings.pagesize <= rowIndex;
      }

      return true;
    }

    if (rowIndex === 0) {
      this.cacheVirtualStats();
    }

    // determine if the row is in view
    const pos = rowIndex * this.virtualRange.rowHeight;

    if (pos >= this.virtualRange.top && pos < this.virtualRange.bottom) {
      return true;
    }

    return false;
  },

  /**
   * Set the heights on top or bottom based on scroll position
   * @private
   */
  setVirtualHeight() {
    if (!this.settings.virtualized || !this.virtualRange) {
      return;
    }

    const bottom = this.virtualRange.totalHeight - this.virtualRange.bottom;
    const vTop = this.virtualRange.top;

    this.topSpacer = this.tableBody.find('.datagrid-virtual-row-top');
    this.bottomSpacer = this.tableBody.find('.datagrid-virtual-row-bottom');

    if (vTop > 0 && !this.topSpacer.length) {
      this.topSpacer = $(`<tr class="datagrid-virtual-row-top" style="height: ${vTop}px"><td colspan="${this.visibleColumns().length}"></td></tr>`);
      this.tableBody.prepend(this.topSpacer);
    }

    if (vTop > 0 && this.topSpacer.length) {
      this.topSpacer.css('height', `${vTop}px`);
    }

    if (vTop === 0 && (this.topSpacer.length || this.virtualRange.topRow <= 1)) {
      this.topSpacer.remove();
    }

    if (bottom > 0 && !this.bottomSpacer.length) {
      this.bottomSpacer = $(`<tr class="datagrid-virtual-row-bottom" style="height: ${bottom}px"><td colspan="${this.visibleColumns().length}"></td></tr>`);
      this.tableBody.append(this.bottomSpacer);
    }

    if (bottom > 0 && this.bottomSpacer.length) {
      this.bottomSpacer.css('height', `${bottom}px`);
    }

    if (bottom <= 0 && (this.bottomSpacer.length ||
      (this.virtualRange.bottomRow >= this.settings.dataset.length))) {
      this.bottomSpacer.remove();
    }
  },

  /**
   * Set the alternate shading class.
   * @private
   */
  setAlternateRowShading() {
    if (this.settings.alternateRowShading && this.settings.treeGrid) {
      $('tr[role="row"]:visible', this.tableBody)
        .removeClass('alt-shading').filter(':odd').addClass('alt-shading');
    }
  },

  /**
   * The default cell formatters thats used when no formatter is provided.
   * @private
   * @param  {function} formatter The formatter function.
   * @param  {number} row The row index.
   * @param  {number} cell The cell index.
   * @param  {string} fieldValue The current field value.
   * @param  {object} columnDef The column settings.
   * @param  {object} rowData The current row data.
   * @param  {object} api The grid API reference.
   * @returns {void}
   */
  formatValue(formatter, row, cell, fieldValue, columnDef, rowData, api) {
    let formattedValue;
    api = api || this;

    // Use default formatter if undefined
    if (formatter === undefined) {
      formatter = this.defaultFormatter;
    }

    if (typeof formatter === 'string') {
      formattedValue = Formatters[formatter](row, cell, fieldValue, columnDef, rowData, api);
      formattedValue = formattedValue.toString();
    } else {
      formattedValue = formatter(row, cell, fieldValue, columnDef, rowData, api).toString();
    }
    return formattedValue;
  },

  /**
   * Return the html markup for the row.
   * @private
   * @param  {object} rowData The data to use to render the row
   * @param  {number} dataRowIdx The row index.
   * @param  {number} actualIndex The actual data index
   * @param  {boolean} isGroup If true we are building a group row.
   * @param  {object} isFooter If true we are building a footer row.
   * @param  {string} actualIndexLineage Series of actualIndex values to reach a child actualIndex in a tree
   * @param  {boolean} skipChildren If true we dont append children.
   * @returns {string} The html used to construct the row.
   */
  rowHtml(rowData, dataRowIdx, actualIndex, isGroup, isFooter, actualIndexLineage, skipChildren) {
    let isEven = false;
    const self = this;
    const isSummaryRow = this.settings.summaryRow && !isGroup && isFooter;
    const activePage = self.pager ? self.pager.activePage : 1;
    const containerHtml = { left: '', center: '', right: '' };
    let d = self.settings.treeDepth ? self.settings.treeDepth[dataRowIdx] : 0;
    let depth = null;
    let j = 0;
    let isHidden = false;
    let skipColumns;

    if (!rowData) {
      return '';
    }

    // Default
    d = d ? d.depth : 0;
    depth = d;

    // Setup if this row will be hidden or not
    if (self.settings.treeDepth && self.settings.treeDepth.length) {
      for (let i = 0; i < self.settings.treeDepth.length; i++) {
        const treeDepthItem = self.settings.treeDepth[i];

        if (dataRowIdx === (treeDepthItem.idx - 1)) {
          let parentNode = null;
          let currentDepth = 0;
          for (let i2 = i; i2 >= 0; i2--) {
            currentDepth = self.settings.treeDepth[i2].depth < currentDepth ||
            currentDepth === 0 ? self.settings.treeDepth[i2].depth : currentDepth;
            if (currentDepth < treeDepthItem.depth) {
              parentNode = self.settings.treeDepth[i2];

              if (parentNode.node.isExpanded !== undefined && !parentNode.node.isExpanded
                || currentDepth === 1) {
                break;
              }
            }
          }

          if (parentNode && parentNode.node.expanded !== undefined && !parentNode.node.expanded) {
            isHidden = true;
          } else {
            isHidden = rowData.isFiltered;
          }

          depth = treeDepthItem.depth;

          break;
        }
      }
    }

    if (this.settings.groupable) {
      const groupSettings = this.settings.groupable;
      isHidden = (groupSettings.expanded === undefined ? false : !groupSettings.expanded);

      if (groupSettings.expanded && typeof groupSettings.expanded === 'function') {
        isHidden = !groupSettings.expanded(dataRowIdx, 0, null, null, rowData, this);
      }
    }

    // Group Rows
    const visibleColumnsLeft = this.settings.frozenColumns.left.length;
    const visibleColumnsRight = this.settings.frozenColumns.right.length;
    const visibleColumnsCenter = this.visibleColumns().length -
      visibleColumnsLeft - visibleColumnsRight;

    if (this.settings.groupable && isGroup && !isFooter) {
      const groupRowHtml = Formatters.GroupRow(dataRowIdx, 0, null, null, rowData, this);
      containerHtml.left = `<tr class="datagrid-rowgroup-header${isHidden ? '' : ' is-expanded'}" role="rowgroup"><td role="gridcell" colspan="${visibleColumnsLeft}">${groupRowHtml.left || '<span>&nbsp;</span>'}</td></tr>`;
      containerHtml.center = `<tr class="datagrid-rowgroup-header${isHidden ? '' : ' is-expanded'}" role="rowgroup"><td role="gridcell" colspan="${visibleColumnsCenter}">${groupRowHtml.center || '<span>&nbsp;</span>'}</td></tr>`;
      containerHtml.right = `<tr class="datagrid-rowgroup-header${isHidden ? '' : ' is-expanded'}" role="rowgroup"><td role="gridcell" colspan="${visibleColumnsRight}">${groupRowHtml.right || '<span>&nbsp;</span>'}</td></tr>`;
      return containerHtml;
    }

    if (this.settings.groupable && isGroup && isFooter) {
      const groupFooterHtml = Formatters.GroupFooterRow(dataRowIdx, 0, null, null, rowData, this);
      containerHtml.left = `<tr class="datagrid-row datagrid-rowgroup-footer${isHidden ? '' : ' is-expanded'}" role="rowgroup">${groupFooterHtml.left || '<span>&nbsp;</span>'}</tr>`;
      containerHtml.center = `<tr class="datagrid-row datagrid-rowgroup-footer${isHidden ? '' : ' is-expanded'}" role="rowgroup">${groupFooterHtml.center || '<span>&nbsp;</span>'}</tr>`;
      containerHtml.right = `<tr class="datagrid-row datagrid-rowgroup-footer${isHidden ? '' : ' is-expanded'}" role="rowgroup">${groupFooterHtml.right || '<span>&nbsp;</span>'}</tr>`;
      return containerHtml;
    }

    const ariaRowindex = ((dataRowIdx + 1) +
      (self.settings.source && !self.settings.indeterminate ?
        ((activePage - 1) * self.settings.pagesize) : 0));

    isEven = (this.recordCount % 2 === 0);
    const isSelected = this.isRowSelected(rowData);
    const isActivated = rowData._rowactivated;
    const rowStatus = { class: '', svg: '' };

    if (rowData && rowData.rowStatus && self.settings.showNewRowIndicator) {
      rowStatus.show = true;
      rowStatus.class = ` rowstatus-row-${rowData.rowStatus.icon}`;
      rowStatus.icon = (rowData.rowStatus.icon === 'success') ? '#icon-check' : '#icon-exclamation';
      rowStatus.title = (rowData.rowStatus.tooltip !== '') ? ` title="${rowData.rowStatus.tooltip}"` : '';
      rowStatus.svg = `<svg class="icon icon-rowstatus" focusable="false" aria-hidden="true" role="presentation"${rowStatus.title}><use xlink:href="${rowStatus.icon}"></use></svg>`;
    }

    containerHtml.center = `<tr role="row" aria-rowindex="${ariaRowindex}"` +
      ` data-index="${actualIndex}"${
        actualIndexLineage ? ` data-lineage="${actualIndexLineage}"` : ''
      }${
        self.settings.treeGrid && rowData.children ? ` aria-expanded="${rowData.expanded ? 'true"' : 'false"'}` : ''
      }${self.settings.treeGrid ? ` aria-level= "${depth}"` : ''
      }${isSelected ? ' aria-selected= "true"' : ''} class="datagrid-row${rowStatus.class}${
        isHidden ? ' is-hidden' : ''}${
        rowData.isFiltered ? ' is-filtered' : ''
      }${isActivated ? ' is-rowactivated' : ''
      }${isSelected ? this.settings.selectable === 'mixed' ? ' is-selected hide-selected-color' : ' is-selected' : ''
      }${self.settings.alternateRowShading && !isEven ? ' alt-shading' : ''
      }${isSummaryRow ? ' datagrid-summary-row' : ''
      }${!self.settings.cellNavigation && self.settings.selectable !== false ? ' is-clickable' : ''
      }${self.settings.treeGrid ? (rowData.children ? ' datagrid-tree-parent' : (depth > 1 ? ' datagrid-tree-child' : '')) : ''
      }">`;

    containerHtml.left = containerHtml.center;
    containerHtml.right = containerHtml.center;

    for (j = 0; j < self.settings.columns.length; j++) {
      const col = self.settings.columns[j];
      const container = this.getContainer(col.id);
      let cssClass = '';
      const defaultFormatter = col.summaryRowFormatter || col.formatter || self.defaultFormatter;
      const formatter = isSummaryRow ? defaultFormatter : col.formatter || self.defaultFormatter;
      let formatted = self.formatValue(
        formatter,
        dataRowIdx,
        j,
        self.fieldValue(rowData, self.settings.columns[j].field),
        self.settings.columns[j],
        rowData,
        self
      );

      if (formatted.indexOf('<span class="is-readonly">') === 0) {
        col.readonly = true;
      }

      if (formatted.indexOf('datagrid-checkbox') > -1 ||
        formatted.indexOf('btn-actions') > -1) {
        cssClass += ' l-center-text';
      }

      if (formatted.indexOf('trigger') > -1) {
        cssClass += ' datagrid-trigger-cell';
      }

      if (col.editor) {
        cssClass += ' has-editor';
      }

      if (col.expanded) {
        self.treeExpansionField = col.expanded;
      }

      if (col.align) {
        cssClass += ` l-${col.align}-text`;
      }

      if (col.textOverflow === 'ellipsis') {
        cssClass += ' text-ellipsis';
      }

      if (col.uppercase) {
        cssClass += ' uppercase-text';
      }

      // Add Column Css Classes

      // Add a readonly class if set on the column
      cssClass += (col.readonly ? ' is-readonly' : '');
      cssClass += (col.hidden ? ' is-hidden' : '');

      // Run a function that helps check if editable
      if (col.isEditable && !col.readonly) {
        const fieldVal = self.fieldValue(rowData, self.settings.columns[j].field);
        const canEdit = col.isEditable(ariaRowindex - 1, j, fieldVal, col, rowData);

        if (!canEdit) {
          cssClass += ' is-readonly';
        }
      }

      // Run a function that helps check if readonly
      let ariaReadonly = (col.id !== 'selectionCheckbox' &&
        (col.readonly || col.editor === undefined)) ?
        'aria-readonly="true"' : '';

      if (col.isReadonly && !col.readonly && col.id !== 'selectionCheckbox') {
        const fieldVal = self.fieldValue(rowData, self.settings.columns[j].field);
        const isReadonly = col.isReadonly(this.recordCount, j, fieldVal, col, rowData);

        if (isReadonly) {
          cssClass += ' is-cell-readonly';
          ariaReadonly = 'aria-readonly="true"';
        }
      }

      const cellValue = self.fieldValue(rowData, self.settings.columns[j].field);

      // Run a function that dynamically adds a class
      if (col.cssClass && typeof col.cssClass === 'function') {
        cssClass += ` ${col.cssClass(this.recordCount, j, cellValue, col, rowData)}`;
      }

      if (col.cssClass && typeof col.cssClass === 'string') {
        cssClass += ` ${col.cssClass}`;
      }

      cssClass += (col.focusable ? ' is-focusable' : '');

      const rowspan = this.calculateRowspan(cellValue, dataRowIdx, col);

      if (rowspan === '') {
        continue;
      }

      // Set Width of table col / col group elements
      let colWidth = '';

      if (this.recordCount === 0) {
        colWidth = this.columnWidth(col, j);

        switch (container) {
          case 'left':
            self.bodyColGroupHtmlLeft += `<col${colWidth}${col.hidden ? ' class="is-hidden"' : ''}></col>`;
            break;
          case 'right':
            self.bodyColGroupHtmlRight += `<col${colWidth}${col.hidden ? ' class="is-hidden"' : ''}></col>`;
            break;
          default:
            self.bodyColGroupHtml += `<col${colWidth}${col.hidden ? ' class="is-hidden"' : ''}></col>`;
        }

        if (col.colspan) {
          this.hasColSpans = true;
        }
      }

      if (skipColumns > 0) {
        skipColumns -= 1;
        cssClass += ' is-hidden';
      }

      // Run an optional function to calculate a colspan
      let colspan = null;
      if (col.colspan && typeof col.colspan === 'function') {
        const fieldVal = self.fieldValue(rowData, self.settings.columns[j].field);
        colspan = col.colspan(ariaRowindex - 1, j, fieldVal, col, rowData, self);

        const max = self.settings.columns.length - j;
        colspan = (colspan && colspan > max) ? max : colspan;
        if (colspan && colspan > 1) {
          skipColumns = colspan - 1;
          if (col.align) {
            cssClass = cssClass.replace(` l-${col.align}-text`, '');
          }
          cssClass += ' l-left-text';
        } else {
          colspan = null;
        }
      }

      // Set rowStatus info
      if (j !== 0) {
        rowStatus.class = '';
        rowStatus.svg = '';
      }

      if (rowStatus.class !== '') {
        cssClass += ' rowstatus-cell';
      }

      if (self.isCellDirty(dataRowIdx, j)) {
        cssClass += ' is-dirty-cell';
      }

      // Trim extra spaces
      if (cssClass !== '') {
        cssClass = cssClass.replace(/^\s+|\s+$/g, '').replace(/\s+/g, ' ');
      }

      containerHtml[container] += `<td role="gridcell" ${ariaReadonly} aria-colindex="${j + 1}"` +
          ` aria-describedby="${self.uniqueId(`-header-${j}`)}"${
            isSelected ? ' aria-selected= "true"' : ''
          }${cssClass ? ` class="${cssClass}"` : ''
          }${colspan ? ` colspan="${colspan}"` : ''
          }${col.tooltip && typeof col.tooltip === 'string' ? ` title="${col.tooltip.replace('{{value}}', cellValue)}"` : ''
          }${self.settings.columnGroups ? `headers = "${self.uniqueId(`-header-${j}`)} ${self.getColumnGroup(j)}"` : ''
          }${rowspan || ''}>${rowStatus.svg}<div class="datagrid-cell-wrapper">`;

      if (col.contentVisible) {
        const canShow = col.contentVisible(dataRowIdx + 1, j, cellValue, col, rowData);
        if (!canShow) {
          formatted = '';
        }
      }

      if (self.settings.onPostRenderCell && col.component) {
        containerHtml[container] += '<div class="content"></div>';
        formatted = '';
      }

      containerHtml[container] += `${formatted}</div></td>`;
    }

    containerHtml.left += '</tr>';
    containerHtml.center += '</tr>';
    containerHtml.right += '</tr>';

    if (self.settings.rowTemplate) {
      const tmpl = self.settings.rowTemplate;
      const item = rowData;
      let renderedTmpl = '';

      if (Tmpl && item) {
        renderedTmpl = Tmpl.compile(`{{#dataset}}${tmpl}{{/dataset}}`, { dataset: item });
      }

      if (this.hasLeftPane) {
        containerHtml.left += `<tr class="datagrid-expandable-row no-border"><td colspan="${visibleColumnsLeft}">
          <div class="datagrid-row-detail"><div style="height: ${self.settings.rowTemplateHeight || '107'}px"></div></div>
          </td></tr>`;
      }
      containerHtml.center += `<tr class="datagrid-expandable-row"><td colspan="${visibleColumnsCenter}">
        <div class="datagrid-row-detail"><div class="datagrid-row-detail-padding">${renderedTmpl}</div></div>
        </td></tr>`;
      if (this.hasRightPane) {
        containerHtml.right += `<tr class="datagrid-expandable-row"><td colspan="${visibleColumnsLeft}">
          </td></tr>`;
      }
    }

    if (self.settings.expandableRow) {
      if (this.hasLeftPane) {
        containerHtml.left += `<tr class="datagrid-expandable-row"><td colspan="${visibleColumnsLeft}">` +
          '<div class="datagrid-row-detail"><div class="datagrid-row-detail-padding"></div></div>' +
          '</td></tr>';
      }
      containerHtml.center += `<tr class="datagrid-expandable-row"><td colspan="${visibleColumnsCenter}">` +
        '<div class="datagrid-row-detail"><div class="datagrid-row-detail-padding"></div></div>' +
        '</td></tr>';
    }

    // Render Tree Children
    if (rowData.children && !skipChildren) {
      for (let i = 0, l = rowData.children.length; i < l; i++) {
        const lineage = actualIndexLineage ? `${actualIndexLineage}.${actualIndex}` : `${actualIndex}`;
        this.recordCount++;
        const childRowHtml = self.rowHtml(
          rowData.children[i],
          this.recordCount,
          i,
          false,
          false,
          lineage
        );

        containerHtml.center += childRowHtml.center;
        containerHtml.left += childRowHtml.center;
        containerHtml.right += childRowHtml.right;
      }
    }

    return containerHtml;
  },

  /**
   * This Function approximates the table auto widthing
   * Except use all column values and compare the text width of the header as max
   * @private
   * @param  {object} columnDef The column to check.
   * @returns {number} The text width.
   */
  calculateTextWidth(columnDef) {
    let max = 0;
    let maxText = '';
    let chooseHeader = false;
    let hasButton = false;
    const self = this;
    const title = columnDef.name || '';

    // Get max cell value length for this column
    for (let i = 0; i < this.settings.dataset.length; i++) {
      let val = this.fieldValue(this.settings.dataset[i], columnDef.field);
      let len = 0;
      const row = this.settings.dataset[i];

      // Get formatted value (without html) so we have accurate string that
      // will display for this cell
      val = self.formatValue(columnDef.formatter, i, 0, val, columnDef, row, self);
      hasButton = val.toString().indexOf('btn-secondary') > -1;
      val = xssUtils.stripHTML(val);

      len = val.toString().length;

      if (this.settings.groupable && row.values) {
        for (let k = 0; k < row.values.length; k++) {
          let groupVal = this.fieldValue(row.values[k], columnDef.field);
          groupVal = self.formatValue(columnDef.formatter, i, 0, groupVal, columnDef, row, self);
          groupVal = xssUtils.stripHTML(groupVal);

          len = groupVal.toString().length;
          if (len > max) {
            max = len;
            maxText = groupVal;
          }
        }
      }

      if (len > max) {
        max = len;
        maxText = val;
      }
    }

    const hasTag = columnDef.formatter ?
      columnDef.formatter.toString().indexOf('<span class="tag') > -1 : false;

    const hasAlert = columnDef.formatter ?
      columnDef.formatter.toString().indexOf('datagrid-alert-icon') > -1 : false;

    if (hasAlert) {
      max += 10;
    }

    // Use header text length as max if bigger than all data cells
    if (title.length > max) {
      max = title.length;
      maxText = title;
      chooseHeader = true;
    }

    if (maxText === '' || this.settings.dataset.length === 0) {
      maxText = columnDef.name || ' Default ';
      chooseHeader = true;
    }

    // if given, use cached canvas for better performance, else, create new canvas
    this.canvas = this.canvas || (this.canvas = document.createElement('canvas'));
    const context = this.canvas.getContext('2d');
    context.font = '14px arial';

    const metrics = context.measureText(maxText);
    let padding = chooseHeader ? 40 : 45;

    if (hasAlert && !chooseHeader) {
      padding += 20;
    }

    if (hasTag && !chooseHeader) {
      padding += 10;
    }

    if (hasButton) {
      padding += 50;
    }

    if (columnDef.filterType) {
      let minWidth = columnDef.filterType === 'date' ? 170 : 100;

      if (columnDef.filterType === 'checkbox') {
        minWidth = 40;
        padding = 40;
      }

      return Math.round(Math.max(metrics.width + padding, minWidth));
    }

    return Math.round(metrics.width + padding); // Add padding and borders
  },

  /**
   * Return the currently cached table width ready for the css style.
   * @private
   * @param  {string} container The container (left, right, center).
   * @returns {string} The css width
   */
  headerTableWidth(container) {
    const cacheWidths = this.headerWidths[this.settings.columns.length - 1];

    if (!cacheWidths) {
      return '';
    }

    if (cacheWidths.widthPercent) {
      return '100%';
    } else if (!isNaN(this.totalWidths[container])) {
      return `${parseFloat(this.totalWidths[container])}px`;
    }

    return '';
  },

  /**
   * Return the currently cached table min width ready for the css style.
   * @private
   * @param  {string} container The container (left, right, center).
   * @returns {string} The css width
   */
  headerTableMinWidth(container) {
    if (!isNaN(this.totalMinWidths[container])) {
      return `${parseFloat(this.totalMinWidths[container])}px`;
    }
    return '';
  },

  /**
   * Set the scroll class if the scrollbar is visible to effect the scrollheight.
   * @private
   */
  setScrollClass() {
    const height = parseInt(this.bodyWrapperCenter[0].offsetHeight, 10);
    const hasScrollBar = parseInt(this.bodyWrapperCenter[0].scrollHeight, 10) > height + 2;
    this.element.removeClass('has-vertical-scroll has-less-rows');

    if (hasScrollBar) {
      this.element.addClass('has-vertical-scroll');
    }

    if (!hasScrollBar && this.tableBody[0].offsetHeight < height) {
      this.element.addClass('has-less-rows');
    }

    if (this.hasRightPane) {
      this.element.addClass('has-frozen-right-columns');
    }
  },

  /**
   * Clear internal header cache info.
   * @private
   * @returns {void}
   */
  clearHeaderCache() {
    this.headerWidths = [];
    this.totalWidths.left = 0;
    this.totalWidths.center = 0;
    this.totalWidths.right = 0;
    this.totalMinWidths.left = 0;
    this.totalMinWidths.center = 0;
    this.totalMinWidths.right = 0;
    this.elemWidth = 0;
    this.lastColumn = null;
    this.isInitialRender = true;
    this.cacheColumnWidths();
  },

  /**
   * Calculate and cache the width for all the columns
   * Simulates https://www.w3.org/TR/CSS21/tables.html#width-layout
   * @private
   */
  cacheColumnWidths() {
    for (let i = 0; i < this.settings.columns.length; i++) {
      const col = this.settings.columns[i];
      this.calculateColumnWidth(col, i);
    }
  },

  /**
   * Return the width for a column (upfront with no rendering)
   * Simulates https://www.w3.org/TR/CSS21/tables.html#width-layout
   * @private
   * @param  {[type]} col The column object to use
   * @param  {[type]} index The column index
   * @returns {void}
   */
  columnWidth(col, index) {
    if (!this.elemWidth) {
      this.elemWidth = this.element.outerWidth();

      if (this.elemWidth === 0) { // handle on invisible tab container
        this.elemWidth = this.element.closest('.tab-container').outerWidth();
      }
      if (!this.elemWidth || this.elemWidth === 0) { // handle on invisible modal
        this.elemWidth = this.element.closest('.modal-contents').outerWidth();
      }

      this.widthSpecified = false;
    }

    // use cache
    if (this.headerWidths[index]) {
      const cacheWidths = this.headerWidths[index];

      if (cacheWidths.width === 'default' || !cacheWidths.width) {
        return '';
      }
      return ` style="width: ${cacheWidths.width}${cacheWidths.widthPercent ? '%' : 'px'}"`;
    }
    return this.calculateColumnWidth(col, index);
  },

  /**
   * Calculate the width for a column (upfront with no rendering)
   * Simulates https://www.w3.org/TR/CSS21/tables.html#width-layout
   * @private
   * @param {object} col The column object to use
   * @param {number} index The column index
   * @returns {void}
   */
  calculateColumnWidth(col, index) {
    let colPercWidth;
    const visibleColumns = this.visibleColumns(true);
    let lastColumn = (index === this.lastColumnIdx());
    const container = this.getContainer(col.id);

    if (!this.elemWidth) {
      this.elemWidth = this.element.outerWidth();

      if (this.elemWidth === 0) { // handle on invisible tab container
        this.elemWidth = this.element.closest('.tab-container').outerWidth();
      }
      if (!this.elemWidth || this.elemWidth === 0) { // handle on invisible modal
        this.elemWidth = this.element.closest('.modal-contents').outerWidth();
      }

      this.widthSpecified = false;
      this.widthPixel = false;
    }

    // use cache
    if (this.headerWidths[index]) {
      const cacheWidths = this.headerWidths[index];

      if (cacheWidths.width === 'default') {
        return '';
      }

      if (this.widthSpecified && !cacheWidths.width) {
        return '';
      }

      return ` style="width: ${cacheWidths.width}${cacheWidths.widthPercent ? '%' : 'px'}"`;
    }

    // A column element with a value other than 'auto' for the 'width' property
    // sets the width for that column.
    if (col.width) {
      this.widthSpecified = true;
      this.widthPercent = false;
    }

    if (!this.widthPixel && col.width) {
      this.widthPixel = typeof col.width !== 'string';
    }

    let colWidth = col.width;

    if (typeof col.width === 'string' && col.width.indexOf('px') === -1) {
      this.widthPercent = true;
      colPercWidth = col.width.replace('%', '');
    }

    const textWidth = this.calculateTextWidth(col); // reasonable default on error

    if (!this.widthSpecified || !colWidth) {
      colWidth = Math.max(textWidth, colWidth || 0);
    }

    lastColumn = index === this.lastColumnIdx();

    // Simulate Auto Width Algorithm
    if ((!this.widthSpecified || col.width === undefined) && this.settings.sizeColumnsEqually &&
      (['selectionCheckbox', 'expander', 'drilldown', 'rowStatus', 'favorite'].indexOf(col.id) === -1)) {
      const percentWidth = Math.round(this.elemWidth / visibleColumns.length);
      colWidth = percentWidth - (lastColumn ? 2 : 0); // borders causing scroll

      // Handle Columns where auto width is bigger than the percent width
      if (percentWidth < textWidth) {
        colWidth = textWidth;
      }
    }

    // Some Built in columns
    if (col.id === 'selectionCheckbox' || col.id === 'favorite') {
      colWidth = 43;
      col.width = colWidth;
    }

    if (col.id === 'favorite') {
      colWidth = 62;
      col.width = colWidth;
    }

    if (col.id === 'expander') {
      colWidth = 55;
      col.width = colWidth;
    }

    if (col.id === 'rowStatus') {
      colWidth = 62;
      col.width = colWidth;
    }

    if (col.id === 'rowReorder') {
      colWidth = 62;
      col.width = colWidth;
    }

    if (col.id === 'drilldown') {
      colWidth = 78;
      col.width = colWidth;
    }

    // cache the header widths
    this.headerWidths[index] = {
      id: col.id,
      width: (this.widthPercent ? colPercWidth : colWidth),
      widthPercent: this.widthPercent
    };

    if (col.id !== 'spacerColumn') {
      this.totalWidths[container] += col.hidden ? 0 : colWidth;
    }

    // For the last column stretch it if it doesnt fit the area
    if (lastColumn && this.isInitialRender && !this.settings.spacerColumn) {
      const diff = this.elemWidth - this.totalWidths[container];

      if (this.settings.stretchColumn === 'last') {
        if ((diff > 0) && !this.widthPercent && !col.width) {
          colWidth = '';
          this.headerWidths[index] = {
            id: col.id,
            width: colWidth,
            widthPercent: this.widthPercent
          };
          this.totalMinWidths[container] = this.totalWidths[container];
          this.totalWidths[container] = '100%';
        }
      }

      if (this.settings.stretchColumn !== 'last') {
        this.headerWidths[index] = { id: col.id, width: colWidth, widthPercent: this.widthPercent };
        this.totalWidths[container] += col.hidden ? 0 : colWidth;
        const diff2 = this.elemWidth - this.totalWidths[container];
        const stretchColumn = $.grep(this.headerWidths, e => e.id === this.settings.stretchColumn);
        if ((diff2 > 0) && !stretchColumn[0].widthPercent) {
          stretchColumn[0].width += diff2 - 2;
          this.totalWidths[container] = '100%';
        }
      }

      if (this.widthPercent) {
        this.table.css('width', '100%');
      } else if (!isNaN(this.totalWidths[container])) {
        this.table.css('width', this.totalWidths.center);
      }
      if (!isNaN(this.totalMinWidths.center) && this.totalMinWidths.center > 0) {
        this.table.css('min-width', `${this.totalMinWidths.center}px`);
      }

      if (this.hasLeftPane) {
        this.tableLeft.css('width', this.totalWidths.left);
      }
      if (!isNaN(this.totalMinWidths.left) && this.totalMinWidths.left > 0) {
        this.table.css('min-width', `${this.totalMinWidths.left}px`);
      }
      if (this.hasRightPane) {
        this.tableRight.css('width', this.totalWidths.right);
      }
      if (!isNaN(this.totalMinWidths.right) && this.totalMinWidths.right > 0) {
        this.table.css('min-width', `${this.totalMinWidths.right}px`);
      }
      this.isInitialRender = false;
    }

    if (lastColumn && this.isInitialRender && this.settings.spacerColumn) {
      const diff = this.elemWidth - this.totalWidths[container];
      this.totalWidths[container] += diff;

      if ((diff > 0) && !this.widthPercent && !col.width) {
        this.settings.columns.push({ id: 'spacerColumn', cssClass: 'is-spacer', name: '', field: '', width: diff - 4 - colWidth });
      }
    }

    if (lastColumn && this.settings.spacerColumn && this.isInitialRender) {
      if (this.widthPercent) {
        this.table.css('width', '100%');
      } else if (!isNaN(this.totalWidths[container])) {
        this.table.css('width', this.totalWidths[container]);
      }
      this.isInitialRender = false;
    }

    if (!this.widthPercent && colWidth === undefined) {
      return '';
    }

    return ` style="width: ${this.widthPercent ? `${colPercWidth}%` : `${colWidth}px`}"`;
  },

  /**
  * Figure out if the row spans and should skip rendiner.
  * @private
  * @param  {any} value Value to check
  * @param  {number} row Row index
  * @param  {number} col Column index
  * @returns {void}
  */
  calculateRowspan(value, row, col) {
    let total = 0;
    let min = null;

    if (!col.rowspan) {
      return null;
    }

    for (let i = 0; i < this.settings.dataset.length; i++) {
      if (value === this.settings.dataset[i][col.field]) {
        total++;
        if (min === null) {
          min = i;
        }
      }
    }

    return row === min ? ` rowspan ="${total}"` : '';
  },

  /**
  * Summary Row Totals use the aggregators
  * @private
  * @returns {number} the total widths
  */
  calculateTotals() {
    this.settings.totals = Aggregators.aggregate(this.settings.dataset, this.settings.columns);
    return this.settings.totals;
  },

  /**
  * Set unit type (pixel or percent)
  * @private
  * @param  {any} v value to check
  * @returns {number} the total widths
  */
  setUnit(v) {
    return v + (/(px|%)/i.test(`${v}`) ? '' : 'px');
  },

  /**
   * Setup tooltips on the cells.
   * @private
   * @param  {boolean} rowstatus true set tootip with row status
   * @param  {boolean} isForced true set tootip
   * @returns {void}
   */
  setupTooltips(rowstatus, isForced) {
    if (!rowstatus && !isForced && !this.settings.enableTooltips) {
      return;
    }

    const self = this;
    const defaultDelay = 400;
    let tooltipTimer;

    // Set selector
    const selector = {
      th: '.datagrid-header th',
      td: '.datagrid-body tr.datagrid-row td[role="gridcell"]:not(.rowstatus-cell)',
      rowstatus: '.datagrid-body tr.datagrid-row td[role="gridcell"] .icon-rowstatus'
    };

    if (this.settings.filterable) {
      selector.headerColumn = `${selector.th} .datagrid-column-wrapper`;
      selector.headerFilter = `${selector.th} .datagrid-filter-wrapper .btn-menu`;
      selector.header = `${selector.headerColumn}, ${selector.headerFilter}`;
    } else {
      selector.header = selector.th;
    }

    selector.iconAlert = `${selector.td} .icon-alert`;
    selector.iconSuccess = `${selector.td} .icon-success`;
    selector.iconError = `${selector.td} .icon-error`;
    selector.iconInfo = `${selector.td} .icon-info`;

    selector.icons = `${selector.iconAlert}, ${selector.iconSuccess}, ${selector.iconError}, ${selector.iconInfo}`;

    // Selector string
    if (rowstatus && this.settings.enableTooltips) {
      selector.str = `${selector.header}, ${selector.td}, ${selector.icons}, ${selector.rowstatus}`;
    } else if (rowstatus) {
      selector.str = `${selector.header}, ${selector.rowstatus}`;
    } else {
      selector.str = `${selector.header}, ${selector.td}, ${selector.icons}`;
    }

    // Handle tooltip to show
    const handleShow = (elem, delay) => {
      delay = typeof delay === 'undefined' ? defaultDelay : delay;
      tooltipTimer = setTimeout(() => {
        const isHeaderColumn = utils.hasClass(elem, 'datagrid-column-wrapper');
        const isHeaderFilter = utils.hasClass(elem.parentNode, 'datagrid-filter-wrapper');
        const isPopup = isHeaderFilter ?
          elem.parentNode.querySelectorAll('.popupmenu.is-open').length > 0 : false;
        const tooltip = $(elem).data('gridtooltip') || self.cacheTooltip(elem);
        const containerEl = isHeaderColumn ? elem.parentNode : elem;
        const width = self.getOuterWidth(containerEl);

        if (tooltip && (tooltip.forced || (tooltip.textwidth > (width - 35))) && !isPopup) {
          self.showTooltip(tooltip);
        }
      }, delay);
    };

    // Handle tooltip to hide
    const handleHide = (elem, delay) => {
      delay = typeof delay === 'undefined' ? defaultDelay : delay;
      clearTimeout(tooltipTimer);
      setTimeout(() => {
        self.hideTooltip();
        // Clear cache for header filter, so it can use always current selected
        if (utils.hasClass(elem.parentNode, 'datagrid-filter-wrapper')) {
          self.removeTooltipData(elem);
        }
      }, delay);
    };

    // Bind events
    this.element
      .off('mouseenter.gridtooltip', selector.str)
      .on('mouseenter.gridtooltip', selector.str, function () {
        handleShow(this);
      })
      .off('mouseleave.gridtooltip click.gridtooltip', selector.str)
      .on('mouseleave.gridtooltip click.gridtooltip', selector.str, function () {
        handleHide(this);
      })
      .off('longpress.gridtooltip', selector.str)
      .on('longpress.gridtooltip', selector.str, function () {
        handleShow(this, 0);
      })
      .off('keydown.gridtooltip', selector.str)
      .on('keydown.gridtooltip', selector.str, function (e) {
        const key = e.which || e.keyCode || e.charCode || 0;
        let handle = false;

        if (e.shiftKey && key === 112) { // Shift + F1
          handleShow(this, 0);
        } else if (key === 27) { // Escape
          handle = self.isGridtooltip();
          handleHide(this, 0);
        }

        if (handle) {
          e.preventDefault();
        }
        return !handle;
      });
  },

  /**
   * Get outerWidth for a given element.
   * @private
   * @param  {boolean} element to calculate the outerWidth
   * @returns {number} computed outerWidth
   */
  getOuterWidth(element) {
    const style = getComputedStyle(element);
    let width = element.offsetWidth;
    width += parseInt(style.marginLeft, 10) + parseInt(style.marginRight, 10);
    return width;
  },

  /**
   * Get closest element of a given element by passing callback to
   * target by class, id, or tag name
   * Callback usage as:
   * const elem = this.element[0].querySelector(selectorString);
   * class: const closestEl = this.closest(elem, el => el.classList.contains('some-class'));
   * id: const closestEl = this.closest(elem, el => el.id === 'some-id');
   * tag: const closestEl = this.closest(elem, el => el.tagName.toLowerCase() === 'some-tag');
   * http://clubmate.fi/jquerys-closest-function-and-pure-javascript-alternatives/
   * @private
   * @param  {object} el The element to start from.
   * @param  {object} fn The callback function.
   * @returns {object} The closest element.
   */
  closest(el, fn) {
    return el && (fn(el) ? el : this.closest(el.parentNode, fn));
  },

  /**
   * Returns all header nodes (not the groups)
   * @private
   * @returns {array} Array with all header dom nodes
   */
  headerNodes() {
    if (!this.headerContainer) {
      return $();
    }
    return this.headerContainer.find('tr:not(.datagrid-header-groups) th');
  },

  /**
   * Refresh one row in the grid
   * @param  {number} idx The row index to update.
   * @param  {object} data The data object.
   * @returns {void}
   */
  updateRow(idx, data) {
    const s = this.settings;
    let rowData = data;

    if (!rowData) {
      rowData = s.treeGrid ? s.treeDepth[idx].node : s.dataset[idx];
    }

    for (let j = 0; j < this.settings.columns.length; j++) {
      const col = this.settings.columns[j];

      if (col.hidden) {
        continue;
      }

      this.updateCellNode(idx, j, this.fieldValue(rowData, col.field), true);
    }
  },

  /**
   * Given a new column set update the rows and reload
   * @param  {array} columns The array with columns to use.
   * @param  {array} columnGroups The array with new columns groups to use.
   * @returns {void}
   */
  updateColumns(columns, columnGroups) {
    this.settings.columns = columns;

    if (columnGroups) {
      this.settings.columnGroups = columnGroups;
    }

    this.clearHeaderCache();
    this.renderRows();
    this.renderHeader();
    this.resetPager('updatecolumns');

    /**
    * Fires after the entire grid is rendered.
    * @event columnchange
    * @memberof Datagrid
    * @property {object} event The jquery event object
    * @property {HTMLElement} args Additional arguments
    * @property {string} args.type Info on the type of column change action, can be 'updatecolumns', 'hidecolumn', 'showcolumn', 'resizecolumn'
    * @property {object} args.columns The columns object
    */
    this.element.trigger('columnchange', [{ type: 'updatecolumns', columns: this.settings.columns }]);
    this.saveColumns();
    this.saveUserSettings();
  },

  /**
   * Save the columns to local storage
   * @deprecated Use saveUserSettings, will remove this in a few versions (4.10.0)
   * @returns {void}
   */
  saveColumns() {
    if (!this.settings.saveColumns) {
      return;
    }

    // Save to local storage
    if (this.canUseLocalStorage()) {
      localStorage[this.uniqueId('columns')] = JSON.stringify(this.settings.columns);
    }
  },

  /**
   * Omit events and save to local storage for supported settings.
   * @returns {void}
   */
  saveUserSettings() {
    /**
    * Fires after settings are changed in some way
    * @event settingschanged
    * @memberof Datagrid
    * @property {object} event The jquery event object
    * @property {object} args Additional arguments
    * @property {number} args.rowHeight The current row height
    * @property {object} args.columns The columns object
    * @property {string} args.sortOrder The current sort column.
    * @property {number} args.pagesize The current page size
    * @property {boolean} args.showPageSizeSelector If the page size selector is shown.
    * @property {number} args.activePage The currently active page.
    * @property {string} args.filter Info on the type of column change action, can be 'updatecolumns'
    */
    this.element.trigger('settingschanged', [{
      rowHeight: this.settings.rowHeight,
      columns: this.settings.columns,
      sortOrder: this.sortColumn,
      pagesize: this.settings.pagesize,
      showPageSizeSelector: this.settings.showPageSizeSelector,
      activePage: this.pager ? this.pager.activePage : 1,
      filter: this.filterConditions()
    }]);

    // Save to Local Storage if the settings are set
    const savedSettings = this.settings.saveUserSettings;
    if ($.isEmptyObject(savedSettings) || !this.canUseLocalStorage()) {
      return;
    }

    // Save Columns
    if (savedSettings.columns) {
      localStorage[this.uniqueId('usersettings-columns')] = JSON.stringify(this.settings.columns);
    }

    // Save Row Height
    if (savedSettings.rowHeight) {
      localStorage[this.uniqueId('usersettings-row-height')] = this.settings.rowHeight;
    }

    // Save Sort Order
    if (savedSettings.sortOrder) {
      localStorage[this.uniqueId('usersettings-sort-order')] = JSON.stringify(this.sortColumn);
    }

    // Save Page Size
    if (savedSettings.pagesize) {
      localStorage[this.uniqueId('usersettings-pagesize')] = this.settings.pagesize;
    }

    // Save Show Page Size Selector
    if (savedSettings.showPageSizeSelector) {
      localStorage[this.uniqueId('usersettings-show-pagesize-selector')] = this.settings.showPageSizeSelector;
    }

    // Save Page Num
    if (savedSettings.activePage && this.pager) {
      localStorage[this.uniqueId('usersettings-active-page')] = this.pager.activePage;
    }

    // Filter Conditions
    if (savedSettings.filter) {
      localStorage[this.uniqueId('usersettings-filter')] = JSON.stringify(this.filterConditions());
    }
  },

  /**
   * Returns true if local storage may be used / is available
   * @private
   * @returns {boolean} If it can be used.
   */
  canUseLocalStorage() {
    try {
      if (localStorage.getItem) {
        return true;
      }
    } catch (exception) {
      return false;
    }

    return false;
  },

  /**
   * Parse a JSON array with columns and return the column object.
   * @private
   * @param  {string} columnStr The json represntation of the column object.
   * @returns {array} The array of columns.
   */
  columnsFromString(columnStr) {
    if (!columnStr) {
      return [];
    }

    const self = this;
    const columns = JSON.parse(columnStr);

    if (!columns) {
      return [];
    }

    // Map back the missing functions/objects
    for (let i = 0; i < columns.length; i++) {
      let isHidden;
      const orgColumn = self.columnById(columns[i].id);

      if (orgColumn) {
        isHidden = columns[i].hidden;

        $.extend(columns[i], orgColumn[0]);

        if (isHidden !== undefined) {
          columns[i].hidden = isHidden;
        }
      }
    }

    return columns;
  },

  /**
  * Restore the columns from a provided list or local storage
  * @param {array} cols - The columns list to restore, if you saved the settings manually.
  */
  restoreColumns(cols) {
    if (!this.settings.saveColumns || !this.canUseLocalStorage()) {
      return;
    }

    if (cols) {
      this.updateColumns(cols);
      return;
    }

    // Done on load as apposed to passed in
    const lsCols = localStorage[this.uniqueId('columns')];

    if (!cols && lsCols) {
      this.originalColumns = this.settings.columns;
      this.settings.columns = this.columnsFromString(lsCols);
    }
  },

  /**
   * Restore the user settings from local Storage or as passed in.
   * @param  {object} settings The object containing the settings to use.
   * @returns {void}
   */
  restoreUserSettings(settings) {
    const options = this.settings.saveUserSettings;

    if (!settings && ($.isEmptyObject(options) || !this.canUseLocalStorage())) {
      return;
    }

    // Restore The data thats passed in
    if (settings) {
      if (settings.columns) {
        this.updateColumns(settings.columns);
      }

      if (settings.rowHeight) {
        this.rowHeight(settings.rowHeight);
      }

      if (settings.sortOrder) {
        this.setSortColumn(settings.sortOrder.sortId, settings.sortOrder.sortAsc);
      }

      if (settings.pagesize) {
        this.settings.pagesize = parseInt(settings.pagesize, 10);
        this.pager.settings.pagesize = parseInt(settings.pagesize, 10);
        this.pager.setActivePage(1, true);
      }

      if (settings.showPageSizeSelector) {
        this.settings.showPageSizeSelector = settings.showPageSizeSelector;
        this.pager.showPageSizeSelector(settings.showPageSizeSelector);
      }

      if (settings.activePage) {
        this.pager.setActivePage(parseInt(settings.activePage, 10), true);
      }

      if (settings.filter) {
        this.applyFilter(settings.filter, 'restore');
      }
      return;
    }

    // Restore Column Width and Order
    if (options.columns) {
      const savedColumns = localStorage[this.uniqueId('usersettings-columns')];
      if (savedColumns) {
        this.originalColumns = this.settings.columns;
        this.settings.columns = this.columnsFromString(savedColumns);
      }
    }

    // Restore Row Height
    if (options.rowHeight) {
      const savedRowHeight = localStorage[this.uniqueId('usersettings-row-height')];

      if (savedRowHeight) {
        this.settings.rowHeight = savedRowHeight;
      }
    }

    // Restore Sort Order
    if (options.sortOrder) {
      const savedSortOrder = localStorage[this.uniqueId('usersettings-sort-order')];
      if (savedSortOrder) {
        this.sortColumn = JSON.parse(savedSortOrder);
        this.restoreSortOrder = true;
      }
    }

    // Restore Page Size
    if (options.pagesize) {
      const savedPagesize = localStorage[this.uniqueId('usersettings-pagesize')];
      if (savedPagesize) {
        this.settings.pagesize = parseInt(savedPagesize, 10);
      }
    }

    // Restore Show Page Size Selector
    if (options.showPageSizeSelector) {
      let savedShowPageSizeSelector = localStorage[this.uniqueId('usersettings-show-pagesize-selector')];
      savedShowPageSizeSelector = savedShowPageSizeSelector.toString().toLowerCase() === 'true';
      if (savedShowPageSizeSelector) {
        this.settings.showPageSizeSelector = savedShowPageSizeSelector;
      }
    }

    // Restore Active Page
    if (options.activePage) {
      const savedActivePage = localStorage[this.uniqueId('usersettings-active-page')];
      if (savedActivePage) {
        this.savedActivePage = parseInt(savedActivePage, 10);
        this.restoreActivePage = true;
      }
    }

    if (options.filter) {
      const savedFilter = localStorage[this.uniqueId('usersettings-filter')];
      if (savedFilter) {
        this.savedFilter = JSON.parse(savedFilter);
        this.restoreFilter = true;
      }
    }
  },

  /**
  * Reset Columns to defaults (used on restore menu item)
  */
  resetColumns() {
    if (this.canUseLocalStorage()) {
      localStorage.removeItem(this.uniqueId('columns'));
    }

    if (this.originalColumns) {
      const originalColumns = this.columnsFromString(JSON.stringify(this.originalColumns));
      const columnGroups = this.settings.columnGroups && this.originalColGroups ?
        this.originalColGroups : null;
      this.updateColumns(originalColumns, columnGroups);
    }

    this.clearFilter();
  },

  /**
  * Hide a column.
  * @param {string} id The id of the column to hide.
  */
  hideColumn(id) {
    let idx = this.columnIdxById(id);

    if (idx === -1) {
      return;
    }

    this.settings.columns[idx].hidden = true;
    this.headerNodes().eq(idx).addClass('is-hidden');
    this.tableBody.find(`> tr > td:nth-child(${idx + 1})`).addClass('is-hidden');
    this.headerColGroup.find('col').eq(idx).addClass('is-hidden');

    // Shrink or remove colgroups
    this.updateColumnGroup();

    if (this.bodyColGroup) {
      this.bodyColGroup.find('col').eq(idx).addClass('is-hidden');
    }

    // Handle colSpans if present on the column
    if (this.hasColSpans) {
      let colSpan = this.headerContainer.find('th').eq(idx).attr('colspan');

      if (colSpan && colSpan > 0) {
        colSpan -= 1;
        for (let i = 0; i < colSpan; i++) {
          idx += colSpan;
          this.tableBody.find(`> tr > td:nth-child(${idx + 1})`).addClass('is-hidden');
        }
      }
    }

    // Handle expandable rows
    if (this.settings.rowTemplate || this.settings.expandableRow) {
      this.syncExpandableRowColspan();
    }

    this.element.trigger('columnchange', [{ type: 'hidecolumn', index: idx, columns: this.settings.columns }]);
    this.saveColumns();
    this.saveUserSettings();
  },

  /**
  * Sync the colspan on the expandable row. (When column count changes)
  * @private
  */
  syncExpandableRowColspan() {
    const visibleColumnCount = this.visibleColumns().length;
    this.tableBody.find('.datagrid-expandable-row > td').attr('colspan', visibleColumnCount);
  },

  /**
  * Show a hidden column.
  * @param {string} id The id of the column to show.
  */
  showColumn(id) {
    let idx = this.columnIdxById(id);

    if (idx === -1) {
      return;
    }

    this.settings.columns[idx].hidden = false;
    this.headerNodes().eq(idx).removeClass('is-hidden');
    this.tableBody.find(`> tr > td:nth-child(${idx + 1})`).removeClass('is-hidden');
    this.headerColGroup.find('col').eq(idx).removeClass('is-hidden');

    if (this.bodyColGroup) {
      this.bodyColGroup.find('col').eq(idx).removeClass('is-hidden');
    }

    // Shrink or add colgroups
    this.updateColumnGroup();

    // Handle colSpans if present on the column
    if (this.hasColSpans) {
      let colSpan = this.headerContainer.find('th').eq(idx).attr('colspan');

      if (colSpan && colSpan > 0) {
        colSpan -= 1;
        for (let i = 0; i < colSpan; i++) {
          idx += colSpan;
          this.tableBody.find(`> tr > td:nth-child(${idx + 1})`).removeClass('is-hidden');
        }
      }
    }

    // Handle expandable rows
    if (this.settings.rowTemplate || this.settings.expandableRow) {
      this.syncExpandableRowColspan();
    }

    this.element.trigger('columnchange', [{ type: 'showcolumn', index: idx, columns: this.settings.columns }]);
    this.saveColumns();
    this.saveUserSettings();
  },

  /**
  * Export the grid contents to csv
  * @param {string} fileName The desired export filename in the download.
  * @param {string} customDs An optional customized version of the data to use.
  * @param {string} separator (optional) If user's machine is configured for a locale with alternate default seperator.
  */
  exportToCsv(fileName, customDs, separator) {
    excel.exportToCsv(fileName, customDs, separator, this);
  },

  /**
  * Export the grid contents to xls format. This may give a warning when opening the file.
  * exportToCsv may be prefered.
  * Consider Deprecated use excel.exportToExcel
  * @param {string} fileName The desired export filename in the download.
  * @param {string} worksheetName A name to give the excel worksheet tab.
  * @param {string} customDs An optional customized version of the data to use.
  */
  exportToExcel(fileName, worksheetName, customDs) {
    excel.exportToExcel(fileName, worksheetName, customDs, this);
  },

  copyToDataSet(pastedValue, rowCount, colIndex, dataSet) {
    excel.copyToDataSet(pastedValue, rowCount, colIndex, dataSet, this);
  },

  /**
  * Open the personalization dialog.
  * @private
  */
  personalizeColumns() {
    const self = this;
    let spanNext = 0;
    let markup = `<div class="listview-search alternate-bg"><label class="audible" for="gridfilter">Search</label><input class="searchfield" placeholder="${Locale.translate('SearchColumnName')}" name="searchfield" id="gridfilter"></div>`;
    markup += '<div class="listview alternate-bg" id="search-listview"><ul>';

    for (let i = 0; i < this.settings.columns.length; i++) {
      const col = this.settings.columns[i];
      let colName = col.name;

      if (colName && spanNext <= 0) {
        colName = colName.replace('<br>', ' ').replace('<br/>', ' ').replace('<br />', ' ');
        markup += `<li><a href="#" target="_self" tabindex="-1"> <label class="inline"><input tabindex="-1" ${col.hideable === false ? 'disabled' : ''} type="checkbox" class="checkbox" ${col.hidden ? '' : ' checked'} data-column-id="${col.id || i}"><span class="label-text">${colName}</span></label></a></li>`;
      }

      if (spanNext > 0) {
        spanNext--;
      }

      if (col.colspan) {
        spanNext = col.colspan - 1;
      }
    }
    markup += '</ul></div>';

    $('body').modal({
      title: Locale.translate('PersonalizeColumns'),
      content: markup,
      cssClass: 'full-width datagrid-columns-dialog',
      buttons: [{
        text: Locale.translate('Close'),
        click(e, modal) {
          modal.close();
          $('body').off('open.datagrid');
        }
      }]
    }).on('beforeopen.datagrid', () => {
      self.isColumnsChanged = false;
    }).on('open.datagrid', (e, modal) => {
      modal.element.find('.searchfield').searchfield({ clearable: true });
      modal.element.find('.listview').listview({ searchable: true, selectOnFocus: false })
        .on('selected', (selectedEvent, args) => {
          const chk = args.elem.find('.checkbox');
          const id = chk.attr('data-column-id');
          const isChecked = chk.prop('checked');

          args.elem.removeClass('is-selected hide-selected-color');

          if (chk.is(':disabled')) {
            return;
          }
          self.isColumnsChanged = true;

          if (!isChecked) {
            self.showColumn(id);
            chk.prop('checked', true);
          } else {
            self.hideColumn(id);
            chk.prop('checked', false);
          }
        });

      modal.element.on('close.datagrid', () => {
        self.isColumnsChanged = false;
      });
      modal.element.on('keydown.datagrid', (event) => {
        // Escape Button Code. Make sure to close the modal correctly.
        if (event.keyCode === 27) {
          modal.close();
          $('body').off('open.datagrid');
        }
      });
    });
  },

  /**
  * Explicitly Set the width of a column
  * @private
  * @param {string} id Specifies if the column info is provide by id or as a node reference.
  * @param {number} width The width of the column
  * @param {number} diff The difference between the old and new width
  */
  setColumnWidth(id, width) {
    const self = this;
    const percent = parseFloat(width);
    const columnSettings = this.columnById(id)[0];
    let idx = -1;

    if (!percent) {
      return;
    }

    if (typeof id === 'string') {
      self.headerNodes().each(function (i) {
        const col = $(this);

        if (col.attr('data-column-id') === id) {
          idx = i;
        }
      });
    }

    // calculate percentage
    if (typeof width !== 'number') {
      width = (percent / 100) * self.element.width();
    }

    // Prevent Sub Pixel Thrashing
    if (Math.abs(width - columnSettings.width) < 2) {
      return;
    }

    // Handle Col Span - as the width is calculated on the total
    if (typeof columnSettings.colspan === 'number') {
      width /= columnSettings.colspan;
    }

    // Save the column back in settings for later
    if (columnSettings) {
      columnSettings.width = width;
    }

    this.element.trigger('columnchange', [{ type: 'resizecolumn', index: idx, columns: this.settings.columns }]);
    this.saveColumns();
    this.saveUserSettings();
    this.headerWidths[idx].width = width;
  },

  /**
   * Change the width of the column as the user drags the resizeHandle
   * @private
   * @param {boolean} idOrNode Specifies if the column info is provide by id or as a node reference.
   * @param {number} width The width of the column
   * @param {number} diff The difference between the old and new width
   */
  resizeColumnWidth(idOrNode, width, diff) {
    const idx = idOrNode.index();
    this.headerColGroup.find('col').eq(idx)[0].style.width = (`${width}px`);

    if (this.settings.dataset.length > 0) {
      this.bodyColGroup.find('col').eq(idx)[0].style.width = (`${width}px`);
    }

    if (this.tableWidth && diff) {
      this.headerTable.css('width', parseInt(this.tableWidth, 10) + diff);
      this.table.css('width', parseInt(this.tableWidth, 10) + diff);
    }
  },

  /**
  * Generate the ui handles used to resize columns.
  * @private
  */
  createResizeHandle() {
    const self = this;
    if (this.resizeHandle) {
      return;
    }

    this.resizeHandle = $('<div class="resize-handle" aria-hidden="true"></div>');
    if (this.settings.columnGroups) {
      this.resizeHandle[0].style.height = '80px';
    }

    if (this.settings.filterable) {
      this.resizeHandle[0].style.height = '62px';
    }

    this.headerContainerCenter.find('table').before(this.resizeHandle);

    let columnId;
    let startingLeft;
    let draggingLeft;
    let columnStartWidth;
    let column;

    this.resizeHandle.drag({ axis: 'x', containment: 'parent' })
      .on('dragstart.datagrid', () => {
        if (!self.currentHeader) {
          return;
        }

        self.dragging = true;

        columnId = self.currentHeader.attr('data-column-id');
        column = self.columnById(columnId)[0]; // eslint-disable-line

        startingLeft = self.currentHeader.position().left + (self.table.scrollLeft() - 10);
        self.tableWidth = self.table[0].offsetWidth;
        columnStartWidth = self.currentHeader[0].offsetWidth;
      })
      .on('drag.datagrid', (e, ui) => {
        if (!self.currentHeader || !column) {
          return;
        }

        let width = (ui.left - startingLeft - 1);
        const minWidth = column.minWidth || 12;
        const maxWidth = column.maxWidth || 1000;

        if (width < minWidth || width > maxWidth) {
          self.resizeHandle.css('cursor', 'inherit');
          return;
        }

        width = Math.round(width);
        draggingLeft = ui.left;
        self.resizeColumnWidth(self.currentHeader, width, width - columnStartWidth);
      })
      .on('dragend.datagrid', () => {
        const width = (draggingLeft - startingLeft - 1);
        self.dragging = false;
        self.setColumnWidth(self.currentHeader.attr('data-column-id'), width);
      });
  },

  /**
  * Show Summary and any other count info
  * @private
  * @param {boolean} totals The total to display on the UI.
  */
  displayCounts(totals) {
    const self = this;
    let count = self.tableBody.find('tr:visible').length;
    const isClientSide = self.settings.paging && !(self.settings.source);

    if (isClientSide || (!totals)) {
      this.recordCount = self.settings.dataset.length;
      count = self.settings.dataset.length;
    }

    // Update Selected
    if (self.contextualToolbar && self.contextualToolbar.length) {
      self.contextualToolbar.find('.selection-count').text(`${self._selectedRows.length} ${Locale.translate('Selected')}`);
    }

    if (totals && totals !== -1) {
      count = totals;
    }

    if (!totals && this.settings.source) {
      count = this.lastCount;
    }

    let countText;
    if (self.settings.showFilterTotal && self.filteredCount > 0) {
      countText = `(${Locale.formatNumber(count - self.filteredCount, { style: 'integer' })} of ${Locale.formatNumber(count, { style: 'integer' })} ${Locale.translate(count === 1 ? 'Result' : 'Results')})`;
    } else {
      countText = `(${Locale.formatNumber(count, { style: 'integer' })} ${Locale.translate(count === 1 ? 'Result' : 'Results')})`;
    }

    if (self.settings.resultsText) {
      if (typeof self.settings.resultsText === 'function') {
        if (self.grandTotal) {
          countText = self.settings.resultsText(self, self.grandTotal, count);
        } else {
          const filteredCount = (self.filteredCount === 0 ? 0 : count - self.filteredCount);
          countText = self.settings.resultsText(self, count, filteredCount);
        }
      } else {
        countText = self.settings.resultsText;
      }
    }

    if (self.toolbar) {
      DOM.html(self.toolbar.find('.datagrid-result-count'), countText, '<span>');
      self.toolbar[0].setAttribute('aria-label', self.toolbar.find('.title').text());
      self.toolbar.find('.datagrid-row-count').text(count);
    }
    DOM.html(self.element.closest('.modal').find('.datagrid-result-count'), countText, '<span>');
    this.lastCount = count;

    this.checkEmptyMessage();
  },

  /**
  * Set the content dynamically on the empty message area.
  * @param {object} emptyMessage The update empty message config object.
  */
  setEmptyMessage(emptyMessage) {
    if (!this.emptyMessage) {
      this.emptyMessageContainer = $('<div>');
      this.bodyContainer.before(this.emptyMessageContainer);
      this.emptyMessage = this.emptyMessageContainer.emptymessage(emptyMessage).data('emptymessage');
      this.checkEmptyMessage();
    } else {
      this.emptyMessage.settings = emptyMessage;
      this.emptyMessage.updated();
    }
  },

  /**
  * See if the empty message object should be shown.
  * @private
  */
  checkEmptyMessage() {
    if (this.emptyMessage && this.emptyMessageContainer) {
      if (this.filteredCount === this.recordCount || this.recordCount === 0) {
        this.emptyMessageContainer.show();
        this.element.addClass('is-empty');
      } else {
        this.emptyMessageContainer.hide();
        this.element.removeClass('is-empty');
      }
    }
  },

  /**
  * Trigger event on parent and compose the args
  * @private
  * @param  {strung} eventName Event to trigger
  * @param  {object} e  Actual event
  * @param  {boolean} stopPropagation If stopPropagation should be done
  * @returns {boolean} False when the event should not propagte.
  */
  triggerRowEvent(eventName, e, stopPropagation) {
    const self = this;
    const cell = $(e.target).closest('td').index();
    const rowElem = $(e.target).closest('tr');
    let row = this.settings.treeGrid ? this.actualRowIndex(rowElem) : this.dataRowIndex(rowElem);
    let isTrigger = true;

    if ($(e.target).is('a')) {
      stopPropagation = false;
    }

    if (stopPropagation) {
      e.stopPropagation();
      e.preventDefault();
    }

    let item = self.settings.dataset[row];

    //  Groupable
    if (this.settings.groupable) {
      if (rowElem.is('.datagrid-rowgroup-header, .datagrid-rowgroup-footer')) {
        isTrigger = false; // No need to trigger if no data item
      } else {
        row = self.actualPagingRowIndex(self.actualRowIndex(rowElem));
        item = self.settings.dataset[self.groupArray[row].group];
        if (item && item.values) {
          item = item.values[self.groupArray[row].node];
        }
      }
    }

    if (isTrigger) {
      self.element.trigger(eventName, [{ row, cell, item, originalEvent: e }]);
    }

    return false;
  },

  /**
   * Sync the containers when scrolling on the y axis.
   * @private
   */
  handleScrollX() {
    const left = this.bodyWrapperCenter[0].scrollLeft;

    if (left !== this.scrollLeft && this.headerContainerCenter) {
      this.scrollLeft = left;
      this.headerContainerCenter[0].scrollLeft = this.scrollLeft;
    }
  },

  /**
   * Sync the containers when scrolling on the y axis.
   * @private
   * @param  {jQuery} e The event object
   */
  handleScrollY(e) {
    const elem = e.currentTarget;
    const top = elem.scrollTop;

    if (top !== this.scrollTop && this.bodyWrapperCenter &&
      (this.bodyWrapperLeft || this.bodyWrapperRight)) {
      this.scrollTop = top;

      if (this.bodyWrapperLeft) {
        this.bodyWrapperLeft[0].scrollTop = this.scrollTop;
      }
      if (this.bodyWrapperRight) {
        this.bodyWrapperRight[0].scrollTop = this.scrollTop;
      }
      this.bodyWrapperCenter[0].scrollTop = this.scrollTop;
    }
  },

  /**
  * Resize event handler.
  * @private
  */
  handleResize() {
    const self = this;
    self.clearHeaderCache();
    self.renderRows();
    self.renderHeader();
  },

  /**
   * Attach All relevant event handlers.
   * @private
   * @returns {void}
   */
  handleEvents() {
    const self = this;
    const isMultiple = this.settings.selectable === 'multiple';
    const isMixed = this.settings.selectable === 'mixed';

    // Set Focus on rows
    if (!self.settings.cellNavigation && self.settings.rowNavigation) {
      self.bodyContainer
        .on('focus.datagrid', 'tbody > tr', function () {
          $(this).addClass('is-active-row');
        })
        .on('blur.datagrid', 'tbody > tr', () => {
          $('tbody > tr', self.table).removeClass('is-active-row');
        });
    }

    // Handle Hover States
    if (self.settings.showHoverState) {
      self.bodyContainer
        .off('mouseenter.datagrid, mouseleave.datagrid')
        .on('mouseenter.datagrid', 'tbody > tr', function () {
          const rowNodes = self.rowNodes($(this));
          rowNodes.addClass('is-hover-row');
        }).on('mouseleave.datagrid', 'tbody > tr', function () {
          const rowNodes = self.rowNodes($(this));
          rowNodes.removeClass('is-hover-row');
        });
    }

    // Sync Header and Body During scrolling
    self.bodyContainer.find('.datagrid-body')
      .on('scroll.table', (e) => {
        self.handleScrollY(e);
      });

    if (this.hasLeftPane || this.hasRightPane) {
      self.bodyContainer.find('.datagrid-body')
        .on('wheel.table', (e) => {
          if (e.originalEvent.deltaY !== 0) {
            e.currentTarget.scrollTop += (e.originalEvent.deltaY);
            e.preventDefault();
            self.handleScrollY(e);
          }
        });
    }

    self.bodyContainer.find('.datagrid-body.scroll-x')
      .on('scroll.tablex', (e) => {
        self.handleScrollX(e);
      });

    if (this.settings.virtualized) {
      let oldScroll = 0;
      let oldHeight = 0;

      self.bodyWrapperCenter
        .on('scroll.vtable', debounce(function () {
          const scrollTop = this.scrollTop;
          const buffer = 25;
          const hitBottom = scrollTop >
            (self.virtualRange.bottom - self.virtualRange.bodyHeight - buffer);
          const hitTop = scrollTop < (self.virtualRange.top + buffer);

          if (scrollTop !== oldScroll && (hitTop || hitBottom)) {
            oldScroll = this.scrollTop;
            self.renderRows();
          }
        }, 0));

      $('body').on('resize.vtable', function () {
        const height = this.offsetHeight;

        if (height !== oldHeight) {
          oldHeight = this.scrollTop;
          self.renderRows();
        }
      });
    }

    // Handle Sorting
    this.headerContainer
      .off('click.datagrid-header')
      .on('click.datagrid-header', '.datagrid-header th.is-sortable, .datagrid-header th.btn-filter', function (e) {
        if ($(e.target).parent().is('.datagrid-filter-wrapper') || $(e.target).parent().is('.lookup-wrapper')) {
          return;
        }

        self.setSortColumn($(this).attr('data-column-id'));
      });

    // Prevent redirects
    this.element
      .off('click.datagrid')
      .on('click.datagrid', 'tbody .datagrid-row a', (e) => {
        const href = e.currentTarget.getAttribute('href');
        if (!href || href === '#') {
          e.preventDefault();
        }
      });

    // Add a paste event for handling pasting from excel
    if (self.settings.editable) {
      this.element.off('paste.datagrid').on('paste.datagrid', (e) => {
        let pastedData;
        if (e.originalEvent.clipboardData && e.originalEvent.clipboardData.getData) {
          pastedData = e.originalEvent.clipboardData.getData('text/plain');
        } else {
          pastedData = window.clipboardData && window.clipboardData.getData ? window.clipboardData.getData('Text') : false;
        }

        const hasLineFeed = /\n/.exec(pastedData);
        const hasCarriageReturn = /\r/.exec(pastedData);
        const hasBoth = /\r\n/.exec(pastedData);

        if (self.activeCell && self.activeCell.node.hasClass('is-readonly')) {
          return; // disallow pasting on non editable cells.
        }

        if (pastedData && hasCarriageReturn || hasLineFeed || hasBoth) {
          let splitData = hasLineFeed ? pastedData.split('\n') : pastedData.split('\r');
          if (hasBoth) {
            splitData = pastedData.split('\r\n');
          }

          splitData.pop();

          const startRowCount = parseInt($(e.target)[0].parentElement.parentElement.parentElement.getAttribute('data-index'), 10);
          const startColIndex = parseInt($(e.target)[0].parentElement.parentElement.getAttribute('aria-colindex'), 10) - 1;

          if (self.editor && self.editor.input) {
            self.commitCellEdit(self.editor.input);
          }
          self.copyToDataSet(splitData, startRowCount, startColIndex, self.settings.dataset);
        }
      });
    }

    this.element.off('click.datagrid').on('click.datagrid', 'tbody td', function (e) {
      let rowNode = null;
      let dataRowIdx = null;
      const target = $(e.target);

      if ($(e.currentTarget).parent().hasClass('.datagrid-row-detail')) {
        return;
      }

      if (target.parents('td').length > 1) {
        e.preventDefault(); // stop nested clicks from propagating
        e.stopPropagation();
      }

      /**
      * Fires after a row is clicked.
      * @event click
      * @memberof Datagrid
      * @property {object} event The jquery event object
      * @property {object} args Additional arguments
      * @property {number} args.row The current row height
      * @property {number} args.cell The columns object
      * @property {object} args.item The current sort column.
      * @property {object} args.originalEvent The original event object.
      */
      self.triggerRowEvent('click', e, true);
      self.setActiveCell(target.closest('td'));

      // Dont Expand rows or make cell editable when clicking expand button
      if (target.is('.datagrid-expand-btn')) {
        rowNode = $(this).closest('tr');
        dataRowIdx = self.actualRowIndex(rowNode);

        self.toggleRowDetail(dataRowIdx);
        self.toggleGroupChildren(rowNode);
        self.toggleChildren(e, dataRowIdx);
        return false; //eslint-disable-line
      }

      const isSelectionCheckbox = target.is('.datagrid-selection-checkbox') ||
                                target.find('.datagrid-selection-checkbox').length === 1;
      let canSelect = self.settings.clickToSelect ? true : isSelectionCheckbox;

      if (target.is('.datagrid-drilldown')) {
        canSelect = false;
      }

      if (isMixed) {
        canSelect = isSelectionCheckbox;

        // Then Activate
        if (!canSelect) {
          if (e.shiftKey && self.activatedRow().length) {
            self.selectRowsBetweenIndexes([self.activatedRow()[0].row, target.closest('tr').index()]);
            e.preventDefault();
          }

          self.toggleRowActivation(target.closest('tr'));
        }
      }

      if (canSelect && isMultiple && e.shiftKey) {
        self.selectRowsBetweenIndexes([self.lastSelectedRow, target.closest('tr').index()]);
        e.preventDefault();
      } else if (canSelect) {
        self.toggleRowSelection(target.closest('tr'));
      }

      const isEditable = self.makeCellEditable(self.activeCell.rowIndex, self.activeCell.cell, e);

      // Handle Cell Click Event
      const elem = $(this).closest('td');
      const cell = elem.attr('aria-colindex') - 1;
      const col = self.columnSettings(cell, true);

      if (col.click && typeof col.click === 'function' && target.is('button, input[checkbox], a') || target.parent().is('button')) {   //eslint-disable-line
        const rowElem = $(this).closest('tr');
        let rowIdx = self.actualRowIndex(rowElem);
        dataRowIdx = self.dataRowIndex(rowElem);
        let item = self.settings.treeGrid ?
          self.settings.treeDepth[rowIdx].node :
          self.settings.dataset[dataRowIdx];

        if (elem.hasClass('is-focusable')) {
          if (!target.is(self.buttonSelector)) {
            if (!target.parent('button').is(self.buttonSelector)) {
              return;
            }
          }
        }

        if (self.settings.groupable) {
          if (!rowElem.is('.datagrid-rowgroup-header, .datagrid-rowgroup-footer')) {
            rowIdx = self.actualPagingRowIndex(self.actualRowIndex(rowElem));
            item = self.settings.dataset[self.groupArray[rowIdx].group];
            if (item && item.values) {
              item = item.values[self.groupArray[rowIdx].node];
            }
          }
        }

        if (!elem.hasClass('is-cell-readonly') && target.is('button, input[checkbox], a') || target.parent().is('button')) {  //eslint-disable-line
          col.click(e, [{ row: rowIdx, cell: self.activeCell.cell, item, originalEvent: e }]);
        }
      }

      // Handle Context Menu on Some
      if (col.menuId) {
        const btn = $(this).find('button');
        btn.popupmenu({ attachToBody: true, autoFocus: false, mouseFocus: true, menuId: col.menuId, trigger: 'immediate', offset: { y: 5 } });

        if (col.selected) {
          btn.on('selected.datagrid', col.selected);
        }
      }

      // Apply Quick Edit Mode
      if (isEditable) {
        setTimeout(() => {
          if ($('textarea, input', elem).length &&
              (!$('.dropdown,' +
              '[type=file],' +
              '[type=image],' +
              '[type=button],' +
              '[type=submit],' +
              '[type=reset],' +
              '[type=checkbox],' +
              '[type=radio]', elem).length)) {
            self.quickEditMode = true;
          }
        }, 0);
      }
    });

    /**
    * Fires after a row is double clicked.
    * @event dblclick
    * @memberof Datagrid
    * @property {object} event The jquery event object
    * @property {object} args Additional arguments
    * @property {number} args.row The current row height
    * @property {number} args.cell The columns object
    * @property {object} args.item The current sort column.
    * @property {object} args.originalEvent The original event object.
    */
    this.element.off('dblclick.datagrid').on('dblclick.datagrid', 'tbody tr', (e) => {
      self.triggerRowEvent('dblclick', e, true);
    });

    /**
    * Fires after a row has a right click action.
    * @event contextmenu
    * @memberof Datagrid
    * @property {object} event The jquery event object
    * @property {object} args Additional arguments
    * @property {number} args.row The current row height
    * @property {number} args.cell The columns object
    * @property {object} args.item The current sort column.
    * @property {object} args.originalEvent The original event object.
    */
    this.element.off('contextmenu.datagrid').on('contextmenu.datagrid', 'tbody tr', (e) => {
      if (!self.isSubscribedTo(e, 'contextmenu')) {
        return;
      }

      self.triggerRowEvent('contextmenu', e, (!!self.settings.menuId));
      e.preventDefault();

      if (self.settings.menuId && $(`#${self.settings.menuId}`).length > 0) {
        $(e.currentTarget).popupmenu({
          menuId: self.settings.menuId,
          eventObj: e,
          beforeOpen: self.settings.menuBeforeOpen,
          attachToBody: true,
          trigger: 'immediate'
        })
          .off('selected').on('selected', (selectedEvent, args) => {
            if (self.settings.menuSelected) {
              self.settings.menuSelected(selectedEvent, args);
            }
          })
          .off('close')
          .on('close', function () {
            const elem = $(this);
            if (elem.data('popupmenu')) {
              elem.data('popupmenu').destroy();
            }
          });
      }

      return false; // eslint-disable-line
    });

    // Move the drag handle to the end or start of the column
    this.headerRow
      .off('mousemove.datagrid')
      .on('mousemove.datagrid', 'th', (e) => {
        if (self.dragging) {
          return;
        }

        self.currentHeader = $(e.target).closest('th');

        if (!self.currentHeader.hasClass('is-resizable')) {
          return;
        }

        const headerDetail = self.currentHeader.closest('.header-detail');
        const extraMargin = headerDetail.length ? parseInt(headerDetail.css('margin-left'), 10) : 0;
        const leftEdge = (parseInt(self.currentHeader.position().left, 10) - (extraMargin || 0)) +
          self.element.scrollLeft();
        const rightEdge = leftEdge + self.currentHeader.outerWidth();
        const alignToLeft = (e.pageX - leftEdge > rightEdge - e.pageX);
        let leftPos = 0;
        leftPos = (alignToLeft ? (rightEdge - 6) : (leftEdge - 6));

        // Ignore First Column
        if (self.currentHeader.index() === 0 && !alignToLeft) {
          leftPos = '-999';
        }

        if (!alignToLeft) {
          self.currentHeader = self.currentHeader.prevAll(':visible').not('.is-hidden').first();
        }

        if (!self.currentHeader.hasClass('is-resizable')) {
          return;
        }

        self.createResizeHandle();
        self.resizeHandle[0].style.left = `${leftPos}px`;
        self.resizeHandle[0].style.cursor = '';
      }).off('contextmenu.datagrid').on('contextmenu.datagrid', 'th', (e) => {
        // Add Header Context Menu Support
        e.preventDefault();

        if (self.settings.headerMenuId) {
          $(e.currentTarget)
            .popupmenu({
              menuId: self.settings.headerMenuId,
              eventObj: e,
              attachToBody: true,
              beforeOpen: self.settings.headerMenuBeforeOpen,
              trigger: 'immediate'
            })
            .off('selected.gridpopup')
            .on('selected.gridpopup', (selectedEvent, args) => {
              self.settings.headerMenuSelected(selectedEvent, args);
            });
        }

        return false;
      });

    // Handle Clicking Header Checkbox
    this
      .headerContainer
      .off('click.datagrid-header-select')
      .on('click.datagrid-header-select', 'th .datagrid-checkbox', function () {
        const checkbox = $(this);

        if (!checkbox.hasClass('is-checked')) {
          checkbox.addClass('is-checked').attr('aria-checked', 'true');

          self.selectAllRows();
        } else {
          checkbox.removeClass('is-checked').attr('aria-checked', 'true');
          self.unSelectAllRows();
        }
      });

    // Implement Editing Auto Commit Functionality
    this.element.off('focusout.datagrid').on('focusout.datagrid', 'tbody td input, tbody td textarea, tbody div.dropdown', (e) => {
      // Keep icon clickable in edit mode
      const target = e.target;

      if ($(target).is('input.lookup, input.timepicker, input.datepicker, input.spinbox, input.colorpicker')) {
        // Wait for modal popup, if did not found modal popup means
        // icon was not clicked, then commit cell edit
        setTimeout(() => {
          const focusElem = $('*:focus');

          if (!$('.lookup-modal.is-visible, #timepicker-popup, #monthview-popup, #colorpicker-menu').length &&
              self.editor) {
            if (focusElem.is('.spinbox')) {
              return;
            }

            if (focusElem.is('.trigger')) {
              return;
            }

            if (!$(target).is(':visible')) {
              return;
            }

            if (focusElem && self.editor.className &&
              focusElem.closest(self.editor.className).length > 0) {
              return;
            }

            self.commitCellEdit(self.editor.input);
          }
        }, 150);

        return;
      }

      // Popups are open
      if ($('#dropdown-list, .autocomplete.popupmenu.is-open, #timepicker-popup').is(':visible')) {
        return;
      }

      if (self.editor && self.editor.input) {
        self.commitCellEdit(self.editor.input);
      }
    });
  },

  /**
  * Check if the event is subscribed to.
  * @private
  * @param {object} e The update empty message config object.
  * @param {object} eventName The update empty message config object.
  * @returns {boolean} If the event is subscribed to.
  */
  isSubscribedTo(e, eventName) {
    const self = this;

    for (const event in $._data(self.element[0]).events) { //eslint-disable-line
      if (event === eventName) {
        return true;
      }
    }

    return false;
  },

  /**
  * Refresh the heights based on the rowHeight setting.
  * @private
  */
  refreshSelectedRowHeight() {
    const toolbar = this.element.parent().find('.toolbar:not(.contextual-toolbar)');
    const short = toolbar.find('[data-option="row-short"]');
    const med = toolbar.find('[data-option="row-medium"]');
    const normal = toolbar.find('[data-option="row-normal"]');

    if (this.settings.rowHeight === 'short') {
      short.parent().addClass('is-checked');
      med.parent().removeClass('is-checked');
      normal.parent().removeClass('is-checked');
    }

    if (this.settings.rowHeight === 'medium') {
      short.parent().removeClass('is-checked');
      med.parent().addClass('is-checked');
      normal.parent().removeClass('is-checked');
    }

    if (this.settings.rowHeight === 'normal') {
      short.parent().removeClass('is-checked');
      med.parent().removeClass('is-checked');
      normal.parent().addClass('is-checked');
    }

    // Set draggable targets arrow height
    $('.drag-target-arrows', this.element).css('height', `${this.getTargetHeight()}px`);
  },

  /**
  * Append all the UI elements for the toolbar above the grid.
  * @private
  */
  appendToolbar() {
    let toolbar = null;
    let title = '';
    let more = null;
    const self = this;

    if (!this.settings.toolbar) {
      return;
    }

    // Allow menu to be added manually
    if (this.element.parent().find('.toolbar:not(.contextual-toolbar)').length === 1) {
      toolbar = this.element.parent().find('.toolbar:not(.contextual-toolbar)');
      this.refreshSelectedRowHeight();
    } else {
      toolbar = $('<div class="toolbar" role="toolbar"></div>');
      this.removeToolbarOnDestroy = true;

      if (this.settings.toolbar.title) {
        title = $(`<div class="title">${this.settings.toolbar.title}  </div>`);
      }

      if (!title) {
        title = toolbar.find('.title');
      }
      toolbar.append(title);

      if (this.settings.toolbar.results) {
        // Actually value filled in displayResults
        title.append('<span class="datagrid-result-count"></span>');
      }

      const buttonSet = $('<div class="buttonset"></div>').appendTo(toolbar);

      if (this.settings.toolbar.keywordFilter) {
        const labelMarkup = $(`<label class="audible" for="gridfilter">${Locale.translate('Keyword')}</label>`);
        const searchfieldMarkup = $(`<input class="searchfield" name="searchfield" placeholder="${Locale.translate('Keyword')}" id="gridfilter">`);

        buttonSet.append(labelMarkup);

        if (!this.settings.toolbar.collapsibleFilter) {
          searchfieldMarkup.attr('data-options', '{ "collapsible": false }');
        }

        buttonSet.append(searchfieldMarkup);
      }

      if (this.settings.toolbar.dateFilter) {
        buttonSet.append(`<button class="btn" type="button">${$.createIcon({ icon: 'calendar' })}<span>${Locale.translate('Date')}</span></button>`);
      }

      if (this.settings.toolbar.actions) {
        more = $('<div class="more"></div>').insertAfter(buttonSet);
        more.append(`<button class="btn-actions" title="More" type="button">${$.createIcon({ icon: 'more' })}<span class="audible">Grid Features</span></button>`);
        toolbar.addClass('has-more-button');
      }

      const menu = $('<ul class="popupmenu"></ul>');

      if (this.settings.toolbar.personalize) {
        menu.append(`<li><a href="#" data-option="personalize-columns">${Locale.translate('PersonalizeColumns')}</a></li>`);
      }

      if (this.settings.toolbar.resetLayout) {
        menu.append(`<li><a href="#" data-option="reset-layout">${Locale.translate('ResetDefault')}</a></li>`);
      }

      if (this.settings.toolbar.exportToExcel) {
        menu.append(`<li><a href="#" data-option="export-to-excel">${Locale.translate('ExportToExcel')}</a></li>`);
      }

      if (this.settings.toolbar.advancedFilter) {
        menu.append(`<li><a href="#">${Locale.translate('AdvancedFilter')}</a></li>`);
      }

      if (this.settings.toolbar.views) {
        menu.append(`<li><a href="#">${Locale.translate('SaveCurrentView')}</a></li> ` +
          '<li class="separator"></li> ' +
          `<li class="heading">${Locale.translate('SavedViews')}</li>` +
          '<li><a href="#">View One</a></li>');
      }

      if (this.settings.toolbar.rowHeight) {
        menu.append(`${'<li class="separator single-selectable-section"></li>' +
          '<li class="heading">'}${Locale.translate('RowHeight')}</li>` +
          `<li class="is-selectable${this.settings.rowHeight === 'short' ? ' is-checked' : ''}"><a data-option="row-short">${Locale.translate('Short')}</a></li>` +
          `<li class="is-selectable${this.settings.rowHeight === 'medium' ? ' is-checked' : ''}"><a data-option="row-medium">${Locale.translate('Medium')}</a></li>` +
          `<li class="is-selectable${this.settings.rowHeight === 'normal' ? ' is-checked' : ''}"><a data-option="row-normal">${Locale.translate('Normal')}</a></li>`);
      }

      if (this.settings.toolbar.filterRow) {
        menu.append(`${'<li class="separator"></li>' +
          '<li class="heading">'}${Locale.translate('Filter')}</li>` +
          `<li class="${this.settings.filterable ? 'is-checked ' : ''}is-toggleable"><a data-option="show-filter-row">${Locale.translate('ShowFilterRow')}</a></li>` +
          `<li class="is-indented"><a data-option="run-filter">${Locale.translate('RunFilter')}</a></li>` +
          `<li class="is-indented"><a data-option="clear-filter">${Locale.translate('ClearFilter')}</a></li>`);
      }

      if (this.settings.toolbar.actions) {
        more.append(menu);
      }

      if (this.element.prev().is('.contextual-toolbar')) {
        this.element.prev().before(toolbar);
      } else {
        this.element.before(toolbar);
      }
    }

    toolbar.find('.btn-actions').popupmenu().on('selected', (e, args) => {
      const action = args.attr('data-option');
      if (action === 'row-short' || action === 'row-medium' || action === 'row-normal') {
        self.rowHeight(action.substr(4));
      }

      if (action === 'personalize-columns') {
        self.personalizeColumns();
      }

      if (action === 'reset-layout') {
        self.resetColumns();
      }

      if (action === 'export-to-excel') {
        // self.exportToExcel();
        self.exportToCsv();
      }

      // Filter actions
      if (action === 'show-filter-row') {
        self.toggleFilterRow();
      }
      if (action === 'run-filter') {
        self.applyFilter(null, 'menu');
      }
      if (action === 'clear-filter') {
        self.clearFilter();
      }
    });

    if (this.settings.initializeToolbar && !toolbar.data('toolbar')) {
      const opts = $.fn.parseOptions(toolbar);

      if (this.settings.toolbar.fullWidth) {
        opts.rightAligned = true;
      }

      toolbar.toolbar(opts);
    }

    if (this.settings.toolbar && this.settings.toolbar.keywordFilter) {
      const thisSearch = toolbar.find('.searchfield');
      const xIcon = thisSearch.parent().find('.close.icon');

      thisSearch.off('keypress.datagrid').on('keypress.datagrid', (e) => {
        if (e.keyCode === 13 || e.type === 'change') {
          e.preventDefault();
          self.keywordSearch(thisSearch.val());
        }
      });

      xIcon.off('click.datagrid').on('click.datagrid', () => {
        self.keywordSearch(thisSearch.val());
      });
    }

    if (this.settings.toolbar && this.settings.toolbar.contextualToolbar) {
      const contextualToolbar = `
        <div class="contextual-toolbar datagrid-contextual-toolbar toolbar is-hidden">
          <div class="title selection-count">1 Selected</div>
        </div>`;

      this.element.before(contextualToolbar);
      this.contextualToolbar = this.element.prev('.contextual-toolbar');
    }

    this.toolbar = toolbar;
    this.element.addClass('has-toolbar');
  },

  /**
   * Get or Set the Row Height.
   * @param  {string} height The row height to use, can be 'short', 'normal' or 'medium'
   * @Returns {string} The current row height
   */
  rowHeight(height) {
    if (height) {
      this.settings.rowHeight = height;
    }

    this.element
      .add(this.table)
      .add(this.tableLeft)
      .add(this.tableRight)
      .removeClass('short-rowheight medium-rowheight normal-rowheight')
      .addClass(`${this.settings.rowHeight}-rowheight`);

    if (this.virtualRange && this.virtualRange.rowHeight) {
      this.virtualRange.rowHeight = (height === 'normal' ? 40 : (height === 'medium' ? 30 : 25));
    }

    this.saveUserSettings();
    this.refreshSelectedRowHeight();
    return this.settings.rowHeight;
  },

  /**
  * Search a Term across all columns
  * @param  {string} term The term to search for.
  */
  keywordSearch(term) {
    this.bodyContainer.find('tr[role="row"]').removeClass('is-filtered').show();
    this.filterExpr = [];

    this.bodyContainer.find('.datagrid-expandable-row').each(function () {
      const row = $(this);
      // Collapse All rows
      row.prev().find('.datagrid-expand-btn').removeClass('is-expanded');
      row.prev().find('.plus-minus').removeClass('active');
      row.removeClass('is-expanded').css('display', '');
      row.find('.datagrid-row-detail').css('height', '');
    });

    this.bodyContainer.find('.search-mode').each(function () {
      const cell = $(this);
      const text = cell.text();
      cell.text(text.replace('<i>', '').replace('</i>', ''));
    });

    term = (term || '').toLowerCase();
    this.filterExpr.push({ column: 'all', operator: 'contains', value: term, keywordSearch: true });

    this.filterKeywordSearch();
    this.renderRows();
    this.resetPager('searched');
    this.setSearchActivePage();

    if (!this.settings.paging) {
      this.highlightSearchRows(term);
    }
  },

  /**
   * Set search active page
   * @private
   */
  setSearchActivePage() {
    if (this.pager && this.filterExpr && this.filterExpr.length === 1) {
      if (this.filterExpr[0].value !== '') {
        if (this.pager.searchActivePage === undefined) {
          this.pager.searchActivePage = this.pager.activePage;
        }
        this.pager.setActivePage(1, true);
      } else if (this.filterExpr[0].value === '' && this.pager.searchActivePage > -1) {
        this.pager.setActivePage(this.pager.searchActivePage, true);
        delete this.pager.searchActivePage;
      }
    } else if (this.pager && this.pager.searchActivePage > -1) {
      this.pager.setActivePage(this.pager.searchActivePage, true);
      delete this.pager.searchActivePage;
    }
  },

  /**
   * Filter to keyword search.
   * @private
   */
  filterKeywordSearch() {
    const self = this;
    let dataset;
    let isFiltered;
    let i;
    let len;
    let filterExpr = self.filterExpr;

    const checkRow = function (data, row) {
      let isMatch = false;

      const checkColumn = function (columnId) {
        const column = self.columnById(columnId)[0];
        const fieldValue = self.fieldValue(data, column.field);
        let value;
        const cell = self.settings.columns.indexOf(column);

        // Use the formatted value (what the user sees in the cells)
        // since it's a more reliable match
        value = self.formatValue(column.formatter, row, cell, fieldValue, column, data, self);
        value = value.toLowerCase();

        // Strip any html markup that might be in the formatted value
        value = value.replace(/(<([^>]+)>)|(amp;)|(&lt;([^>]+)&gt;)/ig, '');

        return value.indexOf(filterExpr.value) > -1;
      };

      // Check in all visible columns
      if (filterExpr.column === 'all') {
        self.headerContainer.find('th:visible').each(function () { //eslint-disable-line
          const th = $(this);
          const columnId = th.attr('data-column-id');

          isMatch = checkColumn(columnId);
          if (isMatch) {
            return false;
          }
        });
      } else if (filterExpr.columnId) { // Check in only one column, given by columnId
        isMatch = checkColumn(filterExpr.columnId);
      }
      return isMatch;
    };

    // Make sure not more/less than one filter expr
    if (!filterExpr || filterExpr.length !== 1) {
      return;
    }
    filterExpr = filterExpr[0];

    // Check in dataset
    if (self.settings.treeGrid) {
      dataset = self.settings.treeDepth;
      for (i = 0, len = dataset.length; i < len; i++) {
        isFiltered = filterExpr.value === '' ? false : !checkRow(dataset[i].node, i);
        dataset[i].node.isFiltered = isFiltered;
      }
    } else {
      dataset = self.settings.dataset;
      for (i = 0, len = dataset.length; i < len; i++) {
        isFiltered = filterExpr.value === '' ? false : !checkRow(dataset[i], i);
        dataset[i].isFiltered = isFiltered;
      }
    }
  },

  /**
   * Highlight the term in the grid.
   * @private
   * @param  {string} term The term to highlight
   * @returns {void}
   */
  highlightSearchRows(term) {
    const self = this;

    if (!term || term === '') {
      return;
    }

    const findInRows = (rowNodes) => {
      let found = false;
      rowNodes.toArray().forEach((row) => {
        row.querySelectorAll('td').forEach((cell) => {
          const cellText = cell.innerText.toLowerCase();
          const isSearchExpandableRow = self.settings.searchExpandableRow ? true : !DOM.hasClass(this, 'datagrid-expandable-row');

          if (cellText.indexOf(term) > -1 && isSearchExpandableRow) {
            found = true;
            cell.querySelectorAll('*').forEach((node) => {
              if (xssUtils.unescapeHTML(node.innerHTML) === node.textContent) {
                const contents = node.textContent;
                const exp = new RegExp(`(${stringUtils.escapeRegExp(term)})`, 'gi');

                DOM.addClass(node, 'search-mode');
                DOM.html(node, contents.replace(exp, '<i>$1</i>'));
              }
            });
          }
        });
      });
      return found;
    };

    // Move across all visible cells and rows, highlighting
    const visibleRows = self.tableBody.find('tr');
    visibleRows.toArray().forEach((row) => {
      const rowContainers = self.rowNodes(row.getAttribute('aria-rowindex') - 1);
      const found = findInRows(rowContainers);

      // Hide non matching rows and non detail rows
      if (!found && !rowContainers.find('.datagrid-row-detail').length) {
        rowContainers.addClass('is-filtered').hide();
      } else if (self.settings.searchExpandableRow && found && rowContainers.is('.datagrid-expandable-row') && term !== '') {
        rowContainers.prev().show();
        rowContainers.prev().find('.datagrid-expand-btn').addClass('is-expanded');
        rowContainers.prev().find('.plus-minus').addClass('active');
        rowContainers.addClass('is-expanded').css('display', 'table-row');
        rowContainers.find('.datagrid-row-detail').css('height', 'auto');
      }
    });
  },

  /**
  * Select all rows. If serverside paging, this will be only the current page.
  * For client side paging, all rows across all pages are selected.
  */
  selectAllRows() {
    const rows = [];
    const s = this.settings;
    const dataset = s.treeGrid ? s.treeDepth : s.dataset;

    for (let i = 0, l = dataset.length; i < l; i++) {
      const idx = this.pagingRowIndex(i);
      if (this.filterRowRendered ||
        (this.filterExpr && this.filterExpr[0] && this.filterExpr[0].keywordSearch)) {
        if (!dataset[i].isFiltered) {
          rows.push(idx);
        }
      } else {
        rows.push(idx);
      }
    }

    this.dontSyncUi = true;
    this.selectRows(rows, true, true);
    this.dontSyncUi = false;
    this.syncSelectedUI();

    /**
    * Fires after a row is selected.
    * @event contextmenu
    * @memberof Datagrid
    * @property {object} event The jquery event object
    * @property {object} args Additional arguments
    * @property {array} args.selectedRows An array of selected rows.
    * @property {string} args.trigger The action can be 'selectall', 'deselectall', 'select', 'deselect'
    * @property {object} args.item The current sort column.
    * @property {object} args.originalEvent The original event object.
    */
    this.element.triggerHandler('selected', [this._selectedRows, 'selectall']);
  },

  /**
  * Deselect all rows that are currently selected.
  */
  unSelectAllRows() {
    this.dontSyncUi = true;

    for (let i = this._selectedRows.length - 1; i >= 0; i--) {
      const idx = this.pagingRowIndex(this._selectedRows[i].idx);
      this.unselectRow(idx, true, true);
    }
    this.dontSyncUi = false;
    this.syncSelectedUI();
    this.element.triggerHandler('selected', [this._selectedRows, 'deselectall']);
  },

  /**
  * Check if node index is exists in selected nodes
  * @private
  * @param {object} row The row to compare.
  * @returns {boolean} If its selected or not.
  */
  isRowSelected(row) {
    // As of 4.3.3, return the rows that have _selected = true
    return row ? row._selected === true : false;
  },

  /**
   * Select a row node on the UI
   * @private
   * @param {object} elem The row node to select
   * @param {number} index The row index to select
   * @param {object} data The object attached to the row
   * @param {boolean} force Dont check if already selected
   * @returns {void}
   */
  selectNode(elem, index, data, force) {
    let checkbox = null;
    const self = this;
    const selectClasses = `is-selected${self.settings.selectable === 'mixed' ? ' hide-selected-color' : ''}`;

    // do not add if already exists in selected
    if ((!data || self.isRowSelected(data)) && !force) {
      return;
    }
<<<<<<< HEAD
    checkbox = elem.find('.datagrid-selection-checkbox').closest('td');
    elem.addClass(selectClasses).attr('aria-selected', 'true')
=======
    
    elem.addClass(`is-selected${self.settings.selectable === 'mixed' ? ' hide-selected-color' : ''}`).attr('aria-selected', 'true')
>>>>>>> 69130330
      .find('td').attr('aria-selected', 'true');

    if (self.columnIdxById('selectionCheckbox') !== -1) {
      checkbox = self.cellNode(elem, self.columnIdxById('selectionCheckbox'));
      checkbox.find('.datagrid-cell-wrapper .datagrid-checkbox')
        .addClass('is-checked').attr('aria-checked', 'true');
    }

    if (data) {
      data._selected = true;
    }
  },

  /**
   * Toggle selection on a single row
   * @param {number} idx The row index to select
   * @param {boolean} nosync Do sync the header
   * @param {boolean} noTrigger Do not trigger events.
   * @returns {void}
   */
  selectRow(idx, nosync, noTrigger) {
    let rowNode = null;
    let dataRowIndex;
    const self = this;
    const s = this.settings;

    if (idx === undefined || idx === -1 || !s.selectable) {
      return;
    }

    rowNode = this.rowNodes(idx);
    dataRowIndex = this.dataRowIndex(rowNode);

    if (isNaN(dataRowIndex)) {
      dataRowIndex = idx;
    }

    if (!rowNode || (!rowNode.length && s.source)) {
      return;
    }

    if (s.selectable === 'single' && this._selectedRows.length > 0) {
      this.unselectRow(this._selectedRows[0].idx, true, true);
    }

    if (!rowNode.hasClass('is-selected')) {
      let rowData;

      if (s.treeGrid) {
        if (rowNode.is('.datagrid-tree-parent') && s.selectable === 'multiple') {
          // Select node and node-children
          rowNode.add(rowNode.nextUntil('[aria-level="1"]')).each(function (i) {
            const elem = $(this);
            const index = elem.attr('aria-rowindex') - 1;
            const data = s.treeDepth[index].node;

            // Allow select node if selectChildren is true or only first node
            // if selectChildren is false
            if (s.selectChildren || (!s.selectChildren && i === 0)) {
              self.selectNode(elem, index, data);
            }
          });
        } else if (s.selectable === 'siblings') {
          this.unSelectAllRows();

          // Select node and node-siblings
          const level = rowNode.attr('aria-level');
          let nexts = rowNode.nextUntil(`[aria-level!="${level}"]`);
          let prevs = rowNode.prevUntil(`[aria-level!="${level}"]`);

          if (level === '1') {
            nexts = rowNode.parent().find('[aria-level="1"]');
            prevs = null;
          }

          rowNode.add(nexts).add(prevs).each(function (i) {
            const elem = $(this);
            const index = elem.attr('aria-rowindex') - 1;
            const data = s.treeDepth[index].node;

            // Allow select node if selectChildren is true or only first node
            // if selectChildren is false
            if (s.selectChildren || (!s.selectChildren && i === 0)) {
              self.selectNode(elem, index, data);
            }
          });
        } else { // Default to Single element selection
          rowData = s.treeDepth[self.pager && s.source ? rowNode.index() : idx].node;
          self.selectNode(rowNode, idx, rowData);
        }
        self.setNodeStatus(rowNode);
      } else {
        rowData = s.dataset[dataRowIndex];
        if (s.groupable) {
          const row = self.actualPagingRowIndex(self.actualRowIndex(rowNode));
          if (isNaN(row)) {
            return;
          }
          const gData = self.groupArray[row];
          rowData = self.settings.dataset[gData.group].values[gData.node];
          dataRowIndex = self.actualPagingRowIndex(idx);
          this._selectedRows.push({
            idx: dataRowIndex,
            data: rowData,
            elem: rowNode,
            group: s.dataset[self.groupArray[row].group]
          });
        }
        self.selectNode(rowNode, dataRowIndex, rowData);
        self.lastSelectedRow = idx; // Rememeber index to use shift key
      }

      // Append data to selectedRows
      if (!s.groupable) {
        const actualIdx = self.actualPagingRowIndex(idx);

        this._selectedRows.push({
          idx: actualIdx,
          data: rowData,
          elem: self.visualRowNode(actualIdx),
          page: this.pager ? this.pager.activePage : 1,
          pagingIdx: idx,
          pagesize: this.settings.pagesize
        });
      }
    }

    if (!nosync) {
      self.syncSelectedUI();
    }

    if (!noTrigger) {
      this.element.triggerHandler('selected', [this._selectedRows, 'select']);
    }
  },

  /**
  * Select rows between indexes
  * @private
  * @param  {array} indexes The ranges to select.
  * @returns {void}
  */
  selectRowsBetweenIndexes(indexes) {
    indexes.sort((a, b) => a - b);
    for (let i = indexes[0]; i <= indexes[1]; i++) {
      this.selectRow(i);
    }

    this.displayCounts();
  },

  /**
  * Set the checkbox on the header based on selections.
  * @private
  * @param  {array} rows The rows to select.
  * @returns {void}
  */
  syncHeaderCheckbox(rows) {
    if (this.headerNodes().length === 0) {
      return;
    }

    const headerCheckbox = this.headerNodes().find('.datagrid-checkbox');
    const rowsLength = rows.length;
    const selectedRowsLength = this._selectedRows.length;
    const status = headerCheckbox.data('selected');

    // Do not run if checkbox in same state
    if ((selectedRowsLength !== rowsLength &&
          selectedRowsLength > 0 && status === 'partial') ||
            (selectedRowsLength === rowsLength && status === 'all' && selectedRowsLength !== 0) ||
              (selectedRowsLength === 0 && status === 'none')) {
      return;
    }

    // Sync the header checkbox
    if (selectedRowsLength > 0) {
      headerCheckbox.data('selected', 'partial')
        .addClass('is-checked is-partial');
    }

    if (selectedRowsLength === rowsLength) {
      headerCheckbox.data('selected', 'all')
        .addClass('is-checked').removeClass('is-partial');
    }

    if (selectedRowsLength === 0) {
      headerCheckbox.data('selected', 'none')
        .removeClass('is-checked is-partial');
    }
  },

  /**
   * Mark selected rows on the page as selected
   * @private
   * @returns {void}
   */
  syncSelectedRows() {
    let idx = null;

    for (let i = 0; i < this._selectedRows.length; i++) {
      if (this.pager && this._selectedRows[i].page === this.pager.activePage) {
        idx = this._selectedRows[i].idx;
        this.selectNode(this.visualRowNode(idx), idx, this.settings.dataset[idx], true);
      }
      // Check for rows that changed page
      idx = this._selectedRows[i].pagingIdx;
      if (this._selectedRows[i].pagesize !== this.settings.pagesize && this.settings.dataset[idx]) {
        this.selectNode(this.visualRowNode(idx), idx, this.settings.dataset[idx], true);
        this._selectedRows[i].pagesize = this.settings.pagesize;
        this._selectedRows[i].idx = idx;
        this._selectedRows[i].page = this.pager.activePage;
      }

      if (this._selectedRows[i].pagesize !== this.settings.pagesize &&
        !this.settings.dataset[idx]) {
        this._selectedRows[i].idx = idx % this.settings.pagesize;
        this._selectedRows[i].page = Math.round(idx / this.settings.pagesize) + 1;
        this._selectedRows[i].pagesize = this.settings.pagesize;
      }
    }
  },

  /**
   * Run throught the array and remark the idx's after a row reorder.
   * @private
   * @returns {void}
   */
  syncSelectedRowsIdx() {
    if (this._selectedRows.length === 0 || this.settings.dataset.length === 0) {
      return;
    }
    this._selectedRows = [];

    for (let i = 0; i < this.settings.dataset.length; i++) {
      if (this.settings.dataset[i]._selected) {
        this._selectedRows.push({
          idx: i,
          data: this.settings.dataset[i],
          elem: this.dataRowNode(i),
          page: this.pager ? this.pager.activePage : 1,
          pagingIdx: i,
          pagesize: this.settings.pagesize
        });
      }
    }
  },

  /**
   * Set ui elements based on selected rows
   * @private
   * @returns {void}
   */
  syncSelectedUI() {
    const s = this.settings;
    const dataset = s.treeGrid ? s.treeDepth : s.dataset;
    let rows = dataset;

    if (this.settings.groupable) {
      rows = [];
      for (let i = 0, l = dataset.length; i < l; i++) {
        if (dataset[i].values) {
          for (let i2 = 0, l2 = dataset[i].values.length; i2 < l2; i2++) {
            rows.push(i2);
          }
        }
      }
    }

    if (this.filterRowRendered) {
      rows = [];
      for (let i = 0, l = dataset.length; i < l; i++) {
        if (!dataset[i].isFiltered) {
          rows.push(i);
        }
      }
    }

    this.syncHeaderCheckbox(rows);

    // Open or Close the Contextual Toolbar.
    if (this.contextualToolbar.length !== 1 || this.dontSyncUi) {
      return;
    }

    if (this._selectedRows.length === 0) {
      this.contextualToolbar.animateClosed();
    }

    if (this._selectedRows.length > 0 && this.contextualToolbar.height() === 0) {
      this.contextualToolbar.css('display', 'block').one('animateopencomplete.datagrid', function () {
        $(this).triggerHandler('recalculate-buttons');
      }).animateOpen();
    }
  },

  /**
   * Activate a row when in mixed selection mode
   * @param  {number} idx The index.
   */
  activateRow(idx) {
    if (this.activatedRow()[0].row !== idx) {
      this.toggleRowActivation(idx);
    }
  },

  /**
  * Deactivate the currently activated row.
  */
  deactivateRow() {
    const idx = this.activatedRow()[0].row;
    if (idx >= 0) {
      this.toggleRowActivation(idx);
    }
  },

  /**
  * Gets the currently activated row.
  * @returns {object} Information about the activated row.
  */
  activatedRow() {
    let r = [{ row: -1, item: undefined, elem: undefined }];

    if (this.tableBody) {
      const s = this.settings;
      const dataset = s.treeGrid ? s.treeDepth : s.dataset;
      const activatedRow = this.tableBody.find('tr.is-rowactivated');

      if (activatedRow.length) {
        const dataRowIndex = this.dataRowIndex(activatedRow);
        const rowIndex = s.indeterminate ? dataRowIndex : this.actualRowIndex(activatedRow);
        r = [{ row: rowIndex, item: dataset[rowIndex], elem: activatedRow }];
      } else {
        r = null;
        // Activated row may be filtered or on another page, so check all until find it
        for (let i = 0; i < dataset.length; i++) {
          if (dataset[i]._rowactivated) {
            r = [{ row: i, item: dataset[i], elem: undefined }];
            break;
          }
        }

        if (r === null) {
          r = [{ row: -1, item: undefined, elem: activatedRow }];
        }
      }
    }
    return r;
  },

  /**
  * Toggle the current activation state from on to off.
  * @param  {number} idx The row to toggle
  * @returns {void}
  */
  toggleRowActivation(idx) {
    const s = this.settings;
    const dataset = s.treeGrid ? s.treeDepth : s.dataset;
    let row;
    let rowJq;
    let rowIndex;

    if (typeof idx === 'number') {
      row = this.tableBody[0].querySelector(`tr[aria-rowindex="${idx + 1}"]`);
      rowIndex = idx;

      if (this.pager && s.source && s.indeterminate) {
        const rowIdx = idx + ((this.pager.activePage - 1) * s.pagesize);
        row = this.tableBody[0].querySelector(`tr[aria-rowindex="${rowIdx + 1}"]`);
      }
    } else {
      rowJq = idx instanceof jQuery ? idx : $(idx);
      row = rowJq[0];
      rowIndex = (s.treeGrid || s.groupable) ?
        this.actualRowIndex(rowJq) : this.dataRowIndex(rowJq);
    }

    if (s.indeterminate && !row) {
      rowJq = this.actualRowNode(rowIndex);
      row = rowJq[0];
    }

    const isActivated = dataset[rowIndex] ? dataset[rowIndex]._rowactivated : false;

    // Toggle it
    if (isActivated) {
      this.deactivateRowNode(rowIndex, dataset);
    } else {
      this.deactivateAllRowNodes(dataset);
      this.activateAllRowNodes(rowIndex, dataset);
    }
  },

  /**
   * Activate given row with mixed selection mode.
   * @private
   * @param  {number} idx The row index to activated
   * @param  {object} dataset Optional data to use
   * @returns {void}
   */
  activateAllRowNodes(idx, dataset) {
    if (typeof idx !== 'number' || idx < 0) {
      return;
    }
    const s = this.settings;

    if (typeof dataset === 'undefined') {
      dataset = s.treeGrid ? s.treeDepth : s.dataset;
    }

    if (dataset[idx]) {
      const rowNodes = this.rowNodes(idx).toArray();
      rowNodes.forEach((rowElem) => {
        rowElem.classList.add('is-rowactivated');
      });
      dataset[idx]._rowactivated = true;

      /**
       * Fires after a row is activated in mixed selection mode.
       * @event rowactivated
       * @memberof Datagrid
       * @property {object} event The jquery event object
       * @property {object} args Additional arguments
       * @property {array} args.row An array of selected rows.
       * @property {object} args.item The current sort column.
       */
      this.element.triggerHandler('rowactivated', [{ row: idx, item: dataset[idx] }]);
    }
  },

  /**
  * Deactivate given row with mixed selection mode.
  * @private
  * @param  {number} idx The row index to deactivated
  * @param  {object} dataset Optional data to use
  * @returns {void}
  */
  deactivateRowNode(idx, dataset) {
    if (typeof idx !== 'number' || idx < 0) {
      return;
    }
    const s = this.settings;

    if (typeof dataset === 'undefined') {
      dataset = s.treeGrid ? s.treeDepth : s.dataset;
    }

    if (dataset[idx] && !s.disableRowDeactivation) {
      const rowNodes = this.rowNodes(idx).toArray();
      rowNodes.forEach((row) => {
        row.classList.remove('is-rowactivated');
      });
      delete dataset[idx]._rowactivated;

      /**
       * Fires after a row is deactivated in mixed selection mode.
       * @event rowdeactivated
       * @memberof Datagrid
       * @property {object} event The jquery event object
       * @property {object} args Additional arguments
       * @property {array} args.row An array of selected rows.
       * @property {object} args.item The current sort column.
       */
      this.element.triggerHandler('rowdeactivated', [{ row: idx, item: dataset[idx] }]);
    }
  },

  /**
  * Deactivate all rows with mixed selection mode.
  * @private
  * @param  {object} dataset Optional data to use
  * @returns {void}
  */
  deactivateAllRowNodes(dataset) {
    const s = this.settings;
    let triggerData = null;

    if (typeof dataset === 'undefined') {
      dataset = s.treeGrid ? s.treeDepth : s.dataset;
    }

    // Deselect activated row
    const activated = this.bodyContainer[0].querySelectorAll('tr.is-rowactivated');
    if (activated.length > 0) {
      activated.forEach((row) => {
        row.classList.remove('is-rowactivated');
      });
      const idx = (s.treeGrid || s.groupable) ?
        this.actualRowIndex($(activated)) : this.dataRowIndex($(activated));
      triggerData = { row: idx, item: dataset[idx] };
      if (dataset[idx]) {
        delete dataset[idx]._rowactivated;
      }
    } else {
      // actived row may be filtered or on another page, so check all until find it
      for (let i = 0; i < dataset.length; i++) {
        const data = dataset[i];
        if (data._rowactivated) {
          delete data._rowactivated;
          triggerData = { row: i, item: data };
          break;
        }
      }
    }

    if (triggerData !== null) {
      this.element.triggerHandler('rowdeactivated', [triggerData]);
    }
  },

  /**
  * Toggle the current selection state from on to off.
  * @param  {number} idx The row to select/unselect
  * @returns {void}
  */
  toggleRowSelection(idx) {
    const row = (typeof idx === 'number' ? this.tableBody.find(`tr[aria-rowindex="${idx + 1}"]`) : idx);
    const isSingle = this.settings.selectable === 'single';
    const rowIndex = (typeof idx === 'number' ? idx :
      (this.settings.treeGrid || this.settings.groupable) ?
        this.actualRowIndex(row) : this.actualRowIndex(row));

    if (this.settings.selectable === false) {
      return;
    }

    if (this.editor && row.hasClass('is-selected')) {
      return;
    }

    if (isSingle && row.hasClass('is-selected')) {
      this.unselectRow(rowIndex);
      this.displayCounts();
      return this._selectedRows; // eslint-disable-line
    }

    if (row.hasClass('is-selected')) {
      this.unselectRow(rowIndex);
    } else {
      this.selectRow(rowIndex);
    }

    this.displayCounts();

    return this._selectedRows; // eslint-disable-line
  },

  /**
  * De-select a selected row.
  * @param  {number} idx The row index
  * @param  {boolean} nosync Do not sync the header
  * @param  {boolean} noTrigger Do not trgger any events
  */
  unselectRow(idx, nosync, noTrigger) {
    const self = this;
    const s = self.settings;
    const rowNode = self.rowNodes(idx);
    let checkbox = null;

    if (!rowNode || idx === undefined) {
      return;
    }

    // Unselect it
    const unselectNode = function (elem, index) {
      const removeSelected = function (node, selIdx) {
        delete node._selected;
        self.selectedRowCount--;
        if (typeof selIdx === 'undefined') {
          selIdx = index;
        }
        for (let i = 0; i < self._selectedRows.length; i++) {
          if (self._selectedRows[i].idx === selIdx) {
            self._selectedRows.splice(i, 1);
            break;
          }
        }
      };
<<<<<<< HEAD
      const selectClasses = 'is-selected hide-selected-color';
      checkbox = self.cellNode(elem, self.columnIdxById('selectionCheckbox'));
      elem.removeClass(selectClasses).removeAttr('aria-selected')
=======
      
      elem.removeClass('is-selected hide-selected-color').removeAttr('aria-selected')
>>>>>>> 69130330
        .find('td').removeAttr('aria-selected');

      if (self.columnIdxById('selectionCheckbox') !== -1) {
        checkbox = self.cellNode(elem, self.columnIdxById('selectionCheckbox'));
        checkbox.find('.datagrid-cell-wrapper .datagrid-checkbox')
          .removeClass('is-checked no-animate').attr('aria-checked', 'false');
      }

      if (s.treeGrid) {
        for (let i = 0; i < s.treeDepth.length; i++) {
          if (self.isRowSelected(s.treeDepth[i].node)) {
            if (typeof index !== 'undefined') {
              if (index === s.treeDepth[i].idx - 1) {
                removeSelected(s.treeDepth[i].node);
              }
            } else {
              removeSelected(s.treeDepth[i].node);
            }
          }
        }
      } else {
        const selIdx = elem.length ? self.dataRowIndex(elem) : index;
        let rowData;

        if (selIdx !== undefined && selIdx > -1) {
          rowData = s.dataset[selIdx];
        }
        if (s.groupable) {
          const row = self.actualPagingRowIndex(self.actualRowIndex(rowNode));
          const gData = self.groupArray[row];
          rowData = s.dataset[gData.group].values[gData.node];
        }
        if (rowData !== undefined) {
          if (s.paging && s.source) {
            removeSelected(rowData, selIdx);
          } else {
            removeSelected(rowData);
          }
        }
      }
    };

    if (s.treeGrid) {
      if (rowNode.is('.datagrid-tree-parent') && s.selectable === 'multiple') {
        // Select node and node-children
        rowNode.add(rowNode.nextUntil('[aria-level="1"]')).each(function (i) {
          const elem = $(this);
          const index = elem.attr('aria-rowindex') - 1;

          // Allow unselect node if selectChildren is true or only first node
          if (s.selectChildren || (!s.selectChildren && i === 0)) {
            unselectNode(elem, index);
          }
        });
      } else if (s.selectable === 'siblings') {
        rowNode.parent().find('.is-selected').each(function (i) {
          const elem = $(this);
          const index = elem.attr('aria-rowindex') - 1;

          // Allow unselect node if selectChildren is true or only first node
          if (s.selectChildren || (!s.selectChildren && i === 0)) {
            unselectNode(elem, index);
          }
        });
      } else { // Single element unselection
        unselectNode(rowNode, idx);
      }
      self.setNodeStatus(rowNode);
    } else {
      unselectNode(rowNode, idx);
    }

    if (!nosync) {
      self.syncSelectedUI();
    }

    if (!noTrigger) {
      self.element.triggerHandler('selected', [self._selectedRows, 'deselect']);
    }
  },

  /**
   * Set the current status on the row status column
   * @param {HTMLElement} node The node to set the status on
   */
  setNodeStatus(node) {
    const self = this;
    const isMultiselect = self.settings.selectable === 'multiple';
    const s = self.settings;
    const checkbox = self.cellNode(node, self.columnIdxById('selectionCheckbox'));
    let nodes;

    // Not multiselect
    if (!isMultiselect) {
      checkbox.find('.datagrid-cell-wrapper .datagrid-checkbox')
        .removeClass('is-checked is-partial').attr('aria-checked', 'false');

      if (node.is('.is-selected')) {
        checkbox.find('.datagrid-cell-wrapper .datagrid-checkbox')
          .addClass('is-checked').attr('aria-checked', 'true');
      }
      return;
    }

    const setStatus = function (nodeElems, isFirstSkipped) {
      nodeElems.each(function () {
        const nodeToUse = $(this);
        const checkboxToUse = self.cellNode(nodeToUse, self.columnIdxById('selectionCheckbox'));
        const status = self.getSelectedStatus(nodeToUse, isFirstSkipped);

        checkboxToUse.find('.datagrid-cell-wrapper .datagrid-checkbox')
          .removeClass('is-checked is-partial').attr('aria-checked', 'false');

        if (status === 'mixed') {
          checkboxToUse.find('.datagrid-cell-wrapper .datagrid-checkbox')
            .addClass('is-checked is-partial').attr('aria-checked', 'mixed');
        } else if (status) {
          checkboxToUse.find('.datagrid-cell-wrapper .datagrid-checkbox')
            .addClass('is-checked').attr('aria-checked', 'true');
        }
      });
    };

    // Multiselect
    nodes = node.add(node.nextUntil('[aria-level="1"]')).filter('.datagrid-tree-parent');

    // Prevent selecting of parent element when selectChildren is false
    if (s.selectChildren) {
      setStatus(nodes);
    }

    nodes = node;
    if (+node.attr('aria-level') > 1) {
      nodes = nodes.add(node.prevUntil('[aria-level="1"]'))
        .add(node.prevAll('[aria-level="1"]:first'));
    }
    nodes = nodes.filter('.datagrid-tree-parent');

    // Prevent selecting of parent element when selectChildren is false
    if (s.selectChildren) {
      setStatus(nodes);
    }
  },

  /**
  * Get current selection status.
  * @private
  * @param  {object} node The dom element.
  * @returns {object} The status
  */
  getSelectedStatus(node) {
    let status = false;
    let total = 0;
    let selected = 0;
    let unselected = 0;

    node.add(node.nextUntil('[aria-level="1"]')).each(function () {
      total++;
      if ($(this).is('.is-selected')) {
        selected++;
      } else {
        unselected++;
      }
    });

    status = ((total === selected) ? true : ((total === unselected) ? false : 'mixed'));
    return status;
  },

  /**
   * Get the currently selected rows.
   * @returns {array} An array containing the selected rows
   */
  selectedRows() {
    return this._selectedRows;
  },

  /**
   * Set the selected rows by passing the row index or an array of row indexes.
   * @param  {number/array} row A row index or array of row indexes to select.
   * @param  {boolean} nosync Dont sync the header.
   * @param  {boolean} selectAll Internally used.
   * @returns {void}
   */
  selectRows(row, nosync, selectAll) {
    let idx = -1;
    const s = this.settings;
    const isSingle = s.selectable === 'single';
    const isMultiple = s.selectable === 'multiple' || s.selectable === 'mixed';
    const isSiblings = s.selectable === 'siblings';
    const dataset = s.treeGrid ? s.treeDepth : s.dataset;
    let gIdx = idx;

    if (typeof row === 'number') {
      row = [row];
    }

    if (!row || row.length === 0) {
      return this._selectedRows;
    }

    if (isSingle) {
      // Unselect
      if (this._selectedRows.length) {
        this.unselectRow(this._selectedRows[0].idx, true, true);
      }

      // Select - may be passed array or int
      idx = ((Object.prototype.toString.call(row) === '[object Array]') ? row[0] : row.index());
      this.selectRow(idx, true, true);
    }

    if (isMultiple || isSiblings) {
      if (Object.prototype.toString.call(row) === '[object Array]') {
        for (let i = 0; i < row.length; i++) {
          if (s.groupable) {
            for (let k = 0; k < dataset[i].values.length; k++) {
              gIdx++;
              this.selectRow(gIdx, true, true);
            }
          } else {
            this.selectRow(row[i], true, true);
          }
        }

        if (row.length === 0) {
          for (let j = 0, l = dataset.length; j < l; j++) {
            this.unselectRow(j, true, true);
          }
        }
      } else {
        this.selectRow(row.index(), true, true);
      }
    }

    this.displayCounts();

    if (!nosync) {
      this.syncSelectedUI();
    }
    if (!selectAll) {
      this.element.triggerHandler('selected', [this._selectedRows, 'select']);
    }

    return this._selectedRows;
  },

  /**
   * Returns an array of row numbers for the rows containing the value for the specified field.
   * @param  {string} fieldName The field name to search.
   * @param  {any} value The value to use in search.
   * @returns {array} an array of row numbers.
   */
  findRowsByValue(fieldName, value) {
    const s = this.settings;
    const dataset = s.treeGrid ? s.treeDepth : s.dataset;
    let idx = -1;
    const matchedRows = [];
    for (let i = 0, data; i < dataset.length; i++) {
      if (s.groupable) {
        for (let k = 0; k < dataset[i].values.length; k++) {
          idx++;
          data = dataset[i].values[k];
          if (data[fieldName] === value) {
            matchedRows.push(idx);
          }
        }
      } else {
        data = s.treeGrid ? dataset[i].node : dataset[i];
        if (data[fieldName] === value) {
          matchedRows.push(i);
        }
      }
    }
    return matchedRows;
  },

  /**
  * Sets the row status
  * @param {object} idx The index of the row to add status to.
  * @param {string} status The status type 'error', 'info' ect
  * @param {object} tooltip The information for the message/tooltip
  */
  rowStatus(idx, status, tooltip) {
    if (!status) {
      delete this.settings.dataset[idx].rowStatus;
      this.updateRow(idx);
      return;
    }

    if (/dirty/.test(status)) {
      return;
    }

    if (!this.settings.dataset[idx]) {
      return;
    }

    this.settings.dataset[idx].rowStatus = {};
    const rowStatus = this.settings.dataset[idx].rowStatus;

    rowStatus.icon = status;
    status = status.charAt(0).toUpperCase() + status.slice(1);
    status = status.replace('-progress', 'Progress');
    rowStatus.text = Locale.translate(status);

    tooltip = tooltip ? tooltip.charAt(0).toUpperCase() + tooltip.slice(1) : rowStatus.text;
    rowStatus.tooltip = tooltip;

    this.updateRow(idx);
    this.setupTooltips(true);
  },

  /**
  * Get the column object by id
  * @param  {number} id The column id to find
  * @returns {object} The corresponding column.
  */
  columnById(id) {
    return $.grep(this.settings.columns, e => e.id === id);
  },

  /**
  * Get the column index from the col's id
  * @param  {number} id The column id to find
  * @returns {object} The corresponding columns current position.
  */
  columnIdxById(id) {
    const cols = this.settings.columns;
    let idx = -1;

    for (let i = 0; i < cols.length; i++) {
      if (cols[i].id === id) {
        idx = i;
        break;
      }
    }
    return idx;
  },

  /**
  * Handle all keyboard behavior
  * @private
  * @returns {void}
  */
  handleKeys() {
    const self = this;
    const isMultiple = self.settings.selectable === 'multiple';
    const checkbox = $('th .datagrid-checkbox', self.headerRow);

    // Handle header navigation
    self.headerContainer.on('keydown.datagrid', 'th', function (e) {
      const key = e.which || e.keyCode || e.charCode || 0;
      const th = $(this);
      const index = self.columnIdxById(th.attr('data-column-id'));
      const last = self.visibleColumns().length - 1;
      let triggerEl;
      let move;

      if ($(e.target).closest('.popupmenu').length > 0) {
        return;
      }

      // Enter or Space
      if (key === 13 || key === 32) {
        triggerEl = (isMultiple && index === 0) ? $('.datagrid-checkbox', th) : th;
        triggerEl.trigger('click.datagrid').focus();

        if (key === 32) { // Prevent scrolling with space
          e.preventDefault();
        }
      }

      // Press Home, End, Left and Right arrow to move to first, last, previous or next
      if ([35, 36, 37, 39].indexOf(key) !== -1) {
        move = index;

        // Home, End or Ctrl/Meta + Left/Right arrow to move to the first or last
        if (/35|36/i.test(key) || ((e.ctrlKey || e.metaKey) && /37|39/i.test(key))) {
          if (Locale.isRTL()) {
            move = (key === 36 || ((e.ctrlKey || e.metaKey) && key === 37)) ? last : 0;
          } else {
            move = (key === 35 || ((e.ctrlKey || e.metaKey) && key === 39)) ? last : 0;
          }
        } else if (Locale.isRTL()) { // Left and Right arrow
          move = key === 39 ? (index > 0 ? index - 1 : index) : (index < last ? index + 1 : last);
        } else {
          move = key === 37 ? (index > 0 ? index - 1 : index) : (index < last ? index + 1 : last);
        }
        // Update active cell
        self.activeCell.cell = move;

        // Making moves
        th.removeAttr('tabindex').removeClass('is-active');
        $('th:not(.is-hidden)', this.headerContainer).eq(move).attr('tabindex', '0').addClass('is-active')
          .focus();
        e.preventDefault();

        // Sync the body scroll area
        self.syncBodyScroll(th);
      }

      // Down arrow
      if (key === 40) {
        th.removeAttr('tabindex');
        self.activeCell.node = self.cellNode(0, self.settings.groupable ? 0 : self.activeCell.cell).attr('tabindex', '0').focus();
        e.preventDefault();
      }
    });

    // Handle Editing / Keyboard
    self.bodyContainer.on('keydown.datagrid', 'td, input', (e) => { //eslint-disable-line
      const key = e.which || e.keyCode || e.charCode || 0;
      let handled = false;

      // F2 - toggles actionableMode "true" and "false"
      if (key === 113) {
        self.settings.actionableMode = !self.settings.actionableMode;
        handled = true;
      }

      if (handled) {
        e.preventDefault();
        e.stopPropagation();
        return handled;
      }
    });

    // Press PageUp or PageDown to open the previous or next page and set focus to the first row.
    // Press Alt+Up or Alt+Down to set focus to the first or last row on the current page.
    // Press Alt+PageUp or Alt+PageDown to open the first or last page and
    // set focus to the first row.

    // Handle rest of the keyboard
    self.bodyContainer.on('keydown.datagrid', 'td', function (e) {
      const key = e.which || e.keyCode || e.charCode || 0;
      let handled = false;
      const isRTL = Locale.isRTL();
      const node = self.activeCell.node;
      const rowNode = $(this).parent();
      const prevRow = rowNode.prevAll(':not(.is-hidden, .datagrid-expandable-row)').first();
      const nextRow = rowNode.nextAll(':not(.is-hidden, .datagrid-expandable-row)').first();
      let row = self.activeCell.row;
      let cell = self.activeCell.cell;
      const col = self.columnSettings(cell);
      const isGroupRow = rowNode.is('.datagrid-rowgroup-header, .datagrid-rowgroup-footer');
      const item = self.settings.dataset[self.dataRowIndex(node)];
      const visibleRows = self.tableBody.find('tr:visible');
      const getVisibleRows = function (index) {
        const visibleRow = visibleRows.filter(`[aria-rowindex="${index + 1}"]`);
        if (visibleRow.is('.datagrid-rowgroup-header')) {
          return visibleRow.index();
        }
        return self.dataRowIndex(visibleRow);
      };

      const getGroupCell = function (currentCell, lastCell, prev) {
        const n = self.activeCell.groupNode || node;
        let nextCell = currentCell + (prev ? -1 : +1);

        if (nextCell > lastCell) {
          nextCell = prev ?
            n.prevAll(':visible').last() : n.nextAll(':visible').last();
        } else {
          nextCell = prev ?
            n.prevAll(':visible').first() : n.nextAll(':visible').first();
        }
        return nextCell;
      };

      const getNextVisibleCell = function (currentCell, lastCell, prev) {
        if (isGroupRow) {
          return getGroupCell(currentCell, lastCell, prev);
        }
        let nextCell = currentCell + (prev ? -1 : +1);
        if (nextCell > lastCell) {
          return lastCell;
        }
        while (self.settings.columns[nextCell] && self.settings.columns[nextCell].hidden) {
          nextCell = prev ? nextCell - 1 : nextCell + 1;
        }
        return nextCell;
      };

      const isSelectionCheckbox = !!($('.datagrid-selection-checkbox', node).length);
      const lastRow = visibleRows.last();
      const lastCell = self.settings.columns.length - 1;

      // Tab, Left and Right arrow keys.
      if ([9, 37, 39].indexOf(key) !== -1) {
        if (key === 9 && self.settings.onKeyDown) {
          const ret = self.settings.onKeyDown(e);
          if (ret === false) {
            e.stopPropagation();
            e.preventDefault();
            return;
          }
        }

        if (key === 9 && !self.settings.actionableMode) {
          return;
        }

        if (key !== 9 && e.altKey) {
          // [Alt + Left/Right arrow] to move to the first or last cell on the current row.
          cell = ((key === 37 && !isRTL) || (key === 39 && isRTL)) ? 0 : lastCell;
          self.setActiveCell(row, cell);
        } else if (!self.quickEditMode || (key === 9)) {
          if ((!isRTL && (key === 37 || key === 9 && e.shiftKey)) || // eslint-disable-line
              (isRTL && (key === 39 || key === 9))) { // eslint-disable-line
            cell = getNextVisibleCell(cell, lastCell, true);
          } else {
            cell = getNextVisibleCell(cell, lastCell);
          }

          if (cell instanceof jQuery) {
            self.setActiveCell(cell);
          } else {
            self.setActiveCell(row, cell);
          }

          if (key === 9 && self.settings.actionableMode) {
            self.makeCellEditable(self.activeCell.rowIndex, cell, e);
            if (self.containsTextField(node) && self.containsTriggerField(node)) {
              self.quickEditMode = true;
            }
          }
          self.quickEditMode = false;
          handled = true;
        }
      }

      // Up arrow key
      if (key === 38 && !self.quickEditMode) {
        // Press [Control + Up] arrow to move to the first row on the first page.
        if (e.altKey || e.metaKey) {
          const firstRow = getVisibleRows(0);
          self.setActiveCell(firstRow, cell);
          handled = true;
        } else { // Up arrow key to navigate by row.
          if (row === 0 && !prevRow.is('.datagrid-rowgroup-header')) {
            node.removeAttr('tabindex');
            self.headerContainer.find('th').eq(cell).attr('tabindex', '0').focus();
            return;
          }
          self.setActiveCell(prevRow, cell);
          handled = true;
        }
      }

      // Down arrow key
      if (key === 40 && !self.quickEditMode) {
        // Press [Control + Down] arrow to move to the last row on the last page.
        if (e.altKey || e.metaKey) {
          self.setActiveCell(lastRow, cell);
          handled = true;
        } else { // Down arrow key to navigate by row.
          self.setActiveCell(nextRow, cell);
          handled = true;
        }
      }

      // Press Control+Spacebar to announce the current row when using a screen reader.
      if (key === 32 && e.ctrlKey && node) {
        let string = '';
        row = node.closest('tr');

        row.children().each(function () {
          const cellNode = $(this);
          // Read Header
          // string += $('#' + cell.attr('aria-describedby')).text() + ' ' + cell.text() + ' ';
          string += `${cellNode.text()} `;
        });

        $('body').toast({ title: '', audibleOnly: true, message: string });
        handled = true;
      }

      // Press Home or End to move to the first or last cell on the current row.
      if (key === 36) {
        self.setActiveCell(row, 0);
        handled = true;
      }

      // Home to Move to the end of the current row
      if (key === 35) {
        self.setActiveCell(row, lastCell);
        handled = true;
      }

      // End to Move to last row of current cell
      if (key === 34) {
        self.setActiveCell(lastRow, cell);
        handled = true;
      }

      // End to Move to first row of current cell
      if (key === 33) {
        self.setActiveCell(getVisibleRows(0), cell);
        handled = true;
      }

      // For mode 'Selectable':
      // Press Space to toggle row selection, or click to activate using a mouse.
      if (key === 32 && (!self.settings.editable || isSelectionCheckbox)) {
        row = node.closest('tr');

        if ($(e.target).closest('.datagrid-row-detail').length === 1) {
          return;
        }
        e.preventDefault();

        // Toggle datagrid-expand with Space press
        const btn = $(e.target).find('.datagrid-expand-btn, .datagrid-drilldown');
        if (btn && btn.length) {
          btn.trigger('click.datagrid');
          e.preventDefault();
          return;
        }

        if (isMultiple && e.shiftKey) {
          self.selectRowsBetweenIndexes([self.lastSelectedRow, row.index()]);
        } else {
          self.toggleRowSelection(row);
        }
      }

      // For Editable mode - press Enter or Space to edit or toggle a cell,
      // or click to activate using a mouse.
      if (self.settings.editable && key === 32) {
        if (!self.editor) {
          self.makeCellEditable(self.activeCell.rowIndex, cell, e);
        }
      }

      // if column have click function to fire [ie. action button]
      if (key === 13 && col.click && typeof col.click === 'function') {
        if (!node.hasClass('is-cell-readonly')) {
          col.click(e, [{ row, cell, item, originalEvent: e }]);
        }
      }

      if (self.settings.editable && key === 13) {
        // Allow shift to add a new line
        if ($(e.target).is('textarea') && e.shiftKey) {
          return;
        }

        if (self.editor) {
          self.quickEditMode = false;
          self.commitCellEdit(self.editor.input);
          self.setNextActiveCell(e);
        } else {
          self.makeCellEditable(self.activeCell.rowIndex, cell, e);
          if (self.containsTextField(node) && self.containsTriggerField(node)) {
            self.quickEditMode = true;
          }
        }
        handled = true;
      }

      // Any printable character - well make it editable
      if ([9, 13, 32, 35, 36, 37, 38, 39, 40, 113].indexOf(key) === -1 &&
        !e.altKey && !e.shiftKey && !e.ctrlKey && !e.metaKey && self.settings.editable) {
        if (!self.editor) {
          self.makeCellEditable(self.activeCell.rowIndex, cell, e);
        }
      }

      // If multiSelect is enabled, press Control+A to toggle select all rows
      if (isMultiple && !self.editor && ((e.ctrlKey || e.metaKey) && key === 65)) {
        checkbox
          .addClass('is-checked')
          .removeClass('is-partial')
          .attr('aria-checked', 'true');
        self.selectAllRows();
        handled = true;
      }

      if (handled) {
        e.preventDefault();
        e.stopPropagation();
        return false; // eslint-disable-line
      }
    });
  },

  /**
   * Sync the body area with the header or other containers.
   * @private
   * @param  {element} elem The element to check.
   */
  syncBodyScroll(elem) {
    let container = elem.closest('.datagrid-header');
    if (container.length > 0) {
      const left = container.scrollLeft();
      if (!(elem.is(':last-child') && left === 0)) {
        this.bodyWrapperCenter.scrollLeft(container.scrollLeft());
      }
      return;
    }

    container = elem.closest('.datagrid-body.left, .datagrid-body.right');
    if (container.length > 0) {
      this.bodyWrapperCenter.scrollTop(container.scrollTop());
    }
  },

  /**
   * Does the column editor have a text field.
   * @private
   * @param  {object} container The dom element
   * @returns {boolean} If it does or not
   */
  containsTextField(container) {
    const noTextTypes = ['image', 'button', 'submit', 'reset', 'checkbox', 'radio'];
    let selector = 'textarea, input';
    const l = noTextTypes.length;
    let i;

    selector += l ? ':not(' : '';
    for (i = 0; i < l; i++) {
      selector += `[type=${noTextTypes[i]}],`;
    }
    selector = l ? (`${selector.slice(0, -1)})`) : '';

    return !!($(selector, container).length);
  },

  /**
   * Does the column editor have a picker/trigger field.
   * @private
   * @param  {object} container The dom element
   * @returns {boolean} If it does or not
   */
  containsTriggerField(container) {
    const selector = '.dropdown, .datepicker, .lookup';
    return !($(selector, container).length);
  },

  /**
   * Is a specific row/cell editable?
   * @param  {number} row The row index
   * @param  {number} cell The cell index
   * @returns {boolean} returns true if the cell is editable
   */
  isCellEditable(row, cell) {
    if (!this.settings.editable) {
      return false;
    }

    const col = this.columnSettings(cell);
    if (col.readonly) {
      return false;
    }

    // Check if cell is editable via hook function
    const cellNode = this.activeCell.node.find('.datagrid-cell-wrapper');
    const cellValue = (cellNode.text() ? cellNode.text() :
      this.fieldValue(this.settings.dataset[row], col.field));

    if (col.isEditable) {
      const canEdit = col.isEditable(row, cell, cellValue, col, this.settings.dataset[row]);

      if (!canEdit) {
        return false;
      }
    }

    if (!col.editor) {
      return false;
    }

    return true;
  },

  /**
   * Invoked in three cases
   * 1) a row click
   * 2) keyboard and enter
   * 3) In actionable mode and tabbing
   * @private
   * @param  {number} row The row index
   * @param  {number} cell The cell index
   * @param  {object} event The event information.
   * @returns {boolean} returns true if the cell is editable
   */
  makeCellEditable(row, cell, event) {
    if (this.activeCell.node.closest('tr').hasClass('datagrid-summary-row')) {
      return;
    }

    // Already in edit mode
    const cellNode = this.activeCell.node.find('.datagrid-cell-wrapper');
    const cellParent = cellNode.parent('td');
    const treeNode = $('.datagrid-tree-node', cellNode).length > 0;
    const treeExpandBtn = $('.datagrid-expand-btn', cellNode).length > 0;

    if (cellParent.hasClass('is-editing') || cellParent.hasClass('is-editing-inline')) {
      return false; // eslint-disable-line
    }

    // Commit Previous Edit
    if (this.editor && this.editor.input) {
      this.commitCellEdit(this.editor.input);
    }

    // Locate the Editor
    const col = this.columnSettings(cell);

    // Select the Rows if the cell is editable
    if (!col.editor) {
      if (event.keyCode === 32 && !$(event.currentTarget).find('.datagrid-selection-checkbox').length) {
        this.toggleRowSelection(this.activeCell.node.closest('tr'));
      }
      return false; // eslint-disable-line
    }

    const thisRow = this.actualRowNode(row);
    const idx = this.settings.treeGrid ? this.actualRowIndex(thisRow) : this.dataRowIndex(thisRow);
    const rowData = this.settings.treeGrid ?
      this.settings.treeDepth[idx].node :
      this.settings.dataset[idx];
    const cellWidth = cellParent.outerWidth();
    const isEditor = $('.is-editor', cellParent).length > 0;
    const isPlaceholder = $('.is-placeholder', cellNode).length > 0;
    let cellValue = (cellNode.text() ?
      cellNode.text() : this.fieldValue(rowData, col.field));

    if (isEditor || isPlaceholder) {
      cellValue = this.fieldValue(rowData, col.field);
    }

    if (!this.isCellEditable(idx, cell)) {
      return false; // eslint-disable-line
    }

    if (treeExpandBtn || treeNode) {
      if (treeExpandBtn) {
        cellValue = $('> span', cellNode).text();
      }
      if (typeof cellValue === 'string') {
        cellValue = cellValue.replace(/^\s/, '');
      }
    }

    // In Show Editor mode the editor is on form already
    if (!col.inlineEditor) {
      if (isEditor) {
        cellNode.css({ position: 'static', height: cellNode.outerHeight() });
      }
      // initialis Editor
      cellParent
        .addClass('is-editing')
        .css({ 'max-width': cellWidth, 'min-width': cellWidth, width: cellWidth });

      cellNode.empty();
    } else {
      cellParent.addClass('is-editing-inline');
    }

    /**
    * Fires before a cell goes into edit mode. Giving you a chance to adjust column settings.
    * @event entereditmode
    * @memberof Datagrid
    * @property {object} event The jquery event object
    * @property {object} args Additional arguments
    * @property {number} args.row An array of selected rows.
    * @property {number} args.cell An array of selected rows.
    * @property {object} args.item The current sort column.
    * @property {HTMLElement} args.target The cell html element that was entered.
    * @property {any} args.value The cell value.
    * @property {object} args.column The column object
    * @property {object} args.editor The editor object.
    */
    this.element.triggerHandler('beforeentereditmode', [{ row: idx, cell, item: rowData, target: cellNode, value: cellValue, column: col, editor: this.editor }]);

    this.editor =  new col.editor(idx, cell, cellValue, cellNode, col, event, this, rowData); // eslint-disable-line

    if (this.settings.onEditCell) {
      this.settings.onEditCell(this.editor);
    }

    if (this.editor.useValue) {
      cellValue = this.fieldValue(rowData, col.field);
    }
    this.editor.val(cellValue);

    // Set original data for trackdirty
    if (this.settings.showDirty) {
      let originalVal = cellValue;

      if (originalVal === '' && /checkbox|favorite/i.test(this.editor.name)) {
        originalVal = false;
      }

      const data = { originalVal, isDirty: false };
      if (typeof this.dirtyArray === 'undefined') {
        this.dirtyArray = [];
      }
      if (typeof this.dirtyArray[idx] === 'undefined') {
        this.dirtyArray[idx] = [];
        this.dirtyArray[idx][cell] = data;
      } else if (typeof this.dirtyArray[idx][cell] === 'undefined') {
        this.dirtyArray[idx][cell] = data;
      }
    }

    this.editor.focus();

    /**
    * Fires after a cell goes into edit mode.
    * @event entereditmode
    * @memberof Datagrid
    * @property {object} event The jquery event object
    * @property {object} args Additional arguments
    * @property {number} args.row An array of selected rows.
    * @property {number} args.cell An array of selected rows.
    * @property {object} args.item The current sort column.
    * @property {HTMLElement} args.target The cell html element that was entered.
    * @property {any} args.value The cell value.
    * @property {object} args.column The column object
    * @property {object} args.editor The editor object.
    */
    this.element.triggerHandler('entereditmode', [{ row: idx, cell, item: rowData, target: cellNode, value: cellValue, column: col, editor: this.editor }]);

    return true;  //eslint-disable-line
  },

  /**
   * Commit the cell thats currently in edit mode.
   * @private
   * @param  {number} input The input dom element.
   */
  commitCellEdit(input) {
    if (!this.editor) {
      return;
    }

    let newValue;
    let cellNode;
    const isEditor = this.editor.name === 'editor';
    const isFileupload = this.editor.name === 'fileupload';
    const isUseActiveRow = !(input.is('.timepicker, .datepicker, .lookup, .spinbox .colorpicker'));

    // Editor.getValue
    newValue = this.editor.val();

    if (isEditor) {
      cellNode = this.editor.td;
    } else if (isFileupload) {
      if (this.editor.status === 'clear') {
        newValue = '';
      } else if (this.editor.status === 'init' || this.editor.status === 'cancel') {
        newValue = this.editor.originalValue;
      }
      // Fix: Not sure why, but `input.closest('td')` did not work
      cellNode = this.tableBody.find(`#${input.attr('id')}`).closest('td');
      newValue = xssUtils.escapeHTML(newValue);
    } else {
      cellNode = input.closest('td');
      newValue = xssUtils.escapeHTML(newValue);
    }

    // Format Cell again
    const isInline = cellNode.hasClass('is-editing-inline');
    cellNode.removeClass('is-editing is-editing-inline');

    // Editor.destroy
    this.editor.destroy();
    this.editor = null;

    let rowIndex;
    let dataRowIndex;
    if (this.settings.source !== null && isUseActiveRow) {
      rowIndex = this.activeCell.rowIndex;
      dataRowIndex = this.activeCell.dataRow;
    } else {
      rowIndex = this.actualRowIndex(cellNode.parent());
      dataRowIndex = this.dataRowIndex(cellNode.parent());
    }

    const cell = cellNode.attr('aria-colindex') - 1;
    const col = this.columnSettings(cell);
    const rowData = this.settings.treeGrid ? this.settings.treeDepth[dataRowIndex].node :
      this.settings.dataset[dataRowIndex];
    const oldValue = this.fieldValue(rowData, col.field);

    // Save the Cell Edit back to the data set
    this.updateCellNode(rowIndex, cell, newValue, false, isInline);
    const value = this.fieldValue(rowData, col.field);

    /**
    * Fires after a cell goes out of edit mode.
    * @event exiteditmode
    * @memberof Datagrid
    * @property {object} event The jquery event object
    * @property {object} args Additional arguments
    * @property {number} args.row An array of selected rows.
    * @property {number} args.cell An array of selected rows.
    * @property {object} args.item The current sort column.
    * @property {HTMLElement} args.target The cell html element that was entered.
    * @property {any} args.value The cell value.
    * @property {any} args.oldValue The previous cell value.
    * @property {object} args.column The column object
    * @property {object} args.editor The editor object.
    */
    this.element.triggerHandler('exiteditmode', [{
      row: rowIndex,
      cell,
      item: rowData,
      target: cellNode,
      value,
      oldValue,
      column: col,
      editor: this.editor
    }]);
  },

  /**
   * Run validation for the column, for a particular cell.
   * @param  {number} row The row index
   * @param  {number} cell The cell index
   */
  validateCell(row, cell) {
    const self = this;
    const column = this.columnSettings(cell);
    const validate = column.validate;
    let validationType;

    if (!validate) {
      return;
    }

    let dfd;
    const dfds = [];
    const rules = column.validate.split(' ');
    const validator = $.fn.validation;
    const cellValue = this.fieldValue(this.settings.dataset[row], column.field);
    const messages = [];
    let messageText = '';
    let i;

    function manageResult(result, displayMessage, ruleName, dfrd) {
      const rule = validator.rules[ruleName];

      validationType = $.fn.validation.ValidationTypes[rule.type] ||
        $.fn.validation.ValidationTypes.error;
      messageText = '';

      if (messages[validationType.type]) {
        messageText = messages[validationType.type];
      }

      if (!result && displayMessage) {
        if (messageText) {
          messageText = ((/^\u2022/.test(messageText)) ? '' : '\u2022 ') + messageText;
          messageText += `<br/>${'\u2022 '}${rule.message}`;
        } else {
          messageText = rule.message;
        }

        messages[validationType.type] = messageText;
      }

      dfrd.resolve();
    }

    for (i = 0; i < rules.length; i++) {
      const rule = validator.rules[rules[i]];
      const gridInfo = { row, cell, item: this.settings.dataset[row], column, grid: self };

      dfd = $.Deferred();

      if (rule.async) {
        rule.check(cellValue, $('<input>').val(cellValue), gridInfo, manageResult, dfd);
      } else {
        manageResult(rule.check(cellValue, $('<input>').val(cellValue), gridInfo), true, rules[i], dfd);
      }
      dfds.push(dfd);
    }

    $.when(...dfds).then(() => {
      const validationTypes = $.fn.validation.ValidationTypes;
      for (const props in validationTypes) {  // eslint-disable-line
        messageText = '';
        validationType = validationTypes[props];
        if (messages[validationType.type]) {
          messageText = messages[validationType.type];
        }
        if (messageText !== '') {
          self.showCellError(row, cell, messageText, validationType.type);
          const rowNode = this.dataRowNode(row);
          self.element.trigger(`cell${validationType.type}`, { row, cell, message: messageText, target: this.cellNode(rowNode, cell), value: cellValue, column });
        } else {
          self.clearCellError(row, cell, validationType.type);
        }
      }
    });
  },

  /**
  * Show the cell errors.
  * @param  {number} row The row index.
  * @param  {number} cell The cell index.
  * @param  {string} message The message text.
  * @param  {string} type The message type (infor, error, alert )
  * @returns {void}
  */
  showCellError(row, cell, message, type) {
    const rowNode = this.dataRowNode(row);
    const node = this.cellNode(rowNode, cell);

    // clear the table nonVisibleCellErrors for the row and cell
    this.clearNonVisibleCellErrors(row, cell, type);

    if (!node.length) {
      // Store the nonVisibleCellError
      this.nonVisibleCellErrors.push({ row, cell, message, type });
      this.showNonVisibleCellErrors();
      return;
    }

    // Add icon and classes
    node.addClass(type).attr(`data-${type}message`, message);

    // Add and show tooltip
    let icon = node.find(`.icon-${type}`);
    if (!icon.length) {
      const wrapper = node.find('.datagrid-cell-wrapper');
      wrapper.append($($.createIcon({ classes: [`icon-${type}`], icon: type })));
      icon = node.find(`.icon-${type}`);

      const tooltip = {
        forced: true,
        placement: 'bottom',
        content: message,
        isError: type === 'error' || type === 'dirtyerror',
        wrapper: icon
      };
      this.cacheTooltip(icon, tooltip);
      this.setupTooltips(false, true);
    }
  },

  /**
   * Show all non visible cell errors
   * @private
   * @returns {void}
   */
  showNonVisibleCellErrors() {
    // Create empty toolbar
    if (!this.toolbar) {
      this.settings.toolbar = { title: ' ' };
      this.appendToolbar();
    }

    // process via type
    for (const props in $.fn.validation.ValidationTypes) {  // eslint-disable-line
      const validationType = $.fn.validation.ValidationTypes[props].type;
      const errors = $.grep(this.nonVisibleCellErrors, error => error.type === validationType);
      this.showNonVisibleCellErrorType(errors, validationType);
    }
  },

  /**
   * Show all non visible cell errors, for a given message/validation type.
   * @private
   * @param  {array} nonVisibleCellErrors An array of non visible cells, in error state.
   * @param  {string} type The message type to show
   */
  showNonVisibleCellErrorType(nonVisibleCellErrors, type) {
    let messages;
    let tableerrors;
    let icon;
    let i;
    const nonVisiblePages = [];
    const validationType = $.fn.validation.ValidationTypes[type] ||
      $.fn.validation.ValidationTypes.error;

    if (this.toolbar.parent().find('.table-errors').length === 1) {
      tableerrors = this.toolbar.parent().find('.table-errors');
    }

    if (nonVisibleCellErrors.length === 0) {
      // clear the displayed message
      if (tableerrors && tableerrors.length) {
        icon = tableerrors.find(`.icon-${validationType.type}`);
        this.hideTooltip();
        tableerrors.find(`.icon-${validationType.type}`).remove();
      }
      return;
    }

    // Process message type, so it displays one message per page
    for (i = 0; i < nonVisibleCellErrors.length; i++) {
      const page = Math.floor((nonVisibleCellErrors[i].row + this.settings.pagesize) /
        this.settings.pagesize);
      if ($.inArray(page, nonVisiblePages) === -1) {
        nonVisiblePages.push(page);
      }
    }

    for (i = 0; i < nonVisiblePages.length; i++) {
      messages = `${(messages ? `${messages}<br>` : '') + Locale.translate(validationType.pagingMessageID)} ${nonVisiblePages[i]}`;
    }

    if (this.toolbar.parent().find('.table-errors').length === 0) {
      tableerrors = $('<div class="table-errors"></div>');
    }
    icon = tableerrors.find(`.icon-${type}`);
    if (!icon.length) {
      tableerrors.append($($.createIcon({ classes: [`icon-${type}`], icon: type })));
      icon = tableerrors.find(`.icon-${type}`);
    }

    if (this.element.hasClass('has-toolbar')) {
      // Add Error to the Toolbar
      this.toolbar.children('.title').append(tableerrors);
    }

    this.cacheTooltip(icon, {
      forced: true,
      placement: 'bottom',
      content: messages,
      isError: type === 'error' || type === 'dirtyerror',
      wrapper: icon
    });
  },

  /**
   * Clear all error for a given cell in a row
   * @param {number} row The row index.
   * @param {number} cell The cell index.
   * @returns {void}
   */
  clearAllCellError(row, cell) {
    const validationTypes = $.fn.validation.ValidationTypes;
    for (const props in validationTypes) {  // eslint-disable-line
      const validationType = validationTypes[props];
      this.clearCellError(row, cell, validationType.type);
    }
  },

  /**
   * Clear a cell with an error of a given type
   * @param {number} row The row index.
   * @param {number} cell The cell index.
   * @param {string} type of error.
   * @returns {void}
   */
  clearCellError(row, cell, type) {
    this.clearNonVisibleCellErrors(row, cell, type);
    const rowNode = this.dataRowNode(row);
    const node = this.cellNode(rowNode, cell);

    if (!node.length) {
      return;
    }

    this.clearNodeErrors(node, type);
  },

  /**
   * Clear a non visible cells from errors of a given type
   * @private
   * @param {number} row The row index.
   * @param {number} cell The cell index.
   * @param {string} type of error.
   * @returns {void}
   */
  clearNonVisibleCellErrors(row, cell, type) {
    if (!this.nonVisibleCellErrors.length) {
      return;
    }

    this.nonVisibleCellErrors = $.grep(this.nonVisibleCellErrors, (error) => {
      if (!(error.row === row && error.cell === cell && error.type === type)) {
        return error;
      }
      return '';
    });

    if (!this.nonVisibleCellErrors.length) {
      this.showNonVisibleCellErrors();
    }
  },

  /**
   * Clear a row level all errors, alerts, info messages
   * @param {number} row The row index.
   * @returns {void}
   */
  clearRowError(row) {
    const classList = 'error alert rowstatus-row-error rowstatus-row-alert rowstatus-row-info rowstatus-row-in-progress rowstatus-row-success';
    const rowNode = this.dataRowNode(row);

    rowNode.removeClass(classList);
    this.rowStatus(row, '', '');
    for (let cell = 0; cell < this.settings.columns.length; cell++) {
      this.clearAllCellError(row, cell);
    }
  },

  /**
   * Clear all errors, alerts and info messages in entire datagrid.
   * @returns {void}
   */
  clearAllErrors() {
    let rowStatus = 0;
    for (let row = 0; row < this.settings.dataset.length; row++) {
      if (this.settings.dataset[row].rowStatus) {
        delete this.settings.dataset[row].rowStatus;
        rowStatus++;
      }
      for (let cell = 0; cell < this.settings.columns.length; cell++) {
        this.clearAllCellError(row, cell);
      }
    }

    if (rowStatus > 0) {
      this.render();
    }
  },

  /**
   * Remove messages form a cell element.
   * @private
   * @param {object} node cell element.
   * @param {string} type of messages.
   * @returns {void}
   */
  clearNodeErrors(node, type) {
    node = node instanceof jQuery ? node[0] : node;
    node.classList.remove(type);
    node.removeAttribute(`data-${type}message`);

    const icon = node.querySelector(`.icon-${type}`);
    if (icon) {
      icon.parentNode.removeChild(icon);
      this.hideTooltip();
    }
  },

  /**
  * Set the row status on a row to none.
  * @returns {void}
  */
  resetRowStatus() {
    const errors = this.settings.dataset.filter(row => row.rowStatus);
    for (let i = 0; i < errors.length; i++) {
      delete errors[i].rowStatus;
    }
    if (errors.length > 0) {
      this.render();
    }

    // Clear dirty cells
    this.clearDirty();
  },

  /**
   * Clear dirty css class on all cells for given parent element.
   * @private
   * @param  {object} elem The parent element.
   * @returns {void}
   */
  clearDirtyClass(elem) {
    elem = elem instanceof jQuery ? elem[0] : elem;
    if (elem) {
      const cells = [].slice.call(elem.querySelectorAll('.is-dirty-cell'));
      cells.forEach((cell) => {
        cell.classList.remove('is-dirty-cell');
      });
    }
  },

  /**
   * Clear all dirty cells.
   * @returns {void}
   */
  clearDirty() {
    if (this.settings.showDirty && this.dirtyArray) {
      this.clearDirtyClass(this.element);
      this.dirtyArray = undefined;
    }
  },

  /**
   * Clear all dirty cells in given row.
   * @param  {number} row The row index.
   * @returns {void}
   */
  clearDirtyRow(row) {
    if (this.settings.showDirty && this.dirtyArray && typeof row === 'number') {
      const rowNode = this.rowNodes(row);
      this.clearDirtyClass(rowNode);
      this.dirtyArray[row] = undefined;
    }
  },

  /**
   * Clear dirty on given cell.
   * @param  {number} row The row index.
   * @param  {number} cell The cell index.
   * @returns {void}
   */
  clearDirtyCell(row, cell) {
    if (this.settings.showDirty && this.dirtyArray &&
      typeof row === 'number' && typeof cell === 'number') {
      const dirtyRow = this.dirtyArray[row];
      if (typeof dirtyRow !== 'undefined') {
        this.cellNode(row, cell).removeClass('is-dirty-cell');
        this.dirtyArray[row][cell] = undefined;
      }
    }
  },

  /**
  * Return all of the currently dirty cells.
  * @returns {array} An array of dirty cells.
  */
  dirtyCells() {
    const s = this.settings;
    const dataset = s.treeGrid ? s.treeDepth : s.dataset;
    const cells = [];

    if (s.showDirty && this.dirtyArray && this.dirtyArray.length) {
      for (let i = 0, l = dataset.length; i < l; i++) {
        const row = this.dirtyArray[i];
        if (typeof row !== 'undefined') {
          for (let i2 = 0, l2 = row.length; i2 < l2; i2++) {
            const col = row[i2];
            if (typeof col !== 'undefined' && col.isDirty) {
              cells.push(s.treeGrid ? dataset[i].node : dataset[i]);
            }
          }
        }
      }
    }
    return cells;
  },

  /**
  * Return all of the currently dirty rows by row index.
  * @returns {array} An array of dirty rows.
  */
  dirtyRows() {
    const s = this.settings;
    const dataset = s.treeGrid ? s.treeDepth : s.dataset;
    const rows = [];

    if (s.showDirty && this.dirtyArray && this.dirtyArray.length) {
      for (let i = 0, l = dataset.length; i < l; i++) {
        const row = this.dirtyArray[i];
        if (typeof row !== 'undefined') {
          for (let i2 = 0, l2 = row.length; i2 < l2; i2++) {
            const col = row[i2];
            if (typeof col !== 'undefined' && col.isDirty) {
              rows.push(s.treeGrid ? dataset[i].node : dataset[i]);
              break;
            }
          }
        }
      }
    }
    return rows;
  },

  /**
   * Show an error on a row of a given type.
   * @param  {number} row The row index.
   * @param  {string} message The row description.
   * @param  {string} type The error type.
   * @returns {void}
   */
  showRowError(row, message, type) {
    const messageType = type || 'error';
    const rowNode = this.dataRowNode(row);

    rowNode.addClass(type);
    this.rowStatus(row, messageType, message);
  },

  /**
   * Validate all visible cells in a row if they have validation on the column
   * @param  {number} row The row index.
   * @returns {void}
   */
  validateRow(row) {
    if (!row) {
      return;
    }

    for (let i = 0; i < this.settings.columns.length; i++) {
      this.validateCell(row, i);
    }
  },

  /**
   * Validate all rows and cells in the entire grid if they have validation on the column
   * @returns {void}
   */
  validateAll() {
    for (let j = 0; j < this.settings.dataset.length; j++) {
      for (let i = 0; i < this.settings.columns.length; i++) {
        this.validateCell(j, i);
      }
    }
  },

  /**
   * Get the settings for a column by index.
   * @param  {number} idx The column index.
   * @param  {boolean} onlyVisible If only the visible columns should be included.
   * @returns {array} The settings array
   */
  columnSettings(idx, onlyVisible) {
    let foundColumn = this.settings.columns[idx];

    if (onlyVisible) {
      foundColumn = this.visibleColumns()[idx];
    }

    return foundColumn || {};
  },

  /**
   * Attempt to serialize the value back into the dataset
   * @private
   * @param {any} value The new column value
   * @param {any} oldVal The old column value.
   * @param {number} col The column definition
   * @param {number} row  The row index.
   * @param {number} cell The cell index.
   * @returns {void}
   */
  coerceValue(value, oldVal, col, row, cell) {
    let newVal;

    if (col.serialize) {
      newVal = col.serialize(value, oldVal, col, row, cell, this.settings.dataset[row]);
      return newVal;
    } else if (col.sourceFormat) {
      if (value instanceof Date) {
        newVal = Locale.parseDate(value, col.sourceFormat);
      } else {
        newVal = Locale.formatDate(value, { pattern: col.sourceFormat });
      }
    } else if (typeof oldVal === 'number' && value) {
      newVal = Locale.parseNumber(value); // remove thousands sep , keep a number a number
    }

    return newVal;
  },

  /**
   * Update one cell with a specific value
   * @param {number} row  The row index.
   * @param {number} cell The cell index.
   * @param {any} value The value to use.
   * @returns {void}
   */
  updateCell(row, cell, value) {
    const col = this.columnSettings(cell);

    if (value === undefined) {
      value = this.fieldValue(this.settings.dataset[row], col.field);
    }

    this.updateCellNode(row, cell, value, true);
  },

  /**
   * Update one cell with a specific value
   * @private
   * @param {number} row  The row index.
   * @param {number} cell The cell index.
   * @param {any} value The value to use.
   * @param {boolean} fromApiCall Us from an api call.
   * @param {boolean} isInline If the editor is an inline value.
   * @returns {void}
   */
  updateCellNode(row, cell, value, fromApiCall, isInline) {
    let coercedVal;
    let rowNodes = this.rowNodes(row);
    let cellNode = rowNodes.find('td').eq(cell);
    const col = this.settings.columns[cell] || {};
    let formatted = '';
    const formatter = (col.formatter ? col.formatter : this.defaultFormatter);
    const isEditor = $('.editor', cellNode).length > 0;
    const isTreeGrid = this.settings.treeGrid;
    let dataRowIndex = this.dataRowIndex(rowNodes);
    if (dataRowIndex === null || dataRowIndex === undefined || isNaN(dataRowIndex)) {
      dataRowIndex = row;
    }
    const rowData = isTreeGrid ?
      this.settings.treeDepth[row].node :
      this.settings.dataset[dataRowIndex];

    if (rowNodes.length === 0 && this.settings.paging) {
      // TODO Frozen Editing with Paging
      rowNodes = this.visualRowNode(row);
      cellNode = rowNodes.find('td').eq(cell);
    }
    const oldVal = this.fieldValue(rowData, col.field);

    // Coerce/Serialize value if from cell edit
    if (!fromApiCall) {
      coercedVal = this.coerceValue(value, oldVal, col, row, cell);

      // coerced value may be coerced to empty string, null, or 0
      if (coercedVal === undefined) {
        coercedVal = value;
      }
    } else {
      coercedVal = value;
    }

    // Remove rowStatus icon
    if (rowNodes.length && rowData && !rowData.rowStatus) {
      const rowstatusIcon = rowNodes.find('svg.icon-rowstatus');
      if (rowstatusIcon.length) {
        rowstatusIcon.remove();
      }
    }

    // Remove older tooltip data
    this.removeTooltipData(cellNode);

    // Update the value in the dataset
    if (cell === 0 && rowData && rowData.rowStatus) {
      let svg = cellNode.find('svg.icon-rowstatus');

      if (rowNodes && cellNode[0]) {
        for (let i = 0; i < rowNodes.length; i++) {
          rowNodes[i].classList.add(`rowstatus-row-${rowData.rowStatus.icon}`);
        }
        cellNode[0].classList.add('rowstatus-cell');

        if (!svg.length) {
          const svgIcon = rowData.rowStatus.icon === 'success' ? '#icon-check' : '#icon-exclamation';
          cellNode.prepend(`<svg class="icon icon-rowstatus" focusable="false" aria-hidden="true" role="presentation"><use xlink:href="${svgIcon}"></use></svg>`);
        }
      }
      if (rowData.rowStatus.tooltip) {
        svg = cellNode.find('svg.icon-rowstatus');
        const statusIcon = rowData.rowStatus.icon;
        this.cacheTooltip(svg, {
          forced: true,
          placement: 'right',
          content: rowData.rowStatus.tooltip,
          isError: statusIcon === 'error' || statusIcon === 'dirtyerror',
          wrapper: cellNode
        });
      }
    }

    coercedVal = xssUtils.unescapeHTML(coercedVal);

    if (col.field && coercedVal !== oldVal) {
      if (col.field.indexOf('.') > -1) {
        let rowDataObj = rowData;
        const nbrParts = col.field.split('.').length;
        col.field.split('.').forEach((part, index) => {
          if (index === nbrParts - 1) {
            rowDataObj[part] = coercedVal;
          } else {
            rowDataObj = rowDataObj[part];
          }
        });
      } else {
        rowData[col.field] = coercedVal;
      }
    }

    // update cell value
    const escapedVal = xssUtils.escapeHTML(coercedVal);
    const val = (isEditor ? coercedVal : escapedVal);
    formatted = this.formatValue(formatter, row, cell, val, col, rowData);

    if (col.contentVisible) {
      const canShow = col.contentVisible(row, cell, escapedVal, col, rowData);
      if (!canShow) {
        formatted = '';
      }
    }

    if (!isInline) {
      cellNode.find('.datagrid-cell-wrapper').html(formatted);
    }

    if (!fromApiCall) {
      // Validate the cell
      this.validateCell(dataRowIndex, cell);

      // Update and set trackdirty
      if (this.isDirtyCellNotUndefined(row, cell)) {
        this.dirtyArray[row][cell].value = value;
        this.dirtyArray[row][cell].coercedVal = coercedVal;
        this.dirtyArray[row][cell].escapedCoercedVal = xssUtils.escapeHTML(coercedVal);
        this.dirtyArray[row][cell].cellNodeText = cellNode.text();
        this.setIsDirtyAndIcon(row, cell, cellNode);
      }
    }

    if (coercedVal !== oldVal && !fromApiCall) {
      const args = {
        row: this.settings.source !== null ? dataRowIndex : row,
        relativeRow: row,
        cell,
        target: cellNode,
        value: coercedVal,
        oldValue: oldVal,
        column: col
      };
      args.rowData = isTreeGrid && this.settings.treeDepth[row] ?
        this.settings.treeDepth[row].node : rowData;

      /**
       * Fires when a cell value is changed via the editor.
       * @event cellchange
       * @memberof Datagrid
       * @property {object} event The jquery event object
       * @property {object} args Additional arguments
       * @property {number} args.row An array of selected rows.
       * @property {number} args.cell An array of selected rows.
       * @property {HTMLElement} args.target The cell html element that was entered.
       * @property {any} args.value The cell value.
       * @property {any} args.oldValue The previous cell value.
       * @property {object} args.column The column object
       */
      this.element.trigger('cellchange', args);
      this.wasJustUpdated = true;
    }
  },

  /**
   * Function to check if given cell has true value for isDirty
   * @private
   * @param {number} row The row index
   * @param {number} cell The cell index
   * @returns {boolean} true if isDirty
   */
  isCellDirty(row, cell) {
    return this.isDirtyCellNotUndefined(row, cell) ?
      this.dirtyArray[row][cell].isDirty : false;
  },

  /**
   * Set isDirty value and Add/Remove dirty icon to given cell
   * must checked before to be true from `isDirtyCellNotUndefined(row, cell)`
   * must checked before not undefined `cellNode`
   * @private
   * @param {number} row The row index
   * @param {number} cell The cell index
   * @param {object} cellNode jQuery cell node
   * @returns {void}
   */
  setIsDirtyAndIcon(row, cell, cellNode) {
    const d = this.dirtyArray[row][cell];
    if ((d.originalVal === d.value) ||
      (d.originalVal === d.coercedVal) ||
      (d.originalVal === d.escapedCoercedVal) ||
      (d.originalVal === d.cellNodeText)) {
      this.dirtyArray[row][cell].isDirty = false;
      cellNode[0].classList.remove('is-dirty-cell');
    } else {
      this.dirtyArray[row][cell].isDirty = true;
      cellNode[0].classList.add('is-dirty-cell');
    }
  },

  /**
   * Function to check given cell is cache to dirtyArray
   * @private
   * @param {number} row The row index
   * @param {number} cell The cell index
   * @returns {boolean} true if found
   */
  isDirtyCellNotUndefined(row, cell) {
    return (this.settings.showDirty &&
      typeof row === 'number' &&
      typeof cell === 'number' &&
      row > -1 && cell > -1 &&
      typeof this.dirtyArray !== 'undefined' &&
      typeof this.dirtyArray[row] !== 'undefined' &&
      typeof this.dirtyArray[row][cell] !== 'undefined');
  },

  /**
   * For the row node get the index adjusting for paging / invisible rowsCache
   * @private
   * @param {number} row The row index
   * @returns {number} The row index adjusted for paging/non visible rows.
   */
  visualRowIndex(row) {
    const selector = 'tr:visible:not(.is-hidden, .datagrid-expandable-row)';
    let idx = this.tableBody.find(selector).index(row);
    if (idx === -1 && this.tableBodyLeft) {
      idx = this.tableBodyLeft.find(selector).index(row);
    }
    if (idx === -1 && this.tableBodyRight) {
      idx = this.tableBodyRight.find(selector).index(row);
    }
    return idx;
  },

  /**
   * For the row index get the node adjusting for paging / invisible rowsCache
   * @private
   * @param {number} idx The row index
   * @returns {object} The row node adjusted for paging/non visible rows.
   */
  visualRowNode(idx) {
    let rowIdx = idx;

    if (this.settings.paging && this.settings.source) {
      rowIdx += ((this.pager.activePage - 1) * this.settings.pagesize);
    }

    if (!this.isRowVisible(idx)) {
      return $([]);
    }

    return this.tableBody.find(`tr[aria-rowindex="${rowIdx + 1}"]`);
  },

  /**
   * For an internal row index, get the dataset row index
   * @private
   * @param {number} idx The row index
   * @returns {object} The row index in the dataset.
   */
  actualRowNode(idx) {
    return this.tableBody.find(`tr[aria-rowindex="${idx + 1}"]`);
  },

  /**
   * Returns the row dom jQuery node.
   * @param  {number} row The row index.
   * @returns {object} The dom jQuery node
   */
  rowNodes(row) {
    if (row instanceof jQuery) {
      row = row.attr('aria-rowindex') - 1;
    }
    const leftNodes = this.tableBodyLeft ? this.tableBodyLeft.find(`tr[aria-rowindex="${row + 1}"]`) : $();
    const centerNodes = this.tableBody.find(`tr[aria-rowindex="${row + 1}"]`);
    const rightNodes = this.tableBodyRight ? this.tableBodyRight.find(`tr[aria-rowindex="${row + 1}"]`) : $();

    return $(centerNodes)
      .add(leftNodes)
      .add(rightNodes);
  },
  /**
   * Returns the cell dom node.
   * @param  {number} row The row index.
   * @param  {number} cell The cell index.
   * @returns {object} The dom node
   */
  cellNode(row, cell) {
    const cells = this.rowNodes(row).find('td');
    return cells.eq(cell >= cells.length ? cells.length - 1 : cell);
  },

  /**
   * For an internal row node, get the dataset row index
   * @private
   * @deprecated Should use rowNodes for frozen columns.
   * @param {number} row The row node.
   * @returns {object} The row index in the dataset.
   */
  actualRowIndex(row) {
    return row.attr('aria-rowindex') - 1;
  },

  /**
   * For an internal row index, get row index across page number.
   * This may or may not be the one in the dataset.
   * @private
   * @param {number} idx The row idx.
   * @returns {object} The row index
   */
  pagingRowIndex(idx) {
    let rowIdx = idx;

    if (this.settings.paging && this.settings.source && !this.settings.indeterminate) {
      rowIdx += ((this.pager.activePage - 1) * this.settings.pagesize);
    }
    return rowIdx;
  },

  /**
   * For an internal row index, get row index across page number.
   * This may or may not be the one in the dataset.
   * @private
   * @param {number} idx The row idx.
   * @returns {object} The row index
   */
  actualPagingRowIndex(idx) {
    let rowIdx = idx;

    if (this.settings.paging && this.settings.source && !this.settings.indeterminate) {
      rowIdx -= ((this.pager.activePage - 1) * this.settings.pagesize);
    }
    return rowIdx;
  },

  /**
   * Return the data node for a row. This is the newer way of getting this info.
   * @private
   * @param {number} idx The row idx to find
   * @returns {object} The row node
   */
  dataRowNode(idx) {
    return this.tableBody.find(`tr[data-index="${idx}"]`);
  },

  /**
   * Return the data index for a row. This is the newer way of getting this info.
   * @private
   * @param {number} row The row idx
   * @returns {number} The row index in the dataset.
   */
  dataRowIndex(row) {
    return parseInt(row.attr('data-index'), 10);
  },

  /**
   * Sets focus on a cell.
   * @param  {number} row The row index
   * @param  {number} cell The cell index
   */
  setActiveCell(row, cell) {
    const self = this;
    const prevCell = self.activeCell;
    let rowElem = row;
    let rowNum;
    let rowIndex;
    let dataRowNum;
    let isGroupRow = row instanceof jQuery && row.is('.datagrid-rowgroup-header, .datagrid-rowgroup-footer');

    if (row instanceof jQuery && row.length === 0) {
      return;
    }

    if (typeof row === 'number') {
      rowNum = row;
      rowElem = this.tableBody.find('tr:visible').eq(row);
      rowIndex = this.actualRowIndex(rowElem);
      dataRowNum = this.dataRowIndex(rowElem);
    }

    // Support passing the td in to focus that cell
    if (row instanceof jQuery && row.is('td')) {
      isGroupRow = row.parent().is('.datagrid-rowgroup-header, .datagrid-rowgroup-footer');
      if (isGroupRow) {
        rowElem = row.parent();
      }
      cell = row.attr('aria-colindex') - 1;
      rowNum = this.visualRowIndex(row.parent());
      rowIndex = this.actualRowIndex(row.parent());
      dataRowNum = this.dataRowIndex(row.parent());
      rowElem = row.parent();
    }

    if (row instanceof jQuery && row.is('tr')) {
      rowNum = this.visualRowIndex(row);
      rowIndex = this.actualRowIndex(row);
      dataRowNum = this.dataRowIndex(row);
      rowElem = row;
    }

    if (rowNum < 0 || cell < 0) {
      return;
    }

    // Remove previous tab index
    if (prevCell.node && prevCell.node.length === 1) {
      self.activeCell.node
        .removeAttr('tabindex')
        .removeClass('is-active');
    }

    // Hide any cell tooltips (Primarily for validation)
    if (prevCell.cell !== cell || prevCell.row !== row) {
      self.hideTooltip();
    }

    // Find the cell if it exists
    self.activeCell.node = self.cellNode((isGroupRow || rowElem ? rowElem : (rowIndex > -1 ? rowIndex : rowNum)), cell).attr('tabindex', '0');

    if (self.activeCell.node && prevCell.node.length === 1) {
      self.activeCell.row = rowNum;
      self.activeCell.cell = cell;
      rowIndex = this.actualRowIndex(self.activeCell.node.parent());
      dataRowNum = this.dataRowIndex(self.activeCell.node.parent());
    } else {
      self.activeCell = prevCell;
    }

    if (!$('input, button:not(.btn-secondary, .row-btn, .datagrid-expand-btn, .datagrid-drilldown, .btn-icon)', self.activeCell.node).length) {
      self.activeCell.node.focus();
      if (isGroupRow) {
        self.activeCell.groupNode = self.activeCell.node;
      }
    }
    if (self.activeCell.node.hasClass('is-focusable')) {
      self.activeCell.node.find('button').focus();
    }

    if (dataRowNum !== undefined) {
      self.activeCell.dataRow = dataRowNum;
    }

    if (rowIndex !== undefined) {
      self.activeCell.rowIndex = rowIndex;
    }

    const colSpan = +rowElem.find('td[colspan]').attr('colspan');

    if (isGroupRow && self.activeCell.node && prevCell.node && !(row instanceof jQuery && row.is('td'))) {
      if (cell < colSpan) {
        rowElem.find('td[colspan]').attr('tabindex', '0').focus();
        self.activeCell.groupNode = rowElem.find('td[colspan]');
      } else if (cell >= colSpan) {
        rowElem.find('td').eq((cell - colSpan) + 1).attr('tabindex', '0').focus();
        self.activeCell.groupNode = rowElem.find('td').eq((cell - colSpan) + 1);
      } else {
        rowElem.find('td').eq(cell).attr('tabindex', '0').focus();
        self.activeCell.groupNode = rowElem.find('td').eq(cell);
      }
    }

    if (isGroupRow && row instanceof jQuery && row.is('td')) {
      self.activeCell.cell = (colSpan - 1) + cell;
      if (row.is('[colspan]')) {
        self.activeCell.cell = cell;
      }
    }

    if (this.settings.cellNavigation) {
      const headers = self.headerNodes();
      let prevSpans = 0;

      // Check if any previous rows are spanned
      if (this.hasColSpans) {
        prevSpans = 0;

        headers.eq(cell).prevAll('[colspan]').each((i, elem) => {
          const span = $(elem).attr('colspan') - 1;
          prevSpans += span;
        });

        cell -= prevSpans;
      }

      headers.removeClass('is-active');
      headers.eq(cell).addClass('is-active');
    }
    this.activeCell.isFocused = true;

    // Expand On Activate Feature
    const col = this.settings.columns[cell];
    if (col && col.expandOnActivate && this.activeCell && this.activeCell.node) {
      self.activeCell.node.addClass('is-active');
    }

    self.syncBodyScroll(self.activeCell.node);

    /**
    * Fires when a cell is focued.
    * @event activecellchange
    * @memberof Datagrid
    * @property {object} event The jquery event object
    * @property {object} args Additional arguments
    * @property {HTMLElement} args.node  The cell element that was entered.
    * @property {number} args.cell The selected cell
    * @property {number} args.row The selected row
    */
    self.element.trigger('activecellchange', [{ node: this.activeCell.node, row: this.activeCell.row, cell: this.activeCell.cell }]);
  },

  /**
   * Sets focus to the next active cell, depending on a key.
   * @private
   * @param {object} e The event object
   */
  setNextActiveCell(e) {
    const self = this;
    if (e.type === 'keydown') {
      if (this.settings.actionableMode) {
        setTimeout(() => {
          const evt = $.Event('keydown.datagrid');
          evt.keyCode = 40; // move down
          self.activeCell.node.trigger(evt);
        }, 0);
      } else {
        this.setActiveCell(this.activeCell.row, this.activeCell.cell);
      }
    }
  },

  /**
   * Add children to treegrid dataset
   * @private
   * @param {object} parent The parent object
   * @param {object} data The data for the child
   */
  addChildren(parent, data) {
    if (!data || (data && !data.length) || parent < 0) {
      return;
    }
    const node = this.settings.treeDepth[parent].node;
    node.children = node.children || [];

    // Make sure it's not reference pointer to data object, make copy of data
    data = JSON.parse(JSON.stringify(data));

    for (let i = 0, len = data.length; i < len; i++) {
      node.children.push(data[i]);
    }
    this.updateDataset(this.settings.dataset);
  },

  /**
   * Set the expanded property in the dataset
   * @private
   * @param {number} dataRowIndex The index in the dataset.
   * @param {boolean} isExpanded Expanded value to set.
   */
  setExpandedInDataset(dataRowIndex, isExpanded) {
    this.settings.treeDepth[dataRowIndex].node.expanded = isExpanded;
  },

  /**
   * Expand the tree children
   * @private
   * @param {object} e The event data from the click or keyboard event.
   * @param {number} dataRowIndex Index in the dataset
   */
  toggleChildren(e, dataRowIndex) {
    if (this.settings.groupable) {
      return;
    }
    const self = this;
    let rowElement = this.settings.treeGrid ?
      this.actualRowNode(dataRowIndex) : this.visualRowNode(dataRowIndex);
    let expandButton = rowElement.find('.datagrid-expand-btn');
    const level = parseInt(rowElement.attr('aria-level'), 10);
    let children = rowElement.nextUntil(`[aria-level="${level}"]`);
    const isExpanded = expandButton.hasClass('is-expanded');
    const args = [{ grid: self, row: dataRowIndex, item: rowElement, children }];

    if (self.settings.treeDepth && self.settings.treeDepth[dataRowIndex]) {
      args[0].rowData = self.settings.treeDepth[dataRowIndex].node;
    }

    if (!rowElement.hasClass('datagrid-tree-parent') ||
        (!$(e.target).is(expandButton) &&
          (self.settings.editable || self.settings.selectable))) {
      return;
    }

    const toggleExpanded = function () {
      rowElement = self.settings.treeGrid ?
        self.actualRowNode(dataRowIndex) : self.visualRowNode(dataRowIndex);
      expandButton = rowElement.find('.datagrid-expand-btn');
      children = rowElement.nextUntil(`[aria-level="${level}"]`);

      if (isExpanded) {
        rowElement.attr('aria-expanded', false);
        expandButton.removeClass('is-expanded')
          .find('.plus-minus').removeClass('active');
      } else {
        rowElement.attr('aria-expanded', true);
        expandButton.addClass('is-expanded')
          .find('.plus-minus').addClass('active');
      }
      self.setExpandedInDataset(dataRowIndex, !isExpanded);

      const setChildren = function (elem, lev, expanded) {
        const nodes = elem.nextUntil(`[aria-level="${level}"]`);

        if (expanded) {
          nodes.each(function () {
            const node = $(this);
            const nodeLevel = parseInt(node.attr('aria-level'), 10);
            if (nodeLevel > lev) {
              node.addClass('is-hidden');
            }
          });
        } else {
          nodes.each(function () {
            const node = $(this);
            const nodeLevel = parseInt(node.attr('aria-level'), 10);

            if (nodeLevel === (lev + 1)) {
              if (!node.hasClass('is-filtered')) {
                node.removeClass('is-hidden');
              }

              if (node.is('.datagrid-tree-parent')) {
                const nodeIsExpanded = node.find('.datagrid-expand-btn.is-expanded').length > 0;
                if (nodeIsExpanded) {
                  setChildren(node, nodeLevel, !nodeIsExpanded);
                }
              }
            }
          });
        }
      };

      setChildren(rowElement, level, isExpanded);
      self.setAlternateRowShading();
    };

    /**
    * Fires when a row is collapsed to show its detail.
    * @event collapserow
    * @memberof Datagrid
    * @property {object} event The jquery event object
    * @property {object} args Additional arguments
    * @property {object} args.self The grid api.
    * @property {number} args.row The selected row index
    * @property {object} args.item The selected row data.
    * @property {array} args.children The selected rows children (tree grid)
    */

    /**
    * Fires when a row is expanded to show its detail.
    * @event expandrow
    * @memberof Datagrid
    * @property {object} event The jquery event object
    * @property {object} args Additional arguments
    * @property {object} args.self The grid api.
    * @property {number} args.row The selected row index
    * @property {object} args.item The selected row data.
    * @property {array} args.children The selected rows children (tree grid)
    */
    $.when(self.element.triggerHandler(isExpanded ? 'collapserow' : 'expandrow', args)).done(() => {
      toggleExpanded();
    });
  },

  /**
   * Expand Detail Row Or Tree Row
   * @param  {number} dataRowIndex The row to toggle
   * @returns {void}
   */
  toggleRowDetail(dataRowIndex) {
    const self = this;
    let rowElement = self.rowNodes(dataRowIndex);
    if (!rowElement.length && self.settings.paging &&
      (self.settings.rowTemplate || self.settings.expandableRow)) {
      dataRowIndex += ((self.pager.activePage - 1) * self.settings.pagesize);
      rowElement = self.dataRowNode(dataRowIndex);
    }
    const expandRow = rowElement.next();
    const expandButton = rowElement.find('.datagrid-expand-btn');
    const detail = expandRow.find('.datagrid-row-detail');
    const item = self.settings.dataset[self.dataRowIndex(rowElement)];

    if (rowElement.hasClass('datagrid-tree-parent')) {
      return;
    }

    if (self.settings.allowOneExpandedRow && self.settings.groupable === null) {
      // collapse any other expandable rows
      const prevExpandRow = self.tableBody.find('tr.is-expanded');
      const prevExpandButton = prevExpandRow.prev().find('.datagrid-expand-btn');
      const parentRow = prevExpandRow.prev();
      const parentRowIdx = self.actualRowNode(parentRow);
      const parentdataRowIdx = self.dataRowIndex(parentRow);

      if (prevExpandRow.length && expandRow.index() !== prevExpandRow.index()) {
        const prevDetail = prevExpandRow.find('.datagrid-row-detail');

        prevExpandRow.add(prevExpandButton).removeClass('is-expanded');
        parentRow.removeClass('is-rowactivated');
        parentRow.find('.plus-minus').removeClass('active');
        prevDetail.animateClosed().on('animateclosedcomplete', () => {
          prevExpandRow.removeClass('is-expanded');
          self.element.triggerHandler('collapserow', [{ grid: self, row: parentRowIdx, detail: prevDetail, item: self.settings.dataset[parentdataRowIdx] }]);
        });

        const prevActionBtn = prevExpandRow.prev().find('.btn-primary');
        if (prevActionBtn.length) {
          prevActionBtn.attr('class', prevActionBtn.attr('class').replace('btn-primary', 'btn-secondary'));
        }
      }

      // Toggle the button to make it primary
      const isExpanded = !expandRow.hasClass('is-expanded');
      const actionButton = expandRow.prev().find(isExpanded ? '.btn-secondary' : '.btn-primary');

      if (actionButton.length > 0 && parentRow && actionButton) {
        const currentClass = actionButton.attr('class') || '';

        actionButton.attr('class', currentClass.replace(
          isExpanded ? 'btn-secondary' : 'btn-primary',
          isExpanded ? 'btn-primary' : 'btn-secondary'
        ));
      }
    }

    if (expandRow.hasClass('is-expanded')) {
      // expandRow.removeClass('is-expanded');
      detail.one('animateclosedcomplete', () => {
        expandRow.removeClass('is-expanded');
      }).animateClosed();

      expandButton.removeClass('is-expanded')
        .find('.plus-minus').removeClass('active');

      if (self.settings.allowOneExpandedRow) {
        rowElement.removeClass('is-rowactivated');
      }

      // detail.animateClosed();
      self.element.triggerHandler('collapserow', [{ grid: self, row: dataRowIndex, detail, item }]);
    } else {
      expandRow.addClass('is-expanded');
      expandButton.addClass('is-expanded')
        .find('.plus-minus').addClass('active');

      // Optionally Contstrain the width
      expandRow.find('.constrained-width').css('max-width', this.element.outerWidth());

      const eventData = [{ grid: self, row: dataRowIndex, detail, item }];
      self.element.triggerHandler('expandrow', eventData);

      if (self.settings.allowOneExpandedRow) {
        rowElement.addClass('is-rowactivated');
      }

      if (self.settings.onExpandRow) {
        const response = function (markup) {
          if (markup) {
            detail.find('.datagrid-row-detail-padding').empty().append(markup);
          }
          detail.animateOpen();
        };

        self.settings.onExpandRow(eventData[0], response);
      } else {
        detail.animateOpen();
      }
    }
  },

  /**
   * Expand the grouped row children
   * @private
   * @param {object} rowElement The row DOM element
   */
  toggleGroupChildren(rowElement) {
    if (!this.settings.groupable) {
      return;
    }

    const self = this;
    const rowIdx = rowElement.index();
    let childrenLeft = $();
    let children = $();
    let childrenRight = $();

    if (this.hasLeftPane) {
      childrenLeft = this.tableLeft.find('tr').eq(rowIdx).nextUntil('.datagrid-rowgroup-header');
    }
    children = this.table.find('tr').eq(rowIdx).nextUntil('.datagrid-rowgroup-header');
    if (this.hasRightPane) {
      childrenRight = this.tableRight.find('tr').eq(rowIdx).nextUntil('.datagrid-rowgroup-header');
    }
    const expandButton = rowElement.find('.datagrid-expand-btn');

    if (rowElement.hasClass('is-expanded')) {
      expandButton.removeClass('is-expanded')
        .find('.plus-minus').removeClass('active');

      childrenLeft.hide();
      childrenLeft.addClass('is-hidden');
      children.hide();
      children.addClass('is-hidden');
      childrenRight.hide();
      childrenRight.addClass('is-hidden');
      self.element.triggerHandler('collapserow', [{ grid: self, row: rowElement.index(), detail: children, item: {} }]);

      rowElement.removeClass('is-expanded');
    } else {
      expandButton.addClass('is-expanded')
        .find('.plus-minus').addClass('active');

      childrenLeft.show();
      childrenLeft.removeClass('is-hidden');
      children.show();
      children.removeClass('is-hidden');
      childrenRight.show();
      childrenRight.removeClass('is-hidden');
      self.element.triggerHandler('expandrow', [{ grid: self, row: rowElement.index(), detail: children, item: {} }]);

      rowElement.addClass('is-expanded');
    }
  },

  /**
   * Set the current datagrid sort column
   * @param {string} id The column id
   * @param {boolean} ascending Set the sort in ascending or descending order
   */
  setSortColumn(id, ascending) {
    // Set Direction based on if passed in or toggling existing field
    if (ascending !== undefined) {
      this.sortColumn.sortAsc = ascending;
    } else {
      if (this.sortColumn.sortId === id) {
        this.sortColumn.sortAsc = !this.sortColumn.sortAsc;
      } else {
        this.sortColumn.sortAsc = true;
      }
      ascending = this.sortColumn.sortAsc;
    }

    this.sortColumn.sortId = id;
    this.sortColumn.sortField = (this.columnById(id)[0] ? this.columnById(id)[0].field : id);
    this.sortColumn.sortAsc = ascending;

    // Do Sort on Data Set
    this.setSortIndicator(id, ascending);
    this.sortDataset();

    if (!this.settings.focusAfterSort && this.activeCell && this.activeCell.isFocused) {
      this.activeCell.isFocused = false;
    }

    const wasFocused = this.activeCell.isFocused;
    this.setTreeDepth();
    this.setRowGrouping();
    this.setTreeRootNodes();
    this.renderRows();
    // Update selected and Sync header checkbox
    this.syncSelectedUI();

    if (wasFocused && this.activeCell.node.length === 1) {
      this.setActiveCell(this.activeCell.row, this.activeCell.cell);
    }

    this.resetPager('sorted');
    this.tableBody.removeClass('is-loading');
    this.saveUserSettings();
    this.validateAll();
    this.element.trigger('sorted', [this.sortColumn]);
  },

  /**
   * Sort the currently attached dataset.
   * @private
   */
  sortDataset() {
    if (this.settings.disableClientSort) {
      this.restoreSortOrder = true;
      return;
    }

    if (this.originalDataset) {
      this.settings.dataset = this.originalDataset;
    }
    const sort = this.sortFunction(this.sortColumn.sortId, this.sortColumn.sortAsc);

    this.setDirtyBeforeSort();
    this.settings.dataset.sort(sort);
    this.setTreeDepth();
    this.setDirtyAfterSort();

    // Resync the _selectedRows array
    if (this.settings.selectable) {
      this.syncDatasetWithSelectedRows();
    }
  },

  /**
  * Set current data to sync up dirtyArray before sort
  * @private
  * @returns {void}
  */
  setDirtyBeforeSort() {
    const s = this.settings;
    const dataset = s.treeGrid ? s.treeDepth : s.dataset;
    if (s.showDirty && !this.settings.source && this.dirtyArray && this.dirtyArray.length) {
      for (let i = 0, l = dataset.length; i < l; i++) {
        if (typeof this.dirtyArray[i] !== 'undefined') {
          const node = s.treeGrid ? dataset[i].node : dataset[i];
          node.tempNodeIndex = i;
        }
      }
    }
  },

  /**
  * Set current data to sync up dirtyArray after sort
  * @private
  * @returns {void}
  */
  setDirtyAfterSort() {
    const s = this.settings;
    const dataset = s.treeGrid ? s.treeDepth : s.dataset;
    if (s.showDirty && this.dirtyArray && this.dirtyArray.length) {
      const changes = [];
      for (let i = 0, l = dataset.length; i < l; i++) {
        const node = s.treeGrid ? dataset[i].node : dataset[i];
        if (typeof node.tempNodeIndex !== 'undefined') {
          changes.push({ newIdx: i, oldIdx: node.tempNodeIndex });
          delete node.tempNodeIndex;
        }
      }
      const newDirtyArray = [];
      for (let i = 0, l = changes.length; i < l; i++) {
        newDirtyArray[changes[i].newIdx] = this.dirtyArray[changes[i].oldIdx];
      }
      this.dirtyArray = newDirtyArray;
    }
  },

  /**
  * Sync the dataset._selected elements with the _selectedRows array
  * @private
  */
  syncDatasetWithSelectedRows() {
    this._selectedRows = [];
    const s = this.settings;
    const dataset = s.treeGrid ? s.treeDepth : s.dataset;
    let idx = -1;

    for (let i = 0, data; i < dataset.length; i++) {
      if (s.groupable) {
        for (let k = 0; k < dataset[i].values.length; k++) {
          idx++;
          data = dataset[i].values[k];
          if (this.isRowSelected(data)) {
            this._selectedRows.push({
              idx,
              data,
              elem: this.dataRowNode(idx),
              group: dataset[i],
              page: this.pager ? this.pager.activePage : 1,
              pagingIdx: idx,
              pagesize: this.settings.pagesize
            });
          }
        }
      } else {
        data = s.treeGrid ? dataset[i].node : dataset[i];
        if (this.isRowSelected(data)) {
          this._selectedRows.push({
            idx: i,
            data,
            elem: this.visualRowNode(i),
            pagesize: this.settings.pagesize,
            page: this.pager ? this.pager.activePage : 1,
            pagingIdx: idx
          });
        }
      }
    }
  },

  /**
   * Sort the ui sort indicator on the column.
   * @private
   * @param {string} id The column id
   * @param {boolean} ascending Set the sort in ascending or descending order
   */
  setSortIndicator(id, ascending) {
    if (!this.headerRow) {
      return;
    }

    // Set Visual Indicator
    this.headerContainer.find('.is-sorted-asc, .is-sorted-desc')
      .removeClass('is-sorted-asc is-sorted-desc')
      .attr('aria-sort', 'none');
    this.headerContainer.find(`[data-column-id="${id}"]`)
      .addClass(ascending ? 'is-sorted-asc' : 'is-sorted-desc')
      .attr('aria-sort', ascending ? 'ascending' : 'descending');
  },

  /**
  * Overridable function to conduct array sorting
  * @param {string} id The matching field/id in the array to sort on
  * @param {boolean} ascending Determines direction of the sort.
  * @returns {boolean} If found.
  */
  sortFunction(id, ascending) {
    const column = this.columnById(id);
    // Assume the field and id match if no column found
    const field = column.length === 0 ? id : column[0].field;

    const self = this;
    const primer = function (a) {
      a = (a === undefined || a === null ? '' : a);

      if (typeof a === 'string') {
        a = a.toUpperCase();

        if ($.isNumeric(a)) {
          a = parseFloat(a);
        }
      }
      return a;
    };

    const key = function (x) { return primer(self.fieldValue(x, field)); };

    ascending = !ascending ? -1 : 1;

    return function (a, b) {
      a = key(a);
      b = key(b);

      if (typeof a !== typeof b) {
        a = a.toString().toLowerCase();
        b = b.toString().toLowerCase();
      }

      return ascending * ((a > b) - (b > a));
    };
  },

  /**
  * Determine equality for two deeply nested JavaScript objects.
  * @private
  * @param {object} obj1 First object to compare
  * @param {object} obj2 Second object to compare
  * @returns {boolean} If it is equal or not
  */
  isEquivalent(obj1, obj2) {
    function _equals(a, b) {
      return JSON.stringify(a) === JSON.stringify($.extend(true, {}, a, b));
    }
    return _equals(obj1, obj2) && _equals(obj2, obj1);
  },

  /**
   * The default formatter to use (just plain text). When no formatter is specified.
   * @param  {number} row The rowindex
   * @param  {number} cell The cell index
   * @param  {any} value The data value
   * @returns {string} The html string
   */
  defaultFormatter(row, cell, value) {
    return ((value === null || value === undefined || value === '') ? '' : value.toString());
  },

  /**
  * Add the pager and paging functionality.
  * @private
  */
  handlePaging() {
    const self = this;

    if (!this.settings.paging) {
      return;
    }

    const pagerElem = this.tableBody;
    this.element.addClass('paginated');
    pagerElem.pager({
      componentAPI: this,
      dataset: this.settings.dataset,
      hideOnOnePage: this.settings.hidePagerOnOnePage,
      source: this.settings.source,
      pagesize: this.settings.pagesize,
      indeterminate: this.settings.indeterminate,
      rowTemplate: this.settings.rowTemplate,
      pagesizes: this.settings.pagesizes,
      showPageSizeSelector: this.settings.showPageSizeSelector,
      activePage: this.restoreActivePage ? parseInt(this.savedActivePage, 10) : 1
    });

    if (this.restoreActivePage) {
      this.savedActivePage = null;
      this.restoreActivePage = false;
    }

    this.pager = pagerElem.data('pager');

    pagerElem.off('afterpaging')
      .on('afterpaging', (e, args) => {
      // Hide the entire pager bar if we're only showing one page, if applicable
        if (self.pager.hidePagerBar(args)) {
          self.element.removeClass('paginated');
        } else {
          self.element.addClass('paginated');
        }

        self.recordCount = args.total;
        self.displayCounts(args.total);

        // Handle row selection across pages
        self.syncSelectedUI();

        if (self.filterExpr && self.filterExpr[0] && self.filterExpr[0].column === 'all') {
          self.highlightSearchRows(self.filterExpr[0].value);
        }
      });
  },

  /**
  * Add the pager and paging functionality.
  * @param {string} pagingInfo The paging object with activePage ect used by pager.js
  * @param {boolean} isResponse Internal flag used to prevent callbacks from rexecuting.
  * @param {function} callback The callback function.
  */
  renderPager(pagingInfo, isResponse, callback) {
    const api = this.pager;

    if (!api) {
      return;
    }

    api.updatePagingInfo(pagingInfo);

    if (!isResponse) {
      api.renderPages(pagingInfo.type, callback, pagingInfo.trigger);
    }

    // Update selected and Sync header checkbox
    this.syncSelectedUI();
  },

  /**
  * Reset the pager to the first page.
  * @private
  * @param {string} type The action type, which gets sent to the source callback.
  * @param {string} trigger The triggering action
  */
  resetPager(type, trigger) {
    if (!this.pager) {
      return;
    }

    if (!this.pager.pagingInfo) {
      this.pager.pagingInfo = {};
    }

    if (trigger) {
      this.pager.pagingInfo.trigger = trigger;
    }

    this.pager.pagingInfo.type = type;
    this.pager.pagingInfo.activePage = 1;
    this.renderPager(this.pager.pagingInfo);
  },

  /**
  * Add grid tooltip to the page.
  * @private
  * @param {string} extraClass class to add to target uniqueness
  * @returns {void}
  */
  appendTooltip(extraClass) {
    const defaultClass = 'grid-tooltip';
    const regExp = new RegExp(`\\b${defaultClass}\\b`, 'g');

    // Set default css class
    if (typeof extraClass === 'string') {
      if (!regExp.test(extraClass)) {
        extraClass += ` ${defaultClass}`;
      }
    } else {
      extraClass = defaultClass;
    }

    // Unique id for tooltip
    const tooltipId = this.uniqueId('tooltip');
    this.tooltip = document.getElementById(tooltipId);

    if (!this.tooltip) {
      const tooltip = '' +
        `<div id="${tooltipId}" class="tooltip ${extraClass} is-hidden">
          <div class="arrow"></div>
          <div class="tooltip-content"></div>
        </div>`;
      document.body.insertAdjacentHTML('beforeend', tooltip);

      this.tooltip = document.getElementById(tooltipId);

      if (this.isTouch) {
        this.tooltip.style.pointerEvents = 'auto';
        $(this.tooltip).on('touchend.gridtooltip', () => {
          this.hideTooltip();
        });
      }
    }
  },

  /**
   * Cache tooltip content so it can use for more then once
   * @private
   * @param  {object} elem The element to be cached.
   * @param  {object} tooltip Optional to cache given data.
   * @returns {object} tooltip object.
   */
  cacheTooltip(elem, tooltip) {
    if (typeof tooltip === 'undefined') {
      const contentTooltip = elem.querySelector('.is-editor.content-tooltip');
      const aTitle = elem.querySelector('a[title]');
      const isRowstatus = utils.hasClass(elem, 'rowstatus-cell');
      const isSvg = elem.tagName.toLowerCase() === 'svg';
      const isTh = elem.tagName.toLowerCase() === 'th';
      const isHeaderColumn = utils.hasClass(elem, 'datagrid-column-wrapper');
      const isHeaderFilter = utils.hasClass(elem.parentNode, 'datagrid-filter-wrapper');
      let title;

      tooltip = { content: '', wrapper: elem.querySelector('.datagrid-cell-wrapper') };

      if (isTh || isHeaderColumn || isHeaderFilter) {
        tooltip.wrapper = elem;
        tooltip.distance = isHeaderFilter ? 15 : null;
        tooltip.placement = isHeaderColumn ? 'top' : 'bottom';
      }

      // Cache rowStatus cell
      if (isRowstatus || isSvg) {
        const rowNode = this.closest(elem, el => utils.hasClass(el, 'datagrid-row'));
        const classList = rowNode ? rowNode.classList : [];
        tooltip.isError = classList.contains('rowstatus-row-error');
        tooltip.placement = 'right';

        // For nonVisibleCellErrors
        if (isSvg) {
          tooltip.wrapper = this.closest(elem, el => el.tagName.toLowerCase() === 'td');
        }
      }

      if (contentTooltip) {
        // Used with rich text editor
        const cell = elem.getAttribute('aria-colindex') - 1;
        const col = this.columnSettings(cell);
        const width = col.editorOptions &&
          col.editorOptions.width ? this.setUnit(col.editorOptions.width) : false;

        // Width for tooltip can be come from column options
        contentTooltip.style.width = width || `${elem.offsetWidth}px`;
        const wrapperHTML = tooltip.wrapper.innerHTML;

        if (xssUtils.stripHTML(wrapperHTML) !== '') {
          tooltip.content = wrapperHTML;
          tooltip.extraClassList = ['popover', 'alternate', 'content-tooltip'];
        }
      } else if (aTitle) {
        // Title attribute on links `a`
        tooltip.content = aTitle.getAttribute('title');
        aTitle.removeAttribute('title');
      } else {
        title = elem.getAttribute('title');
        if (title) {
          // Title attribute on current element
          tooltip.content = title;
          elem.removeAttribute('title');
        } else if (isHeaderFilter) {
          // Disabled filterable headers
          const filterDisabled = elem.parentNode.querySelectorAll('.dropdown.is-disabled, input[type="text"][disabled], .btn-filter[disabled]').length > 0;
          if (!filterDisabled) {
            const targetEl = elem.parentNode.querySelector('.is-checked');
            tooltip.content = targetEl ? xssUtils.stripHTML(targetEl.textContent) : '';
          }
        } else {
          // Default use wrapper content
          tooltip.content = xssUtils.stripHTML(tooltip.wrapper.textContent);
        }
      }

      // Clean up text in selects
      const select = tooltip.wrapper.querySelector('select');
      if (select && select.selectedIndex && select.options[select.selectedIndex].innerHTML) {
        tooltip.content = env.features.touch ? '' : select.options[select.selectedIndex].innerHTML.trim();
      }

      if (isTh) {
        tooltip.content = tooltip.content.trim();
      }

      if (tooltip.content !== '') {
        const isEllipsis = utils.hasClass(elem, 'text-ellipsis');
        const icons = [].slice.call(elem.querySelectorAll('.icon'));
        let extraWidth = isEllipsis ? 8 : 0;
        icons.forEach((icon) => {
          extraWidth += icon.getBBox().width + 8;
        });
        tooltip.textwidth = stringUtils.textWidth(tooltip.content) + (select ? 0 : extraWidth);

        if (isTh) {
          tooltip.textwidth = stringUtils.textWidth(tooltip.content);
        }

        tooltip.content = contentTooltip ? tooltip.content : `<p>${tooltip.content}</p>`;
        if (title || isHeaderFilter) {
          tooltip.forced = true;
        }
      }
    }

    elem = elem instanceof jQuery ? elem : $(elem);
    elem.data('gridtooltip', tooltip);
    return tooltip;
  },

  /**
   * Show Tooltip
   * @private
   * @param  {object} [options] for tooltip.
   * @param  {string} [options.content] The tooltip contents.
   * @param  {object} [options.wrapper] The parent DOM element.
   * @param  {boolean} [options.isError] True for if is error color.
   * @param  {string} [options.placement] 'top'|'right'|'bottom'|'left'.
   * @param  {array} [options.extraClassList] list of css classes to be added to tooltip.
   * @returns {void}
   */
  showTooltip(options) {
    if (this.tooltip) {
      const tooltip = $(this.tooltip);
      const tooltipContentEl = this.tooltip.querySelector('.tooltip-content');
      if (tooltipContentEl) {
        tooltipContentEl.innerHTML = options.content;
        this.tooltip.classList.remove('is-hidden', 'top', 'right', 'bottom', 'left');
        this.tooltip.style.display = '';
        this.tooltip.classList.add(options.placement || 'top');

        if (options.isError) {
          this.tooltip.classList.add('is-error');
        }
        if (options.extraClassList) {
          options.extraClassList.map(className => this.tooltip.classList.add(className));
        }

        const distance = typeof options.distance === 'number' ? options.distance : 10;
        const placeOptions = {
          x: 0,
          y: distance,
          container: this.element.closest('.page-container.scrollable') || $('body'),
          containerOffsetX: options.wrapper.offsetLeft,
          containerOffsetY: options.wrapper.offsetTop,
          parent: $(options.wrapper),
          placement: options.placement || 'top',
          strategies: ['flip', 'nudge']
        };
        if (placeOptions.placement === 'left' || placeOptions.placement === 'right') {
          placeOptions.x = distance;
          placeOptions.y = 0;
        }

        // If not already have place instance
        if (!tooltip.data('place')) {
          tooltip.place(placeOptions);
        }

        // Apply place
        tooltip.data('place').place(placeOptions);

        // Flag to mark as gridtooltip
        tooltip.data('gridtooltip', true);

        tooltip
          .one('afterplace.gridtooltip', (e, placementObj) => {
            this.handleAfterPlaceTooltip(e, placementObj);
          })
          .on('click.gridtooltip', () => {
            this.hideTooltip();
          });

        // Hide the tooltip when the page scrolls.
        $('body, .scrollable').off('scroll.gridtooltip').on('scroll.gridtooltip', () => {
          this.hideTooltip();
        });
      }
    }
  },

  /**
   * Placement behavior's "afterplace" handler.
   * @private
   * @param {jquery.event} e custom `afterPlace` event
   * @param {placementobject} placementObj object containing placement settings
   * @returns {void}
   */
  handleAfterPlaceTooltip(e, placementObj) {
    const tooltip = $('#tooltip');
    if (tooltip[0]) {
      tooltip.data('place').setArrowPosition(e, placementObj, tooltip);
      tooltip.triggerHandler('tooltipafterplace', [placementObj]);
    }
  },

  /**
   * Hide the visible tooltip.
   * @private
   * @returns {void}
   */
  hideTooltip() {
    if (this.tooltip) {
      this.removeTooltipData(this.tooltip); // Remove flag as gridtooltip
      this.tooltip.classList.add('is-hidden');
      this.tooltip.classList.remove('is-error', 'popover', 'alternate', 'content-tooltip');
      this.tooltip.style.left = '-999px';
    }

    // Remove scroll events
    $('body, .scrollable').off('scroll.gridtooltip', () => {
      this.hideTooltip();
    });
  },

  /**
   * Check for tooltip type gridtooltip or component
   * @private
   * @returns {boolean} True if is gridtooltip
   */
  isGridtooltip() {
    let isGridtooltipType = false;
    if (this.tooltip) {
      const tooltipJQ = this.tooltip instanceof jQuery ? this.tooltip : $(this.tooltip);
      if (tooltipJQ.data('gridtooltip')) {
        isGridtooltipType = true;
      }
    }
    return isGridtooltipType;
  },

  /**
   * Remove the tooltip data from given node
   * @private
   * @param {object} elem The DOM element to remove data
   * @returns {void}
   */
  removeTooltipData(elem) {
    elem = elem instanceof jQuery ? elem : $(elem);
    if (elem.data('gridtooltip')) {
      $.removeData(elem[0], 'gridtooltip');
    }
  },

  /**
   * Remove the tooltip from the DOM
   * @private
   * @returns {void}
   */
  removeTooltip() {
    if (this.tooltip) {
      const tooltip = $(this.tooltip);

      // Set selector
      const selector = {
        th: '.datagrid-header th',
        td: '.datagrid-body tr.datagrid-row td[role="gridcell"]:not(.rowstatus-cell)',
        rowstatus: '.datagrid-body tr.datagrid-row td[role="gridcell"] .icon-rowstatus'
      };
      selector.str = `${selector.th}, ${selector.td}, ${selector.rowstatus}`;

      // Unbind events
      $('body, .scrollable').off('scroll.gridtooltip');
      tooltip.off('touchend.gridtooltip');
      this.element.off('mouseenter.gridtooltip mouseleave.gridtooltip click.gridtooltip longpress.gridtooltip keydown.gridtooltip', selector.str);

      // Remove the place component
      const placeApi = tooltip.data('place');
      if (placeApi) {
        placeApi.destroy();
      }

      // Remove cached tooltip data
      const nodes = [].slice.call(this.element[0].querySelectorAll(selector.str));
      nodes.forEach(node => this.removeTooltipData(node));

      if (this.tooltip.parentNode) {
        this.tooltip.parentNode.removeChild(this.tooltip);
      }
    }
    this.tooltip = undefined;
  },

  /**
  * Unwrap the grid back to a simple div, and destory all events and pointers.
  * @returns {object} The plugin api for chaining.
  */
  destroy() {
    // Remove grid tooltip
    this.removeTooltip();

    // UnBind the pager
    if (this.tableBody.data() && this.tableBody.data('pager')) {
      this.tableBody.data('pager').destroy();
    }

    // Remove the toolbar, clean the div out and remove the pager
    this.element.off().empty().removeClass('datagrid-container');
    const toolbar = this.element.prev('.toolbar');

    this.triggerDestroyCell();

    if (this.removeToolbarOnDestroy && this.settings.toolbar &&
      this.settings.toolbar.keywordFilter) {
      const searchfield = toolbar.find('.searchfield');
      if (searchfield.data('searchfield')) {
        searchfield.data('searchfield').destroy();
      }
      searchfield.removeData('options');
    }

    if (this.removeToolbarOnDestroy) {
      // only remove toolbar if it was created by this datagrid
      if (toolbar.data('toolbar')) {
        toolbar.data('toolbar').destroy();
      }
      toolbar.remove();
    }

    this.element.next('.pager-toolbar').remove();
    $.removeData(this.element[0], COMPONENT_NAME);

    this.element.off();
    $(document).off('touchstart.datagrid touchend.datagrid touchcancel.datagrid click.datagrid touchmove.datagrid');
    this.bodyContainer.off().remove();
    $('body').off('resize.vtable resize.datagrid');
    return this;
  },

  /**
  * Update the datagrid and optionally apply new settings.
  * @param  {object} settings the settings to update to.
  * @returns {object} The plugin api for chaining.
  */
  updated(settings) {
    this.settings = utils.mergeSettings(this.element, settings, this.settings);

    if (settings && settings.frozenColumns) {
      this.headerRow = undefined;
      this.element.empty();
      this.firstRender();
    }

    if (settings && settings.dataset) {
      this.settings.dataset = settings.dataset;
    }

    if (settings && settings.columns) {
      this.settings.columns = settings.columns;
    }

    this.render();

    return this;
  }
};

export { Datagrid, COMPONENT_NAME };<|MERGE_RESOLUTION|>--- conflicted
+++ resolved
@@ -6054,14 +6054,9 @@
     if ((!data || self.isRowSelected(data)) && !force) {
       return;
     }
-<<<<<<< HEAD
+
     checkbox = elem.find('.datagrid-selection-checkbox').closest('td');
-    elem.addClass(selectClasses).attr('aria-selected', 'true')
-=======
-    
-    elem.addClass(`is-selected${self.settings.selectable === 'mixed' ? ' hide-selected-color' : ''}`).attr('aria-selected', 'true')
->>>>>>> 69130330
-      .find('td').attr('aria-selected', 'true');
+    elem.addClass(selectClasses).attr('aria-selected', 'true');
 
     if (self.columnIdxById('selectionCheckbox') !== -1) {
       checkbox = self.cellNode(elem, self.columnIdxById('selectionCheckbox'));
@@ -6639,15 +6634,10 @@
           }
         }
       };
-<<<<<<< HEAD
+
       const selectClasses = 'is-selected hide-selected-color';
       checkbox = self.cellNode(elem, self.columnIdxById('selectionCheckbox'));
-      elem.removeClass(selectClasses).removeAttr('aria-selected')
-=======
-      
-      elem.removeClass('is-selected hide-selected-color').removeAttr('aria-selected')
->>>>>>> 69130330
-        .find('td').removeAttr('aria-selected');
+      elem.removeClass(selectClasses).removeAttr('aria-selected');
 
       if (self.columnIdxById('selectionCheckbox') !== -1) {
         checkbox = self.cellNode(elem, self.columnIdxById('selectionCheckbox'));
