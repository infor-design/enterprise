// Breadcrumbs
//================================================== //

.breadcrumb {
  &.hitbox {
    ol.breadcrumb-list li {
      &::after {
        padding-left: 0;
        padding-right: 0;
        position: relative;
      }

      .breadcrumb-text-truncated {
        &.hyperlink,
        &.breadcrumb-text {
          overflow: hidden;
          text-overflow: ellipsis;
          top: 6px;
          white-space: nowrap;
          width: 70px;
        }

        &.breadcrumb-text {
          position: relative;
        }
      }

      a.hyperlink,
      span.breadcrumb-text {
        font-size: 16px;
        line-height: 1.5em;
        margin: 0 8px;
        padding: 0;
        width: fit-content;

        &::after {
          content: '';
          display: block;
          height: 44px;
          left: 0;
          margin: 2px -8px 0;
          padding: 0 8px;
          position: relative;
          top: -14px;
          transform: translateY(-50%);
          width: 100%;
        }
      }
    }
  }

  .hyperlink,
  .breadcrumb-text,
  li > span {
    display: inline-block;
    height: 24px;
    padding: 0 3px;
  }

  // Hyperlinks already have this by default
  .breadcrumb-text {
    margin-left: -4px;
  }

  .btn-actions {
    @include antialiased();

    color: $breadcrumb-color;
    font-size: $ids-size-font-sm;
    height: 28px;
    line-height: 1.8em;
    margin-right: 0;
    min-height: 28px;
    min-width: 28px;
    width: 28px;
  }

  .breadcrumb-overflow-container {
    display: none;
    white-space: nowrap;
  }

  .breadcrumb-list,
  ol {
    min-height: $breadcrumb-container-height;
    position: relative;
    vertical-align: middle;

    // Defines the faded edge of the `.breadcrumb-list`
    &::before {
      @include transition(width 200ms $cubic-ease);

      background-color: transparent;
      content: '';
      display: inline-block;
      height: 100%;
      left: 0;
      pointer-events: none;
      position: absolute;
      top: 0;
      width: 0;
      z-index: 20;
    }

    // Wraps each hyperlink
    li {
      @include antialiased();

      color: $breadcrumb-color;
      display: inline-block;
      list-style: none;

      span {
        color: $breadcrumb-color;
      }

      &.is-disabled {
        span {
          color: $breadcrumb-disabled-color;
        }

        .hyperlink {
          color: $breadcrumb-disabled-color;
        }
      }

      .current,
      &.current {
        font-size: $ids-size-font-sm;
        font-weight: $ids-number-font-weight-bold;

        span {
          font-weight: inherit;
        }

        &.is-disabled {
          span {
            color: $breadcrumb-disabled-color;
          }
        }

        .hyperlink {
          &[disabled] {
            color: $breadcrumb-disabled-color;
          }
        }
      }

      &:first-child {
        .hyperlink,
        .breadcrumb-text {
          margin-left: 0;
        }
      }
    }
  }

  // Added to the JS Component automatically when `truncate: false` is set.
  &.no-truncate {
    .breadcrumb-list li:first-child,
    ol li:first-child {
      .hyperlink,
      .breadcrumb-text {
        margin-left: -4px;
      }
    }
  }

  // Creates the "/" separator
  .breadcrumb-list li,
  ol li,
  .breadcrumb-overflow-container {
    &::after {
      @include antialiased();

      color: $breadcrumb-color;
      content: '\002F';
      font-size: $ids-size-font-sm;
      padding-left: 4px;
      padding-right: 8px;
    }

    &:last-child::after {
      content: '';
      padding: 0;
    }
  }

  // Truncated behavior forces all breadcrumbs onto one line and some to become collapsible.
  // Currently not fully implemented -- see infor-design/enterprise#4091
  &.truncated {
    align-items: center;
    display: flex;
    font-size: 0;
    position: relative;

    .breadcrumb-list li,
    ol li,
    .breadcrumb-overflow-container {
      display: inline-block;

      &::after {
        display: inline-block;
        margin-top: $breadcrumb-separator-margin-top;
        padding-right: 4px;
        vertical-align: top;
      }
    }

    .breadcrumb-overflow-container {
      > .btn-actions {
        flex-shrink: 0;
        height: auto;
        vertical-align: middle;
      }
    }

    .breadcrumb-list,
    ol {
      display: flex;
      justify-content: flex-end;
      overflow: hidden;

      // Enlarges the faded edge of the `.breadcrumb-list`
      &::before {
        background-image:
          linear-gradient(
            to right,
            rgba($body-color-primary-background, 1),
            rgba($body-color-primary-background, 0)
          );
        width: 32px;
      }

      li {
        font-size: 0;
        padding-left: 6px;
        white-space: nowrap;

        a,
        .breadcrumb-text {
          overflow: hidden;
          text-overflow: ellipsis;
          width: calc(100% - 7px); // accounts for the pseudo-element "/" delimeter + padding
        }

        &:first-child,
        &.current,
        &:last-child {
          flex-shrink: 0;

          a,
          .breadcrumb-text {
            text-overflow: clip;
            width: auto;
          }
        }

        &:last-child {
          a,
          .breadcrumb-text {
            margin-right: 4px;
            overflow: hidden;
          }
        }
      }
    }
  }

  span,
  .hyperlink,
  .breadcrumb-text {
    @include antialiased();

    color: $breadcrumb-color;
    font-size: $ids-size-font-sm;
    line-height: 2em;
    padding-top: 1px;
    text-decoration: none;
  }

  .hyperlink,
  .breadcrumb-text {
    &:visited {
      color: $breadcrumb-color;
    }

    &:hover {
      color: $breadcrumb-hover-color;
    }

    &:focus {
      border-radius: 2px;
      color: $breadcrumb-hover-color;
    }

    &:active {
      color: $breadcrumb-hover-color;
    }

    &.current {
      font-weight: $ids-number-font-weight-bold;
    }

    &[disabled] {
      color: $breadcrumb-disabled-color;
    }
  }

  // Only hyperlinks (and not text blocks) get underline state
  .hyperlink {
    &:focus {
      &:hover {
        border-bottom: 1px solid $breadcrumb-hover-color;
      }
    }

    &:active {
      border-bottom: 1px solid $breadcrumb-hover-color;
    }
  }

  .is-disabled {
    span,
    .hyperlink,
    .breadcrumb-text {
      color: $breadcrumb-disabled-color;

      &:hover {
        color: $breadcrumb-disabled-color;
      }
    }

    .hyperlink {
      &:hover {
        border-bottom: 0;
      }

      &:focus:hover {
        border-bottom: 0;
        color: $breadcrumb-disabled-color;
      }

      &.active {
        border-bottom: 0;
      }
    }
  }
}

// Breadcrumb on a toolbar (see grid example)
.toolbar {
  .breadcrumb-list,
  ol {
    min-height: 0;
  }
}

.toolbar {
  .breadcrumb {
    display: inline-block;
    padding-top: 8px;
    vertical-align: top;

    a,
    span {
      font-size: $ids-size-font-base;
    }
  }
}

.breadcrumb.hitbox.truncated {
  .breadcrumb-list li {
    a.breadcrumb-text-truncated {
      top: 0;
    }
  }
}

// Scrollable-Flex Headers can change background color of the breadcrumb list
.scrollable-flex-header {
  .breadcrumb {
    background-color: $header-bg-color;
    display: block;
    padding: 1px 10px 0;

    &.truncated.hitbox {
      ol.breadcrumb-list li.breadcrumb-item {
        padding-left: 0;

        &::after {
          margin-top: 5px;
        }

        .hyperlink,
        .breadcrumb-text {
          overflow: initial;
          text-align: center;
        }
      }

      .breadcrumb-overflow-container {
        &::after {
          margin-top: 7px;
        }
      }
    }

    .hyperlink,
    .breadcrumb-text {
      border: 1px solid transparent;
      color: $header-breadcrumb-color;

      &:active:not([disabled]),
      &:hover:not([disabled]),
      &:focus:not([disabled]) {
<<<<<<< HEAD
        color: $header-breadcrumb-alt-bg-color;
=======
        color: $header-breadcrumb-color;
      }

      &:hover:not([disabled]) {
        border-bottom: 1px solid $header-breadcrumb-color;
>>>>>>> 54f1990e
      }

      &:focus:not([disabled]) {
        border-radius: 8px;
        border: 1px solid $header-breadcrumb-alt-bg-color;
      }

      &:focus:not([disabled]):not(.hide-focus) {
        border-color: transparent;
        box-shadow: none;
        outline: 1px solid $header-breadcrumb-alt-bg-color;
      }
    }

    .btn-actions {
      .icon {
        color: $header-breadcrumb-color;
      }

      &:focus:not(.hide-focus) {
        box-shadow:
          0 0 0 2px transparent,
          0 0 0 1px $header-breadcrumb-color,
          0 0 1px 2px rgba($header-breadcrumb-color, 0.3);
      }
    }

    .breadcrumb-list,
    ol {
      padding-bottom: 15px;
      padding-top: 15px;

      li {
        color: $header-breadcrumb-color;

        &::after {
          color: $header-breadcrumb-color;
        }
      }
    }

    .breadcrumb-overflow-container::after {
      color: $header-breadcrumb-color;
      margin-top: 9px;
    }

    &.alternate {
      background-color: $header-breadcrumb-alt-bg-color;
      border-bottom: 1px solid $header-breadcrumb-border-color;

      .hyperlink,
      .breadcrumb-text {
        color: $header-breadcrumb-alt-color;

        &:active:not([disabled]),
        &:hover:not([disabled]),
        &:focus:not([disabled]) {
          color: $header-breadcrumb-alt-color;
        }

        &:focus:not([disabled]):not(.hide-focus) {
          outline: 1px solid $header-breadcrumb-alt-color;
        }

        &:hover:not([disabled]) {
          border-bottom: 1px solid $header-breadcrumb-alt-color;
        }
      }

      .btn-actions {
        .icon {
          color: $header-breadcrumb-alt-color;
        }

        &:focus:not(.hide-focus) {
          box-shadow:
            0 0 0 2px transparent,
            0 0 0 1px $header-breadcrumb-alt-color,
            0 0 1px 2px rgba($header-breadcrumb-alt-color, 0.3);
        }
      }

      .breadcrumb-list,
      ol {
        padding: 15px 0;

        // Change the faded edge to match the header background color
        &::before {
          background-image:
            linear-gradient(
              to right,
              rgba($header-breadcrumb-alt-bg-color, 1),
              rgba($header-breadcrumb-alt-bg-color, 0)
            );
        }

        li {
          color: $header-breadcrumb-alt-color;

          &::after {
            color: $header-breadcrumb-alt-color;
          }
        }
      }

      .breadcrumb-overflow-container::after {
        color: $header-breadcrumb-alt-color;
      }
    }

    &.truncated {
      display: flex;

      // Change the faded edge to match the header background color
      .breadcrumb-list,
      ol {
        &::before {
          background-image:
            linear-gradient(
              to right,
              rgba($header-bg-color, 1),
              rgba($header-bg-color, 0)
            );
        }
      }

      // Change the faded edge to match the alternate header background color
      &.alternate {
        .breadcrumb-list,
        ol {
          &::before {
            background-image:
              linear-gradient(
                to right,
                rgba($header-breadcrumb-alt-bg-color, 1),
                rgba($header-breadcrumb-alt-bg-color, 0)
              );
          }
        }
      }
    }
  }
}

.header + .page-container .scrollable-flex-header .breadcrumb {
  background-color: $subhead-bg-color;

  &.truncated {
    .breadcrumb-list,
    ol {
      &::before {
        background-image:
          linear-gradient(
            to right,
            rgba($subhead-bg-color, 1),
            rgba($subhead-bg-color, 0)
          );
      }
    }
  }
}

// RTL Styles
html[dir='rtl'] {
  .breadcrumb {
    // Hyperlinks already have this by default
    .breadcrumb-text {
      margin-left: 0;
      margin-right: -4px;
    }
  }

  .breadcrumb li,
  .breadcrumb-overflow-container {
    &::after {
      content: '\005C';
      padding-left: 8px;
      padding-right: 4px;
    }

    &:last-child::after {
      content: '';
    }

    &:first-child {
      .hyperlink,
      .breadrcrumb-text {
        margin-right: 0;
      }
    }
  }

  .breadcrumb-list,
  ol {
    &::before {
      left: auto;
      right: 0;
    }
  }

  .breadcrumb {
    // Added to the JS Component automatically when `truncate: false` is set.
    &.no-truncate {
      .breadcrumb-list li:first-child,
      ol li:first-child {
        .hyperlink,
        .breadcrumb-text {
          margin-right: -4px;
        }
      }
    }

    &.truncated {
      .breadcrumb-list,
      ol {
        &::before {
          background-image:
            linear-gradient(
              to right,
              rgba($body-color-primary-background, 0),
              rgba($body-color-primary-background, 1)
            );
        }

        li {
          padding-left: 0;
          padding-right: 4px;

          &::after {
            content: '\005C';
            padding-left: 4px;
          }

          a,
          .breadcrumb-text {
            margin-right: 0;
          }

          &:last-child::after {
            content: '';
          }
        }
      }
    }
  }

  .scrollable-flex-header {
    .breadcrumb.truncated {
      .breadcrumb-list li,
      ol li {
        &::after {
          margin-top: 5px;
        }
      }

      .breadcrumb-overflow-container {
        &::after {
          margin-top: 7px;
        }
      }

      .breadcrumb-list,
      ol {
        &::before {
          background-image:
            linear-gradient(
              to right,
              rgba($header-bg-color, 0),
              rgba($header-bg-color, 1)
            );
        }
      }

      &.alternate {
        .breadcrumb-list,
        ol {
          &::before {
            background-image:
              linear-gradient(
                to right,
                rgba($header-breadcrumb-alt-bg-color, 0),
                rgba($header-breadcrumb-alt-bg-color, 1)
              );
          }
        }
      }
    }
  }
}<|MERGE_RESOLUTION|>--- conflicted
+++ resolved
@@ -414,15 +414,12 @@
       &:active:not([disabled]),
       &:hover:not([disabled]),
       &:focus:not([disabled]) {
-<<<<<<< HEAD
-        color: $header-breadcrumb-alt-bg-color;
-=======
         color: $header-breadcrumb-color;
       }
 
       &:hover:not([disabled]) {
         border-bottom: 1px solid $header-breadcrumb-color;
->>>>>>> 54f1990e
+        color: $header-breadcrumb-alt-bg-color;
       }
 
       &:focus:not([disabled]) {
