--- conflicted
+++ resolved
@@ -81,14 +81,8 @@
   }
 
   .listview-micro {
-<<<<<<< HEAD
-    @include font-size(12);
-
     color: $theme-color-palette-graphite-60;
-=======
-    color: $listview-tertiary-color;
     font-size: $theme-size-font-sm;
->>>>>>> b61f89f5
 
     &::after {
       clear: both;
