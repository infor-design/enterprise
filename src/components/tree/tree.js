--- conflicted
+++ resolved
@@ -2155,7 +2155,6 @@
   },
 
   /**
-<<<<<<< HEAD
    * Enables all nodes in the Tree component
    * @returns {void}
    */
@@ -2165,7 +2164,9 @@
       node.classList.remove('is-disabled');
       node.removeAttribute('aria-disabled');
     });
-=======
+  },
+
+  /**
    * Preserves all nodes' enablement states in the Tree component
    * @returns {void}
    */
@@ -2207,7 +2208,6 @@
         });
       });
     }
->>>>>>> 333088d3
   }
 
 };
