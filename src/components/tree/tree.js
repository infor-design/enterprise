import * as debug from '../../utils/debug';
import { utils } from '../../utils/utils';
import { Environment as env } from '../../utils/environment';
import { Locale } from '../locale/locale';

// Jquery Functions
import '../../utils/animations';

// The name of this component.
const COMPONENT_NAME = 'tree';

// The Component Defaults
const TREE_DEFAULTS = {
  selectable: 'single', // ['single'|'multiple']
  hideCheckboxes: false, // [true|false] -apply only with [selectable: 'multiple']
  menuId: null, // Context Menu to add to nodes
  useStepUI: false, // When using the UI as a stepped tree
  folderIconOpen: 'open-folder',
  folderIconClosed: 'closed-folder',
  sortable: false, // Allow nodes to be sortable
  onBeforeSelect: null,
  onExpand: null,
  onCollapse: null
};

/**
* The tree Component displays a hierarchical list.
* @class Tree
* @param {object} element The component element.
* @param {object} [settings] The component settings.
* @param {string} [settings.selectable = 'single'] 'single' or 'multiple'.
* @param {boolean} [settings.hideCheckboxes = false] Only applies when `selectable` is set to 'multiple'.
* @param {null|string} [settings.menuId] if defined, will be used to identify a Context Menu by ID attribute in which to add nodes.
* @param {boolean} [settings.useStepUI = false] if `true`, turns this tree instance into a "Stepped" tree.
* @param {string} [settings.folderIconOpen = 'open-folder']  the icon used when a tree folder node is open.
* @param {string} [settings.folderIconClosed = 'closed-folder'] the icon used when a tree folder node is closed.
* @param {boolean} [settings.sortable = false] if `true`, allows nodes to become sortable.
* @param {null|function} [settings.onBeforeSelect] If defined as a function, fires that function as a callback before the selection on a node occurs.
* @param {null|function} [settings.onExpand] If defined as a function, fires that function as a node is expanded.
* @param {null|function} [settings.onCollapse] If defined as a function, fires that function as a node is collapsed.
*/
function Tree(element, settings) {
  this.element = $(element);
  this.settings = utils.mergeSettings(this.element[0], settings, TREE_DEFAULTS);

  debug.logTimeStart(COMPONENT_NAME);
  this.init();
  debug.logTimeEnd(COMPONENT_NAME);
}

// Tree Methods
Tree.prototype = {

  /**
   * @private
   * @returns {undefined}
   */
  init() {
    this.isIe11 = (env.browser.name === 'ie' && env.browser.version === '11');
    this.initTree();
    this.handleKeys();
    this.setupEvents();

    if (this.loadData(this.settings.dataset) === -1) {
      this.syncDataset(this.element);
      this.initSelected();
      this.focusFirst();
      this.attachMenu(this.settings.menuId);
      this.createSortable();
    }
  },

  /**
   * Init Tree from ul, li, a markup structure in DOM
   * @private
  */
  initTree() {
    const self = this;
    const s = this.settings;
    const links = this.element.find('a');
    const selectableAttr = this.element.attr('data-selectable');

    // Set attribute "data-selectable"
    s.selectable = ((typeof selectableAttr !== 'undefined') &&
     (selectableAttr.toLowerCase() === 'single' ||
       selectableAttr.toLowerCase() === 'multiple')) ?
      selectableAttr : s.selectable;

    // Set isMultiselect and checkboxes show/hide
    this.isMultiselect = s.selectable === 'multiple';
    s.hideCheckboxes = s.hideCheckboxes || !this.isMultiselect;

    this.element.addClass(this.isMultiselect ? ' is-multiselect' : '');

    links.each(function () {
      const a = $(this);
      self.decorateNode(a);
    });
  },

  /**
   * Init selected notes
   * @private
  */
  initSelected() {
    const listItems = [].slice.call(this.element[0].querySelectorAll('li'));
    listItems.forEach(li => this.setNodeStatus($(li.querySelector('a'))));
  },

  /**
   * Focus the first tree node
   * @private
   */
  focusFirst() {
    const a = this.element[0].querySelector('a');
    if (a) {
      a.setAttribute('tabindex', '0');
    }
  },

  /**
   * Set focus
   * @private
   * @param {object} node .
   * @returns {void}
   */
  setFocus(node) {
    node = this.isjQuery(node) ? node[0] : node;
    node.focus();
    node.classList.remove('hide-focus');
  },

  /**
   * From the LI, Read props and add stuff
   * @private
   * @param {object} a an anchor tag reference wrapped in a jQuery object.
   * @returns {void}
   */
  decorateNode(a) {
    let parentCount = 0;
    let badgeData = a[0].getAttribute('data-badge');
    const alertIcon = a[0].getAttribute('data-alert-icon');
    const isParentsDisabled = a.parentsUntil(this.element, 'ul[role=group].is-disabled').length > 0;
    const isDisabled = a[0].classList.contains('is-disabled') || isParentsDisabled;

    if (typeof badgeData !== 'undefined') {
      badgeData = utils.parseSettings(a, 'data-badge');
    }

    // Set initial 'role', 'tabindex', and 'aria selected' on each link (except the first)
    a[0].setAttribute('role', 'treeitem');
    a[0].setAttribute('tabindex', '-1');
    a[0].setAttribute('aria-selected', 'false');

    // Add Aria disabled
    if (isDisabled) {
      a[0].classList.add('is-disabled');
      a[0].setAttribute('aria-disabled', 'true');
      const childSection = a.next();

      if (childSection[0] && childSection[0].tagName.toLowerCase() === 'ul' && childSection[0].classList.contains('is-open')) {
        const childLinks = [].slice.call(childSection[0].querySelectorAll('a'));
        childLinks.forEach((link) => {
          link.classList.add('is-disabled');
          link.setAttribute('aria-disabled', 'true');
        });
        const parentUls = [].slice.call(a[0].parentNode.querySelectorAll('ul'));
        parentUls.forEach(ul => ul.classList.add('is-disabled'));
      }
    }

    // ParentCount 'aria-level' to the node's level depth
    parentCount = a.parentsUntil(this.element, 'ul').length - 1;
    a[0].setAttribute('aria-level', parentCount + 1);

    // Set the current tree item node position relative to its aria-setsize
    const posinset = a.parent().index();
    a[0].setAttribute('aria-posinset', posinset + 1);

    // Set the current tree item aria-setsize
    const listCount = a.closest('li').siblings().length + 1;
    a[0].setAttribute('aria-setsize', listCount);

    // Set the current tree item node expansion state
    const subNode = a.next('ul');
    if (subNode[0] && subNode.children().length > 0) {
      a[0].setAttribute('aria-expanded', subNode[0].classList.contains('is-open') ? 'true' : 'false');
    }

    // Inject Icons
    const text = a.contents().filter(function () {
      return !$(this).is('.tree-badge');// Do not include badge text
    }).text();

    a[0].textContent = '';
    if (a.children('svg.icon-tree').length === 0) {
      a[0].insertAdjacentHTML('afterbegin', $.createIcon({ icon: 'tree-node', classes: ['icon-tree'] }));

      if (this.settings.useStepUI) {
        a[0].insertAdjacentHTML('afterbegin', $.createIcon({ icon: alertIcon, classes: ['step-alert', `icon-${alertIcon}`] }));
      }
    }

    // Inject checkbox
    if (this.isMultiselect && !this.settings.hideCheckboxes) {
      a[0].insertAdjacentHTML('beforeend', '<span class="tree-checkbox"></span>');
    }

    // Inject badge
    const badgeHtml = this.getBadgeHtml(badgeData);
    if (badgeHtml !== '') {
      a[0].insertAdjacentHTML('beforeend', badgeHtml);
    }

    const span = document.createElement('span');
    span.classList.add('tree-text');
    span.textContent = text;
    a[0].appendChild(span);

    if (this.hasIconClass(a)) {
      // CreateIconPath
      this.setTreeIcon(a.find('svg.icon-tree'), a[0].getAttribute('class'));
    }

    // Adds role=group' to all subnodes
    if (subNode[0] && subNode[0].tagName.toLowerCase() === 'ul') {
      let aClass = a[0].getAttribute('class');
      subNode[0].setAttribute('role', 'group');
      subNode[0].parentNode.classList.add('folder');
      this.setTreeIcon(a.find('svg.icon-tree'), subNode[0].classList.contains('is-open') ? this.settings.folderIconOpen : this.settings.folderIconClosed);

      if (aClass && aClass.indexOf('open') === -1 && aClass.indexOf('closed') === -1) {
        a[0].setAttribute('class', isDisabled ? 'is-disabled' : '');
        this.setTreeIcon(a.find('svg.icon-tree'), subNode[0].classList.contains('is-open') ? this.settings.folderIconOpen : this.settings.folderIconClosed);
      }

      if (this.hasIconClass(a)) {
        aClass = a[0].getAttribute('class');
        this.setTreeIcon(a.find('svg.icon-tree'), subNode[0].classList.contains('is-open') ?
          aClass : aClass.replace('open', 'closed'));
      }
    }

    a.hideFocus();
  },

  /**
   * Sets the correct icon to use on a particular SVG element.
   * @private
   * @param {object} svg an SVG element reference wrapped in a jQuery object
   * @param {string} icon the ID of a Soho Icon type.
   * @returns {void}
   */
  setTreeIcon(svg, icon) {
    // Replace all "icon-", "hide-focus", "\s? - all spaces if any" with nothing
    const iconStr = icon.replace(/#?icon-|hide-focus|\s?/gi, '');
    svg.changeIcon(iconStr);
  },

  /**
   * Expands a collection of tree nodes.
   * @param {object} nodes - a jQuery-wrapped collection of tree node elements.
   If left undefined, this will automatically use all `ul[role=group]` elements.
   * @returns {void}
   */
  expandAll(nodes) {
    const self = this;
    nodes = nodes || this.element.find('ul[role=group]');

    nodes.each(function () {
      const node = $(this);
      node.addClass('is-open');
      self.setTreeIcon(node.prev('a').find('svg.icon-tree'), self.settings.folderIconOpen);

      if (self.hasIconClass(node.prev('a'))) {
        self.setTreeIcon(node.prev('svg.icon-tree'), node.prev('a').attr('class'));
      }
    });
  },

  /**
   * Collapses a collection of tree nodes.
   * @param {object} nodes - a jQuery-wrapped collection of tree node elements.
   If left undefined, this will automatically use all `ul[role=group]` elements.
   * @returns {void}
   */
  collapseAll(nodes) {
    const self = this;
    nodes = nodes || this.element.find('ul[role=group]');

    nodes.each(function () {
      const node = $(this);
      node.removeClass('is-open');
      self.setTreeIcon(node.prev('a').find('svg.icon-tree'), self.settings.folderIconClosed);

      if (self.hasIconClass(node.prev('a'))) {
        self.setTreeIcon(node.prev('a').find('svg.icon-tree'), node.prev('a').attr('class')
          .replace('open', 'closed')
          .replace(/\s?is-selected/, ''));
      }

      if (self.hasIconClass(node.prev('a'))) {
        self.setTreeIcon(node.prev('svg.icon-tree'), node.prev('a').attr('class').replace('open', 'closed'));
      }
    });
  },

  /**
   * Check if an object is an instance of a jQuery object
   * @private
   * @param {object} obj the object being tested.
   * @returns {boolean} true if jQuery
   */
  isjQuery(obj) {
    // TODO: Move this to a Soho utility object?
    return (obj && (obj instanceof jQuery || obj.constructor.prototype.jquery));
  },

  /**
   * Selects a tree node specifically using it's ID attribute.
   * @param {string} id - the ID string to use.
   * @returns {void}
   */
  selectNodeById(id) {
    this.selectNodeByJquerySelector(`#${id}`);
  },

  /**
   * Selects a tree node by [jquery selector] -or- [jquery object]
   * @private
   * @param {object} selector uses a string that represents a jQuery-wrapped
   element's ID attribute, or a jQuery-wrapped reference to the element itself.
   * @returns {void}
   */
  selectNodeByJquerySelector(selector) {
    const target = this.isjQuery(selector) ? selector : $(selector);
    if (target.length && !target.is('.is-disabled')) {
      const nodes = target.parentsUntil(this.element, 'ul[role=group]');
      this.expandAll(nodes);
      this.selectNode(target, true);
    }
  },

  /**
   * Deselects a tree node
   * @private
   * @param {object} node - a jQuery-wrapped element reference to a tree node.
   * @param {boolean} focus - if defined, causes the node to become focused.
   * @returns {void}
   */
  unSelectedNode(node, focus) {
    if (node.length === 0) {
      return;
    }

    const self = this;
    const aTags = $('a', this.element);

    aTags.attr('tabindex', '-1');
    node.attr('tabindex', '0');

    $('a:not(.is-disabled)', node.parent()).attr('aria-selected', 'false').parent().removeClass('is-selected');

    this.syncNode(node);
    this.setNodeStatus(node);

    if (focus) {
      node.focus();
    }

    // Set active css class
    const listItems = [].slice.call(this.element[0].querySelectorAll('li'));
    listItems.forEach(li => li.classList.remove('is-active'));
    node[0].parentNode.classList.add('is-active');

    setTimeout(() => {
      const jsonData = node.data('jsonData') || {};
      /**
      * Fires when the node is deselected.
      * @memberof Tree
      * @event unselected
      * @type {object}
      * @property {object} event - The jquery event object
      * @property {object} args for node element, item
      * @property {HTMLElement} args.node The DOM Element.
      * @property {HTMLElement} args.data The JSON data attached to the node.
      */
      self.element.triggerHandler('unselected', { node, data: jsonData });
    }, 0);
  },

  /**
   * Selects a tree node
   * @private
   * @param {object} node - a jQuery-wrapped element reference to a tree node.
   * @param {boolean} focus - if defined, causes the node to become focused.
   * @returns {void}
   */
  selectNode(node, focus) {
    const self = this;
    const s = this.settings;

    if (node.length === 0) {
      return;
    }

    // Possibly Call the onBeforeSelect
    let result;
    if (typeof s.onBeforeSelect === 'function') {
      result = s.onBeforeSelect(node);
      if (result && result.done && typeof result.done === 'function') { // A promise is returned
        result.done((continueSelectNode) => {
          if (continueSelectNode) {
            self.selectNodeFinish(node, focus);
          }
        });
      } else if (result) { // Boolean is returned instead of a promise
        self.selectNodeFinish(node, focus);
      }
    } else { // No Callback specified
      self.selectNodeFinish(node, focus);
    }
  },

  /**
   * Select the node when finished
   * @private
   * @param {object} node - a jQuery-wrapped element reference to a tree node.
   * @param {boolean} focus - if defined, causes the node to become focused.
   * @returns {void}
   */
  selectNodeFinish(node, focus) {
    const self = this;
    const links = [].slice.call(this.element[0].querySelectorAll('a'));
    links.forEach(a => a.setAttribute('tabindex', '-1'));
    node[0].setAttribute('tabindex', '0');

    if (this.isMultiselect) {
      const links2 = [].slice.call(node[0].parentNode.querySelectorAll('a:not(.is-disabled)'));
      links2.forEach((a) => {
        a.setAttribute('aria-selected', 'true');
        a.classList.add('is-selected');
        a.parentNode.classList.add('is-selected');
      });
    } else {
      links.forEach((a) => {
        a.setAttribute('aria-selected', 'false');
        a.classList.remove('is-selected');
        a.parentNode.classList.remove('is-selected');
      });
      node[0].setAttribute('aria-selected', 'true');
      node[0].classList.add('is-selected');
      node[0].parentNode.classList.add('is-selected');
    }

    this.syncNode(node);
    if (!this.loading) {
      this.setNodeStatus(node);
    }

    if (focus) {
      node.focus();
    }

    // Set active css class
    const listItems = [].slice.call(this.element[0].querySelectorAll('li'));
    listItems.forEach(li => li.classList.remove('is-active'));
    node[0].parentNode.classList.add('is-active');

    setTimeout(() => {
      const jsonData = node.data('jsonData') || {};
      /**
       * Fires when the node is selected.
       * @memberof Tree
       * @event unselected
       * @type {object}
       * @property {object} event - The jquery event object
       * @property {object} args for node element, item
       * @property {HTMLElement} args.node The DOM Element.
       * @property {HTMLElement} args.data The JSON data attached to the node.
       */
      self.element.triggerHandler('selected', { node, data: jsonData });
    }, 0);
  },

  /**
   * Set current node status
   * @private
   * @param {object} node - a jQuery-wrapped element reference to a tree node.
   * @returns {void}
   */
  setNodeStatus(node) {
    const self = this;
    const data = node.data('jsonData');
    let nodes;

    // Not multiselect
    if (!this.isMultiselect) {
      const a = node[0];
      const li = a.parentNode;
      if (data && data.selected) {
        li.classList.add('is-selected');
        a.classList.add('is-selected');
        a.setAttribute('aria-selected', true);
      } else {
        li.classList.remove('is-selected', 'is-partial');
        a.classList.remove('is-selected', 'is-partial');
        a.setAttribute('aria-selected', false);
      }
      return;
    }

    const setStatus = function (thisNodes, isFirstSkipped) {
      thisNodes.forEach((li) => {
        const a = $(li.querySelector('a'));
        const status = self.getSelectedStatus(a, isFirstSkipped);

        if (status === 'mixed') {
          li.classList.remove('is-selected', 'is-partial');
          li.classList.add('is-partial');
        } else if (status) {
          li.classList.remove('is-selected', 'is-partial');
          li.classList.add('is-selected');
        } else {
          li.classList.remove('is-selected', 'is-partial');
        }
        self.syncNode(a);
      });
    };

    // Multiselect
    let isFirstSkipped = false;
    nodes = [].slice.call(node[0].parentNode.querySelectorAll('li.folder'));
    setStatus(nodes, isFirstSkipped);

    isFirstSkipped = !(!nodes.length && data && !data.selected);
    nodes = node.parentsUntil(this.element, 'li.folder');
    nodes = [].slice.call(nodes.toArray());
    setStatus(nodes, isFirstSkipped);
  },

  /**
   * Get's a tree node's current 'selected' status
   * @private
   * @param {object} node - a jQuery-wrapped element reference to a tree node.
   * @param {boolean} isFirstSkipped - ?
   * @returns {boolean} status as true|false|'mixed'
   */
  getSelectedStatus(node, isFirstSkipped) {
    let total = 0;
    let selected = 0;
    let unselected = 0;
    let data;

    node.parent().find('a').each(function (i) {
      if (isFirstSkipped && i === 0) {
        return;
      }
      total++;
      data = $(this).data('jsonData');
      if (data && data.selected) {
        selected++;
      } else {
        unselected++;
      }
    });

    let status;
    if (total === selected) {
      status = true;
    } else if (total === unselected) {
      status = false;
    } else {
      status = 'mixed';
    }
    return status;
  },

  /**
   * Changes a node's open/close status to its opposite form.
   * @private
   * @param {object} node - a jQuery-wrapped element reference to a tree node.
   * @param {boolean} isFirstSkipped - ?
   * @returns {void}
   */
  toggleNode(node) {
    const next = node.next();
    const self = this;
    const s = this.settings;
    let result;
    if (next[0] && next[0].tagName.toLowerCase() === 'ul' && next[0].getAttribute('role') === 'group') {
      if (next[0].classList.contains('is-open')) {
        if (typeof s.onCollapse === 'function') {
          result = s.onCollapse(node);
          if (result && result.done && typeof result.done === 'function') { // A promise is returned
            result.done((continueSelectNode) => {
              if (continueSelectNode) {
                self.selectNodeFinish(node, focus);
              }
            });
          } else if (result) { // Boolean is returned instead of a promise
            self.selectNodeFinish(node, focus);
          }
        } else { // No Callback specified
          self.selectNodeFinish(node, focus);
        }

        self.setTreeIcon(node.closest('.folder').removeClass('is-open').end().find('svg.icon-tree'), s.folderIconClosed);

        if (self.hasIconClass(node.closest('.folder a'))) {
          self.setTreeIcon(
            node.closest('.folder a').find('svg.icon-tree'),
            node.closest('.folder a').attr('class')
              .replace('open', 'closed')
              .replace(/\s?is-selected/, '')
          );
        }

        self.isAnimating = true;

        if (!self.isMultiselect) {
          self.unSelectedNode(node.parent().find('li.is-selected'), false);
          node[0].classList.remove('is-selected');
        }

        next.one('animateclosedcomplete', () => {
          next[0].classList.remove('is-open');
          self.isAnimating = false;
        }).animateClosed();

        node[0].setAttribute('aria-expanded', node[0].getAttribute('aria-expanded') !== 'true');
      } else {
        if (typeof s.onExpand === 'function') {
          result = s.onExpand(node);
          if (result && result.done && typeof result.done === 'function') { // A promise is returned
            result.done((continueSelectNode) => {
              if (continueSelectNode) {
                self.selectNodeFinish(node, focus);
              }
            });
          } else if (result) { // Boolean is returned instead of a promise
            self.selectNodeFinish(node, focus);
          }
        } else { // No Callback specified
          self.selectNodeFinish(node, focus);
        }

        const nodeData = node.data('jsonData');

        if (s.source && nodeData.children && nodeData.children.length === 0) {
          const response = function (nodes) {
            const id = nodeData.id;
            const elem = self.findById(id);

            // Add DB and UI nodes
            elem.children = nodes;
            self.addChildNodes(elem, node.parent());
            node[0].classList.remove('is-loading');
            self.loading = false;

            // Open
            self.accessNode(next, node);

            // Sync data on node
            nodeData.children = nodes;
            node.data('jsonData', nodeData);
            self.selectNode(node, true);
            self.initSelected();
          };

          const args = { node, data: node.data('jsonData') };
          node[0].classList.add('is-loading');
          self.loading = true;
          self.settings.source(args, response);

          return;
        }
        self.accessNode(next, node);
      }
    }
  },

  /**
   * Access The Node
   * @private
   * @param  {object} next The next element.
   * @param  {object} node The DOM element.
   */
  accessNode(next, node) {
    const nodeClass = node.attr('class');

    this.setTreeIcon(node.closest('.folder').addClass('is-open').end().find('svg.icon-tree'), this.settings.folderIconOpen);

    if (this.hasIconClass(nodeClass)) {
      this.setTreeIcon(node.find('svg.icon-tree'), nodeClass.replace('is-selected', ''));
    }

    this.isAnimating = true;

    next.one('animateopencomplete', () => {
      this.isAnimating = false;
    }).addClass('is-open').css('height', 0).animateOpen();
    node[0].setAttribute('aria-expanded', node[0].getAttribute('aria-expanded') !== 'true');
  },

  /**
   * Open The Node
   * @private
   * @param  {object} nextTarget The next tree element
   * @param  {object} nodeTarget The DOM element to open.
   */
  openNode(nextTarget, nodeTarget) {
    const self = this;
    const nodeData = nodeTarget.data('jsonData');

    if (self.settings.source && nodeData.children && nodeData.children.length === 0) {
      const response = function (nodes) {
        const id = nodeData.id;
        const elem = self.findById(id);

        // Add DB and UI nodes
        elem.children = nodes;
        self.addChildNodes(elem, nodeTarget.parent());
        nodeTarget.removeClass('is-loading');
        self.loading = false;

        // Open
        self.accessNode(nextTarget, nodeTarget);

        // Sync data on node
        nodeData.children = nodes;
        nodeTarget.data('jsonData', nodeData);
        self.selectNode(nodeTarget, true);
        self.initSelected();
      };

      const args = { node: nodeTarget, data: nodeTarget.data('jsonData') };
      nodeTarget.addClass('is-loading');
      self.loading = true;
      self.settings.source(args, response);

      return;
    }
    self.accessNode(nextTarget, nodeTarget);
  },

  /**
   * Check if given value has icon class
   * @private
   * @param  {string|object} elemClass class or element has icon class
   * @returns  {boolean} true if has icon.
   */
  hasIconClass(elemClass) {
    if (typeof elemClass !== 'string') {
      if (this.isjQuery(elemClass)) {
        elemClass = elemClass.length > 1 ? elemClass.first()[0] : elemClass[0];
      }
      elemClass = elemClass.getAttribute('class');
    }
    return elemClass && elemClass.indexOf('icon') > -1;
  },

  /**
   * Close The Node
   * @private
   * @param  {object} nextTarget The next tree element
   * @param  {object} nodeTarget The DOM element to open.
   */
  closeNode(nextTarget, nodeTarget) {
    const self = this;
    self.setTreeIcon(nodeTarget.closest('.folder').removeClass('is-open').end().find('svg.icon-tree'), self.settings.folderIconClosed);

    if (self.hasIconClass(nodeTarget.closest('.folder a'))) {
      self.setTreeIcon(
        nodeTarget.closest('.folder a').find('svg.icon-tree'),
        nodeTarget.closest('.folder a').attr('class')
          .replace('open', 'closed')
          .replace(/\s?is-selected/, '')
      );
    }

    self.isAnimating = true;

    if (!self.isMultiselect) {
      self.unSelectedNode(nodeTarget.parent().find('li.is-selected'), false);
      nodeTarget.removeClass('is-selected');
    }

    nextTarget.one('animateclosedcomplete', () => {
      nextTarget.removeClass('is-open');
      self.isAnimating = false;
    }).animateClosed();

    nodeTarget.attr('aria-expanded', nodeTarget.attr('aria-expanded') !== 'true');
  },

  // Setup event handlers
  setupEvents() {
    const self = this;
    self.element.on('updated.tree', (e, newSettings) => {
      self.updated(newSettings);
      self.initTree();
    });
  },

  // Handle Keyboard Navigation
  handleKeys() {
    // Key Behavior as per: http://access.aol.com/dhtml-style-guide-working-group/#treeview
    const self = this;
    // On click give clicked element 0 tabindex and 'aria-selected=true', resets all other links
    this.element.on('click.tree', 'a:not(.is-clone)', function (e) {
      const target = $(this);
      const parent = this.parentNode;
      if (!target[0].classList.contains('is-disabled') && !target[0].classList.contains('is-loading')) {
        if (self.isMultiselect) {
          if (e.target.classList.contains('icon') && parent.classList.contains('folder')) {
            self.toggleNode(target);
          } else if (parent.classList.contains('is-selected') || parent.classList.contains('is-partial')) {
            self.unSelectedNode(target, true);
          } else {
            self.selectNode(target, true);
          }
        } else {
          self.selectNode(target, true);
          self.toggleNode(target);
        }
        e.stopPropagation();
      }
      return false; // Prevent Click from Going to Top
    });

    this.element
    // Focus on "a" elements
      .on('focus.tree', 'a', function () {
        if (parseInt(this.getAttribute('aria-level'), 10) === 0 && parseInt(this.getAttribute('aria-posinset'), 10) === 1) {
          // First element if disabled
          if (this.classList.contains('is-disabled')) {
            const e = $.Event('keydown.tree');
            e.keyCode = 40; // move down
            $(this).trigger(e);
            return;// eslint-disable-line
          }
        }
      });

    // Handle Up/Down Arrow Keys and Space
    this.element.on('keydown.tree', 'a', function (e) {
      const charCode = e.charCode || e.keyCode;
      const target = $(this);
      let next;
      let prev;

      if (self.isAnimating) {
        return;
      }

      // Down arrow
      if (charCode === 40) {
        const nextNode = self.getNextNode(target);
        self.setFocus(nextNode);
      }

      // Up arrow,
      if (charCode === 38) {
        const prevNode = self.getPreviousNode(target);
        self.setFocus(prevNode);
      }

      // Space
      if (e.keyCode === 32) {
        target.trigger('click.tree');
      }

      // Left arrow
      if (charCode === 37) {
        if (Locale.isRTL()) {
          if (target.next().hasClass('is-open')) {
            prev = target.next().find('a:first');
            self.setFocus(prev);
          } else {
            self.toggleNode(target);
          }
        } else if (target.next().hasClass('is-open')) {
          self.toggleNode(target);
        } else {
          prev = target.closest('.folder').find('a:first');
          self.setFocus(prev);
        }
        e.stopPropagation();
        return false;// eslint-disable-line
      }

      // Right arrow
      if (charCode === 39) {
        if (Locale.isRTL()) {
          if (target.next().hasClass('is-open')) {
            self.toggleNode(target);
          } else {
            next = target.closest('.folder').find('a:first');
            self.setFocus(next);
          }
        } else if (target.next().hasClass('is-open')) {
          next = target.next().find('a:first');
          self.setFocus(next);
        } else {
          self.toggleNode(target);
          self.setFocus(target);
        }
        e.stopPropagation();
        return false;// eslint-disable-line
      }

      // Home  (fn-right on mac)
      if (charCode === 36) {
        next = self.element.find('a:first:visible');
        self.setFocus(next);
      }

      // End (fn-right on mac)
      if (charCode === 35) {
        next = self.element.find('a:last:visible');
        self.setFocus(next);
      }
    });

    // Handle Left/Right Arrow Keys
    // eslint-disable-next-line
    this.element.on('keypress.tree', 'a', function (e) {
      const charCode = e.charCode || e.keyCode;
      const target = $(this);

      if ((charCode >= 37 && charCode <= 40) || charCode === 32) {
        e.stopPropagation();
        return false;
      }

      // Printable Chars Jump to first high level node with it...
      if (e.which !== 0) {
        // eslint-disable-next-line
        target.closest('li').nextAll().find('a:visible').each(function () {
          const node = $(this);
          const first = node.text().substr(0, 1).toLowerCase();
          const term = String.fromCharCode(e.which).toLowerCase();

          if (first === term) {
            self.setFocus(node);
            return false;
          }
        });
      }
    });
  },

  /**
   * Handle Loading JSON.
   * @param {object} dataset to load.
   * @returns {void}
   */
  loadData(dataset) {// eslint-disable-line
    if (!dataset) {
      return -1;
    }
    const self = this;
    self.element.empty();

    self.loading = true;
    dataset = this.arrangeDataset(dataset);
    let html = '';
    self.jsonData = [];
    for (let i = 0, l = dataset.length; i < l; i++) {
      html += self.getNodeHtml(dataset[i], i);
    }
    self.element[0].insertAdjacentHTML('beforeend', html);
    const nodes = [].slice.call(self.element[0].querySelectorAll('a[role="treeitem"]'));
    nodes.forEach((node, i) => {
      const a = $(node);
      const data = self.jsonData[i];
      a.data('jsonData', data);
      if (data.selected) {
        self.selectNode(a, data.focus);
      }
    });
    self.jsonData = undefined;
    self.loading = false;

    self.syncDataset(self.element);
    self.initSelected();
    self.focusFirst();
    self.attachMenu(self.settings.menuId);
    self.createSortable();
  },

  /**
   * Rearrange the given or default dataset. if dataset use `parent` key to arrange nodes
   * @private
   * @param {object} dataset a data object.
   * @returns {object} arranged data object
   */
  arrangeDataset(dataset) {
    if (!this.hasKeyInData('parent', dataset)) {
      return dataset;
    }

    dataset = dataset || this.settings.dataset;
    const arrangedData = JSON.parse(JSON.stringify(dataset));

    // Add given node to parent
    const addToParent = (node) => {
      // Add child to given parent
      const addChild = (parent) => {
        parent.children = parent.children || [];
        parent.children.push(node);
      };

      // Traverse in given data and arrange it
      const arrange = (data) => {
        for (let i = 0; i < data.length; i++) {
          if (data[i].id === node.parent) {
            addChild(data[i]);
          }
          if (typeof data[i].children !== 'undefined') {
            arrange(data[i].children);
          }
        }
      };
      arrange(arrangedData);
    };

    // Traverse in given data and add to parent
    const traverse = (data) => {
      for (let i = 0; i < data.length; i++) {
        if (typeof data[i].parent !== 'undefined') {
          addToParent(data[i]);
        }
        if (typeof data[i].children !== 'undefined') {
          traverse(data[i].children);
        }
      }
    };
    traverse(dataset);

    // Clean old nodes with parent key
    const clean = (data, id) => {
      for (let i = 0; i < data.length; i++) {
        if (typeof data[i].children !== 'undefined') {
          clean(data[i].children, data[i].id);
        }
        if ((typeof id === 'undefined' && typeof data[i].parent !== 'undefined') ||
          (typeof id !== 'undefined' && typeof data[i].parent !== 'undefined' && id !== data[i].parent)) {
          data.splice(i, 1);
          i--;
        } else {
          delete data[i].parent;
        }
      }
    };
    clean(arrangedData);

    // Set and return the arranged data
    this.settings.dataset = arrangedData;
    return arrangedData;
  },

  /**
   * Check if given key is exists in dataset.
   * @private
   * @param {string} key to check.
   * @param {object} data to check in.
   * @returns {boolean} true if key found
   */
  hasKeyInData(key, data) {
    let found = false;
    data = data || this.settings.dataset;

    /* eslint-disable no-restricted-syntax */
    const findkey = (obj) => {
      for (const prop in obj) {
        if (obj.hasOwnProperty(prop)) {// eslint-disable-line
          const value = obj[prop];
          if (typeof value === 'object' && !found) {
            findkey(value);
          } else if (key === prop) {
            found = true;
          }
          if (found) {
            break;
          }
        }
      }
    };
    /* eslint-enable no-restricted-syntax */

    for (let i = 0, l = data.length; i < l; i++) {
      if (found) {
        break;
      }
      findkey(data[i]);
    }
    return found;
  },

  /**
   * Create html for given json data.
   * @private
   * @param {object} data to do html.
   * @param {number} position for node.
   * @param {number} level for node.
   * @param {boolean} isParentsDisabled for node.
   * @returns {string} created html
   */
  getNodeHtml(data, position, level, isParentsDisabled) {
    level = level || 0;
    position += 1;
    const s = this.settings;
    const isDisabled = isParentsDisabled || data.disabled || false;
    const a = {
      id: typeof data.id !== 'undefined' ? ` id="${data.id}"` : '',
      href: ` href="${typeof data.href !== 'undefined' ? data.href : '#'}"`,
      expanded: ` aria-expanded="${data.open ? 'true' : 'false'}"`,
      icon: 'tree-node',
      alertIcon: '',
      alertIconAttr: typeof data.alertIcon !== 'undefined' ? ` data-alert-icon="${data.alertIcon}"` : '',
      text: `<span class="tree-text">${data.text}</span>`,
      class: ['hide-focus'],
      ariaDisabled: isDisabled ? 'aria-disabled="true"' : '',
      checkbox: this.isMultiselect && !this.settings.hideCheckboxes ? '<span class="tree-checkbox"></span>' : '',
      badge: typeof data.badge === 'object' ? this.getBadgeHtml(data.badge) : ''
    };
    this.jsonData.push(data);

    if (s.useStepUI) {
      a.alertIcon = `<svg class="icon step-alert icon-${data.alertIcon}" focusable="false" aria-hidden="true" role="presentation"><use xlink:href="#icon-${data.alertIcon}"></use>`;
    }

    const isChildren = typeof data.children !== 'undefined';
    let liClassList = isChildren ? 'folder' : '';
    liClassList += data.selected ? ' is-selected' : '';
    if (liClassList !== '') {
      liClassList += data.open ? ' is-open' : '';
      liClassList = ` class="${liClassList}"`;
    }
    if (isDisabled) {
      a.class.push('is-disabled');
    }
    if (data.icon) {
      a.icon = data.icon;
      if (!isChildren || (isChildren && (/open|closed/i.test(data.icon)))) {
        a.class.push(data.icon);
      }
    }
    if (isChildren) {
      if (data.open) {
        a.icon = data.icon && /open|closed/i.test(data.icon) ? data.icon : s.folderIconOpen;
        isParentsDisabled = isDisabled;
      } else {
        a.icon = data.icon && /open|closed/i.test(data.icon) ? data.icon.replace('open', 'closed') : s.folderIconClosed;
      }
    }
    a.icon = `#icon-${a.icon.replace(/^#?icon-?/, '')}`;
    a.class = ` class="${a.class.join(' ')}"`;

    let html = `
      <li${liClassList}>
        <a role="treeitem" aria-selected="false" tabindex="-1"
          aria-level="${level}"
          aria-position="${position}"
          aria-setsize="${position}"
          ${a.id + a.href + a.class + a.expanded + a.ariaDisabled + a.alertIconAttr}>
            <svg class="icon-tree icon" focusable="false" aria-hidden="true" role="presentation"><use xlink:href="${a.icon}"></use>
            </svg>${a.checkbox + a.alertIcon + a.badge + a.text}
        </a>`;

    if (isChildren) {
      html += `<ul class="folder${data.open ? ' is-open' : ''}" role="group">`;
      for (let i = 0, l = data.children.length; i < l; i++) {
        html += this.getNodeHtml(data.children[i], i, (level + 1), isParentsDisabled);
      }
      html += '</ul>';
    }
    html += '</li>';

    return html;
  },

  /**
   * Create badge html.
   * @private
   * @param {object} badgeData to do html.
   * @returns {string} html created
   */
  getBadgeHtml(badgeData) {
    const badge = { html: '', style: '', class: ['badge', 'tree-badge'] };

    if (badgeData && !badgeData.remove) {
      badge.text = '';

      if (typeof badgeData.text !== 'undefined') {
        badge.text = badgeData.text.toString();
        if (badge.text.length === 1) {
          badge.class.push('round');
        }
      }

      if (/info|good|error|alert|pending/i.test(badgeData.type)) {
        badge.class.push(badgeData.type);
      } else if (badgeData.type && badgeData.type.charAt(0) === '#' && badgeData.type.length === 7) {
        badge.style = `background-color: ${badgeData.type} !important;`;
      }
      if (badgeData.backColor) {
        badge.style = `background-color: ${badgeData.backColor} !important;`;
      }
      if (badgeData.foreColor) {
        badge.style += `color: ${badgeData.foreColor} !important;`;
      }
      if (badge.style !== '') {
        badge.style = ` style="${badge.style}"`;
      }
      if (badge.text !== '') {
        if (badgeData.type && badgeData.type.indexOf('pending') !== -1) {
          badge.text = '';
        }
        badge.html = `<span class="${badge.class.join(' ')}"${badge.style}>${badge.text}</span>`;
      }
    }
    return badge.html;
  },

  // Functions to Handle Internal Data Store
  addToDataset(node, location) {
    let elem;

    if (node.parent) {
      elem = this.findById(node.parent);
    }

    if (location === 'bottom' && !node.parent && !elem) {
      this.settings.dataset.push(node);
    }

    if (location === 'top' && !node.parent && !elem) {
      this.settings.dataset.unshift(node);
    }

    if (node.parent && elem) {
      if (!elem.children) {
        elem.children = [];
      }

      if (location === 'bottom') {
        elem.children.push(node);
      } else {
        elem.children.unshift(node);
      }
    }

    return !(node.parent && !elem);
  },

  // Find the Node (Dataset) By Id
  findById(id, source) {
    const self = this;

    if (!source) {
      source = this.settings.dataset;
    }

    /* eslint-disable guard-for-in */
    /* eslint-disable no-restricted-syntax */
    for (const key in source) {
      const item = source[key];
      if (item.id === id) {
        return item;
      }

      if (item.children) {
        const subresult = self.findById(id, item.children);

        if (subresult) {
          return subresult;
        }
      }
    }
    /* eslint-enable no-restricted-syntax */
    /* eslint-enable guard-for-in */
    return null;
  },

  // Get node by ID if selected
  getNodeByIdIfSelected(id, source) {
    const node = this.findById(id, source);
    return (node && node.selected) ? node : null;
  },

  /**
   * Get selected nodes.
   * @returns {object} selected nodes
   */
  getSelectedNodes() {
    let node;
    let data;
    const selected = [];

    $('li.is-selected', this.element).each(function () {
      node = $('a:first', this);
      data = node.data('jsonData');
      selected.push({ node, data });
    });
    return selected;
  },

  getNextNode(target) {
    let next = target.parent().next().find('a:first');
    const subTarget = target.next();

    // Move Into Children
    if (subTarget.is('ul.is-open')) {
      next = subTarget.find('a:first');
    }

    // Skip disabled
    if (next.hasClass('is-disabled')) {
      next = next.parent().next().find('a:first');
    }

    // Bottom of a group..{l=1000: max folders to be deep }
    if (next.length === 0) {
      for (let i = 0, l = 1000, closest = target; i < l; i++) {
        closest = closest.parent().closest('.folder');
        next = closest.next().find('a:first');
        if (next.length) {
          break;
        }
      }
    }

    // Another check for disabled
    if (next.hasClass('is-disabled')) {
      next = this.getNextNode(next);
    }

    return next;
  },

  getPreviousNode(target) {
    let prev = target.parent().prev().find('a:first');
    let subTarget = prev.parent();

    // Move into children at bottom
    if (subTarget.is('.folder.is-open') &&
        subTarget.find('ul.is-open a').length &&
        !subTarget.find('ul.is-disabled').length) {
      prev = subTarget.find('ul.is-open a:last');
    }

    // Skip disabled
    if (prev.hasClass('is-disabled')) {
      prev = prev.parent().prev().find('a:first');

      // Another check if get to prev open folder
      subTarget = prev.parent();
      if (subTarget.is('.folder.is-open') &&
          subTarget.find('ul.is-open a').length &&
          !subTarget.find('ul.is-disabled').length) {
        prev = subTarget.find('ul.is-open a:last');
      }
    }

    // Top of a group
    if (prev.length === 0) {
      prev = target.closest('ul').prev('a');
    }

    // Another check for disabled
    if (prev.hasClass('is-disabled')) {
      prev = this.getPreviousNode(prev);
    }

    return prev;
  },

  // Sync the tree with the underlying dataset
  syncDataset(node) {
    const json = [];
    const self = this;

    node.children('li').each(function () {
      const elem = $(this);
      const tag = elem.find('a:first');

      const entry = self.syncNode(tag);
      json.push(entry);
    });

    this.settings.dataset = json;
  },

  // Sync a node with its dataset 'record'
  syncNode(node) {
    let entry = {};
    const self = this;
    const jsonData = node.data('jsonData');

    entry.node = node;
    entry.id = node[0].getAttribute('id');
    entry.text = node[0].querySelector('.tree-text').textContent;

    const parent = node[0].parentNode;

    if (node[0].classList.contains('is-open') || (parent && parent.tagName.toLowerCase() === 'li') && parent.classList.contains('is-open')) {
      entry.open = true;
    }

    if (node[0].getAttribute('href')) {
      entry.href = node[0].getAttribute('href');
    }

    if (node[0].parentNode.classList.contains('is-selected')) {
      entry.selected = true;
    }

    if (node.is('.is-disabled')) {
      entry.disabled = true;
    }

    // Icon
    const clazz = node[0].getAttribute('class');
    if (clazz && clazz.indexOf('icon') > -1) {
      entry.icon = node[0].getAttribute('class');
    }

    if (node.next().is('ul')) {
      const ul = node.next();
      entry.children = [];
      ul.children('li').each(function () {
        entry.children.push(self.syncNode($(this).find('a:first')));
      });
    }

    if (jsonData) {
      delete jsonData.selected;
      entry = $.extend({}, jsonData, entry);
    }

    node.data('jsonData', entry);
    return entry;
  },

  /**
   * Add a node and all its related markup.
   * @param {object} nodeData to add.
   * @param {object} location in tree.
   * @returns {object} li added
   */
  addNode(nodeData, location) {
    const badgeAttr = typeof nodeData.badge === 'object' ? JSON.stringify(nodeData.badge) : nodeData.badge;

    nodeData.href = typeof nodeData.href !== 'undefined' ? nodeData.href : '#';

    location = (!location ? 'bottom' : location); // supports button or top or jquery node

    let a = document.createElement('a');
    a.setAttribute('id', nodeData.id);
    a.setAttribute('href', nodeData.href);
    if (typeof badgeAttr !== 'undefined') {
      a.setAttribute('data-badge', badgeAttr);
    }
    if (typeof nodeData.alertIcon !== 'undefined') {
      a.setAttribute('data-alert-icon', nodeData.alertIcon);
    }

    if (nodeData.text) {
      a.textContent = nodeData.text;
    }

    if (nodeData.disabled) {
      a.classList.add('is-disabled');
    }
    if (nodeData.icon) {
      a.classList.add(nodeData.icon);
    }

    let li = document.createElement('li');

    if (nodeData.open) {
      li.classList.add('is-open');
    }

    li.appendChild(a);

    // Handle Location
    let found = this.loading ? true : this.addToDataset(nodeData, location);

    if (nodeData.parent instanceof jQuery) {
      found = true;
    }

    if (location instanceof jQuery &&
      (!nodeData.parent || !found) && !(nodeData.parent instanceof jQuery)) {
      location[0].appendChild(li);
      found = true;
    }

    if (location === 'bottom' && (!nodeData.parent || !found)) {
      this.element[0].appendChild(li);
    }

    if (location === 'top' && (!nodeData.parent || !found)) {
      this.element.prepend(li);
    }

    // Support ParentId in JSON Like jsTree
    if (nodeData.parent) {
      if (found && typeof nodeData.parent === 'string') {
        li = this.element.find(`#${nodeData.parent}`).parent();

        if (!nodeData.disabled && li.is('.is-selected') && typeof nodeData.selected === 'undefined') {
          nodeData.selected = true;
        }
        this.addAsChild(nodeData, li);
      }

      if (nodeData.parent && nodeData.parent instanceof jQuery) {
        li = nodeData.parent;
        if (nodeData.parent.is('a')) {
          li = nodeData.parent.parent();
        }
        this.addAsChild(nodeData, li);
      }
      if (this.isjQuery(li)) {
        nodeData.node = li.find(`ul li a#${nodeData.id}`);
      }
    } else {
      li = $(li);
      this.addChildNodes(nodeData, li);
      nodeData.node = li.children('a').first();
    }

    a = $(a);
    this.decorateNode(a);

    if (nodeData.selected) {
      this.selectNode(a, nodeData.focus);
    }

    a.data('jsonData', nodeData);
    return li;
  },

  // Add a node to an existing node, making it a folder if need be
  addAsChild(nodeData, li) {
    let ul = li.find('ul').first();
    if (ul.length === 0) {
      ul = $('<ul></ul>').appendTo(li);
      ul.addClass('folder');
    }

    ul.addClass(nodeData.open ? 'is-open' : '');
    this.decorateNode(li.find('a').first());

    nodeData.parent = '';
    this.addNode(nodeData, ul);
  },

  // Add the children for the specified node element
  addChildNodes(nodeData, li) {
    const self = this;
    let ul = li.find('ul');

    if (!nodeData.children) {
      ul.remove();
      return;
    }

    if (ul.length === 0) {
      ul = $('<ul></ul>').appendTo(li);
      ul.addClass(nodeData.open ? 'is-open' : '');
      ul.addClass('folder');
    }

    ul.empty();

    if (nodeData.children) {
      for (let i = 0, l = nodeData.children.length; i < l; i++) {
        const elem = nodeData.children[i];
        self.addNode(elem, ul);
      }
    }
  },

  // Check for true value
  isTrue(v) {
    return (typeof v !== 'undefined' && v !== null && ((typeof v === 'boolean' && v === true) || (typeof v === 'string' && v.toLowerCase() === 'true')));
  },

  // Check for false value
  isFalse(v) {
    return (typeof v !== 'undefined' && v !== null && ((typeof v === 'boolean' && v === false) || (typeof v === 'string' && v.toLowerCase() === 'false')));
  },

  /**
   * Update fx rename a node.
   * @param {object} nodeData to update.
   * @returns {void}
   */
  updateNode(nodeData) {
    // Find the node in the dataset and ui and sync it
    let elem = this.findById(nodeData.id);

    // Passed in the node element
    if (nodeData.node) {
      elem = {};
      elem.node = nodeData.node;
    }

    if (!elem) {
      return;
    }

    const parent = elem.node.parent();
    const isDisabled = this.isTrue(nodeData.disabled) || this.isFalse(nodeData.enabled);
    const isEnabled = this.isTrue(nodeData.enabled) || this.isFalse(nodeData.disabled);

    // Update badge
    if (nodeData.badge) {
      let badge = elem.node.find('.tree-badge:first');
      // Add badge if not exists
      if (!badge.length && !nodeData.badge.remove) {
        if (!nodeData.badge.remove && typeof nodeData.badge.text !== 'undefined' && $.trim(nodeData.badge.text) !== '') {
          $('<span class="tree-badge badge"></span>').insertBefore(elem.node.find('.tree-text:first'));
          badge = elem.node.find('.tree-badge:first');
        }
      }
      // Make update changes
      if (badge.length) {
        if (typeof nodeData.badge.text !== 'undefined') {
          nodeData.badge.text = nodeData.badge.text.toString();
          badge.text(nodeData.badge.text).removeClass('round');
          if (nodeData.badge.text.length === 1) {
            badge.addClass('round');
          }
        }
        if (typeof nodeData.badge.type !== 'undefined') {
          badge.removeClass('info good error alert pending');
          if (/info|good|error|alert|pending/i.test(nodeData.badge.type)) {
            badge.addClass(nodeData.badge.type);
          } else if (nodeData.type && nodeData.badge.type.charAt(0) === '#' && nodeData.badge.type.length === 7) {
            badge.elem.css('background-color', nodeData.badge.type);
          }

          if (nodeData.badge.type.indexOf('pending') !== -1) {
            badge.text('');
          }
        }
        elem.badge = nodeData.badge;

        // Remove badge
        if (this.parseBool(nodeData.badge.remove)) {
          badge.remove();
          if (typeof elem.badge !== 'undefined') {
            delete elem.badge;
          }
        }
      }
    }

    if (nodeData.text) {
      elem.node.find('.tree-text').first().text(nodeData.text);
      elem.text = nodeData.text;
    }

    if (nodeData.icon) {
      this.setTreeIcon(elem.node.find('svg.icon-tree').first(), nodeData.icon);
      elem.icon = nodeData.icon;
    }

    if (isDisabled) {
      elem.node.addClass('is-disabled').attr('aria-disabled', 'true');

      if (parent.is('.folder.is-open')) {
        $('a, ul[role=group]', parent).addClass('is-disabled').attr('aria-disabled', 'true');
      }
    }

    if (isEnabled) {
      const isParentsDisabled = elem.node.parentsUntil(this.element, 'ul[role=group].is-disabled').length > 0;

      if (!isParentsDisabled) {
        elem.node.removeClass('is-disabled').removeAttr('aria-disabled');

        if (parent.is('.folder.is-open')) {
          $('a, ul[role=group]', parent).removeClass('is-disabled').removeAttr('aria-disabled');
        }
      }
    }

    if (nodeData.node) {
      this.syncDataset(this.element);
    }

    if (nodeData.children) {
      if (nodeData.children.length) {
        this.addChildNodes(nodeData, parent);
      } else {
        this.removeChildren(nodeData, parent);
      }
    }
  },

  // Performs the usual Boolean coercion with the exception of
  // the strings "false" (case insensitive) and "0"
  parseBool(b) {
    return !(/^(false|0)$/i).test(b) && !!b;
  },

  // Delete children nodes
  removeChildren(nodeData, li) {
    const ul = li.find('ul');

    this.setTreeIcon(li.find('svg.icon-tree').first(), (nodeData.icon || 'icon-tree-node'));
    li.removeClass('folder is-open');
    ul.remove();
  },

  /**
   * Delete a node from the dataset or tree.
   * @param {object} nodeData to delete.
   * @returns {void}
   */
  removeNode(nodeData) {
    let elem = this.findById(nodeData.id);

    if (nodeData instanceof jQuery) {
      elem = nodeData;
      elem.parent().remove();
    } else if (elem) {
      elem.node.parent().remove();
    }

    if (!elem) {
      return;
    }
    this.syncDataset(this.element);
  },

  // Attach Context Menus
  attachMenu(menuId) {
    const self = this;

    if (!menuId) {
      return;
    }

    this.element.off('contextmenu.tree').on('contextmenu.tree', 'a', function (e) {
      const node = $(this);
      e.preventDefault();
      $(e.currentTarget).popupmenu({ menuId, eventObj: e, trigger: 'immediate', attachToBody: true }).off('selected').on('selected', (event, args) => {
        /**
        * Fires when the an attached context menu item is selected.
        *
        * @event menuselect
        * @memberof Tree
        * @type {object}
        * @property {object} event - The jquery event object
        * @property {object} args for node element, item
        * @property {HTMLElement} args.node The DOM Element.
        * @property {object} data.item The attached node data.
        */
        self.element.triggerHandler('menuselect', { node, item: args });
      });

      /**
      * Fires when the attached context menu is opened. Use it to update the menu as needed
      * @memberof Tree
      * @event menuopen
      * @type {object}
      * @property {object} event - The jquery event object
      * @property {object} args for node element, item
      * @property {HTMLElement} args.menu The menu item
      * @property {HTMLElement} args.node The DOM Element.
      */
      self.element.triggerHandler('menuopen', { menu: $(`#${menuId}`), node });
      return false;
    });
  },

  // Create sortable
  createSortable() {
    if (!this.settings.sortable) {
      return;
    }

    const self = this;
    let clone;
    let interval;
    let doDrag;

    self.targetArrow = self.element.prev('.tree-drag-target-arrow');
    self.linkSelector = 'a:not(.is-dragging-clone, .is-disabled)';

    if (!self.targetArrow.length) {
      $('<div class="tree-drag-target-arrow"></div>').insertBefore(self.element);
      self.targetArrow = self.element.prev('.tree-drag-target-arrow');
    }

    function isReady() {
      // Make sure all dynamic nodes sync
      if (!self.loading) {
        clearInterval(interval);

        $(self.linkSelector, self.element).each(function () {
          const a = $(this);

          // Don't drag with folder icon, save for toggle nodes
          a.on('mousedown.tree', (e) => {
            e.preventDefault();

            if (e.which === 3) {
              doDrag = false;
            } else {
              doDrag = $(e.target).is('.icon') ? !a.parent().is('.folder') : true;
            }
          })

            // Invoke drag
            .drag({
              clone: true,
              cloneAppendTo: a.closest('li'),
              clonePosIsFixed: true
            })

            // Drag start =======================================
            .on('dragstart.tree', (e, pos, thisClone) => {
              if (!thisClone || !doDrag) {
                a.removeClass('is-dragging');
                if (thisClone) {
                  thisClone.remove();
                }
                return;
              }
              clone = thisClone;
              clone.removeAttr('id').addClass('is-dragging-clone');
              clone.find('.tree-checkbox, .tree-badge').remove();

              self.sortable = {
                // Do not use index from each loop, get updated index on drag start
                startIndex: $(self.linkSelector, self.element).index(a),
                startNode: a,
                startIcon: $('svg.icon-tree', a).getIconName(),
                startUl: a.closest('ul'),
                startFolderNode: a.closest('ul').prev('a'),
                startWidth: a.outerWidth()
              };

              e.preventDefault();
              e.stopImmediatePropagation();
            })

            // While dragging ===================================
            .on('drag.tree', (e, pos) => {
              if (!clone) {
                return;
              }
              clone[0].style.left = `${pos.left}px`;
              clone[0].style.top = `${pos.top}px`;
              clone[0].style.opacity = '1';
              self.setDragOver(clone, pos);
            })

            // Drag end =========================================
            .on('dragend.tree', (e, pos) => {
              self.targetArrow.hide();
              $(self.linkSelector, self.element).removeClass('is-over');

              if (!clone || !self.sortable.overDirection) {
                return;
              }
              clone[0].style.left = `${pos.left}px`;
              clone[0].style.top = `${pos.top}px`;

              const start = self.sortable.startNode.parent();
              const end = self.sortable.overNode.parent();

              // Over
              if (self.sortable.overDirection === 'over') {
                if (!end.is('.folder')) {
                  self.convertFileToFolder(self.sortable.overNode);
                }
                $('ul:first', end).append(start);
                if (!end.is('.is-open')) {
                  self.toggleNode(self.sortable.overNode);
                }
              } else if (self.sortable.overDirection === 'up') {
                // Up
                start.insertBefore(end);
              } else if (self.sortable.overDirection === 'down') {
                // Down
                if (end.is('.is-open')) {
                  $('ul:first', end).prepend(start);
                } else {
                  start.insertAfter(end);
                }
              }

              // Restore file type
              if ($('li', self.sortable.startUl).length === 0 &&
                !!self.sortable.startFolderNode.data('oldData') &&
                  self.sortable.startFolderNode.data('oldData').type === 'file') {
                self.convertFolderToFile(self.sortable.startFolderNode);
              }

              // Fix: On windows 10 with IE-11 icons disappears
              if (self.isIe11) {
                start.find('.icon-tree').each(function () {
                  const svg = $(this);
                  self.setTreeIcon(svg, svg.find('use').attr('xlink:href'));
                });
              }

              // Sync dataset and ui
              self.syncDataset(self.element);
              if (self.isMultiselect) {
                self.initSelected();
              }
            });
        });
      }
    }
    // Wait for make sure all dynamic nodes sync
    interval = setInterval(isReady, 10);
  },

  // Set actions while drag over
  setDragOver(clone, pos) {
    const self = this;
    const treeRec = self.element[0].getBoundingClientRect();
    let extra = 20;
    let exMargin;
    let isParentsStartNode;
    let isBeforeStart;
    let isAfterSttart;
    let li;
    let a;
    let ul;
    let links;
    let rec;
    let left;
    let top;
    let direction;
    let doAction;

    // Set as out of range
    const outOfRange = function () {
      self.sortable.overNode = null;
      self.sortable.overIndex = null;
      self.sortable.overDirection = null;

      self.targetArrow.hide();
      self.setTreeIcon($('svg.icon-tree', clone), 'icon-cancel');
    };

    // Moving inside tree
    if (pos.top > (treeRec.top - extra) &&
        pos.top < (treeRec.bottom + extra) &&
        pos.left > (treeRec.left - extra - self.sortable.startWidth) &&
        pos.left < (treeRec.left + treeRec.height + extra)) {
      links = $(self.linkSelector, self.element);
      extra = 2;

      for (let i = 0, l = links.length; i < l; i++) {
        direction = null;
        rec = links[i].getBoundingClientRect();

        // Moving on/around node range
        if (pos.top > rec.top - extra && pos.top < rec.bottom + extra) {
          a = $(links[i]);

          // Moving on/around node has parents as same node need to rearrange
          // Cannot rearrange parents to child
          isParentsStartNode = !!a.parentsUntil(self.element, '.folder')
            .filter(function () {
              return $('a:first', this).is(self.sortable.startNode);
            }).length;
          if (isParentsStartNode) {
            outOfRange();
            continue;
          }

          li = a.parent();
          left = rec.left;
          ul = a.closest('ul');
          exMargin = parseInt(li[0].style.marginTop, 10) > 0 ? 2 : 0;
          isBeforeStart = ((i - 1) === self.sortable.startIndex && ul.is(self.sortable.startUl));
          isAfterSttart = ((i + 1) === self.sortable.startIndex && ul.is(self.sortable.startUl));
          links.removeClass('is-over');

          // Apply actions
          /* eslint-disable no-loop-func */
          doAction = function () {
            if (!direction) {
              outOfRange();
              return;
            }

            // Reset icon
            self.setTreeIcon($('svg.icon-tree', clone), self.sortable.startIcon);

            // Over
            if (direction === 'over') {
              self.targetArrow.hide();
              if (!a.is('.is-disabled')) {
                a.addClass('is-over');
              }
            } else {
              // Up -or- Down
              links.removeClass('is-over');
              top = (direction === 'up') ?
                (rec.top - 1.5 - (li.is('.is-active') ? 3 : 0)) :
                (rec.bottom + (li.next().is('.is-active') ? -1 : 1.5) + exMargin);
              self.targetArrow[0].style.left = `${left}px`;
              self.targetArrow[0].style.top = `${top}px`;
              self.targetArrow.show();
            }

            // Set changes
            self.sortable.overNode = a;
            self.sortable.overIndex = i;
            self.sortable.overDirection = direction;
          };
          /* eslint-disable no-loop-func */

          // Set moveing directions
          if (i !== self.sortable.startIndex) {
            // If hover on link
            if (pos.left > rec.left - extra - self.sortable.startWidth &&
              pos.left < rec.right + extra) {
              if (!isBeforeStart && pos.top < rec.top) {
                direction = 'up';
              } else if (!isAfterSttart && pos.top > rec.top + (extra * 2)) {
                direction = 'down';
              } else {
                direction = 'over';
              }
            } else if (!isBeforeStart && pos.top < rec.top) {
              // Not hover on link
              direction = 'up';
            } else if (!isAfterSttart) {
              direction = 'down';
            }
          }
          doAction(direction);
        }
      }
    } else {
      // Out side from tree area
      outOfRange();
    }
  },

  // Convert file node to folder type
  convertFileToFolder(node) {
    const newFolder = document.createElement('ul');
    newFolder.setAttribute('role', 'group');
    const oldData = {
      icon: $('svg.icon-tree', node).getIconName(),
      type: 'file'
    };
    if (this.hasIconClass(node)) {
      const iconClass = node.attr('class').replace(/\s?is-selected/, '');
      oldData.iconClass = iconClass;
      node.removeClass(iconClass);
    }
    node.data('oldData', oldData);
    const parent = node[0].parentNode;
    if (parent && parent.tagName.toLowerCase() === 'li') {
      parent.classList.add('folder');
      parent.appendChild(newFolder);
    }
    this.setTreeIcon($('svg.icon-tree', node), this.settings.folderIconClosed);
  },

  // Convert folder node to file type
  convertFolderToFile(node) {
    const parent = node.parent('.folder');
    parent.removeClass('folder is-open');
    $('ul:first', parent).remove();
    if (parent.length) {
      this.setTreeIcon(
        $('svg.icon-tree', node),
        node.data('oldData') ? node.data('oldData').icon : 'tree-node'
      );
      if (node.data('oldData') && node.data('oldData').iconClass) {
        node.addClass(node.data('oldData').iconClass);
      }
      node.data('oldData', null);
    }
  },

  /**
   * Removes event bindings from the instance.
   * @private
   * @returns {object} The api
   */
  unbind() {
    if (this.settings.sortable) {
      this.element.find('a').each(function () {
        const a = $(this);
        const dragApi = a.data('drag');
        a.off('mousedown.tree');
        if (!!dragApi && !!dragApi.destroy) {
          dragApi.destroy();
        }
      });
      this.element.prev('.tree-drag-target-arrow').remove();
    }
    this.element.off('contextmenu.tree updated.tree click.tree focus.tree keydown.tree keypress.tree');

    return this;
  },

  /**
   * Resync the UI and Settings.
   * @param {object} settings The settings to apply.
   * @returns {object} The api
   */
  updated(settings) {
    if (typeof settings !== 'undefined') {
      this.settings = utils.mergeSettings(this.element, settings, TREE_DEFAULTS);
    }
    return this
      .unbind()
      .init();
  },

  /**
   * Destroy this component instance and remove the link from its base element.
   * @returns {void}
   */
  destroy() {
    this.unbind();
    this.element.empty();
    $.removeData(this.element[0], COMPONENT_NAME);
  },

  /**
<<<<<<< HEAD
   * Enables all nodes in the Tree component
   * @returns {void}
   */
  enable() {
    const nodes = this.element[0].querySelectorAll('a');
    nodes.forEach((node) => {
      node.classList.remove('is-disabled');
      node.removeAttribute('aria-disabled');
=======
   * Disables all nodes in the Tree component
   * @returns {void}
   */
  disable() {
    const nodes = this.element[0].querySelectorAll('a');
    nodes.forEach((node) => {
      node.classList.add('is-disabled');
      node.setAttribute('aria-disabled', 'true');
>>>>>>> 19b2f9fe
    });
  }

};

export { Tree, COMPONENT_NAME };<|MERGE_RESOLUTION|>--- conflicted
+++ resolved
@@ -2140,9 +2140,20 @@
     this.element.empty();
     $.removeData(this.element[0], COMPONENT_NAME);
   },
-
-  /**
-<<<<<<< HEAD
+  
+  /**
+   * Disables all nodes in the Tree component
+   * @returns {void}
+   */
+  disable() {
+    const nodes = this.element[0].querySelectorAll('a');
+    nodes.forEach((node) => {
+      node.classList.add('is-disabled');
+      node.setAttribute('aria-disabled', 'true');
+    });
+  },
+
+  /**
    * Enables all nodes in the Tree component
    * @returns {void}
    */
@@ -2151,16 +2162,6 @@
     nodes.forEach((node) => {
       node.classList.remove('is-disabled');
       node.removeAttribute('aria-disabled');
-=======
-   * Disables all nodes in the Tree component
-   * @returns {void}
-   */
-  disable() {
-    const nodes = this.element[0].querySelectorAll('a');
-    nodes.forEach((node) => {
-      node.classList.add('is-disabled');
-      node.setAttribute('aria-disabled', 'true');
->>>>>>> 19b2f9fe
     });
   }
 
