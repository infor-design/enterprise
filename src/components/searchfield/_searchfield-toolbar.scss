// Toolbar Searchfields
//================================================== */

$toolbarsearchfield-max-width: 225px;
$toolbarsearchfield-filled-out-width: 100px;
$toolbarsearchfield-empty-width: 34px;

$toolbarsearchfield-category-empty-width: 51px;


// This rule will serve to target (using .lookup-modal as parent selector)
// the searchfield specifically inside of lookup modal
// to avoid issues within the searchfield itself. (Also avoid using !important)
.lookup-modal {
  .toolbar-searchfield-wrapper.non-collapsible .icon:not(.close) {
    top: 10px;
  }
}

.toolbar-searchfield-wrapper {
  box-shadow: none;
  cursor: pointer;
  display: inline-block;
  margin-bottom: 0;
  overflow: hidden;
  text-align: left;
  white-space: nowrap;
  width: $toolbarsearchfield-empty-width;

  > * {
    vertical-align: middle;
  }

  .searchfield {
    @include antialiased();

    background-color: transparent;
    border: 1px solid transparent;
    box-shadow: none;
    color: $searchfield-text-color;
    font-size: $ids-size-font-sm;
    font-weight: $ids-number-font-weight-bold;
    outline: 0;
    padding-left: 34px;
    padding-right: 0;
    text-overflow: ellipsis;
    width: 100%;

    &::-webkit-input-placeholder,
    &::-moz-placeholder,
    &:-ms-input-placeholder {
      color: $searchfield-placeholder-text-color;
      font-size: $ids-size-font-sm;
      font-weight: $ids-number-font-weight-bold;
    }
  }

  &:not(.is-open):not(.non-collapsible) {
    .searchfield {
      height: 100%;
    }
  }

  // To correctly size the toolbar searchfield when it's not open, account for
  // missing text height.  The padding values should equal to `1px` taller on each side
  // than the standard input field padding.  The "closed" state also shifts the visual
  // location of the text/icon to better align it with other toolbar buttons.
  &:not(.is-open) {
    .searchfield {
      padding-bottom: 7px;
      padding-top: 11px;
    }

    .icon:not(.close) {
      top: 8px;
    }
  }

  &.non-collapsible {
    .searchfield {
      padding-bottom: 6px !important;
      padding-top: 4px !important;
    }

    .collapse-button {
      & > svg {
        @media only screen and (max-width: $breakpoint-phone-to-tablet) {
          margin-bottom: 2px;
        }
      }
    }
    .icon:not(.close) {
      height: 14px;
<<<<<<< HEAD

      @media only screen and (max-width: $breakpoint-phone-to-tablet) {
        top: 12px;
=======
    }

    &:not(.is-open) {
      .icon:not(.close) {
        top: 10px;
>>>>>>> 7c758227
      }
    }
  }

  &.has-go-button {
    .searchfield {
      border-bottom-right-radius: 0;
      border-top-right-radius: 0;
      width: calc(100% - 39px);
    }

    .go-button {
      border-bottom-left-radius: 0;
      border-top-left-radius: 0;
    }

    > .icon {
      &.close {
        right: 45px;
      }
    }
  }

  label {
    display: none;
  }

  .icon {
    color: $searchfield-text-color;

    &.close {
      background-color: rgba($searchfield-bg-color, 0);
      color: rgba($searchfield-text-color, 0);
    }

    &:not(.close) {
      @include transition(height 300ms $cubic-ease,
      top 300ms $cubic-ease,
      left 300ms $cubic-ease);

      height: 18px;
      top: 8px;
    }
  }

  .inline ~ .icon {
    top: 11px;
  }

  .icon.close {
    top: 10px;
  }

  .btn {
    background-color: rgba(0, 0, 0, 0);
    border-radius: 2px 0 0 2px;
  }

  .searchfield-category-button,
  .go-button {
    &:focus {
      border: 1px solid transparent;

      &:not(.hide-focus) {
        box-shadow: none !important;
        color: $button-color-secondary-initial-font;

        &::after {
          border: 1px solid $button-color-secondary-focus-background;
          border-radius: 2px;
          bottom: 0;
          content: '';
          display: inline-block;
          left: 0;
          position: absolute;
          right: 0;
          top: 0;
        }
      }
    }
  }

  &.is-hovered {
    .searchfield {
      border-color: transparent;
      border-bottom-color: rgba($searchfield-border-color, 0);
    }

    .btn,
    .collapse-button {
      border-color: transparent;
      border-bottom-color: rgba($searchfield-border-color, 0);
    }

    .go-button {
      color: rgba($searchfield-text-color, 0.7);

      .icon {
        color: rgba($searchfield-text-color, 0.7);
      }
    }

    &.active,
    &.is-open {
      .searchfield {
        border-bottom-color: rgba($searchfield-border-color, 1);
      }

      .btn,
      .collapse-btn {
        border-bottom-color: rgba($searchfield-border-color, 1);
      }
    }
  }

  &.is-open {
    .searchfield,
    .btn {
      background-color: rgba($searchfield-bg-color, 1);
      border-bottom-color: rgba($searchfield-border-color, 1);
    }

    // Searchfield changes text style to match other input fields
    .searchfield {
      color: $searchfield-text-color;
      font-size: $ids-size-font-base;
      font-weight: $ids-number-font-weight-base;
      padding-right: 34px;
      text-transform: none;

      &::-webkit-input-placeholder {
        color: $searchfield-placeholder-text-color;
        font-size: $ids-size-font-base;
        font-weight: $ids-number-font-weight-base;
        text-transform: none;
      }

      &::-moz-placeholder {
        color: $searchfield-placeholder-text-color;
        font-size: $ids-size-font-base;
        font-weight: $ids-number-font-weight-base;
        text-transform: none;
      }

      &:-ms-input-placeholder {
        color: $searchfield-placeholder-text-color;
        font-size: $ids-size-font-base;
        font-weight: $ids-number-font-weight-base;
        text-transform: none;
      }
    }

    .icon {
      color: $searchfield-text-color;
      height: 14px;
      top: 10px;
    }

    &:not(.non-collapsible) {
      .searchfield {
        height: 34px; // Unable to use token here. need to use the soho height
      }
    }

    &.alternate {
      .searchfield,
      .btn {
        background-color: rgba($searchfield-alt-bg-color, 1);
        border-bottom-color: rgba($searchfield-alt-border-color, 1);
      }

      .searchfield {
        &::-webkit-input-placeholder {
          color: $searchfield-lighter-placeholder-text-color;
        }

        &::-moz-placeholder {
          color: $searchfield-lighter-placeholder-text-color;
        }

        &:-ms-input-placeholder {
          color: $searchfield-lighter-placeholder-text-color;
        }
      }
    }
  }

  &.active {
    // During the animation "out", the text goes transparent
    .searchfield {
      background-color: rgba($searchfield-bg-color, 1);
      border-bottom-color: rgba($searchfield-border-color, 1);
    }

    /* stylelint-disable */
    // Ignored due to out-of-order properties that need to be in this order for proper cascade.
    .btn,
    .collapse-button {
      background-color: rgba($searchfield-bg-color, 1);
      border-color: rgba($searchfield-bg-color, 1);
      border-bottom-color: rgba($searchfield-border-color, 1);
    }

    &.alternate {
      .searchfield,
      .btn {
        background-color: rgba($searchfield-alt-bg-color, 1);
        border-color: rgba($searchfield-alt-bg-color, 1);
        border-bottom-color: rgba($searchfield-alt-border-color, 1);
      }
    }
    /* stylelint-enable */
  }

  &.has-focus {
    .searchfield {
      border-color: transparent;

      &:focus {
        border-color: rgba($input-color-focus-border, 1);
      }
    }

    &.active {
      .inline ~ .icon {
        top: 15px;
      }

      &.toolbar-searchfield-wrapper {
        &.has-categories {
          .searchfield {
            border-bottom-color: rgba($searchfield-border-color, 1);
            box-shadow: $focus-box-shadow-input;

            &:focus {
              border-color: $ids-color-palette-white;
            }
          }
        }
      }

      .btn {
        border-color: transparent transparent rgba($searchfield-border-color, 1);
      }
    }
  }

  &.has-text {
    width: $toolbarsearchfield-filled-out-width;

    .icon {
      &.close {
        color: $searchfield-text-color;
      }
    }

    &.has-custom-collapse-size {
      width: 0;
    }

    &.active {
      width: $toolbarsearchfield-max-width;
    }
  }

  &.has-categories {
    width: $toolbarsearchfield-category-empty-width;

    &.active {
      width: $toolbarsearchfield-max-width;
    }

    &.has-text {
      width: $toolbarsearchfield-filled-out-width;

      &.has-custom-collapse-size {
        width: 0;
      }

      &.active {
        width: $toolbarsearchfield-max-width;
      }
    }

    .searchfield {
      border: 1px solid transparent;
      width: calc(100% - 39px);
    }

    &.show-category {
      .searchfield {
        padding-left: 5px;
      }
    }

    .btn {
      border: 1px solid transparent;
      height: 34px;
    }

    &.has-go-button {
      .searchfield {
        border-bottom-right-radius: 0;
        border-top-right-radius: 0;
        width: calc(100% - 85px);
      }

      &.has-text {
        .searchfield {
          width: calc(100% - 39px);
        }
      }

      .go-button {
        border-bottom-left-radius: 0;
        border-top-left-radius: 0;
        position: relative;
        right: 0;
      }
    }

    &.searchfield-wrapper.show-category {
      .searchfield {
        border-left-color: transparent;
      }
    }
  }

  &:not(.active) {
    .icon.close {
      display: none;
    }
  }
}

.azure07 .active input {
  background-color: rgba(29, 95, 138, 0.5) !important;  //08
  border-bottom-color: rgba(19, 77, 113, 0.7) !important;  //09
  color: $ids-color-palette-white;

  &::-webkit-input-placeholder {
    color: $ids-color-palette-white !important;
    opacity: 0.7;
  }

  &::-moz-placeholder {
    color: $ids-color-palette-white !important;
    opacity: 0.7;
  }

  &:-ms-input-placeholder {
    color: $ids-color-palette-white !important;
    opacity: 0.7;
  }
}

// Set positioning logic of the wrapper when it takes up the fullscreen
.toolbar > .toolbar-searchfield-wrapper {
  left: 0;
  position: absolute;
  right: 100%;
  top: 5px;
  width: calc(100% - 40px);
  z-index: 10;

  &.active {
    right: 0;
    width: calc(100% - 40px);
  }

  &.has-text {
    width: calc(100% - 40px);

    &.active {
      width: calc(100% - 40px);
    }
  }

  &.has-go-button {
    .searchfield {
      width: calc(100% - 39px);
    }
  }

}

// Inside of Listviews
.card-header,
.widget-header {
  .toolbar-searchfield-wrapper {
    .icon.close {
      background-color: rgba($searchfield-card-bg-color, 0);
      border-color: rgba($searchfield-card-border-color, 0);
    }

    &.is-open {
      .searchfield {
        background-color: rgba($searchfield-card-bg-color, 1);
        border-bottom-color: rgba($searchfield-card-border-color, 1);
      }

      .icon {
        color: $searchfield-card-bg-color;

        &.close {
          background-color: rgba($searchfield-card-bg-color, 1);
        }
      }
    }

    &:hover {
      input:not([disabled]):not(:focus) {
        + svg {
          color: $listview-toolbar-button-icon-hover-color;
        }
      }
    }
  }
}

.header,
.masthead {
  .toolbar-searchfield-wrapper {
    .icon:not(.close) {
      color: $searchfield-header-icon-color;
      opacity: 0.7;
    }

    .searchfield {
      background-color: rgba($searchfield-header-bg-color, 0);
      border-bottom-color: rgba($searchfield-header-border-color, 0);
      color: $searchfield-header-text-color;
    }

    &.non-collapsible {
      .searchfield {
        background-color: rgba($searchfield-header-bg-color, 0.3);
        border-bottom-color: rgba($searchfield-header-border-color, 0.7);
        color: $searchfield-header-text-color;
      }
    }

    .go-button {
      background-color: $button-color-secondary-initial-background;
      border-color: $button-color-secondary-initial-background;
      color: $button-color-secondary-initial-font;

      .icon {
        color: $button-color-secondary-initial-font;
      }

      &:hover {
        background-color: $button-color-secondary-hover-background;
        border: 1px solid $button-color-secondary-hover-background;
      }

      &:active {
        background-color: $button-color-secondary-active-background;
        border: 1px solid $button-color-secondary-active-background;
      }

      &:focus {
        &:active {
          background-color: $button-color-secondary-active-background;
          box-shadow: none;
        }
      }

      &[disabled],
      &[disabled]:hover {
        background-color: $button-color-secondary-disabled-background;
        border: 1px solid $button-color-secondary-disabled-border;
        box-shadow: none;
        color: $button-color-secondary-disabled-font;
        cursor: default;
      }

      .ripple-effect {
        background: $ids-color-palette-slate-20;
      }
    }

    .searchfield-category-button,
    .go-button {
      &:focus {
        border: 1px solid transparent;

        &:not(.hide-focus) {
          box-shadow: none;
          color: $button-color-secondary-initial-font;

          &::after {
            border: 1px solid $header-button-focus-color;
            border-radius: 2px;
            bottom: 0;
            content: '';
            display: inline-block;
            left: 0;
            position: absolute;
            right: 0;
            top: 0;
          }
        }
      }
    }

    .searchfield-category-button {
      &.btn {
        background-color: rgba($searchfield-header-bg-color, 0.5);
        border-bottom-color: rgba($searchfield-header-border-color, 0.7);
      }
    }

    &:hover {
      input:not([disabled]):not(:focus) {
        + svg {
          color: $searchfield-header-icon-color;
          opacity: 1;
        }
      }
    }

    &.is-hovered {
      .btn {
        color: rgba($searchfield-header-text-color, 0.7);
      }

      .icon {
        color: rgba($searchfield-header-icon-color, 0.7);
      }
    }

    &.is-open {
      .searchfield,
      .btn {
        background-color: rgba($searchfield-header-bg-color, 0.5);
        border-bottom-color: rgba($searchfield-header-border-color, 0.7);
      }
    }

    &.active {
      .searchfield,
      .collapse-button,
      .btn {
        background-color: rgba($searchfield-header-bg-color, 0.5);
        border-bottom-color: rgba($searchfield-header-border-color, 0.7);
      }

      .collapse-button,
      .btn {
        border-bottom-left-radius: 0;
        border-top-left-radius: 0;
      }

      &.is-open {
        .searchfield,
        .btn {
          color: $searchfield-header-text-color;

          &::-webkit-input-placeholder {
            color: $searchfield-header-placeholder-text-color;
          }

          &::-moz-placeholder {
            color: $searchfield-header-placeholder-text-color;
          }

          &:-ms-input-placeholder {
            color: $searchfield-header-placeholder-text-color;
          }
        }
      }
    }

    &.is-open {
      .icon {
        color: $searchfield-header-icon-color;
      }
    }
  }

  // Small adjustments for being the full-width toolbar searchfield
  .toolbar > .toolbar-searchfield-wrapper {
    .searchfield,
    .btn {
      // Don't be semi-transparent in this mode, since it sits over top of other things
      background-color: rgba($searchfield-header-bg-color, 1);
      border-bottom-color: rgba($searchfield-header-border-color, 1);
    }

    &.has-go-button {
      .icon.close {
        right: 35px;
      }
    }
  }
}

.header {
  .toolbar > .toolbar-searchfield-wrapper {
    left: 20px;
    top: 12px;
  }
}

.header {
  .toolbar {
    .toolbar-searchfield-wrapper {
      text-align: right;
    }
  }
}

// Help out firefox a bit
html.is-firefox {
  .toolbar-searchfield-wrapper {
    &:not(.is-open):not(.non-collapsible) {
      .icon:not(.close) {
        top: 8px;
      }
    }

    &.is-open,
    &.non-collapsible {
      .searchfield {
        padding-bottom: 6px;
        padding-top: 10px;
      }
    }
  }
}

// For non-collapsible searchfields:  Only be non-collapsible on larger breakpoints.
@media (min-width: $breakpoint-phone-to-tablet) {
  .toolbar-searchfield-wrapper.non-collapsible {
    width: $toolbarsearchfield-max-width;

    // reset all the styling for the searchfield to correctly appear open.
    .searchfield {
      background-color: rgba($searchfield-bg-color, 1);
      border-bottom-color: rgba($searchfield-border-color, 1);
      border-radius: 0;
      color: $searchfield-text-color;
      font-size: $ids-size-font-base;
      font-weight: $ids-number-font-weight-base;
      text-transform: none;

      &::-webkit-input-placeholder {
        color: $searchfield-placeholder-text-color;
        font-size: $ids-size-font-base;
        font-weight: $ids-number-font-weight-base;
        text-transform: none;
      }

      &::-moz-placeholder {
        color: $searchfield-placeholder-text-color;
        font-size: $ids-size-font-base;
        font-weight: $ids-number-font-weight-base;
        text-transform: none;
      }

      &:-ms-input-placeholder {
        color: $searchfield-placeholder-text-color;
        font-size: $ids-size-font-base;
        font-weight: $ids-number-font-weight-base;
        text-transform: none;
      }
    }

    &.has-text {
      width: $toolbarsearchfield-max-width;

      &.has-custom-collapse-size {
        width: 0;
      }

      &.active {
        width: $toolbarsearchfield-max-width;
      }
    }

    &.is-open {
      .icon {
        color: $searchfield-text-color;
      }
    }
  }

  .card-header,
  .widget-header {
    .toolbar-searchfield-wrapper.non-collapsible {
      // reset all the styling for the searchfield to correctly appear open.
      .searchfield {
        background-color: rgba($searchfield-card-bg-color, 1);
        border-bottom-color: rgba($searchfield-card-border-color, 1);
      }

      &.is-open {
        .icon {
          color: $listview-toolbar-button-icon-color;
        }
      }
    }
  }

  .header,
  .masthead,
  .module-tabs {
    .toolbar-searchfield-wrapper.non-collapsible {
      // reset all the styling for the searchfield to correctly appear open.
      .searchfield {
        background-color: rgba($searchfield-header-bg-color, 0.3);
        border-bottom-color: rgba($searchfield-header-border-color, 0.7);
        color: $searchfield-header-text-color;

        &::-webkit-input-placeholder {
          color: $searchfield-header-placeholder-text-color;
        }

        &::-moz-placeholder {
          color: $searchfield-header-placeholder-text-color;
        }

        &:-ms-input-placeholder {
          color: $searchfield-header-placeholder-text-color;
        }
      }

      &.is-open {
        .icon {
          color: $searchfield-header-icon-color;
        }
      }
    }
  }
}

html[dir='rtl'] {
  .toolbar-searchfield-wrapper {
    &.has-text {
      &:not(.is-open) {
        .searchfield {
          padding-left: 0;
        }

        &:not(.has-categories) {
          .searchfield {
            padding-right: 34px;
          }
        }
      }
    }

    &.has-categories {
      .searchfield-category-button {
        border-bottom-left-radius: 0;
        border-bottom-right-radius: 2px;
        border-top-left-radius: 0;
        border-top-right-radius: 2px;
      }

      .searchfield {
        padding-right: 0;
      }

      &.show-category {
        .searchfield {
          padding-left: 22px;
          padding-right: 5px;
        }
      }
    }

    &.has-go-button {
      .go-button {
        border-bottom-left-radius: 2px;
        border-bottom-right-radius: 0;
        border-top-left-radius: 2px;
        border-top-right-radius: 0;
      }

      .icon.close {
        left: 45px;
      }
    }

    .searchfield {
      border-color: transparent;
      padding-left: 0;
      padding-right: 34px;
    }

    .btn,
    .collapse-button {
      border-color: transparent;
    }

    &.has-focus {
      &.active {
        .searchfield,
        .btn,
        .collapse-button {
          border-bottom-color: rgba($searchfield-border-color, 1);
        }
      }
    }

    &.is-open {
      .searchfield {
        padding-left: 34px;
      }
    }
  }

  .header {
    .toolbar-searchfield-wrapper {
      text-align: left;

      &.active {
        .searchfield,
        .collapse-button,
        .btn {
          background-color: rgba($searchfield-header-bg-color, 0.5);
          border-bottom-color: rgba($searchfield-header-border-color, 0.7);
        }

        .collapse-button,
        .btn {
          border-bottom-left-radius: 2px;
          border-bottom-right-radius: 0;
          border-top-left-radius: 2px;
          border-top-right-radius: 0;
        }
      }
    }
  }
}

@include respond-to(phone) {
  .toolbar-searchfield-wrapper {
    &:not(.is-open) {
      .searchfield.alternate {
        background-color: transparent !important;
      }
    }

    &.has-go-button {
      width: auto !important;

      > .icon {
        &.close {
          color: $searchfield-header-icon-color;
          right: 45px;
        }
      }
    }
  }

  html[dir='rtl'] {
    .toolbar-searchfield-wrapper.has-go-button > .icon.close {
      left: 45px;
      right: auto;
    }
  }
}

@include respond-to(phonedown) {
  .toolbar-searchfield-wrapper {
    &.has-categories {
      &.show-category {
        .btn {
          padding-right: 5px;
        }
      }

      &.has-go-button {
        > .icon {
          &.close {
            right: 50px;
          }
        }

        .searchfield {
          padding-right: 40px;
          width: auto !important;
        }

        .go-button {
          right: 17px;
        }
      }
    }
  }

  html[dir='rtl'] {
    .toolbar-searchfield-wrapper {
      &.has-categories {
        &.has-go-button {
          > .icon.close {
            left: 40px;
          }

          .go-button {
            right: 0;
          }
        }
      }
    }
  }
}

/**
 * dirty fix; fixes a quirk where on JS side sometimes there is no ".active" on
 * searchfield-wrapper
 * due to text field losing scope of some sort when triggering
 * X focus; can test case this at
 * /tabs-module/example-category-searchfield-go-button-home.html#maincontent
 */
.header > .toolbar > .buttonset > .toolbar-searchfield-wrapper.non-collapsible.has-go-button.has-categories {
  button.close:not(.is-empty) {
    height: auto;
    top: 50%;
    transform: translateY(-50%);

    svg.close {
      display: block;
      top: 0 !important;
    }
  }

  @media (max-width: $breakpoint-phone-to-tablet) {
    right: 29px;
  }
}

/**
 * there is no "new" theme file for toolbar, so placing hotfix here
 */
html[class*='theme-new-'] .header > .toolbar > .buttonset > .toolbar-searchfield-wrapper.non-collapsible.has-go-button.has-categories {
  button.close:not(.is-empty) svg.close {
    top: 1px !important;
  }
}<|MERGE_RESOLUTION|>--- conflicted
+++ resolved
@@ -91,17 +91,14 @@
     }
     .icon:not(.close) {
       height: 14px;
-<<<<<<< HEAD
 
       @media only screen and (max-width: $breakpoint-phone-to-tablet) {
         top: 12px;
-=======
     }
 
     &:not(.is-open) {
       .icon:not(.close) {
         top: 10px;
->>>>>>> 7c758227
       }
     }
   }
