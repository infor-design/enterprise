--- conflicted
+++ resolved
@@ -484,12 +484,8 @@
     }
   }
 
-<<<<<<< HEAD
   &.has-text:not(.has-collapse-button) {
     width: $toolbarsearchfield-filled-out-width - 10;
-=======
-  &.has-text {
-    width: $toolbarsearchfield-filled-out-width - 10; 
 
     &.has-collapse-button {
       &:not(.is-open) {
@@ -497,7 +493,6 @@
         width: 34px;
       }
     }
->>>>>>> c183abea
 
     .icon {
       &.close {
