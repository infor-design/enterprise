--- conflicted
+++ resolved
@@ -305,12 +305,9 @@
       &.toolbar-searchfield-wrapper {
         &.has-categories {
           .searchfield {
-<<<<<<< HEAD
-=======
             border-bottom-color: rgba($searchfield-border-color, 1);
             box-shadow: $focus-box-shadow-input;
 
->>>>>>> 793c94f8
             &:focus {
               border-color: $ids-color-palette-white;
             }
