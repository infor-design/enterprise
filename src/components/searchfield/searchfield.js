import Promise from 'promise-polyfill';

import { Environment as env } from '../../utils/environment';
import * as debug from '../../utils/debug';
import { warnAboutDeprecation } from '../../utils/deprecated';
import { breakpoints } from '../../utils/breakpoints';
import { utils } from '../../utils/utils';
import { xssUtils } from '../../utils/xss';

import { renderLoop, RenderLoopItem } from '../../utils/renderloop';
import { Locale } from '../locale/locale';

// jQuery Components
import '../autocomplete/autocomplete.jquery';
import '../button/button.jquery';
import '../popupmenu/popupmenu.jquery';

// Name of this component
const COMPONENT_NAME = 'searchfield';

// Types of collapse modes
const SEARCHFIELD_COLLAPSE_MODES = [false, 'mobile', true];

// Search Field Defaults
const SEARCHFIELD_DEFAULTS = {
  resultsCallback: undefined,
  allResultsCallback: undefined,
  showAllResults: true,
  showGoButton: false,
  goButtonCopy: undefined,
  goButtonAction: undefined,
  categories: undefined,
  categoryMultiselect: false,
  showCategoryText: false,
  source: undefined,
  template: undefined,
  clearable: false,
  collapsible: SEARCHFIELD_COLLAPSE_MODES[0],
  collapseSize: undefined,
  tabbable: true
};

// Used throughout:
const TOOLBARSEARCHFIELD_EXPAND_SIZE = 280;
const MAX_TOOLBARSEARCHFIELD_EXPAND_SIZE = 450;

/**
 * The search field component.
 * @class SearchField
 * @param {jQuery[]|HTMLElement} element the base searchfield element
 * @param {object} [settings] incoming settings
 * @param {function} [settings.resultsCallback] Callback function for getting typahead results on search.
 * @param {function} [settings.allResultsCallback] Callback function for getting "all results".
 * @param {boolean} [settings.showAllResults = true] If true the show all results link is showin in the list.
 * @param {boolean} [settings.showGoButton = false] If true a go button is associated.
 * @param {string} [settings.goButtonCopy] The text to use on the go button.
 * @param {function} [settings.goButtonAction] If defined as a function, will fire this callback on the Go Button "click"
 * @param {array} [settings.categories] If defined as an array, displays a dropdown containing categories that can be used to filter results.
 * @param {boolean} [settings.categoryMultiselect = false]  If true, creates a multiselectable categories list.
 * @param {boolean} [settings.showCategoryText = false]  If true, will show any available categories that are selected
 * to the left of the Dropdown field.
 * @param {function} [settings.source] Callback function for getting type ahead results.
 * @param {string} [settings.template] The html template to use for the search list
 * @param {boolean} [settings.clearable = true] If "true", provides an "x" button on the right edge that clears the field
 * @param {boolean} [settings.collapsible = true] If "true", allows the field to expand/collapse on larger breakpoints when
 * focused/blurred respectively
 * @param {boolean} [settings.collapsibleOnMobile = true] If true, overrides `collapsible` only on mobile settings.
 * @param {number|function} [settings.collapseSize=undefined] If true, configures the size of a toolbar searchfield when it's in it's "button", unfocused mode.  If defined as a function, gets a reference to this API as its primary argument, and returns a number.
 * @param {boolean} [settings.tabbable=true] If true, the x button will get a tab stop. For accessibility its reccomended to keep this on.
 */
function SearchField(element, settings) {
  this.element = $(element);

  // Backwards compatibility for old toolbars that had `collapsible` and `clearable` as the defaults
  if (this.toolbarParent && !this.isContainedByFlexToolbar && settings !== undefined) {
    if (settings.clearable === undefined) {
      settings.clearable = true;
    }
    if (settings.collapsible === undefined) {
      settings.collapsible = true;
      settings.tabbable = false;
    }
  }

  this.settings = utils.mergeSettings(element, settings, SEARCHFIELD_DEFAULTS);

  if (this.settings.collapsible) {
    this.settings.tabbable = false;
  }
  debug.logTimeStart(COMPONENT_NAME);
  this.init();
  debug.logTimeEnd(COMPONENT_NAME);
}

SearchField.prototype = {

  /**
   * @returns {HTMLElement} a toolbar parent element, or `undefined`
   */
  get toolbarParent() {
    const toolbarParents = this.element.parents('.toolbar');
    const toolbarFlexParents = this.element.parents('.flex-toolbar');

    if (toolbarParents.add(toolbarFlexParents).length < 1) {
      return undefined;
    }

    if (toolbarFlexParents.length > 0) {
      return toolbarFlexParents.first()[0];
    }

    return toolbarParents.first()[0];
  },

  /**
   * @returns {HTMLElement} a buttonset element, or `undefined`
   */
  get buttonsetElem() {
    if (!this.toolbarParent) {
      return undefined;
    }
    return this.toolbarParent.querySelector('.buttonset');
  },

  /**
   * @returns {HTMLElement} a toolbar `.title` area, if one is present.
   */
  get titleElem() {
    if (!this.toolbarParent) {
      return undefined;
    }
    return this.toolbarParent.querySelector('.title');
  },

  /**
   * @returns {HTMLElement} a toolbar parent element, or `undefined`
   */
  get containmentParent() {
    const moduleTabs = this.element.closest('.module-tabs');
    if (moduleTabs.length) {
      return moduleTabs.first()[0];
    }
    return this.toolbarParent;
  },

  /**
   * @returns {HTMLElement} a reference to the input field
   */
  get input() {
    return this.element[0];
  },

  /**
    @returns {HTMLElement} a reference to an optional button with an attached Category selection menu
   */
  get categoryButton() {
    return this.wrapper.find('.searchfield-category-button');
  },

  /**
   * @returns {boolean} whether or not the searchfield can ever be collapsible.
   */
  get isCollapsible() {
    return this.settings.collapsible !== false;
  },

  /**
   * @returns {boolean} whether or not the searchfield is currently able to be collapsed.
   */
  get isCurrentlyCollapsible() {
    return this.settings.collapsible === true || (this.settings.collapsible === 'mobile' && this.shouldBeFullWidth());
  },

  /**
   * @private
   * @returns {boolean} whether or not the parent toolbar is a Flex Toolbar
   */
  get isContainedByFlexToolbar() {
    if (!this.containmentParent) {
      return false;
    }

    return this.containmentParent.className.indexOf('flex-toolbar') > -1;
  },

  /**
   * @private
   * @returns {ToolbarFlexItem|undefined} if inside a Flex Toolbar, returns a reference to the corresponding Toolbar Flex Item API
   */
  get toolbarFlexItem() {
    let item;
    if (this.isContainedByFlexToolbar) {
      item = $(this.element).data('toolbarflexitem');
    }

    return item;
  },

  /**
   * @private
   * @returns {Autocomplete|undefined} a reference to the Searchfield's optional Autocomplete API
   */
  get autocompleteAPI() {
    return $(this.element).data('autocomplete');
  },

  /**
   * @returns {boolean} whether or not this is a context searchfield.
   */
  get isContextSearch() {
    return this.wrapper[0].className.indexOf('context') > -1;
  },

  /**
   * Initialization Kickoff
   * @private
   * @returns {void}
   */
  init() {
    this.coerceBooleanSettings();
    this.build();
    this.setupEvents();
  },

  /**
   * Builds the markup for this component.
   * @private
   * @returns {this} component instance
   */
  build() {
    // Used for managing events that are bound to $(document)
    if (!this.id) {
      this.id = utils.uniqueId(this.element, COMPONENT_NAME);
    }

    this.label = this.element.prev('label, .label');
    this.inlineLabel = this.element.closest('label');
    this.isInlineLabel = this.element.parent().is('.inline');

    // Invoke Autocomplete and store references to that and the popupmenu created by autocomplete.
    // Autocomplete settings are fed the same settings as Searchfield
    // NOTE: The `source` setting can be modified due to a conflict between a legacy Soho attribute,
    // `data-autocomplete`, having the same value as jQuery's `$.data('autocomplete')`.
    const autocompleteDataAttr = this.element.attr('data-autocomplete');
    if (autocompleteDataAttr && autocompleteDataAttr !== 'source') {
      this.settings.source = autocompleteDataAttr;
      this.element.removeAttr('data-autocomplete');
      $.removeData(this.element, 'autocomplete');
    }

    if (this.settings.source) {
      this.autocomplete = this.element.data('autocomplete');
      if (!this.autocomplete) {
        this.element.autocomplete(this.settings);
        this.autocomplete = this.element.data('autocomplete');
      } else {
        this.autocomplete.updated(this.settings);
      }
    }

    // Prevent browser typahead
    this.element.attr('autocomplete', 'off');

    // Setup ARIA
    let label = this.element.attr('placeholder') || this.element.prev('label, .label').text().trim();
    if (!label || label === '') {
      label = Locale.translate('Keyword');
    }
    this.element.attr({
      'aria-label': label,
    });

    // Build the wrapper
    this.wrapper = this.element.parent('.searchfield-wrapper');
    if (!this.wrapper || !this.wrapper.length) {
      if (this.isInlineLabel) {
        this.wrapper = this.inlineLabel.addClass('searchfield-wrapper');
      } else {
        this.wrapper = this.element.wrap('<span class="searchfield-wrapper"></span>').parent();
      }
    }

    this.checkContents();

    // Add/remove custom collapse CSS identifier
    let collapseSizeMethod = 'remove';
    if (this.settings.collapsible && this.settings.collapseSize) {
      collapseSizeMethod = 'add';
    }
    this.wrapper[0].classList[collapseSizeMethod]('has-custom-collapse-size');

    // Label for toolbar-inlined searchfields needs to be inside the
    // wrapper to help with positioning.
    if (this.toolbarParent) {
      this.label.prependTo(this.wrapper);
      this.setInitalWidth();
    }

    const customClasses = ['context', 'alternate'];
    let c;

    for (let i = 0; i < customClasses.length; i++) {
      if (this.element.hasClass(customClasses[i])) {
        c = customClasses[i];
        this.wrapper.addClass(c);
        this.element.removeClass(c);
      }
    }

    // Backwards compatibility with collapsibleOnMobile
    // TODO: Remove in v4.9.0
    if (this.settings.collapsibleOnMobile === true) {
      this.settings.collapsible = SEARCHFIELD_COLLAPSE_MODES[1];
    }

    // Add/remove the collapsible functionality
    this.wrapper[0].classList[!this.settings.collapsible === true ? 'add' : 'remove']('non-collapsible');

    // Add/remove `toolbar-searchfield-wrapper` class based on existence of Toolbar Parent
    this.wrapper[0].classList[this.toolbarParent ? 'add' : 'remove']('toolbar-searchfield-wrapper');

    // Add test automation ids
    utils.addAttributes(this.element, this, this.settings.attributes, '', true);
    utils.addAttributes(this.wrapper, this, this.settings.attributes, 'wrapper', true);

    // Initially disable animations on toolbar searchfields
    // An event listener on Toolbar's `rendered` event removes these at the correct time
    if (this.toolbarParent && !this.isContainedByFlexToolbar) {
      this.element.add(this.wrapper).addClass('no-transition no-animation');
    }

    // Add Icon
    let icon = this.wrapper.find('.icon:not(.icon-dropdown)');
    if (!icon || !icon.length) {
      icon = $.createIconElement('search');
    }

    // Swap icon position to in-front if we have "context/has-categories" CSS class.
    const insertIconInFront = this.wrapper.hasClass('context') || this.wrapper.hasClass('has-categories');
    icon[insertIconInFront ? 'insertBefore' : 'insertAfter'](this.element).icon();

    // Change icon to a trigger button if we're dealing with categories
    if (this.hasCategories()) {
      this.wrapper.addClass('has-categories');

      if (!this.categoryButton.length) {
        $('<button type="button" class="btn searchfield-category-button"></button>').insertBefore(this.element);
      }
      icon.appendTo(this.categoryButton);
      icon = this.categoryButton;

      if (this.settings.showCategoryText) {
        this.wrapper.addClass('show-category');
      }

      let ddIcon = icon.find('.icon-dropdown');
      if (!ddIcon.length) {
        ddIcon = $.createIconElement({ classes: 'icon-dropdown', icon: 'dropdown' }).icon();
      }
      ddIcon.appendTo(icon);

      const popupAPI = this.categoryButton.data('popupmenu');
      if (!popupAPI) {
        this.list = this.wrapper.find('ul.popupmenu');
        if (!this.list || !this.list.length) {
          this.list = $('<ul class="popupmenu"></ul>');
        }

        // Handle Single vs Multi-Selectable Lists
        const categoryListType = this.settings.categoryMultiselect ? 'is-multiselectable' : 'is-selectable';
        this.list.addClass(categoryListType);
        let removeListType = 'is-selectable';
        if (!this.settings.categoryMultiselect) {
          removeListType = 'is-multiselectable';
        }
        this.list.removeClass(removeListType);

        this.setCategories(this.settings.categories);

        this.list.insertAfter(this.element);

        const self = this;
        this.categoryButton.popupmenu({
          menu: this.list,
          offset: {
            y: 10
          },
          returnFocus() {
            if (self.isFocused) {
              self.element.focus();
            }
          }
        });
      } else {
        this.setCategories(this.settings.categories);
      }

      this.setCategoryButtonText();
    }

    // Flex Toolbar Searchfields contain an extra button for use as a closing trigger
    if (this.isContainedByFlexToolbar) {
      if (!this.collapseButton || !this.collapseButton.length) {
        this.collapseButton = $(`
          <button class="btn-secondary collapse-button" type="button">
            <svg class="icon" focusable="false" aria-hidden="true" role="presentation">
              <use href="#icon-exit-fullview"></use>
            </svg>
            <span class="audible">${Locale.translate('Collapse')}</span>
          </button>
        `);
      }
      this.wrapper[0].classList.add('has-collapse-button');
      this.element.after(this.collapseButton);
    } else {
      this.wrapper[0].classList.remove('has-collapse-button');
    }

    // Pull a Go Button from markup, if applicable.
    let goButton = this.wrapper.next('.go-button');
    if (!goButton.length) {
      goButton = this.wrapper.find('.go-button');
    }

    if (goButton.length) {
      this.settings.showGoButton = true;
      this.goButton = goButton;
      this.element.after(this.goButton);
    }

    // Add a "Go" Button from scratch if we enable the setting
    if (this.settings.showGoButton) {
      if (!this.goButton || !this.goButton.length) {
        this.goButton = $(`
          <button class="btn-secondary go-button">
            <span>${this.settings.goButtonCopy || Locale.translate('Go', { showBrackets: false })}</span>
          </button>
        `);
      }
      this.goButton[0].setAttribute('id', utils.uniqueId(this.goButton, 'searchfield-go-button-'));
      this.wrapper.addClass('has-go-button');
      this.element.after(this.goButton);
    } else {
      this.wrapper.removeClass('has-go-button');
    }

    if (this.settings.clearable) {
      this.makeClearable();
    }

    // Stagger a calculation for setting the size of the Searchfield element, if applicable
    const self = this;
    const resizeTimer = new RenderLoopItem({
      duration: 1,
      updateCallback() {}, // TODO: make this work without an empty function
      timeoutCallback() {
        self.calculateSearchfieldWidth();
      }
    });
    renderLoop.register(resizeTimer);

    // when the window size changes, searchfield
    // should calculate its width so that the input
    // does not overflow the buttons/icons contained
    // in it
    $('body').on(`resize.${this.id}`, () => {
      self.calculateSearchfieldWidth();
    });

    if (this.settings.collapsible === false || (this.settings.collapsible === 'mobile' && breakpoints.isAbove('phone-to-tablet'))) {
      this.expand(true);
    }

    return this;
  },

  /**
   * Simpler version of `adjustOnBreakpoint` for non-collapsible Toolbar Flex searchfields
   */
  simpleAdjustOnBreakpoint() {
    if (this.shouldBeFullWidth()) {
      if (!this.isFocused) {
        this.wrapper[0].classList.remove('is-open');
      }
      return;
    }

    this.wrapper[0].classList.add('is-open');
  },

  /**
   * Makes necessary adjustments to the DOM surrounding the Searchfield element to accommodate
   * breakpoint changes.
   * @private
   * @returns {void}
   */
  adjustOnBreakpoint() {
    // On smaller form-factor (tablet/phone)
    if (this.shouldBeFullWidth()) {
      this.wrapper.removeAttr('style');
      this.input.removeAttribute('style');

      if (this.isFocused) {
        this.appendToParent();

        this.calculateOpenWidth();
        this.setOpenWidth();

        if (this.isExpanded) {
          return;
        }

        this.expand(true);
        return;
      }

      if (this.isCurrentlyCollapsible && this.isExpanded) {
        this.collapse();
      }

      if (this.isContainedByFlexToolbar) {
        this.wrapper[0].classList.remove('is-open');
      }

      this.setInitalWidth();

      return;
    }

    // On larger form-factor (desktop)
    this.appendToButtonset();

    if (this.isFocused || this.settings.collapsible === 'mobile') {
      if (!this.isExpanded) {
        this.expand(true);
      }
      return;
    }

    if (this.isExpanded) {
      this.collapse();
    }

    this.setInitalWidth();
  },

  /**
   * If focused, we need to store a reference to the element with focus
   * (for example: searchfield, internal buttons, etc) because once the element
   * becomes removed from the DOM, focus is lost.
   * @private
   * @returns {void}
   */
  saveFocus() {
    if (!this.isFocused) {
      return;
    }
    this.focusElem = document.activeElement;
  },

  /**
   * Restores focus to an element reference that was previously focused.
   * @private
   * @returns {void}
   */
  restoreFocus() {
    if (!this.focusElem) {
      return;
    }

    const self = this;

    const focusTimer = new RenderLoopItem({
      duration: 1,
      updateCallback() {}, // TODO: make this work without an empty function
      timeoutCallback() {
        if (!self.focusElem) {
          return;
        }
        self.focusElem.focus();
        delete self.focusElem;
      }
    });
    renderLoop.register(focusTimer);
  },

  /**
   * Appends this searchfield to the `containmentParent` element
   * Used when the small-form-factor searchfield needs to be established.
   * @private
   * @returns {void}
   */
  appendToParent() {
    if (!this.containmentParent || this.wrapper.parent().is($(this.containmentParent))) {
      return;
    }

    if (this.isContainedByFlexToolbar) {
      return;
    }

    this.saveFocus();

    this.elemBeforeWrapper = this.wrapper.prev();
    $(this.containmentParent).find('.buttonset').prepend(this.wrapper);

    utils.fixSVGIcons(this.wrapper);

    this.restoreFocus();
  },

  /**
   * Removes this searchfield from the `containmentParent` element,
   * and places it back into the buttonset. Used when the small-form-factor
   * searchfield needs to be established.
   * @private
   * @returns {void}
   */
  appendToButtonset() {
    if (!this.containmentParent || !this.wrapper.parent().is($(this.containmentParent))) {
      return;
    }

    if (this.isContainedByFlexToolbar) {
      return;
    }

    this.saveFocus();

    if (!(this.elemBeforeWrapper instanceof $) || !this.elemBeforeWrapper.length) {
      this.wrapper.prependTo($(this.buttonsetElem));
    } else {
      this.wrapper.insertAfter(this.elemBeforeWrapper);
      this.elemBeforeWrapper = null;
    }

    $(this.toolbarParent).triggerHandler('scrollup');
    utils.fixSVGIcons(this.wrapper);

    this.restoreFocus();
  },

  /**
   * Determines whether or not, when the Searchfield is expanded, the Searchfield should be placed
   *  over top of its sibling Toolbar elements, and take up 100% of its container's space.
   * @private
   * @returns {boolean} whether or not the Toolbar should be full width.
   */
  shouldBeFullWidth() {
    const header = this.wrapper.closest('.header');
    let headerCondition = false;

    if (header.length) {
      headerCondition = header.width() < breakpoints.phone;
    }

    return headerCondition || breakpoints.isBelow('phone-to-tablet');
  },

  /**
   * Determines whether or not the Searchfields should expand on the Mobile breakpoint.
   * @private
   * @returns {boolean} whether or not the searchfield should expand on mobile.
   */
  shouldExpandOnMobile() {
    if (this.settings.collapsible === true) {
      return false;
    }
    if (this.settings.collapsible === 'mobile') {
      return true;
    }
    return this.shouldBeFullWidth();
  },

  /**
   * Set boolean value if strings
   * @private
   * @returns {void}
   */
  coerceBooleanSettings() {
    const arr = [
      'showAllResults',
      'categoryMultiselect',
      'showCategoryText',
      'clearable'
    ];
    this.settings = utils.coerceSettingsToBoolean(this.settings, arr);
  },

  /**
   * Reveals whether or not categories are active on this searchfield.
   * @returns {boolean} whether or not categories are active on this searchfield.
   */
  hasCategories() {
    return this.settings.categories && $.isArray(this.settings.categories) &&
      this.settings.categories.length > 0;
  },

  /**
   * Detects the existence of a "Go" button added to the main searchfield API
   * @returns {boolean} whether or not a "Go" button is present
   */
  hasGoButton() {
    return this.settings.showGoButton && this.goButton && this.goButton.length;
  },

  /**
   * Sets up the event-listening structure for this component instance.
   * @private
   * @returns {this} component instance
   */
  setupEvents() {
    const self = this;

    self.element
      .on(`updated.${this.id}`, (e, settings) => {
        self.updated(settings);
      })
      .on(`focus.${this.id}`, (e) => {
        self.handleFocus(e);
      })
      .on(`blur.${this.id}`, (e) => {
        if (self.isContainedByFlexToolbar) {
          self.handleSafeBlur(e);
        }
      })
      .on(`click.${this.id}`, (e) => {
        self.handleClick(e);
      })
      .on(`keydown.${this.id}`, (e) => {
        self.handleKeydown(e);
      })
      .on(`beforeopen.${this.id}`, (e, menu) => { // propagates from Autocomplete's Popupmenu
        self.handlePopupBeforeOpen(e, menu);
      })
      .on(`safe-blur.${this.id}`, () => { // Triggered by Autocomplete
        self.handleSafeBlur();
      })
      .on(`listclose.${this.id}`, () => { // Triggered by Autocomplete
        self.handleSafeBlur();
      })
      .on(`input.${this.id}`, () => {
        self.checkContents();
      });

    self.wrapper.on(`mouseenter.${this.id}`, function () {
      $(this).addClass('is-hovered');
    }).on(`mouseleave.${this.id}`, function () {
      $(this).removeClass('is-hovered');
    });

    if (this.hasCategories()) {
      this.categoryButton
        .on(`selected.${this.id}`, (e, anchor) => {
          self.handleCategorySelected(e, anchor);
        })
        .on(`focus.${this.id}`, (e) => {
          self.handleCategoryFocus(e);
        })
        .on(`blur.${this.id}`, () => {
          self.handleSafeBlur();
        })
        .on(`close.${this.id}`, () => { // Popupmenu Close
          self.handleSafeBlur();
        })
        .on(`beforeopen.${this.id}`, (e, menu) => { // Popupmenu beforeOpen
          self.handlePopupBeforeOpen(e, menu);
        });
    }

    if (self.hasGoButton()) {
      self.goButton
        .on(`click.${this.id}`, e => self.handleGoButtonClick(e))
        .on(`click.${this.id}`, e => self.handleGoButtonFocus(e))
        .on(`blur.${this.id}`, () => self.handleSafeBlur());
    }

    if (this.isCollapsible) {
      this.wrapper.on(`focusin.${this.id}`, (e) => {
        self.handleFocus(e);
      }).on(`focusout.${this.id}`, (e) => {
        self.handleBlur(e);
      }).on(`keydown.${this.id}`, (e) => {
        self.handleKeydown(e);
      }).on(`collapse.${this.id}`, () => {
        self.collapse();
      });

      $('body').on('breakpoint-change', () => {
        self.adjustOnBreakpoint();
      });
      self.adjustOnBreakpoint();
    } else {
      $('body').on('breakpoint-change', () => {
        self.simpleAdjustOnBreakpoint();
      });
      self.simpleAdjustOnBreakpoint();
    }

    if (this.collapseButton && this.collapseButton.length) {
      this.collapseButton
        .on(`keydown.${this.id}`, (e) => {
          self.collapseResponsive(e);
        })
        .on(`click.${this.id}`, (e) => {
          self.collapseResponsive(e);
        })
        .on(`blur.${this.id}`, () => self.handleSafeBlur());
    }

    if (this.toolbarParent) {
      $(this.toolbarParent).on(`navigate.${this.id}`, () => {
        if (self.isFocused || !self.isCurrentlyCollapsible) {
          return;
        }
        self.collapse();
      }).on(`rendered.${this.id}`, () => {
        self.element.removeClass('no-transition no-animation');
        self.wrapper.removeClass('no-transition no-animation');
      });
    }

    // Insert the "view more results" link on the Autocomplete control's "populated" event
    self.element.on(`beforepopulated.${this.id}`, (e, items) => {
      if (items.length > 0) {
        if (self.settings.showAllResults) {
          self.addMoreLink();
        }
      } else {
        self.addNoneLink();
      }
    });

    // Setup a listener for the Clearable behavior, if applicable
    if (self.settings.clearable) {
      self.element.on(`cleared.${this.id}`, () => {
        if (self.autocomplete) {
          self.autocomplete.closeList();
        }
      });

      self.xButton.on(`blur.${this.id}`, (e) => {
        self.handleSafeBlur(e);
      });
    }

    // Override the 'click' listener created by Autocomplete (which overrides the
    // default Popupmenu method) to act differntly when the More Results link is activated.
    self.element.on(`listopen.${this.id}`, () => {
      const list = $('#autocomplete-list');

      // Visual indicator class
      self.wrapper.addClass('popup-is-open');

      // Trigger the `allResultsCallback` if one is defined
      self.element.on(`selected.${this.id}`, (thisE, a, ret) => {
        const isMoreLink = a.hasClass('more-results');
        if (!isMoreLink) {
          return;
        }

        const callback = self.settings.allResultsCallback;
        if (callback && typeof callback === 'function') {
          callback(ret);
        }
      });

      // Override the focus event created by the Autocomplete control to make the more link
      // and no-results link blank out the text inside the input.
      list.find('.more-results, .no-results').on(`focus.${this.id}`, function () {
        const anchor = $(this);
        list.find('li').removeClass('is-selected');
        anchor.parent('li').addClass('is-selected');
        self.element.val('');
      });
    }).on(`listclose.${this.id}`, () => {
      const list = $('#autocomplete-list');

      self.element.off(`selected.${this.id}`);
      list.off(`focus.${this.id}`);
    });

    return this;
  },

  /**
   * Activates a toolbar-based searchfield and keeps it "open".  Instead of closing
   * it on blur, sets up an explicit, out-of-bounds click/tap that will serve to close
   * it when the user acts.
   * @private
   * @param {boolean} force ignore any attempt to return out first
   * @param {boolean} doFocus focus the searchfield element.
   * @returns {void}
   */
  setAsActive(force, doFocus) {
    if (!force && this.wrapper.hasClass('active')) {
      return;
    }

    this.addDocumentDeactivationEvents();

    const wrapperClasses = ['has-focus', 'active'];

    if (this.isCurrentlyCollapsible || this.isContainedByFlexToolbar) {
      this.expand(true);

      if (this.isContainedByFlexToolbar) {
        wrapperClasses.push('is-open');
      }
    }

    // Activate
    wrapperClasses.forEach((cssClass) => {
      // IE11 compatibility doesn't allow for multiple arguments for `classList.add()`
      this.wrapper[0].classList.add(cssClass);
    });

    if (this.toolbarParent) {
      this.toolbarParent.classList.add('searchfield-active');
    }

    if (this.isExpanded) {
      return;
    }

    if (doFocus === true) {
      this.element.focus();
    }
  },

  /**
   * @returns {boolean} whether or not one of elements inside the Searchfield wrapper has focus.
   */
  get isFocused() {
    const active = document.activeElement;
    const wrapperElem = this.wrapper[0];

    if (this.settings.tabbable && wrapperElem.contains(active) && $(active).is('button.close')) {
      return true;
    }

    // If another element inside the Searchfield Wrapper is focused, the entire component
    // is considered "focused".
    if (wrapperElem.contains(active)) {
      return true;
    }

    // Retain focus if the autocomplete menu is focused
    if (this.autocomplete) {
      const autocompleteListElem = this.autocomplete.list;
      if (autocompleteListElem && autocompleteListElem[0].contains(active)) {
        return true;
      }
    }

    // Retain focus if a category is being selected from a category menu
    if (this.categoryButton && this.categoryButton.length) {
      const menu = this.categoryButton.data('popupmenu').menu;
      if (menu.has(active).length) {
        return true;
      }
    }

    // Clearable button
    if (this.xButton && this.xButton.length) {
      if (this.xButton.has(active).length) {
        return true;
      }
    }

    return false;
  },

  /**
   * Detects whether or not the Searchfield has focus.
   * @deprecated in v4.8.0.  Please use the `isFocused` property instead.
   * @returns {boolean} whether or not the Searchfield has focus.
   */
  hasFocus() {
    warnAboutDeprecation('isFocused', 'hasFocus');
    return this.isFocused;
  },

  /**
   * Focus event handler
   * @private
   * @returns {void}
   */
  handleFocus() {
    this.setAsActive(true);
  },

  /**
   * Blur event handler
   * @private
   * @returns {void}
   */
  handleBlur() {
    const self = this;
    self.handleSafeBlur();
  },

  /**
   * Custom event handler for Autocomplete's `safe-blur` and `listclose` events.
   * Fired on the base element when any Autocomplete-related focusable element loses focus to
   * something outside the Autocomplete's wrapper
   * @private
   * @returns {void}
   */
  handleSafeBlur() {
    const self = this;
    function safeBlurHandler() {
      // Do a check for searchfield-specific elements
      if (self.isFocused) {
        return;
      }

      const wrapperElem = self.wrapper[0];
      wrapperElem.classList.remove('has-focus', 'active');

      self.removeDocumentDeactivationEvents();
      self.clearResponsiveState();

      if (self.isCurrentlyCollapsible) {
        self.collapse();
      } else if (self.isContainedByFlexToolbar) {
        self.wrapper[0].classList.remove('is-open');
      }
    }

    // Stagger the check for the activeElement on a timeout in order to accurately detect focus.
    if (this.blurTimer) {
      this.blurTimer.destroy(true);
    }
    this.blurTimer = new RenderLoopItem({
      duration: 1,
      updateCallback() {}, // TODO: make this work without an empty function
      timeoutCallback: safeBlurHandler
    });
    renderLoop.register(this.blurTimer);
  },

  /**
   * @private
   * @returns {void}
   */
  clearResponsiveState() {
    if (!this.toolbarParent) {
      return;
    }
    this.toolbarParent.classList.remove('searchfield-active');
  },

  /**
   * Click event handler
   * @private
   * @returns {void}
   */
  handleClick() {
    this.setAsActive();
  },

  /**
   * Sets up event listeners that need to be handled at the global (document) level, since they deal
   * with general keystrokes.
   * @private
   * @returns {void}
   */
  addDocumentDeactivationEvents() {
    if (this.hasDeactivationEvents === true) {
      return;
    }

    const self = this;
    $(document)
      .on(`click.${this.id}`, (e) => {
        self.handleOutsideClick(e);
      })
      .on(`keydown.${this.id}`, (e) => {
        self.handleOutsideKeydown(e);
      });

    this.hasDeactivationEvents = true;
  },

  /**
   * Removes global (document) level event handlers.
   * @private
   * @returns {void}
   */
  removeDocumentDeactivationEvents() {
    $(document).off(`click.${this.id} keydown.${this.id}`);
    this.hasDeactivationEvents = false;
  },

  /**
   * Event Handler for dealing with global (document) level clicks.
   * @private
   * @param {jQuery.Event} e `click` event
   * @returns {void}
   */
  handleOutsideClick(e) {
    const target = e.target;
    if (this.isSearchfieldElement(target)) {
      return;
    }
    this.handleSafeBlur();
  },

  /**
   * Keydown event handler
   * @private
   * @param {jQuery.Event} e jQuery `keydown`
   * @returns {void}
   */
  handleKeydown(e) {
    const key = e.which;
    const keyName = e.key;

    if (key === 27 && env.browser.isIE11()) {
      e.preventDefault();
    }

    if (e.ctrlKey && key === 8) {
      this.element.val('');
    }

    if (key === 9) { // Tab
      this.handleSafeBlur();
    }

    if (this.isContainedByFlexToolbar) {
      const yKeys = ['ArrowUp', 'Up', 'ArrowDown', 'Down'];
      if (yKeys.indexOf(keyName) > -1) {
        this.collapse();
      }
    }
  },

  /**
   * Handles global (document) level keydown events that are established to help
   * collapse/de-highlight searchfields on a timer.
   * @private
   * @param {jQuery.Event} e jQuery-wrapped Keydown event
   * @returns {void}
   */
  handleOutsideKeydown(e) {
    const key = e.which;
    const target = e.target;

    if (key === 9 && !this.isSearchfieldElement(target)) {
      this.handleSafeBlur();
    }
  },

  /**
   * Modifies the menu at $('#autocomplete-list') to propagate/remove style
   *  classes on the Searchfield element.
   * @private
   * @param {jQuery.Event} e custom jQuery `beforeopen` event from the Popupmenu Component.
   * @param {jQuery[]} menu element that represents the popupmenu that is being opened.
   * @returns {boolean} the ability to cancel the menu's opening.
   */
  handlePopupBeforeOpen(e, menu) {
    if ((this.isCollapsible && (this.isExpanding || !this.isExpanded)) || !menu) {
      return false;
    }

    const contextClassMethod = this.wrapper.hasClass('context') ? 'addClass' : 'removeClass';
    const altClassMethod = this.wrapper.hasClass('alternate') ? 'addClass' : 'removeClass';

    menu[contextClassMethod]('context');
    menu[altClassMethod]('alternate');

    if (!this.isExpanded) {
      this.categoryButton.focus();
      return false;
    }

    return true;
  },

  /**
   * @private
   * @param {jQuery.Event} e jQuery `click` event
   * @returns {void}
   */
  handleGoButtonClick(e) {
    const action = this.settings.goButtonAction;
    if (typeof action !== 'function') {
      return undefined;
    }

    const searchfieldValue = this.element.val();
    let categorySelection;

    if (this.hasCategories()) {
      categorySelection = this.getCategoryData();
    }

    // gives access to the current searchfield value, and category data if applicable.
    return action(e, searchfieldValue, categorySelection);
  },

  /**
   * @private
   * @returns {void}
   */
  handleGoButtonFocus() {
    this.setAsActive(true);
  },

  /**
   * Sets the text content on the category button.  Will either display a single category
   * name, or a translated "[x] Selected." string.
   * @param {string} [textContent] Optional incoming text that will be subtituted for the
   * selected element count.
   * @returns {undefined}
   */
  setCategoryButtonText(textContent) {
    if (!this.settings.showCategoryText || !this.categoryButton.length) {
      return;
    }

    let text = '';
    const button = this.wrapper.find('.btn');
    let span = button.find('span');

    if (!span || !span.length) {
      span = $('<span class="category"></span>').insertAfter(button.find('.icon').first());
    }

    span.empty();

    // incoming text takes precedent
    if (typeof textContent === 'string' && textContent.length) {
      span.text(textContent.trim());
      return;
    }

    // Otherwise, grab currently selected categories and set text
    // (or clear, if no options are selected).
    const item = this.getSelectedCategories();
    if (!item.length) {
      return;
    }

    if (item.length > 1) {
      text = `${item.length} ${Locale.translate('Selected')}`;
    } else {
      text = item.text().trim();
    }

    span.text(text);
  },

  /**
   * Detects whether or not an element is part of this instance of the Searchfield component
   * @private
   * @param {HTMLElement} element the element being checked.
   * @returns {boolean} whether or not the element provided is part of this Searchfield component
   */
  isSearchfieldElement(element) {
    if ($.contains(this.wrapper[0], element)) {
      return true;
    }

    // Don't close if a category is being selected from a category menu
    if (this.categoryButton && this.categoryButton.length) {
      const menu = this.categoryButton.data('popupmenu').menu;
      if (menu.has(element).length) {
        return true;
      }
    }

    return false;
  },

  /**
   * Retrieves the distance between a left and right boundary.
   * Used on controls like Lookup, Contextual Panel, etc. to fill the space remaining in a toolbar.
   * @private
   * @param {Number|jQuery[]} leftBoundary left boundary in pixels
   * @param {Number|jQuery[]} rightBoundary right boundary in pixels
   * @returns {number} the fill size area
   */
  getFillSize(leftBoundary, rightBoundary) {
    let leftBoundaryNum = 0;
    let rightBoundaryNum = 0;

    function sanitize(boundary) {
      if (!boundary) {
        return 0;
      }

      // Return out if the boundary is just a number
      if (!isNaN(parseInt(boundary, 10))) {
        return parseInt(boundary, 10);
      }

      if (boundary instanceof jQuery) {
        if (!boundary.length) {
          return 0;
        }

        if (boundary.is('.title')) {
          boundary = boundary.next('.buttonset');
        }

        boundary = boundary[0];
      }

      return boundary;
    }

    function getEdgeFromBoundary(boundary, edge) {
      if (!isNaN(boundary)) {
        return (boundary === null || boundary === undefined) ? 0 : boundary;
      }

      if (!edge || typeof edge !== 'string') {
        edge = 'left';
      }

      const edges = ['left', 'right'];
      if ($.inArray(edge, edges) === -1) {
        edge = edges[0];
      }

      let rect;

      if (boundary instanceof HTMLElement || boundary instanceof SVGElement) {
        rect = boundary.getBoundingClientRect();
      }

      return rect[edge];
    }

    leftBoundary = sanitize(leftBoundary);
    rightBoundary = sanitize(rightBoundary);

    function whichEdge() {
      let e = 'left';
      if (leftBoundary === rightBoundary || ($(rightBoundary).length && $(rightBoundary).is('.buttonset'))) {
        e = 'right';
      }

      return e;
    }

    leftBoundaryNum = getEdgeFromBoundary(leftBoundary);
    rightBoundaryNum = getEdgeFromBoundary(rightBoundary, whichEdge());

    if (!leftBoundaryNum && !rightBoundaryNum) {
      return TOOLBARSEARCHFIELD_EXPAND_SIZE;
    }

    const distance = rightBoundaryNum - leftBoundaryNum;

    // TODO: Remove this once we figure out how to definitively fix the searchfield sizing.
    // Toolbar Searchfield needs a way to demand that the parent toolbar increase
    // the size of its buttonset and decrease the size of its title under this condition
    // -- currently there is no way.
    if (distance <= TOOLBARSEARCHFIELD_EXPAND_SIZE) {
      return TOOLBARSEARCHFIELD_EXPAND_SIZE;
    }

    if (distance >= MAX_TOOLBARSEARCHFIELD_EXPAND_SIZE) {
      return MAX_TOOLBARSEARCHFIELD_EXPAND_SIZE;
    }

    return distance;
  },

  /**
   * @deprecated as of v4.26.0
   * @private
   * @returns {void}
   */
  setClosedWidth() {
    return this.setInitalWidth();
  },

  /**
   * @private
   * @returns {void}
   */
  setOpenWidth() {
    let subtractWidth = 0;

    if (this.wrapper[0]) {
      this.wrapper[0].style.width = this.openWidth;
    }

    // If the searchfield category button exists, change the width of the
    // input field on the inside to provide space for the (variable) size of the currently-selected
    // category (or categories)
    if (this.hasCategories()) {
      const categoryButtonStyle = window.getComputedStyle(this.categoryButton[0]);
      const categoryButtonWidth = this.categoryButton.width();
      const categoryButtonPadding = parseInt(categoryButtonStyle.paddingLeft, 10) +
        parseInt(categoryButtonStyle.paddingRight, 10);
      const categoryButtonBorder = (parseInt(categoryButtonStyle.borderLeftWidth, 10) * 2);

      subtractWidth += (categoryButtonWidth + categoryButtonPadding + categoryButtonBorder);
    }

    if (this.hasGoButton()) {
      const goButtonStyle = window.getComputedStyle(this.goButton[0]);
      const goButtonWidth = this.goButton.width();
      const goButtonPadding = parseInt(goButtonStyle.paddingLeft, 10) +
        parseInt(goButtonStyle.paddingRight, 10);
      const goButtonBorder = (parseInt(goButtonStyle.borderLeftWidth, 10) * 2);

      subtractWidth += (goButtonWidth + goButtonPadding + goButtonBorder);
    }

    if (subtractWidth > 0) {
      this.input.style.width = `calc(100% - ${subtractWidth}px)`;
    }

    delete this.openWidth;
  },

  /**
   * @private
   * @returns {void}
   */
  calculateOpenWidth() {
    const buttonset = this.element.parents('.toolbar').children('.buttonset');
    let nextElem = this.wrapper.next();
    let width;

    if (!buttonset.length) {
      return;
    }
    // If small form factor, use the right edge
    if (nextElem.is('.title')) {
      nextElem = buttonset;
    }

    if (this.shouldBeFullWidth()) {
      let baseWidth = '100%';

      if (breakpoints.isBelow('desktop')) {
        baseWidth = '90%';
      }

      width = baseWidth;

      if ($(this.toolbarParent).closest('.header').length) {
        width = `calc(${baseWidth} - 40px)`;
      }
      if ($(this.toolbarParent).closest('.tab-container.module-tabs').length) {
        width = `calc(${baseWidth} - 1px)`;
      }

      this.openWidth = width;
      return;
    }

    // Figure out boundaries
    // +10 on the left boundary reduces the likelyhood that the toolbar pushes other elements
    // into the spillover menu whenever the searchfield opens.
    const leftBoundary = buttonset.offset().left + 10;
    let rightBoundary = nextElem;

    // If the search input sits alone, just use the other side of the buttonset to measure
    if (!rightBoundary.length) {
      rightBoundary = buttonset.offset().left + 10 + buttonset.outerWidth(true);
    }

    width = this.getFillSize(leftBoundary, rightBoundary);
    this.openWidth = `${width - 6}px`;
  },

  /**
   * Ensures that the size of the Searchfield Wrapper does not change whenever a category
   * is chosen from a category searchfield.
   * NOTE: this method must be run AFTER changes to DOM elements (text/size changes) have been made.
   * @private
   */
  calculateSearchfieldWidth() {
    const inlineStyleProp = this.element[0].getAttribute('style');
    let baseWidth = '100%';
    let subtractWidth = 0;
    let targetWidthProp;

    if (inlineStyleProp) {
      this.element[0].removeAttribute('style');
    }

    const computedStyle = window.getComputedStyle(this.element[0]);
    if (computedStyle.width && !this.isContextSearch) {
      baseWidth = computedStyle.width;
    }

    // Subtract width of extraneous buttons/elems
    if (this.hasCategories()) {
      subtractWidth += this.categoryButton.outerWidth(true);
    }
    if (this.hasGoButton()) {
      subtractWidth += this.goButton.outerWidth(true);
    }

    // NOTE: final width can only be 100% if no value is subtracted for other elements
    if (subtractWidth > 0) {
      targetWidthProp = `calc(${baseWidth} - ${subtractWidth}px)`;
    }
    if (targetWidthProp) {
      this.element[0].style.width = targetWidthProp;
    }
  },

  /**
   * Category Selection event handler
   * @private
   * @param  {object} e The event.
   * @param  {object} anchor the link object
   */
  handleCategorySelected(e, anchor) {
    /**
     * Fires when the searchfield has become collapsed.
     * @event selected
     * @memberof SearchField
     * @type {object}
     * @property {object} event - The jquery event object
     */
    this.element.trigger('selected', [anchor]);

    // Only change the text and searchfield size if we can
    if (!this.settings.showCategoryText) {
      return;
    }

    this.setCategoryButtonText(e, anchor.text().trim());
    this.calculateSearchfieldWidth();

    if (!this.settings.categoryMultiselect) {
      this.setAsActive(true, true);
    }
  },

  /**
   * Category Button Focus event handler
   * @private
   * @returns {undefined}
   */
  handleCategoryFocus() {
    this.saveFocus();
    this.setAsActive(true);
  },

  /**
   * Gets a complete list of categories in jQuery-collection form.
   * @returns {jQuery} categories
   */
  getCategories() {
    return this.list.children('li:not(.separator)');
  },

  /**
   * Gets the currently selected list of categories in jQuery-collection form.
   * @returns {jQuery} selectedCategories
   */
  getSelectedCategories() {
    return this.getCategories().filter('.is-checked');
  },

  /**
   * Gets the currently selected categories as data.
   * @param {boolean} [onlyReturnSelected=false] - If set to true, will only return
   *  checked list items.
   * @returns {Object[]} data -
   * @returns {string} name - Category name
   * @returns {string|number} id - Category element's ID (if applicable)
   * @returns {string|number} value - Category element's value (if applicable)
   * @returns {boolean} [checked=true] - Category's selection status
   */
  getCategoryData(onlyReturnSelected) {
    const categories = this.getCategories();
    const data = [];

    categories.each(function () {
      const classList = this.classList;
      const checked = classList.contains('is-checked');

      if (onlyReturnSelected === true && checked === false) {
        return;
      }

      const category = {
        name: this.innerText,
        checked
      };

      if (this.id) {
        category.id = this.id;
      }

      const value = this.getAttribute('data-value');
      if (value !== undefined) {
        category.value = value;
      }

      data.push(category);
    });

    return data;
  },

  /**
   * Updates just the categories setting and rerenders the category list.
   * @param {Object[]} categories - Array of category object definitions.
   * @param {string} categories[].name - Category name.
   * @param {string|number} [id] - Category element's ID (if applicable).
   * @param {string|number} [value] - Category element's value (if applicable).
   * @param {boolean} [checked=true] - Category's selection status
   * @returns {undefined}
   */
  updateCategories(categories) {
    this.settings.categories = categories;
    this.setCategories(this.settings.categories);
  },

  /**
   * Creates a new set of categories on the Searchfield and rerenders it.
   * @param {Object[]} categories - Array of category object definitions.
   * @param {string} categories[].name - Category name.
   * @param {string|number} [id] - Category element's ID (if applicable).
   * @param {string|number} [value] - Category element's value (if applicable).
   * @param {boolean} [checked=true] - Category's selection status
   * @returns {undefined}
   */
  setCategories(categories) {
    this.list.empty();

    const self = this;
    const valueTypes = ['string', 'number'];
    let previouslySelected = false;

    categories.forEach((val) => {
      // if passed a string, typecast to an object.
      if (typeof val === 'string') {
        val = {
          name: val
        };
      }

      // Object types get a bit more customization.
      // Don't continue if there's no name present.
      if (!val.name) {
        return;
      }

      let id = '';
      if (typeof val.id === 'string' && val.id.length) {
        id = ` id="${val.id}"`;
      }

      let value = '';
      if (valueTypes.indexOf(typeof val.value) > -1) {
        value = ` data-value="${val.value}"`;
      }

      let selected = '';
      if (val.checked === true && previouslySelected !== true) {
        selected = ' class="is-checked"';

        if (!self.settings.categoryMultiselect) {
          previouslySelected = true;
        }
      }

      self.list.append(`<li${selected}${id}${value}><a href="#">${val.name}</a></li>`);
    });

    const api = this.categoryButton.data('popupmenu');
    if (api && typeof api.updated === 'function') {
      api.updated();
    }
  },

  /**
   * Expands the Searchfield
   * @param {boolean} [noFocus] If defined, causes the searchfield component not to become focused
   *  at the end of the expand method. Its default functionality is that it will become focused.
   * @returns {Promise} resolved when the expansion completes
   */
  expand(noFocus) {
    const self = this;
    const expandPromise = new Promise((resolve) => {
      if (self.isExpanded || self.isExpanding || self.isCollapsing) {
        resolve();
        return;
      }

      const notFullWidth = !self.shouldBeFullWidth();

      self.isExpanding = true;

      // Places the input wrapper into the toolbar on smaller breakpoints
      if (!notFullWidth) {
        self.appendToParent();
      }

      self.wrapper.removeAttr('style');
      self.input.removeAttribute('style');

      // Re-adjust the size of the buttonset element if the expanded searchfield would be
      // too large to fit.
      let buttonsetWidth = 0;
      if (self.buttonsetElem) {
        buttonsetWidth = parseInt(window.getComputedStyle(self.buttonsetElem).width, 10);
      }

      const buttonsetElemWidth = buttonsetWidth + TOOLBARSEARCHFIELD_EXPAND_SIZE;
      const containerSizeSetters = {
        buttonset: buttonsetElemWidth
      };

      if (!this.isContainedByFlexToolbar || breakpoints.isAbove('phone-to-tablet')) {
        this.wrapper[0].classList.add('is-open');
      }
      this.calculateOpenWidth();
      this.setOpenWidth();

      // Some situations require adjusting the focused element
      if (!noFocus || env.os.name === 'ios' || (self.isFocused && document.activeElement !== self.input)) {
        if (self.focusElem) {
          self.focusElem = self.input;
        }
<<<<<<< HEAD
=======

>>>>>>> a52fbced
        // added valtation for searchfields inside flex toolbar
        if (!self.element.parents('.flex-toolbar').length) {
          self.input.focus();
        }
      }

      // Recalculate the Toolbar Buttonset/Title sizes.
      const eventArgs = [];
      if (containerSizeSetters) {
        eventArgs.push(containerSizeSetters);
      }

      /**
       * Fires before the searchfield is expanded.
       * @event beforeexpand
       * @memberof SearchField
       * @type {object}
       * @property {object} event - The jquery event object
       */
      self.element.trigger('beforeexpand');
      $(self.toolbarParent).triggerHandler('recalculate-buttons', eventArgs);

      const expandTimer = new RenderLoopItem({
        duration: 10,
        updateCallback() {}, // TODO: make this work without an empty function
        timeoutCallback() {
          $(self.toolbarParent).triggerHandler('recalculate-buttons', eventArgs);

          /**
           * Fires when the searchfield has become expanded.
           * @event expanded
           * @memberof SearchField
           * @type {object}
           * @property {object} event - The jquery event object
           */
          self.element.trigger('expanded');

          delete self.isExpanding;
          self.isExpanded = true;

          if (self.isCurrentlyCollapsible && !self.isFocused && !self.focusElem) {
            self.handleSafeBlur();
          }
        }
      });
      renderLoop.register(expandTimer);
    });

    return expandPromise;
  },

  /**
   * Collapses the Searchfield
   * @returns {Promise} resolved once the collapse completes
   */
  collapse() {
    const self = this;
    const collapsePromise = new Promise((resolve) => {
      if (!self.isExpanded && self.isExpanding && !self.isCollapsing) {
        resolve();
        return;
      }

      self.isCollapsing = true;

      self.wrapper.removeAttr('style');

      // Puts the input wrapper back where it should be if it's been moved due to small form factors.
      self.appendToButtonset();

      self.checkContents();
      if (self.toolbarParent) {
        self.setInitalWidth();
      }

      self.clearResponsiveState();

      self.wrapper[0].classList.remove('active', 'is-open');
      if (env.browser.isIE11) {
        self.wrapper[0].classList.remove('is-open');
      }
      if (this.isContainedByFlexToolbar || !this.isFocused) {
        self.wrapper[0].classList.remove('has-focus');
      }

      if (self.categoryButton && self.categoryButton.length) {
        self.categoryButton.data('popupmenu').close(false, true);
      }

      /**
       * Fires before the searchfield is collapsed.
       * @event beforecollapse
       * @memberof SearchField
       * @type {object}
       * @property {object} event - The jquery event object
       */
      self.element.trigger('beforecollapse');

      delete self.isExpanded;
      delete self.isExpanding;

      const collapseTimer = new RenderLoopItem({
        duration: 10,
        updateCallback() {}, // TODO: make this work without an empty function
        timeoutCallback() {
          delete self.isCollapsing;
          $(self.toolbarParent).triggerHandler('recalculate-buttons');

          /**
           * Fires when the searchfield has become collapsed.
           * @event collapsed
           * @memberof SearchField
           * @type {object}
           * @property {object} event - The jquery event object
           */
          self.element.trigger('collapsed');
          resolve();
        }
      });

      renderLoop.register(collapseTimer);
    });

    return collapsePromise;
  },

  /**
   * @private
   * @param {jQuery.Event} e incoming click event (driven either by keyboard or actual click)
   * @returns {void}
   */
  collapseResponsive(e) {
    if (this.previouslyCollapsedByKey && e.type === 'click') {
      delete this.previouslyCollapsedByKey;
      return;
    }

    // Navigate forward unless the event has been driven by a keystroke
    const self = this;
    let dir = 1;
    if (e && !e.key) {
      dir = 0;
      if (this.toolbarFlexItem && this.toolbarFlexItem.focused) {
        dir = 1;
      }
    }

    if (e.type === 'keydown') {
      this.previouslyCollapsedByKey = true;
    }

    // Collapse followed by a special event trigger (gets picked up by Flex Toolbar)
    this.collapse().then(() => {
      /**
       * Fires when the searchfield has become collapsed.
       * @event collapsed-responsive
       * @memberof SearchField
       * @type {object}
       * @property {object} event - The jquery event object
       * @property {number} dir - The direction in which the Flex Toolbar has navigated (can be 0 to stay, or 1 to navigate forward)
       */
      self.wrapper.trigger('collapsed-responsive', [dir]);
    });
  },

  /**
   * @returns {boolean} whether or not the Searchfield contains a valid value.
   */
  get hasText() {
    const value = !this.input.value ? '' : this.input.value.trim();
    return value !== '';
  },

  /**
   * Adds/removes a CSS class to the searchfield wrapper depending on whether or not the input field is empty.
   * Needed for expand/collapse scenarios, for proper searchfield resizing.
   * @private
   * @returns {void}
   */
  checkContents() {
    return this.wrapper[0].classList[this.hasText ? 'add' : 'remove']('has-text');
  },

  /**
   * Sets the width of the Searchfield when it closes.
   * @private
   * @returns {void}
   */
  setInitalWidth() {
    if (!this.settings.collapsible || this.shouldBeFullWidth() || !this.hasText) {
      return;
    }

    // If collapsing with a search term present,
    // shrink the unfocused state to a custom-defined width instead of the default "button" size.
    // If a function is provided instead of a number, the function should eventually return a number.
    let size;
    if (this.settings.collapseSize) {
      if (typeof this.settings.collapseSize === 'function') {
        size = this.settings.collapseSize(this);
      } else {
        size = parseInt(this.settings.collapseSize, 10);
      }
    }

    if (isNaN(size)) {
      if (this.wrapper[0]) {
        this.wrapper[0].style.width = '';
      }
      return;
    }

    // this.wrapper.outerWidth(size);
    if (this.wrapper[0]) {
      this.wrapper[0].style.width = `${size}px`;
    }
  },

  /**
   * Adds a link at the bottom of a searchfield with more than (0) results that can be used to link out to a
   * larger display of search results.
   * @private
   * @returns {void}
   */
  addMoreLink() {
    const list = $('#autocomplete-list');
    const val = this.element.val();

    if ($('.more-results', list).length > 0) {
      return;
    }

    const separator = $('<li class="separator" role="presentation"></li>').appendTo(list);
    const more = $('<li role="presentation"></li>').appendTo(list);
    this.moreLink = $('<a href="#" class="more-results" tabindex="-1" role="menuitem"></a>')
      .html(`<span>${Locale.translate('AllResults')} "${xssUtils.ensureAlphaNumericWithSpaces(val)}"</span>`)
      .appendTo(more);

    if (this.autocomplete.maxWidth) {
      separator.width(`${this.autocomplete.maxWidth}px`);
    }
  },

  /**
   * Adds a link at the bottom of a searchfield with no results that announces no search results.
   * @private
   * @returns {void}
   */
  addNoneLink() {
    const list = $('#autocomplete-list');
    if ($('.no-results', list).length > 0) {
      return;
    }

    const none = $('<li role="presentation" class="is-placeholder"></li>').appendTo(list);

    this.noneLink = $('<a href="#" class="no-results" disabled="disabled" tabindex="-1" role="menuitem" aria-disabled="true"></a>')
      .html(`<span>${Locale.translate('NoResults')}</span>`).appendTo(none);
  },

  /**
   * Tears down and rebuilds the Searchfield. Can be called directly, but is also
   * triggered by calling the "updated.searchfield" event on the searchfield element.
   * @param {object} [settings] incoming settings
   * @returns {void}
   */
  updated(settings) {
    if (settings) {
      this.settings = utils.mergeSettings(this.element, settings, this.settings);

      // `utils.mergeSettings` misses passing the empty `collapseSize` property, so we need to check for it
      if (Object.prototype.hasOwnProperty.call(settings, 'collapseSize') && settings.collapseSize === undefined) {
        this.settings.collapseSize = settings.collapseSize;
      }
    }
    this.teardown().init();
  },

  /**
   * Disables the Searchfield
   * @returns {void}
   */
  disable() {
    this.wrapper.addClass('is-disabled');
    this.element.prop('disabled', true);
  },

  /**
   * Enables the Searchfield
   * @returns {void}
   */
  enable() {
    this.wrapper.removeClass('is-disabled');
    this.element.prop('disabled', false);
  },

  /**
   * Unbinds events and removes unnecessary markup.
   * @private
   * @returns {this} component instance
   */
  teardown() {
    this.element.off([
      `updated.${this.id}`,
      `focus.${this.id}`,
      `blur.${this.id}`,
      `click.${this.id}`,
      `keydown.${this.id}`,
      `beforeopen.${this.id}`,
      `input.${this.id}`,
      `listopen.${this.id}`,
      `listclose.${this.id}`,
      `safe-blur.${this.id}`,
      `selected.${this.id}`,
      `populated.${this.id}`,
      `cleared.${this.id}`].join(' '));

    this.wrapper.off([
      `mouseenter.${this.id}`,
      `mouseleave.${this.id}`,
      `focusin.${this.id}`,
      `focusout.${this.id}`,
      `keydown.${this.id}`,
      `collapse.${this.id}`
    ].join(' '));

    if (this.toolbarParent) {
      $(this.toolbarParent).off('navigate.toolbarsearchfield');
    }

    if (this.goButton && this.goButton.length) {
      this.goButton.off(`click.${this.id} blur.${this.id}`).remove();
      delete this.goButton;
    }

    if (this.categoryButton && this.categoryButton.length) {
      this.categoryButton.off().remove();
      delete this.categoryButton;
    }

    if (this.collapseButton && this.collapseButton.length) {
      this.collapseButton.off().remove();
      delete this.collapseButton;
      delete this.previouslyCollapsedByKey;
    }

    // Used to determine if the "Tab" key was involved in switching focus to the searchfield.
    this.removeDocumentDeactivationEvents();
    $('body').off('breakpoint-change');

    if (this.autocomplete) {
      this.autocomplete.destroy();
    }

    if (this.wrapper.hasClass('context')) {
      this.element.addClass('context');
    }

    this.element.next('.icon').remove();
    if (this.element.parent().hasClass('searchfield-wrapper')) {
      this.element.parent().find('ul').remove();
      this.element.parent().find('.icon').remove();
    }

    if (this.xButton && this.xButton.length) {
      this.xButton.off(`blur.${this.id}`);
      this.xButton.remove();
    }

    return this;
  },

  /**
   * Make the search field have an x button.
   * @public
   * @returns {void} adds 'x' button to clear the searchfield.
   */
  makeClearable() {
    this.element.clearable({ tabbable: this.settings.tabbable });
    this.wrapper.addClass('has-close-icon-button');
    this.xButton = this.wrapper.children('.icon.close');

    // Ignoring the close button from tabbing
    if (!this.settings.tabbable) {
      this.xButton[0].setAttribute('tabindex', '-1');
    }

    // Add test automation ids
    utils.addAttributes(this.xButton, this, this.settings.attributes, 'btn-close', true);
    utils.addAttributes(this.element.xButton, this, this.settings.attributes, 'btn-close', true);
  },

  /**
   * Clear the search field.
   * @public
   * @returns {void} adds 'x' button to clear the searchfield.
   */
  clear() {
    if (this.xButton) {
      this.xButton.click();
    }
    if (this.element.xButton) {
      this.element.xButton.click();
    }
  },

  /**
   * Destroys the Searchfield and removes all jQuery component instancing.
   * @returns {void}
   */
  destroy() {
    this.teardown();
    $.removeData(this.element[0], COMPONENT_NAME);
  }
};

export { SearchField, COMPONENT_NAME };<|MERGE_RESOLUTION|>--- conflicted
+++ resolved
@@ -1730,11 +1730,7 @@
         if (self.focusElem) {
           self.focusElem = self.input;
         }
-<<<<<<< HEAD
-=======
-
->>>>>>> a52fbced
-        // added valtation for searchfields inside flex toolbar
+        // added variation for searchfields inside flex toolbar
         if (!self.element.parents('.flex-toolbar').length) {
           self.input.focus();
         }
