import { Environment as env } from '../../utils/environment';
import * as debug from '../../utils/debug';
import { warnAboutDeprecation } from '../../utils/deprecated';
import { breakpoints } from '../../utils/breakpoints';
import { utils } from '../../utils/utils';
import { xssUtils } from '../../utils/xss';

import { renderLoop, RenderLoopItem } from '../../utils/renderloop';
import { Locale } from '../locale/locale';

// jQuery Components
import '../autocomplete/autocomplete.jquery';
import '../button/button.jquery';
import '../popupmenu/popupmenu.jquery';

// Name of this component
const COMPONENT_NAME = 'searchfield';

// Types of collapse modes
const SEARCHFIELD_COLLAPSE_MODES = [false, 'mobile', true];

// Search Field Defaults
const SEARCHFIELD_DEFAULTS = {
  resultsCallback: undefined,
  allResultsCallback: undefined,
  showAllResults: true,
  showGoButton: false,
  goButtonCopy: undefined,
  goButtonAction: undefined,
  categories: undefined,
  categoryMultiselect: false,
  showCategoryText: false,
  source: undefined,
  template: undefined,
  clearable: false,
  collapsible: SEARCHFIELD_COLLAPSE_MODES[0],
  collapseSize: undefined,
  tabbable: true,
  autocompleteAttribute: 'off'
};

// Used throughout:
const TOOLBARSEARCHFIELD_EXPAND_SIZE = 280;
const MAX_TOOLBARSEARCHFIELD_EXPAND_SIZE = 450;

/**
 * The search field component.
 * @class SearchField
 * @param {jQuery[]|HTMLElement} element the base searchfield element
 * @param {object} [settings] incoming settings
 * @param {object} [settings.button]  A button to add besides the default buttons.
 * @param {function} [settings.resultsCallback] Callback function for getting typahead results on search.
 * @param {function} [settings.allResultsCallback] Callback function for getting "all results".
 * @param {boolean} [settings.showAllResults = true] If true the show all results link is showin in the list.
 * @param {boolean} [settings.showGoButton = false] If true a go button is associated.
 * @param {string} [settings.goButtonCopy] The text to use on the go button.
 * @param {function} [settings.goButtonAction] If defined as a function, will fire this callback on the Go Button "click"
 * @param {array} [settings.categories] If defined as an array, displays a dropdown containing categories that can be used to filter results.
 * @param {boolean} [settings.categoryMultiselect = false]  If true, creates a multiselectable categories list.
 * @param {boolean} [settings.showCategoryText = false]  If true, will show any available categories that are selected
 * to the left of the Dropdown field.
 * @param {function} [settings.source] Callback function for getting type ahead results.
 * @param {string} [settings.template] The html template to use for the search list
 * @param {boolean} [settings.clearable = true] If "true", provides an "x" button on the right edge that clears the field
 * @param {boolean} [settings.collapsible = true] If "true", allows the field to expand/collapse on larger breakpoints when
 * focused/blurred respectively
 * @param {boolean} [settings.collapsibleOnMobile = true] If true, overrides `collapsible` only on mobile settings.
 * @param {number|function} [settings.collapseSize=undefined] If true, configures the size of a toolbar searchfield when it's in it's "button", unfocused mode.  If defined as a function, gets a reference to this API as its primary argument, and returns a number.
 * @param {boolean} [settings.tabbable=true] If true, the x button will get a tab stop. For accessibility its reccomended to keep this on.
 * @param {string} [settings.autocompleteAttribute="off"] Allows prevention of built-in browser typeahead by changing/removing an `autocomplete` attribute to the field.
 */
function SearchField(element, settings) {
  this.element = $(element);

  // Backwards compatibility for old toolbars that had `collapsible` and `clearable` as the defaults
  if (this.toolbarParent && !this.isContainedByFlexToolbar && settings !== undefined) {
    if (settings.clearable === undefined) {
      settings.clearable = true;
    }
    if (settings.collapsible === undefined) {
      settings.collapsible = true;
      settings.tabbable = false;
    }
  }

  this.settings = utils.mergeSettings(element, settings, SEARCHFIELD_DEFAULTS);

  if (this.settings.collapsible) {
    this.settings.tabbable = false;
  }
  debug.logTimeStart(COMPONENT_NAME);
  this.init();
  debug.logTimeEnd(COMPONENT_NAME);
}

SearchField.prototype = {

  /**
   * @returns {HTMLElement} a toolbar parent element, or `undefined`
   */
  get toolbarParent() {
    const toolbarParents = this.element.parents('.toolbar');
    const toolbarFlexParents = this.element.parents('.flex-toolbar');

    if (toolbarParents.add(toolbarFlexParents).length < 1) {
      return undefined;
    }

    if (toolbarFlexParents.length > 0) {
      return toolbarFlexParents.first()[0];
    }

    return toolbarParents.first()[0];
  },

  /**
   * @returns {HTMLElement} a buttonset element, or `undefined`
   */
  get buttonsetElem() {
    if (!this.toolbarParent) {
      return undefined;
    }
    return this.toolbarParent.querySelector('.buttonset');
  },

  /**
   * @returns {HTMLElement} a toolbar `.title` area, if one is present.
   */
  get titleElem() {
    if (!this.toolbarParent) {
      return undefined;
    }
    return this.toolbarParent.querySelector('.title');
  },

  /**
   * @returns {HTMLElement} a toolbar parent element, or `undefined`
   */
  get containmentParent() {
    const moduleTabs = this.element.closest('.module-tabs');
    if (moduleTabs.length) {
      return moduleTabs.first()[0];
    }
    return this.toolbarParent;
  },

  /**
   * @returns {HTMLElement} a reference to the input field
   */
  get input() {
    return this.element[0];
  },

  /**
    @returns {HTMLElement} a reference to an optional button with an attached Category selection menu
   */
  get categoryButton() {
    return this.wrapper.find('.searchfield-category-button');
  },

  /**
   * @returns {boolean} whether or not the searchfield can ever be collapsible.
   */
  get isCollapsible() {
    return this.settings.collapsible !== false;
  },

  /**
   * @returns {boolean} whether or not the searchfield is currently able to be collapsed.
   */
  get isCurrentlyCollapsible() {
    return this.settings.collapsible === true || (this.settings.collapsible === 'mobile' && this.shouldBeFullWidth());
  },

  /**
   * @private
   * @returns {boolean} whether or not the parent toolbar is a Flex Toolbar
   */
  get isContainedByFlexToolbar() {
    if (!this.containmentParent) {
      return false;
    }

    return this.containmentParent.className.indexOf('flex-toolbar') > -1;
  },

  /**
   * @private
   * @returns {ToolbarFlexItem|undefined} if inside a Flex Toolbar, returns a reference to the corresponding Toolbar Flex Item API
   */
  get toolbarFlexItem() {
    let item;
    if (this.isContainedByFlexToolbar) {
      item = $(this.element).data('toolbarflexitem');
    }

    return item;
  },

  /**
   * @private
   * @returns {Autocomplete|undefined} a reference to the Searchfield's optional Autocomplete API
   */
  get autocompleteAPI() {
    return $(this.element).data('autocomplete');
  },

  /**
   * @returns {boolean} whether or not this is a context searchfield.
   */
  get isContextSearch() {
    return this.wrapper[0].className.indexOf('context') > -1;
  },

  /**
   * Initialization Kickoff
   * @private
   * @returns {void}
   */
  init() {
    this.coerceBooleanSettings();
    this.build();
    this.setupEvents();
  },

  /**
   * Builds the markup for this component.
   * @private
   * @returns {this} component instance
   */
  build() {
    // Used for managing events that are bound to $(document)
    if (!this.id) {
      this.id = utils.uniqueId(this.element, COMPONENT_NAME);
    }

    this.label = this.element.prev('label, .label');
    this.inlineLabel = this.element.closest('label');
    this.isInlineLabel = this.element.parent().is('.inline');

    // Invoke Autocomplete and store references to that and the popupmenu created by autocomplete.
    // Autocomplete settings are fed the same settings as Searchfield
    // NOTE: The `source` setting can be modified due to a conflict between a legacy Soho attribute,
    // `data-autocomplete`, having the same value as jQuery's `$.data('autocomplete')`.
    const autocompleteDataAttr = this.element.attr('data-autocomplete');
    if (autocompleteDataAttr && autocompleteDataAttr !== 'source') {
      this.settings.source = autocompleteDataAttr;
      this.element.removeAttr('data-autocomplete');
      $.removeData(this.element, 'autocomplete');
    }

    if (this.settings.source) {
      this.autocomplete = this.element.data('autocomplete');
      if (!this.autocomplete) {
        this.element.autocomplete(this.settings);
        this.autocomplete = this.element.data('autocomplete');
      } else {
        this.autocomplete.updated(this.settings);
      }
    }

    // Prevent browser typahead
    const autocompleteSetting = this.settings.autocompleteAttribute;
    if (typeof autocompleteSetting === 'string' && autocompleteSetting.length) {
      this.element.attr('autocomplete', `${xssUtils.ensureAlphaNumeric(autocompleteSetting)}`);
    } else if (this.element.hasAttr('autocomplete')) {
      this.element.removeAttr('autocomplete');
    }

    // Setup ARIA
    let label = this.element.attr('placeholder') || this.element.prev('label, .label').text().trim();
    if (!label || label === '') {
      label = Locale.translate('Keyword');
    }
    this.element.attr({
      'aria-label': label,
    });

    // Build the wrapper
    this.wrapper = this.element.parent('.searchfield-wrapper');
    if (!this.wrapper || !this.wrapper.length) {
      if (this.isInlineLabel) {
        this.wrapper = this.inlineLabel.addClass('searchfield-wrapper');
      } else {
        this.wrapper = this.element.wrap('<span class="searchfield-wrapper"></span>').parent();
      }
    }

    this.checkContents();

    // Add/remove custom collapse CSS identifier
    let collapseSizeMethod = 'remove';
    if (this.settings.collapsible && this.settings.collapseSize) {
      collapseSizeMethod = 'add';
    }
    this.wrapper[0].classList[collapseSizeMethod]('has-custom-collapse-size');

    // Label for toolbar-inlined searchfields needs to be inside the
    // wrapper to help with positioning.
    if (this.toolbarParent) {
      this.label.prependTo(this.wrapper);
      this.setInitalWidth();
    }

    const customClasses = ['context', 'alternate'];
    let c;

    for (let i = 0; i < customClasses.length; i++) {
      if (this.element.hasClass(customClasses[i])) {
        c = customClasses[i];
        this.wrapper.addClass(c);
        this.element.removeClass(c);
      }
    }

    // Backwards compatibility with collapsibleOnMobile
    // TODO: Remove in v4.9.0
    if (this.settings.collapsibleOnMobile === true) {
      this.settings.collapsible = SEARCHFIELD_COLLAPSE_MODES[1];
    }

    // Add/remove the collapsible functionality
    this.wrapper[0].classList[!this.settings.collapsible === true ? 'add' : 'remove']('non-collapsible');

    // Add/remove `toolbar-searchfield-wrapper` class based on existence of Toolbar Parent
    this.wrapper[0].classList[this.toolbarParent ? 'add' : 'remove']('toolbar-searchfield-wrapper');

    // Add test automation ids
    utils.addAttributes(this.element, this, this.settings.attributes, '', true);
    utils.addAttributes(this.wrapper, this, this.settings.attributes, 'wrapper', true);

    // Initially disable animations on toolbar searchfields
    // An event listener on Toolbar's `rendered` event removes these at the correct time
    if (this.toolbarParent && !this.isContainedByFlexToolbar) {
      this.element.add(this.wrapper).addClass('no-transition no-animation');
    }

    // Add Icon
    let icon = this.wrapper.find('.icon:not(.icon-dropdown)');
    if (!icon || !icon.length) {
      icon = $.createIconElement('search');
    }

    // Swap icon position to in-front if we have "context/has-categories" CSS class.
    const insertIconInFront = this.wrapper.hasClass('context') || this.wrapper.hasClass('has-categories');
    icon[insertIconInFront ? 'insertBefore' : 'insertAfter'](this.element).icon();

    // Change icon to a trigger button if we're dealing with categories
    if (this.hasCategories()) {
      this.wrapper.addClass('has-categories');

      if (!this.categoryButton.length) {
        $('<button type="button" class="btn searchfield-category-button"></button>').insertBefore(this.element);
      }
      icon.appendTo(this.categoryButton);
      icon = this.categoryButton;

      if (this.settings.showCategoryText) {
        this.wrapper.addClass('show-category');
      }

      let ddIcon = icon.find('.icon-dropdown');
      if (!ddIcon.length) {
        ddIcon = $.createIconElement({ classes: 'icon-dropdown', icon: 'dropdown' }).icon();
      }
      ddIcon.appendTo(icon);

      const popupAPI = this.categoryButton.data('popupmenu');
      if (!popupAPI) {
        this.list = this.wrapper.find('ul.popupmenu');
        if (!this.list || !this.list.length) {
          this.list = $('<ul class="popupmenu"></ul>');
        }

        // Handle Single vs Multi-Selectable Lists
        const categoryListType = this.settings.categoryMultiselect ? 'is-multiselectable' : 'is-selectable';
        this.list.addClass(categoryListType);
        let removeListType = 'is-selectable';
        if (!this.settings.categoryMultiselect) {
          removeListType = 'is-multiselectable';
        }
        this.list.removeClass(removeListType);

        this.setCategories(this.settings.categories);

        this.list.insertAfter(this.element);

        const self = this;
        this.categoryButton.popupmenu({
          menu: this.list,
          offset: {
            y: 10
          },
          returnFocus() {
            if (self.isFocused) {
              self.element.focus();
            }
          }
        });
      } else {
        this.setCategories(this.settings.categories);
      }

      this.setCategoryButtonText();
    }

    // Flex Toolbar Searchfields contain an extra button for use as a closing trigger
    if (this.isContainedByFlexToolbar) {
      if (!this.collapseButton || !this.collapseButton.length) {
        this.collapseButton = $(`
          <button class="btn-secondary collapse-button" type="button">
            <svg class="icon" focusable="false" aria-hidden="true" role="presentation">
              <use href="#icon-exit-fullview"></use>
            </svg>
            <span class="audible">${Locale.translate('Collapse')}</span>
          </button>
        `);
      }
      this.wrapper[0].classList.add('has-collapse-button');
      this.element.after(this.collapseButton);
    } else {
      this.wrapper[0].classList.remove('has-collapse-button');
    }

    // Pull a Go Button from markup, if applicable.
    let goButton = this.wrapper.next('.go-button');
    if (!goButton.length) {
      goButton = this.wrapper.find('.go-button');
    }

    if (goButton.length) {
      this.settings.showGoButton = true;
      this.goButton = goButton;
      this.element.after(this.goButton);
    }

    // Add a "Go" Button from scratch if we enable the setting
    if (this.settings.showGoButton) {
      if (!this.goButton || !this.goButton.length) {
        this.goButton = $(`
          <button class="btn-secondary go-button">
            <span>${this.settings.goButtonCopy || Locale.translate('Go', { showBrackets: false })}</span>
          </button>
        `);
      }
      this.goButton[0].setAttribute('id', utils.uniqueId(this.goButton, 'searchfield-go-button-'));
      this.wrapper.addClass('has-go-button');
      this.element.after(this.goButton);
    } else {
      this.wrapper.removeClass('has-go-button');
    }

    if (this.settings.clearable) {
      this.makeClearable();
    }

    if (this.settings.button) {
      this.wrapper.addClass('has-custom-button');
      this.customButton = $('<button class="btn-icon custom-button"></button>');
      this.customButton.append($.createIconElement(this.settings.button.icon));
      this.wrapper.append(this.customButton);
    }

    // Stagger a calculation for setting the size of the Searchfield element, if applicable
    const self = this;
    const resizeTimer = new RenderLoopItem({
      duration: 1,
      updateCallback() {}, // TODO: make this work without an empty function
      timeoutCallback() {
        self.calculateSearchfieldWidth();
      }
    });
    renderLoop.register(resizeTimer);

    let wrapperWidth = 0;

    // when the window size changes, searchfield
    // should calculate its width so that the input
    // does not overflow the buttons/icons contained
    // in it
    $('body').on(`resize.${this.id}`, () => {
      // searchfield wrapper only changes width if it's in a splitter container
      if (self.wrapper.parents('.splitter-container').length > 0) {
        if (self.wrapper.width() >= self.wrapper.parent().width() || wrapperWidth >= self.wrapper.parent().width()) {
          self.wrapper.width(`${self.wrapper.parent().width() - (self.wrapper.parent().width() * 0.1)}px`);
        } else {
          self.wrapper.css('width', '');
        }
      }
      self.calculateSearchfieldWidth();
    });

    if (this.settings.collapsible === false) {
      this.expand(true);
    }

    wrapperWidth = self.wrapper.width();

    return this;
  },

  /**
   * Simpler version of `adjustOnBreakpoint` for non-collapsible Toolbar Flex searchfields
   */
  simpleAdjustOnBreakpoint() {
    if (this.shouldBeFullWidth()) {
      if (!this.isFocused) {
        this.wrapper[0].classList.remove('is-open');
      }
      return;
    }

    this.wrapper[0].classList.add('is-open');
  },

  /**
   * Makes necessary adjustments to the DOM surrounding the Searchfield element to accommodate
   * breakpoint changes.
   * @private
   * @returns {void}
   */
  adjustOnBreakpoint() {
    // On smaller form-factor (tablet/phone)
    if (this.shouldBeFullWidth()) {
      this.wrapper.removeAttr('style');
      this.input.removeAttribute('style');

      if (this.isFocused) {
        this.appendToParent();

        this.calculateOpenWidth();
        this.setOpenWidth();

        if (this.isExpanded) {
          return;
        }

        this.expand(true);
        return;
      }

      if (this.isCurrentlyCollapsible && this.isExpanded) {
        this.collapse();
      }

      if (this.isContainedByFlexToolbar) {
        this.wrapper[0].classList.remove('is-open');
      }

      this.setInitalWidth();

      return;
    }

    // On larger form-factor (desktop)
    this.appendToButtonset();

    if (this.isFocused || this.settings.collapsible === 'mobile') {
      if (!this.isExpanded) {
        this.expand(true);
      }
      return;
    }

    if (this.isExpanded) {
      this.collapse();
    }

    this.setInitalWidth();
  },

  /**
   * If focused, we need to store a reference to the element with focus
   * (for example: searchfield, internal buttons, etc) because once the element
   * becomes removed from the DOM, focus is lost.
   * @private
   * @returns {void}
   */
  saveFocus() {
    if (!this.isFocused) {
      return;
    }
    this.focusElem = document.activeElement;
  },

  /**
   * Restores focus to an element reference that was previously focused.
   * @private
   * @returns {void}
   */
  restoreFocus() {
    if (!this.focusElem) {
      return;
    }

    const self = this;

    const focusTimer = new RenderLoopItem({
      duration: 1,
      updateCallback() {}, // TODO: make this work without an empty function
      timeoutCallback() {
        if (!self.focusElem) {
          return;
        }
        self.focusElem.focus();
        delete self.focusElem;
      }
    });
    renderLoop.register(focusTimer);
  },

  /**
   * Appends this searchfield to the `containmentParent` element
   * Used when the small-form-factor searchfield needs to be established.
   * @private
   * @returns {void}
   */
  appendToParent() {
    if (!this.containmentParent || this.wrapper.parent().is($(this.containmentParent))) {
      return;
    }

    if (this.isContainedByFlexToolbar) {
      return;
    }

    this.saveFocus();

    this.elemBeforeWrapper = this.wrapper.prev();
    $(this.containmentParent).find('.buttonset').prepend(this.wrapper);

    utils.fixSVGIcons(this.wrapper);

    this.restoreFocus();
  },

  /**
   * Removes this searchfield from the `containmentParent` element,
   * and places it back into the buttonset. Used when the small-form-factor
   * searchfield needs to be established.
   * @private
   * @returns {void}
   */
  appendToButtonset() {
    if (!this.containmentParent || !this.wrapper.parent().is($(this.containmentParent))) {
      return;
    }

    if (this.isContainedByFlexToolbar) {
      return;
    }

    this.saveFocus();

    if (!(this.elemBeforeWrapper instanceof $) || !this.elemBeforeWrapper.length) {
      this.wrapper.prependTo($(this.buttonsetElem));
    } else {
      this.wrapper.insertAfter(this.elemBeforeWrapper);
      this.elemBeforeWrapper = null;
    }

    $(this.toolbarParent).triggerHandler('scrollup');
    utils.fixSVGIcons(this.wrapper);

    this.restoreFocus();
  },

  /**
   * Determines whether or not, when the Searchfield is expanded, the Searchfield should be placed
   *  over top of its sibling Toolbar elements, and take up 100% of its container's space.
   * @private
   * @returns {boolean} whether or not the Toolbar should be full width.
   */
  shouldBeFullWidth() {
    const header = this.wrapper.closest('.header');
    let headerCondition = false;

    if (header.length) {
      headerCondition = header.width() < breakpoints.phone;
    }

    return headerCondition || breakpoints.isBelow('phone-to-tablet');
  },

  /**
   * Determines whether or not the Searchfields should expand on the Mobile breakpoint.
   * @private
   * @returns {boolean} whether or not the searchfield should expand on mobile.
   */
  shouldExpandOnMobile() {
    if (this.settings.collapsible === true) {
      return false;
    }
    if (this.settings.collapsible === 'mobile') {
      return true;
    }
    return this.shouldBeFullWidth();
  },

  /**
   * Set boolean value if strings
   * @private
   * @returns {void}
   */
  coerceBooleanSettings() {
    const arr = [
      'showAllResults',
      'categoryMultiselect',
      'showCategoryText',
      'clearable'
    ];
    this.settings = utils.coerceSettingsToBoolean(this.settings, arr);
  },

  /**
   * Reveals whether or not categories are active on this searchfield.
   * @returns {boolean} whether or not categories are active on this searchfield.
   */
  hasCategories() {
    return this.settings.categories && $.isArray(this.settings.categories) &&
      this.settings.categories.length > 0;
  },

  /**
   * Detects the existence of a "Go" button added to the main searchfield API
   * @returns {boolean} whether or not a "Go" button is present
   */
  hasGoButton() {
    return this.settings.showGoButton && this.goButton && this.goButton.length;
  },

  /**
   * Detects the existence of a custom button added to the main searchfield API
   * @returns {boolean} whether or not a "Go" button is present
   */
  hasCustomButton() {
    return this.settings.button && this.customButton && this.customButton.length;
  },

  /**
   * Sets up the event-listening structure for this component instance.
   * @private
   * @returns {this} component instance
   */
  setupEvents() {
    const self = this;

    self.element
      .on(`updated.${this.id}`, (e, settings) => {
        self.updated(settings);
      })
      .on(`focus.${this.id}`, (e) => {
        self.handleFocus(e);
      })
      .on(`blur.${this.id}`, (e) => {
        if (self.isContainedByFlexToolbar) {
          self.handleSafeBlur(e);
        }
      })
      .on(`click.${this.id}`, (e) => {
        self.handleClick(e);
      })
      .on(`keydown.${this.id}`, (e) => {
        self.handleKeydown(e);
      })
      .on(`beforeopen.${this.id}`, (e, menu) => { // propagates from Autocomplete's Popupmenu
        self.handlePopupBeforeOpen(e, menu);
      })
      .on(`safe-blur.${this.id}`, () => { // Triggered by Autocomplete
        self.handleSafeBlur();
      })
      .on(`listclose.${this.id}`, () => { // Triggered by Autocomplete
        self.handleSafeBlur();
      })
      .on(`input.${this.id}`, () => {
        self.checkContents();
      });

    self.wrapper.on(`mouseenter.${this.id}`, function () {
      $(this).addClass('is-hovered');
    }).on(`mouseleave.${this.id}`, function () {
      $(this).removeClass('is-hovered');
    });

    if (this.hasCategories()) {
      this.categoryButton
        .on(`selected.${this.id}`, (e, anchor) => {
          self.handleCategorySelected(e, anchor);
        })
        .on(`focus.${this.id}`, (e) => {
          self.handleCategoryFocus(e);
        })
        .on(`blur.${this.id}`, () => {
          self.handleSafeBlur();
        })
        .on(`close.${this.id}`, () => { // Popupmenu Close
          self.handleSafeBlur();
        })
        .on(`beforeopen.${this.id}`, (e, menu) => { // Popupmenu beforeOpen
          self.handlePopupBeforeOpen(e, menu);
        });
    }

    if (self.hasGoButton()) {
      self.goButton
        .on(`click.${this.id}`, e => self.handleGoButtonClick(e))
        .on(`click.${this.id}`, e => self.handleGoButtonFocus(e))
        .on(`blur.${this.id}`, () => self.handleSafeBlur());
    }

    if (self.hasCustomButton()) {
      this.customButton
        .on(`click.${this.id}`, e => self.settings.button.click(e, self.element.val()))
        .on(`blur.${this.id}`, () => self.handleSafeBlur());
    }

    if (this.isCollapsible) {
      this.wrapper.on(`focusin.${this.id}`, (e) => {
        self.handleFocus(e);
      }).on(`focusout.${this.id}`, (e) => {
        self.handleBlur(e);
      }).on(`keydown.${this.id}`, (e) => {
        self.handleKeydown(e);
      }).on(`collapse.${this.id}`, () => {
        self.collapse();
      });

      $('body').on(`breakpoint-change.${this.id}`, () => {
        self.adjustOnBreakpoint();
      });
      self.adjustOnBreakpoint();
    } else {
      $('body').on(`breakpoint-change.${this.id}`, () => {
        self.simpleAdjustOnBreakpoint();
      });
      self.simpleAdjustOnBreakpoint();
    }

    if (this.collapseButton && this.collapseButton.length) {
      this.collapseButton
        .on(`keydown.${this.id}`, (e) => {
          self.collapseResponsive(e);
        })
        .on(`click.${this.id}`, (e) => {
          self.collapseResponsive(e);
        })
        .on(`blur.${this.id}`, () => self.handleSafeBlur());
    }

    if (this.toolbarParent) {
      $(this.toolbarParent).on(`navigate.${this.id}`, () => {
        if (self.isFocused || !self.isCurrentlyCollapsible) {
          return;
        }
        self.collapse();
      }).on(`rendered.${this.id}`, () => {
        self.element.removeClass('no-transition no-animation');
        self.wrapper.removeClass('no-transition no-animation');
      });
    }

    // Insert the "view more results" link on the Autocomplete control's "populated" event
    self.element.on(`beforepopulated.${this.id}`, (e, items) => {
      if (items.length > 0) {
        if (self.settings.showAllResults) {
          self.addMoreLink();
        }
      } else {
        self.addNoneLink();
      }
    });

    // Setup a listener for the Clearable behavior, if applicable
    if (self.settings.clearable) {
      self.element.on(`cleared.${this.id}`, () => {
        if (self.autocomplete) {
          self.autocomplete.closeList();
        }

        delete self.settings.value;
      });

      self.xButton.on(`blur.${this.id}`, (e) => {
        self.handleSafeBlur(e);
      });
    }

    // Override the 'click' listener created by Autocomplete (which overrides the
    // default Popupmenu method) to act differntly when the More Results link is activated.
    self.element.on(`listopen.${this.id}`, () => {
      const list = $('#autocomplete-list');

      // Visual indicator class
      self.wrapper.addClass('popup-is-open');

      // Trigger the `allResultsCallback` if one is defined
      self.element.on(`selected.${this.id}`, (thisE, a, ret) => {
        const isMoreLink = a.hasClass('more-results');
        if (!isMoreLink) {
          return;
        }

        const callback = self.settings.allResultsCallback;
        if (callback && typeof callback === 'function') {
          callback(ret);
        }
      });

      // Override the focus event created by the Autocomplete control to make the more link
      // and no-results link blank out the text inside the input.
      list.find('.more-results, .no-results').on(`focus.${this.id}`, function () {
        const anchor = $(this);
        list.find('li').removeClass('is-selected');
        anchor.parent('li').addClass('is-selected');
        self.element.val('');
      });
    }).on(`listclose.${this.id}`, () => {
      const list = $('#autocomplete-list');

      self.element.off(`selected.${this.id}`);
      list.off(`focus.${this.id}`);
    });

    // Safari Mac document.activeElement cannot be used on buttons because it is not focusable on the Mac OS Safari.
    if (env.browser.isSafari() && this.xButton) {
      this.xButton.on('mouseover.clearable', () => {
        this.closeButtonHover = true;
      });

      this.xButton.on('mouseleave.clearable', () => {
        this.closeButtonHover = false;
      });
    }

    return this;
  },

  /**
   * Activates a toolbar-based searchfield and keeps it "open".  Instead of closing
   * it on blur, sets up an explicit, out-of-bounds click/tap that will serve to close
   * it when the user acts.
   * @private
   * @param {boolean} force ignore any attempt to return out first
   * @param {boolean} doFocus focus the searchfield element.
   * @returns {void}
   */
  setAsActive(force, doFocus) {
    if (!force && this.wrapper.hasClass('active')) {
      return;
    }

    this.addDocumentDeactivationEvents();

    const wrapperClasses = ['has-focus', 'active'];

    if (this.isCurrentlyCollapsible || this.isContainedByFlexToolbar) {
      this.expand(true);

      if (this.isContainedByFlexToolbar) {
        wrapperClasses.push('is-open');
      }
    }

    // Activate
    wrapperClasses.forEach((cssClass) => {
      // IE11 compatibility doesn't allow for multiple arguments for `classList.add()`
      this.wrapper[0].classList.add(cssClass);
    });

    if (this.toolbarParent) {
      this.toolbarParent.classList.add('searchfield-active');
    }

    if (this.isExpanded) {
      return;
    }

    if (doFocus === true) {
      this.element.focus();
    }
  },

  /**
   * @returns {boolean} whether or not one of elements inside the Searchfield wrapper has focus.
   */
  get isFocused() {
    const active = document.activeElement;
    const wrapperElem = this.wrapper[0];

    if (this.settings.tabbable && wrapperElem.contains(active) && $(active).is('button.close')) {
      return true;
    }

    // Safari Mac document.activeElement cannot be used on buttons because it is not focusable on the Mac OS Safari.
    if (env.browser.isSafari() && this.closeButtonHover && !$(active).is('button.close')) {
      return true;
    }

    // If another element inside the Searchfield Wrapper is focused, the entire component
    // is considered "focused".
    if (wrapperElem.contains(active)) {
      return true;
    }

    // Retain focus if the autocomplete menu is focused
    if (this.autocomplete) {
      const autocompleteListElem = this.autocomplete.list;
      if (autocompleteListElem && autocompleteListElem[0].contains(active)) {
        return true;
      }
    }

    // Retain focus if a category is being selected from a category menu
    if (this.categoryButton && this.categoryButton.length) {
      const menu = this.categoryButton.data('popupmenu').menu;
      if (menu.has(active).length) {
        return true;
      }
    }

    // Clearable button
    if (this.xButton && this.xButton.length) {
      if (this.xButton.has(active).length) {
        return true;
      }
    }

    return false;
  },

  /**
   * Detects whether or not the Searchfield has focus.
   * @deprecated in v4.8.0.  Please use the `isFocused` property instead.
   * @returns {boolean} whether or not the Searchfield has focus.
   */
  hasFocus() {
    warnAboutDeprecation('isFocused', 'hasFocus');
    return this.isFocused;
  },

  /**
   * Focus event handler
   * @private
   * @returns {void}
   */
  handleFocus() {
    this.setAsActive(true);
  },

  /**
   * Blur event handler
   * @private
   * @returns {void}
   */
  handleBlur() {
    const self = this;
    self.handleSafeBlur();
  },

  /**
   * Custom event handler for Autocomplete's `safe-blur` and `listclose` events.
   * Fired on the base element when any Autocomplete-related focusable element loses focus to
   * something outside the Autocomplete's wrapper
   * @private
   * @returns {void}
   */
  handleSafeBlur() {
    const self = this;
    function safeBlurHandler() {
      // Do a check for searchfield-specific elements
      if (self.isFocused) {
        delete self.settings.value;
        return;
      }

      // Retain input value if searchfield is not focused
      self.settings.value = $(self.element).val();

      const wrapperElem = self.wrapper[0];
      wrapperElem.classList.remove('has-focus', 'active');

      self.removeDocumentDeactivationEvents();
      self.clearResponsiveState();

      if (self.isCurrentlyCollapsible) {
        self.collapse();
      } else if (self.isContainedByFlexToolbar) {
        self.wrapper[0].classList.remove('is-open');
      }
    }

    // Stagger the check for the activeElement on a timeout in order to accurately detect focus.
    if (this.blurTimer) {
      this.blurTimer.destroy(true);
    }
    this.blurTimer = new RenderLoopItem({
      duration: 1,
      updateCallback() {}, // TODO: make this work without an empty function
      timeoutCallback: safeBlurHandler
    });
    renderLoop.register(this.blurTimer);
  },

  /**
   * @private
   * @returns {void}
   */
  clearResponsiveState() {
    if (!this.toolbarParent) {
      return;
    }
    this.toolbarParent.classList.remove('searchfield-active');
  },

  /**
   * Click event handler
   * @private
   * @returns {void}
   */
  handleClick() {
    this.setAsActive();
  },

  /**
   * Sets up event listeners that need to be handled at the global (document) level, since they deal
   * with general keystrokes.
   * @private
   * @returns {void}
   */
  addDocumentDeactivationEvents() {
    if (this.hasDeactivationEvents === true) {
      return;
    }

    const self = this;
    $(document)
      .on(`click.${this.id}`, (e) => {
        self.handleOutsideClick(e);
      })
      .on(`keydown.${this.id}`, (e) => {
        self.handleOutsideKeydown(e);
      });

    this.hasDeactivationEvents = true;
  },

  /**
   * Removes global (document) level event handlers.
   * @private
   * @returns {void}
   */
  removeDocumentDeactivationEvents() {
    $(document).off(`click.${this.id} keydown.${this.id}`);
    this.hasDeactivationEvents = false;
  },

  /**
   * Event Handler for dealing with global (document) level clicks.
   * @private
   * @param {jQuery.Event} e `click` event
   * @returns {void}
   */
  handleOutsideClick(e) {
    const target = e.target;
    if (this.isSearchfieldElement(target)) {
      return;
    }
    this.handleSafeBlur();
  },

  /**
   * Keydown event handler
   * @private
   * @param {jQuery.Event} e jQuery `keydown`
   * @returns {void}
   */
  handleKeydown(e) {
    const key = e.which;
    const keyName = e.key;

    if (key === 27 && env.browser.isIE11()) {
      e.preventDefault();
    }

    if (e.ctrlKey && key === 8) {
      this.element.val('');
    }

    if (key === 9) { // Tab
      this.handleSafeBlur();
    }

    if (this.isContainedByFlexToolbar) {
      const yKeys = ['ArrowUp', 'Up', 'ArrowDown', 'Down'];
      if (yKeys.indexOf(keyName) > -1) {
        this.collapse();
      }
    }
  },

  /**
   * Handles global (document) level keydown events that are established to help
   * collapse/de-highlight searchfields on a timer.
   * @private
   * @param {jQuery.Event} e jQuery-wrapped Keydown event
   * @returns {void}
   */
  handleOutsideKeydown(e) {
    const key = e.which;
    const target = e.target;

    if (key === 9 && !this.isSearchfieldElement(target)) {
      this.handleSafeBlur();
    }
  },

  /**
   * Modifies the menu at $('#autocomplete-list') to propagate/remove style
   *  classes on the Searchfield element.
   * @private
   * @param {jQuery.Event} e custom jQuery `beforeopen` event from the Popupmenu Component.
   * @param {jQuery[]} menu element that represents the popupmenu that is being opened.
   * @returns {boolean} the ability to cancel the menu's opening.
   */
  handlePopupBeforeOpen(e, menu) {
    if ((this.isCollapsible && (this.isExpanding || !this.isExpanded)) || !menu) {
      return false;
    }

    const contextClassMethod = this.wrapper.hasClass('context') ? 'addClass' : 'removeClass';
    const altClassMethod = this.wrapper.hasClass('alternate') ? 'addClass' : 'removeClass';

    menu[contextClassMethod]('context');
    menu[altClassMethod]('alternate');

    if (!this.isExpanded) {
      this.categoryButton.focus();
      return false;
    }

    return true;
  },

  /**
   * @private
   * @param {jQuery.Event} e jQuery `click` event
   * @returns {void}
   */
  handleGoButtonClick(e) {
    const action = this.settings.goButtonAction;
    if (typeof action !== 'function') {
      return undefined;
    }

    const searchfieldValue = this.element.val();
    let categorySelection;

    if (this.hasCategories()) {
      categorySelection = this.getCategoryData();
    }

    // gives access to the current searchfield value, and category data if applicable.
    return action(e, searchfieldValue, categorySelection);
  },

  /**
   * @private
   * @returns {void}
   */
  handleGoButtonFocus() {
    this.setAsActive(true);
  },

  /**
   * Sets the text content on the category button.  Will either display a single category
   * name, or a translated "[x] Selected." string.
   * @param {string} [textContent] Optional incoming text that will be subtituted for the
   * selected element count.
   * @returns {undefined}
   */
  setCategoryButtonText(textContent) {
    if (!this.settings.showCategoryText || !this.categoryButton.length) {
      return;
    }

    let text = '';
    const button = this.wrapper.find('.btn');
    let span = button.find('span');

    if (!span || !span.length) {
      span = $('<span class="category"></span>').insertAfter(button.find('.icon').first());
    }

    span.empty();

    // incoming text takes precedent
    if (typeof textContent === 'string' && textContent.length) {
      span.text(textContent.trim());
      return;
    }

    // Otherwise, grab currently selected categories and set text
    // (or clear, if no options are selected).
    const item = this.getSelectedCategories();
    if (!item.length) {
      return;
    }

    if (item.length > 1) {
      text = `${item.length} ${Locale.translate('Selected')}`;
    } else {
      text = item.text().trim();
    }

    span.text(text);
  },

  /**
   * Detects whether or not an element is part of this instance of the Searchfield component
   * @private
   * @param {HTMLElement} element the element being checked.
   * @returns {boolean} whether or not the element provided is part of this Searchfield component
   */
  isSearchfieldElement(element) {
    if ($.contains(this.wrapper[0], element)) {
      return true;
    }

    // Don't close if a category is being selected from a category menu
    if (this.categoryButton && this.categoryButton.length) {
      const menu = this.categoryButton.data('popupmenu').menu;
      if (menu.has(element).length) {
        return true;
      }
    }

    return false;
  },

  /**
   * Retrieves the distance between a left and right boundary.
   * Used on controls like Lookup, Contextual Panel, etc. to fill the space remaining in a toolbar.
   * @private
   * @param {Number|jQuery[]} leftBoundary left boundary in pixels
   * @param {Number|jQuery[]} rightBoundary right boundary in pixels
   * @returns {number} the fill size area
   */
  getFillSize(leftBoundary, rightBoundary) {
    let leftBoundaryNum = 0;
    let rightBoundaryNum = 0;

    function sanitize(boundary) {
      if (!boundary) {
        return 0;
      }

      // Return out if the boundary is just a number
      if (!isNaN(parseInt(boundary, 10))) {
        return parseInt(boundary, 10);
      }

      if (boundary instanceof jQuery) {
        if (!boundary.length) {
          return 0;
        }

        if (boundary.is('.title')) {
          boundary = boundary.next('.buttonset');
        }

        boundary = boundary[0];
      }

      return boundary;
    }

    function getEdgeFromBoundary(boundary, edge) {
      if (!isNaN(boundary)) {
        return (boundary === null || boundary === undefined) ? 0 : boundary;
      }

      if (!edge || typeof edge !== 'string') {
        edge = 'left';
      }

      const edges = ['left', 'right'];
      if ($.inArray(edge, edges) === -1) {
        edge = edges[0];
      }

      let rect;

      if (boundary instanceof HTMLElement || boundary instanceof SVGElement) {
        rect = boundary.getBoundingClientRect();
      }

      return rect[edge];
    }

    leftBoundary = sanitize(leftBoundary);
    rightBoundary = sanitize(rightBoundary);

    function whichEdge() {
      let e = 'left';
      if (leftBoundary === rightBoundary || ($(rightBoundary).length && $(rightBoundary).is('.buttonset'))) {
        e = 'right';
      }

      return e;
    }

    leftBoundaryNum = getEdgeFromBoundary(leftBoundary);
    rightBoundaryNum = getEdgeFromBoundary(rightBoundary, whichEdge());

    if (!leftBoundaryNum && !rightBoundaryNum) {
      return TOOLBARSEARCHFIELD_EXPAND_SIZE;
    }

    const distance = rightBoundaryNum - leftBoundaryNum;

    // TODO: Remove this once we figure out how to definitively fix the searchfield sizing.
    // Toolbar Searchfield needs a way to demand that the parent toolbar increase
    // the size of its buttonset and decrease the size of its title under this condition
    // -- currently there is no way.
    if (distance <= TOOLBARSEARCHFIELD_EXPAND_SIZE) {
      return TOOLBARSEARCHFIELD_EXPAND_SIZE;
    }

    if (distance >= MAX_TOOLBARSEARCHFIELD_EXPAND_SIZE) {
      return MAX_TOOLBARSEARCHFIELD_EXPAND_SIZE;
    }

    return distance;
  },

  /**
   * @deprecated as of v4.26.0
   * @private
   * @returns {void}
   */
  setClosedWidth() {
    return this.setInitalWidth();
  },

  /**
   * @private
   * @returns {void}
   */
  setOpenWidth() {
    let subtractWidth = 0;
    const wrapper = this.wrapper;

    if (this.wrapper[0]) {
      this.wrapper[0].style.width = this.openWidth;
    }

    // If the searchfield category button exists, change the width of the
    // input field on the inside to provide space for the (variable) size of the currently-selected
    // category (or categories)
    if (this.hasCategories()) {
      const categoryButtonStyle = window.getComputedStyle(this.categoryButton[0]);
      const categoryButtonWidth = this.categoryButton.width();
      const categoryButtonPadding = parseInt(categoryButtonStyle.paddingLeft, 10) +
        parseInt(categoryButtonStyle.paddingRight, 10);
      const categoryButtonBorder = (parseInt(categoryButtonStyle.borderLeftWidth, 10) * 2);

      subtractWidth += (categoryButtonWidth + categoryButtonPadding + categoryButtonBorder);
    }

    if (this.hasGoButton()) {
      const goButtonStyle = window.getComputedStyle(this.goButton[0]);
      const goButtonWidth = this.goButton.width();
      const goButtonPadding = parseInt(goButtonStyle.paddingLeft, 10) +
        parseInt(goButtonStyle.paddingRight, 10);
      const goButtonBorder = (parseInt(goButtonStyle.borderLeftWidth, 10) * 2);

      subtractWidth += (goButtonWidth + goButtonPadding + goButtonBorder);
    }

    if (subtractWidth > 0) {
      // Add two more pixels so that the searchfield will not cut off the border.
      const isAlternate = wrapper.hasClass('alternate') ? 2 : 0;

      this.input.style.width = `calc(100% - ${subtractWidth + isAlternate}px)`;
    }

    delete this.openWidth;
  },

  /**
   * @private
   * @returns {void}
   */
  calculateOpenWidth() {
    const buttonset = this.element.parents('.toolbar').children('.buttonset');
    let nextElem = this.wrapper.next();
    let width;

    if (!buttonset.length) {
      return;
    }
    // If small form factor, use the right edge
    if (nextElem.is('.title')) {
      nextElem = buttonset;
    }

    if (this.shouldBeFullWidth()) {
      let baseWidth = '100%';

      if (breakpoints.isBelow('desktop')) {
        baseWidth = '90%';
      }

      width = baseWidth;

      if ($(this.toolbarParent).closest('.header').length) {
        width = `calc(${baseWidth} - 40px)`;
      }
      if ($(this.toolbarParent).closest('.tab-container.module-tabs').length) {
        width = `calc(${baseWidth} - 1px)`;
      }

      this.openWidth = width;
      return;
    }

    // Figure out boundaries
    // +10 on the left boundary reduces the likelyhood that the toolbar pushes other elements
    // into the spillover menu whenever the searchfield opens.
    const leftBoundary = buttonset.offset().left + 10;
    let rightBoundary = nextElem;

    // If the search input sits alone, just use the other side of the buttonset to measure
    if (!rightBoundary.length) {
      rightBoundary = buttonset.offset().left + 10 + buttonset.outerWidth(true);
    }

    width = this.getFillSize(leftBoundary, rightBoundary);
    this.openWidth = `${width - 6}px`;
  },

  /**
   * Ensures that the size of the Searchfield Wrapper does not change whenever a category
   * is chosen from a category searchfield.
   * NOTE: this method must be run AFTER changes to DOM elements (text/size changes) have been made.
   * @private
   */
  calculateSearchfieldWidth() {
    const inlineStyleProp = this.element[0].getAttribute('style');
    let baseWidth = '100%';
    let subtractWidth = 0;
    let targetWidthProp;

    if (inlineStyleProp) {
      this.element[0].removeAttribute('style');
    }

    const computedStyle = window.getComputedStyle(this.element[0]);
    if (computedStyle.width && !this.isContextSearch) {
      baseWidth = computedStyle.width;
    }

    // Subtract width of extraneous buttons/elems
    if (this.hasCategories()) {
      subtractWidth += this.categoryButton.outerWidth(true);
    }
<<<<<<< HEAD
    subtractWidth += this.hasGoButton() ? this.goButton.outerWidth(true) + 40 : 80;
=======

    if (this.hasGoButton()) {
      subtractWidth += this.goButton.outerWidth(true) + 40;
    }
>>>>>>> 0ac67c50

    // NOTE: final width can only be 100% if no value is subtracted for other elements
    if (subtractWidth > 0) {
      // If it's an alternate searchfield, change the base width to 100%
      let isAlternate;
      if (this.element[0].parentElement == null) {
        isAlternate = false;
      } else {
        isAlternate = this.element[0].parentElement.classList.contains('alternate');
      }
      targetWidthProp = `calc(${isAlternate ? '100%' : baseWidth} - ${subtractWidth}px)`;
    }
    if (targetWidthProp) {
      this.element[0].style.width = targetWidthProp;
    }
  },

  /**
   * Category Selection event handler
   * @private
   * @param  {object} e The event.
   * @param  {object} anchor the link object
   */
  handleCategorySelected(e, anchor) {
    /**
     * Fires when the searchfield has become collapsed.
     * @event selected
     * @memberof SearchField
     * @type {object}
     * @property {object} event - The jquery event object
     */
    this.element.trigger('selected', [anchor]);

    // Only change the text and searchfield size if we can
    if (!this.settings.showCategoryText) {
      return;
    }

    this.setCategoryButtonText(e, anchor.text().trim());
    this.calculateSearchfieldWidth();

    if (!this.settings.categoryMultiselect) {
      this.setAsActive(true, true);
    }
  },

  /**
   * Category Button Focus event handler
   * @private
   * @returns {undefined}
   */
  handleCategoryFocus() {
    this.saveFocus();
    this.setAsActive(true);
  },

  /**
   * Gets a complete list of categories in jQuery-collection form.
   * @returns {jQuery} categories
   */
  getCategories() {
    return this.list.children('li:not(.separator)');
  },

  /**
   * Gets the currently selected list of categories in jQuery-collection form.
   * @returns {jQuery} selectedCategories
   */
  getSelectedCategories() {
    return this.getCategories().filter('.is-checked');
  },

  /**
   * Gets the currently selected categories as data.
   * @param {boolean} [onlyReturnSelected=false] - If set to true, will only return
   *  checked list items.
   * @returns {Object[]} data -
   * @returns {string} name - Category name
   * @returns {string|number} id - Category element's ID (if applicable)
   * @returns {string|number} value - Category element's value (if applicable)
   * @returns {boolean} [checked=true] - Category's selection status
   */
  getCategoryData(onlyReturnSelected) {
    const categories = this.getCategories();
    const data = [];

    categories.each(function () {
      const classList = this.classList;
      const checked = classList.contains('is-checked');

      if (onlyReturnSelected === true && checked === false) {
        return;
      }

      const category = {
        name: this.innerText,
        checked
      };

      if (this.id) {
        category.id = this.id;
      }

      const value = this.getAttribute('data-value');
      if (value !== undefined) {
        category.value = value;
      }

      data.push(category);
    });

    return data;
  },

  /**
   * Updates just the categories setting and rerenders the category list.
   * @param {Object[]} categories - Array of category object definitions.
   * @param {string} categories[].name - Category name.
   * @param {string|number} [id] - Category element's ID (if applicable).
   * @param {string|number} [value] - Category element's value (if applicable).
   * @param {boolean} [checked=true] - Category's selection status
   * @returns {undefined}
   */
  updateCategories(categories) {
    this.settings.categories = categories;
    this.setCategories(this.settings.categories);
  },

  /**
   * Creates a new set of categories on the Searchfield and rerenders it.
   * @param {Object[]} categories - Array of category object definitions.
   * @param {string} categories[].name - Category name.
   * @param {string|number} [id] - Category element's ID (if applicable).
   * @param {string|number} [value] - Category element's value (if applicable).
   * @param {boolean} [checked=true] - Category's selection status
   * @returns {undefined}
   */
  setCategories(categories) {
    this.list.empty();

    const self = this;
    const valueTypes = ['string', 'number'];
    let previouslySelected = false;

    categories.forEach((val) => {
      // if passed a string, typecast to an object.
      if (typeof val === 'string') {
        val = {
          name: val
        };
      }

      // Object types get a bit more customization.
      // Don't continue if there's no name present.
      if (!val.name) {
        return;
      }

      let id = '';
      if (typeof val.id === 'string' && val.id.length) {
        id = ` id="${val.id}"`;
      }

      let value = '';
      if (valueTypes.indexOf(typeof val.value) > -1) {
        value = ` data-value="${val.value}"`;
      }

      let selected = '';
      if (val.checked === true && previouslySelected !== true) {
        selected = ' class="is-checked"';

        if (!self.settings.categoryMultiselect) {
          previouslySelected = true;
        }
      }

      self.list.append(`<li${selected}${id}${value}><a href="#">${val.name}</a></li>`);
    });

    const api = this.categoryButton.data('popupmenu');
    if (api && typeof api.updated === 'function') {
      api.updated();
    }
  },

  /**
   * Expands the Searchfield
   * @param {boolean} [noFocus] If defined, causes the searchfield component not to become focused
   *  at the end of the expand method. Its default functionality is that it will become focused.
   * @returns {Promise} resolved when the expansion completes
   */
  expand(noFocus) {
    const self = this;
    // eslint-disable-next-line compat/compat
    const expandPromise = new Promise((resolve) => {
      if (self.isExpanded || self.isExpanding || self.isCollapsing) {
        resolve();
        return;
      }

      const notFullWidth = !self.shouldBeFullWidth();

      self.isExpanding = true;

      // Places the input wrapper into the toolbar on smaller breakpoints
      if (!notFullWidth) {
        self.appendToParent();
      }

      self.wrapper.removeAttr('style');
      self.input.removeAttribute('style');

      // Re-adjust the size of the buttonset element if the expanded searchfield would be
      // too large to fit.
      let buttonsetWidth = 0;
      if (self.buttonsetElem) {
        buttonsetWidth = parseInt(window.getComputedStyle(self.buttonsetElem).width, 10);
      }

      const buttonsetElemWidth = buttonsetWidth + TOOLBARSEARCHFIELD_EXPAND_SIZE;
      const containerSizeSetters = {
        buttonset: buttonsetElemWidth
      };

      if (!this.isContainedByFlexToolbar && breakpoints.isAbove('phone-to-tablet')) {
        this.wrapper[0].classList.add('is-open');
      }
      this.calculateOpenWidth();
      this.setOpenWidth();

      // Some situations require adjusting the focused element
      if (!noFocus || env.os.name === 'ios' || (self.isFocused && document.activeElement !== self.input)) {
        if (self.focusElem) {
          self.focusElem = self.input;
        }
        // added variation for searchfields inside flex toolbar
        if (!self.element.parents('.flex-toolbar').length) {
          self.input.focus();
        }
      }

      // Recalculate the Toolbar Buttonset/Title sizes.
      const eventArgs = [];
      if (containerSizeSetters) {
        eventArgs.push(containerSizeSetters);
      }

      /**
       * Fires before the searchfield is expanded.
       * @event beforeexpand
       * @memberof SearchField
       * @type {object}
       * @property {object} event - The jquery event object
       */
      self.element.trigger('beforeexpand');
      $(self.toolbarParent).triggerHandler('recalculate-buttons', eventArgs);

      const expandTimer = new RenderLoopItem({
        duration: 10,
        updateCallback() {}, // TODO: make this work without an empty function
        timeoutCallback() {
          $(self.toolbarParent).triggerHandler('recalculate-buttons', eventArgs);

          /**
           * Fires when the searchfield has become expanded.
           * @event expanded
           * @memberof SearchField
           * @type {object}
           * @property {object} event - The jquery event object
           */
          self.element.trigger('expanded');

          delete self.isExpanding;
          self.isExpanded = true;

          if (self.isCurrentlyCollapsible && !self.isFocused && !self.focusElem) {
            self.handleSafeBlur();
          }
        }
      });
      renderLoop.register(expandTimer);
    });

    return expandPromise;
  },

  /**
   * Collapses the Searchfield
   * @returns {Promise} resolved once the collapse completes
   */
  collapse() {
    const self = this;
    // eslint-disable-next-line compat/compat
    const collapsePromise = new Promise((resolve) => {
      if (!self.isExpanded && self.isExpanding && !self.isCollapsing) {
        resolve();
        return;
      }

      self.isCollapsing = true;

      self.wrapper.removeAttr('style');

      // Puts the input wrapper back where it should be if it's been moved due to small form factors.
      self.appendToButtonset();

      self.checkContents();
      if (self.toolbarParent) {
        self.setInitalWidth();
      }

      self.clearResponsiveState();

      self.wrapper[0].classList.remove('active', 'is-open');
      if (env.browser.isIE11) {
        self.wrapper[0].classList.remove('is-open');
      }
      if (this.isContainedByFlexToolbar || !this.isFocused) {
        self.wrapper[0].classList.remove('has-focus');
      }

      if (self.categoryButton && self.categoryButton.length) {
        self.categoryButton.data('popupmenu').close(false, true);
      }

      /**
       * Fires before the searchfield is collapsed.
       * @event beforecollapse
       * @memberof SearchField
       * @type {object}
       * @property {object} event - The jquery event object
       */
      self.element.trigger('beforecollapse');

      delete self.isExpanded;
      delete self.isExpanding;

      const collapseTimer = new RenderLoopItem({
        duration: 10,
        updateCallback() {}, // TODO: make this work without an empty function
        timeoutCallback() {
          delete self.isCollapsing;
          $(self.toolbarParent).triggerHandler('recalculate-buttons');

          /**
           * Fires when the searchfield has become collapsed.
           * @event collapsed
           * @memberof SearchField
           * @type {object}
           * @property {object} event - The jquery event object
           */
          self.element.trigger('collapsed');
          resolve();
        }
      });

      renderLoop.register(collapseTimer);
    });

    return collapsePromise;
  },

  /**
   * @private
   * @param {jQuery.Event} e incoming click event (driven either by keyboard or actual click)
   * @returns {void}
   */
  collapseResponsive(e) {
    if (this.previouslyCollapsedByKey && e.type === 'click') {
      delete this.previouslyCollapsedByKey;
      return;
    }

    // Navigate forward unless the event has been driven by a keystroke
    const self = this;
    let dir = 1;
    if (e && !e.key) {
      dir = 0;
      if (this.toolbarFlexItem && this.toolbarFlexItem.focused) {
        dir = 1;
      }
    }

    if (e.type === 'keydown') {
      this.previouslyCollapsedByKey = true;
    }

    // Collapse followed by a special event trigger (gets picked up by Flex Toolbar)
    this.collapse().then(() => {
      /**
       * Fires when the searchfield has become collapsed.
       * @event collapsed-responsive
       * @memberof SearchField
       * @type {object}
       * @property {object} event - The jquery event object
       * @property {number} dir - The direction in which the Flex Toolbar has navigated (can be 0 to stay, or 1 to navigate forward)
       */
      self.wrapper.trigger('collapsed-responsive', [dir]);
    });
  },

  /**
   * @returns {boolean} whether or not the Searchfield contains a valid value.
   */
  get hasText() {
    const value = !this.input.value ? '' : this.input.value.trim();
    return value !== '';
  },

  /**
   * Adds/removes a CSS class to the searchfield wrapper depending on whether or not the input field is empty.
   * Needed for expand/collapse scenarios, for proper searchfield resizing.
   * @private
   * @returns {void}
   */
  checkContents() {
    return this.wrapper[0].classList[this.hasText ? 'add' : 'remove']('has-text');
  },

  /**
   * Sets the width of the Searchfield when it closes.
   * @private
   * @returns {void}
   */
  setInitalWidth() {
    if (!this.settings.collapsible || this.shouldBeFullWidth() || !this.hasText) {
      return;
    }

    // If collapsing with a search term present,
    // shrink the unfocused state to a custom-defined width instead of the default "button" size.
    // If a function is provided instead of a number, the function should eventually return a number.
    let size;
    if (this.settings.collapseSize) {
      if (typeof this.settings.collapseSize === 'function') {
        size = this.settings.collapseSize(this);
      } else {
        size = parseInt(this.settings.collapseSize, 10);
      }
    }

    if (isNaN(size)) {
      if (this.wrapper[0]) {
        this.wrapper[0].style.width = '';
      }
      return;
    }

    // this.wrapper.outerWidth(size);
    if (this.wrapper[0]) {
      this.wrapper[0].style.width = `${size}px`;
    }
  },

  /**
   * Adds a link at the bottom of a searchfield with more than (0) results that can be used to link out to a
   * larger display of search results.
   * @private
   * @returns {void}
   */
  addMoreLink() {
    const list = $('#autocomplete-list');
    const val = this.element.val();

    if ($('.more-results', list).length > 0) {
      return;
    }

    const separator = $('<li class="separator" role="presentation"></li>').appendTo(list);
    const more = $('<li role="presentation"></li>').appendTo(list);
    this.moreLink = $('<a href="#" class="more-results" tabindex="-1" role="menuitem"></a>')
      .html(`<span>${Locale.translate('AllResults')} "${xssUtils.ensureAlphaNumericWithSpaces(val)}"</span>`)
      .appendTo(more);

    if (this.autocomplete.maxWidth) {
      separator.width(`${this.autocomplete.maxWidth}px`);
    }
  },

  /**
   * Adds a link at the bottom of a searchfield with no results that announces no search results.
   * @private
   * @returns {void}
   */
  addNoneLink() {
    const list = $('#autocomplete-list');
    if ($('.no-results', list).length > 0) {
      return;
    }

    const none = $('<li role="presentation" class="is-placeholder"></li>').appendTo(list);

    this.noneLink = $('<a href="#" class="no-results" disabled="disabled" tabindex="-1" role="menuitem" aria-disabled="true"></a>')
      .html(`<span>${Locale.translate('NoResults')}</span>`).appendTo(none);
  },

  /**
   * Tears down and rebuilds the Searchfield. Can be called directly, but is also
   * triggered by calling the "updated.searchfield" event on the searchfield element.
   * @param {object} [settings] incoming settings
   * @returns {void}
   */
  updated(settings) {
    if (settings) {
      this.settings = utils.mergeSettings(this.element, settings, this.settings);

      // `utils.mergeSettings` misses passing the empty `collapseSize` property, so we need to check for it
      if (Object.prototype.hasOwnProperty.call(settings, 'collapseSize') && settings.collapseSize === undefined) {
        this.settings.collapseSize = settings.collapseSize;
      }
    }
    this.teardown().init();
  },

  /**
   * Disables the Searchfield
   * @returns {void}
   */
  disable() {
    this.wrapper.addClass('is-disabled');
    this.element.prop('disabled', true);
  },

  /**
   * Enables the Searchfield
   * @returns {void}
   */
  enable() {
    this.wrapper.removeClass('is-disabled');
    this.element.prop('disabled', false);
  },

  /**
   * Unbinds events and removes unnecessary markup.
   * @private
   * @returns {this} component instance
   */
  teardown() {
    this.element.off([
      `updated.${this.id}`,
      `focus.${this.id}`,
      `blur.${this.id}`,
      `click.${this.id}`,
      `keydown.${this.id}`,
      `beforeopen.${this.id}`,
      `input.${this.id}`,
      `listopen.${this.id}`,
      `listclose.${this.id}`,
      `safe-blur.${this.id}`,
      `selected.${this.id}`,
      `populated.${this.id}`,
      `cleared.${this.id}`].join(' '));

    this.wrapper.off([
      `mouseenter.${this.id}`,
      `mouseleave.${this.id}`,
      `focusin.${this.id}`,
      `focusout.${this.id}`,
      `keydown.${this.id}`,
      `collapse.${this.id}`
    ].join(' '));

    if (this.toolbarParent) {
      $(this.toolbarParent).off('navigate.toolbarsearchfield');
    }

    if (this.goButton && this.goButton.length) {
      this.goButton.off(`click.${this.id} blur.${this.id}`).remove();
      delete this.goButton;
    }

    if (this.customButton && this.customButton.length) {
      this.customButton.off(`click.${this.id} blur.${this.id}`).remove();
      delete this.customButton;
    }

    if (this.categoryButton && this.categoryButton.length) {
      const api = this.categoryButton.data('popupmenu');
      if (api) {
        api.destroy();
        api.wrapper.off().remove();
      }
      this.categoryButton.off().remove();
      delete this.categoryButton;
    }

    if (this.collapseButton && this.collapseButton.length) {
      this.collapseButton.off().remove();
      delete this.collapseButton;
      delete this.previouslyCollapsedByKey;
    }

    // Used to determine if the "Tab" key was involved in switching focus to the searchfield.
    this.removeDocumentDeactivationEvents();
    $('body').off(`resize.${this.id}`);
    $('body').off(`breakpoint-change.${this.id}`);

    if (this.autocomplete) {
      this.autocomplete.destroy();
    }

    if (this.wrapper.hasClass('context')) {
      this.element.addClass('context');
    }

    this.element.next('.icon').remove();
    if (this.element.parent().hasClass('searchfield-wrapper')) {
      this.element.parent().find('ul').remove();
      this.element.parent().find('.icon').remove();
    }

    if (this.xButton && this.xButton.length) {
      this.xButton.off(`blur.${this.id}`);

      // Safari Mac document.activeElement cannot be used on buttons because it is not focusable on the Mac OS Safari.
      if (env.browser.isSafari()) {
        this.xButton.off('mouseover.clearable');
        this.xButton.off('mouseleave.clearable');
      }

      this.xButton.remove();
    }

    return this;
  },

  /**
   * Make the search field have an x button.
   * @public
   * @returns {void} adds 'x' button to clear the searchfield.
   */
  makeClearable() {
    this.element.clearable({ tabbable: this.settings.tabbable });
    this.wrapper.addClass('has-close-icon-button');
    this.xButton = this.wrapper.children('.icon.close').length > 0 ? this.wrapper.children('.icon.close') : this.wrapper.children('button.close');

    // Ignoring the close button from tabbing
    if (!this.settings.tabbable) {
      this.xButton[0].setAttribute('tabindex', '-1');
    }

    this.element.on('cleared', () => this.checkContents());

    // Add test automation ids
    utils.addAttributes(this.xButton, this, this.settings.attributes, 'btn-close', true);
    utils.addAttributes(this.element.xButton, this, this.settings.attributes, 'btn-close', true);
  },

  /**
   * Clear the search field.
   * @public
   * @returns {void} adds 'x' button to clear the searchfield.
   */
  clear() {
    if (this.xButton) {
      this.xButton.click();
    }
    if (this.element.xButton) {
      this.element.xButton.click();
    }
  },

  /**
   * Destroys the Searchfield and removes all jQuery component instancing.
   * @returns {void}
   */
  destroy() {
    this.teardown();
    $.removeData(this.element[0], COMPONENT_NAME);
  }
};

export { SearchField, COMPONENT_NAME };<|MERGE_RESOLUTION|>--- conflicted
+++ resolved
@@ -1564,14 +1564,10 @@
     if (this.hasCategories()) {
       subtractWidth += this.categoryButton.outerWidth(true);
     }
-<<<<<<< HEAD
-    subtractWidth += this.hasGoButton() ? this.goButton.outerWidth(true) + 40 : 80;
-=======
 
     if (this.hasGoButton()) {
       subtractWidth += this.goButton.outerWidth(true) + 40;
     }
->>>>>>> 0ac67c50
 
     // NOTE: final width can only be 100% if no value is subtracted for other elements
     if (subtractWidth > 0) {
