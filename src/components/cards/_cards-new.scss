.card,
.small-widget,
.widget {
  border-radius: 8px;
<<<<<<< HEAD
  box-shadow: 0 0 4px $cardlist-box-shadow-color-hover;
  height: 373px;
  min-height: 373px;
=======
  box-shadow: 0 0 4px $cardlist-box-shadow-color;
  height: 368px;
  min-height: 368px;
>>>>>>> 76892eda

  &.bordered {
    border: none;

    &:hover {
      outline: 1px solid $card-border-color-hover;
      box-shadow: 0 2px 4px 1px $cardlist-box-shadow-color-hover;
      transition: box-shadow 0.3s cubic-bezier(.17, .04, .03, .94);
    }
  }

  .card-header,
  .widget-header {
    &.is-shadow-scrolling {
      border-bottom: 1px solid $card-scrolling-border-color;
      border-top-left-radius: 8px;
      border-top-right-radius: 8px;
      box-shadow: $card-scrolling-box-shadow;
    }
  }

  .card-content,
  .widget-content {
    .listview-search.is-scrolling {
      .searchfield-wrapper {
        z-index: 10;
      }
    }
  }

  .is-scrolling {
    position: relative;

    &::before {
      background: $cardlist-bg-color;
      bottom: 1px;
      content: '';
      display: block;
      height: 10px;
      position: absolute;
      width: 100%;
      z-index: 7;
    }

    &::after {
      border-bottom: 1px solid $card-scrolling-border-color;
      box-shadow: $card-scrolling-box-shadow;
      bottom: 0;
      content: '';
      height: 2px;
      left: 0;
      position: absolute;
      z-index: 6;
      width: 100%;
    }
  }

  &.no-header {
    .card-content {
      border-top-left-radius: 8px;
      border-top-right-radius: 8px;

      .btn-actions-wrapper {
        min-width: 35px;
        padding: 1px;
        position: absolute;
        right: 8px;
        top: 8px;
      }
    }
  }

  &:not(.show-buttons) button.btn-actions:not(.list-button) {
    opacity: 0;
  }

  &:hover {
    button.btn-actions:not(.list-button) {
      opacity: 1;
    }
  }

  .btn-actions.floating-actions {
    border: 1px solid $ids-color-palette-slate-40;
    background-color: $ids-color-palette-white !important;
  }

  .btn-actions.is-open,
  .btn-actions.has-open-tooltip {
    opacity: 1 !important;
  }

  &.border-less {
    background: none;
    border-color: transparent;
    box-shadow: none;
  }

  &.is-empty {
    .widget-content,
    .card-content {
      // stylelint-disable-next-line scss/at-extend-no-missing-placeholder
      @extend .flex-center;
    }
  }

  .card-content,
  .widget-content {
    &.has-back-button {
      overflow-x: hidden;
    }

    border-bottom-left-radius: 8px;
    border-bottom-right-radius: 8px;
    position: relative;

    &.padding-x-16 {
      .content-main,
      .content-detail {
        width: calc(100% - 32px); // Calculate the width of the card/widget considering padding (to prevent overflow when using position: absolute)
      }
    }
  }

  &.show-buttons button {
    opacity: 1;
  }

  .widget-header,
  .card-header {
    &.has-subtitle {
      align-items: flex-start;
      height: 60px; // was 64 but need to be flush so for better visuals
      padding-top: 8px;

      + .card-content,
      + .widget-content {
        height: 304px;
        min-height: 304px;
      }
    }

    &.has-back-button {
      padding-left: 8px;

      .widget-header-section,
      .card-header-section {
        &.title,
        &.more,
        &.custom-action {
          display: none;
        }
      }
    }

    &:not(.has-back-button) {
      .widget-header-section,
      .card-header-section {
        &.detail-title,
        &.detail-more,
        &.detail-custom-action {
          display: none;
        }
      }
    }
  }

  &.show-card-detail {
    .content-main {
      transform: translateX(-110%);
    }

    .content-detail {
      transform: translateX(0);
    }
  }

  .content-main {
    transform: translateX(0);
    width: 100%;
  }

  .content-detail {
    transform: translateX(110%);
  }

  .content-detail,
  .content-main {
    @include transform-transition-list(300ms cubic-bezier(0.17, 0.04, 0.03, 0.94));

    position: absolute;
  }
}

.small-widget {
  min-height: 260px;
}

.widget,
.card {
  &.no-header {
    .card-content,
    .widget-content {
      min-height: 368px;

      .content-top,
      .content-center {
        display: flex;
      }

      .content-center {
        flex-direction: column;
        align-items: flex-start;
      }
    }
  }
}

.card-header,
.widget-header {
  border-bottom: none;
  height: 48px;
  line-height: normal;

  .card-title,
  .widget-title {
    font-size: $ids-size-font-px-20;
    font-weight: $ids-number-font-weight-base;
    line-height: $ids-number-font-line-height-sm;

    ~ svg.icon {
      top: 9px;
    }

    + p {
      line-height: 1.4rem;
    }
  }
}

.card-content,
.widget-content {
  .card-group-action,
  .widget-group-action {
    border-top: 1px solid $listview-border-color;
  }

  .listview li:first-child {
    border-top: 1px solid $listview-border-color;
  }

  .listview-search {
    display: flex;

    .listview-filter-wrapper {
      background-color: transparent;
      border: none;
      display: flex;
      z-index: 10;
    }

    .searchfield-wrapper {
      .btn-icon:hover {
        background-color: $button-color-tertiary-hover-background-new;
      }
    }
  }

  .listview {
    border-bottom-left-radius: 8px;
    border-bottom-right-radius: 8px;
    overflow: hidden;
    height: auto;

    ul li:last-child {
      border-bottom-color: transparent;
    }
  }
}

.card-header,
.widget-header {
  &:not(.expandable-card-header) {
    align-items: center;
    display: flex;
    flex-flow: row nowrap;
    justify-content: space-between;
    margin: 0;
    padding-bottom: 0;
    padding-left: 16px;
    padding-right: 8px;
    padding-top: 0;
  }

  > button.btn-actions:not(.has-toolbar) {
    position: relative;

    svg.icon {
      top: 0;
    }
  }

  .widget-title {
    margin: 0;
  }

  &:not(.has-toolbar) {
    > .btn-actions {
      right: 0;
      top: -1px;
    }
  }
}

.card-header-section,
.widget-header-section {
  white-space: nowrap;
  width: auto;

  &.title,
  &.custom-action,
  &.detail-title,
  &.detail-custom-action {
    flex-grow: 1;
  }

  &.custom-action button
  &.detail-custom-action button {
    margin: 0;
  }

  &.title {
    h1,
    h2,
    h3,
    h4,
    h5,
    h6 {
      display: inline;
      font-size: $ids-size-font-px-20;
      font-weight: $ids-number-font-weight-base;
      line-height: $ids-number-font-line-height-sm;
    }

    .badge {
      left: 4px;
      padding: 1px;
      position: relative;
      top: -6px;
    }
  }

  &.title,
  &.detail-title {
    overflow: ellipsis;
    overflow-x: hidden;
    overflow-y: auto;
    text-overflow: ellipsis;
  }

  &.title + &.custom-action {
    text-align: right;
    margin-top: 1px;
  }

  &.detail-title+&.detail-custom-action {
    text-align: right;
    margin-top: -1px;
  }

  &.custom-action > .btn-icon,
  &.detail-custom-action > .btn-icon {
    margin: 0;
  }
}

html[dir='rtl'] {
  .card-header,
  .widget-header {
    margin: 8px 16px 8px 2px;

    &:not(.has-toolbar) {
      > .btn-actions {
        left: 13px;
        right: auto;
      }
    }

    h2 ~ svg.icon.has-tooltip {
      margin-right: 5px;
      top: 8px;
    }
  }
}

// Show Actions button on touch devices
@media all and (any-pointer: coarse) {
  /* This rule will only apply to touch devices */
  .card:not(.show-buttons) button.btn-actions {
    opacity: 1;
  }
}
<|MERGE_RESOLUTION|>--- conflicted
+++ resolved
@@ -2,15 +2,9 @@
 .small-widget,
 .widget {
   border-radius: 8px;
-<<<<<<< HEAD
   box-shadow: 0 0 4px $cardlist-box-shadow-color-hover;
   height: 373px;
   min-height: 373px;
-=======
-  box-shadow: 0 0 4px $cardlist-box-shadow-color;
-  height: 368px;
-  min-height: 368px;
->>>>>>> 76892eda
 
   &.bordered {
     border: none;
