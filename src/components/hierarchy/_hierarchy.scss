<<<<<<< HEAD
/**
 * shared  : shared global vars, mixins ect..
 * base    : base styles from original (horizontal) layout
 * mobile  : mobile only overrides and global mobile overrides
 * paging  : paging layout overrides
 * stacked : stacked layout for mobile
 * rtl     : right to left overrides
 * browser : browser specific overrides
 */

/** default **/
@import 'hierarchy-shared';
@import 'hierarchy-base';

/** implementations **/
@import 'hierarchy-paging.scss';
@import 'hierarchy-stacked';
@import 'hierarchy-rtl';
@import 'hierarchy-browser-overrides';
@import 'hierarchy-mobile';
=======
// Hierarchy
//================================================== //

$hierarchy-padding: 20px;
$hierarchy-node-height: 75px;
$hierarchy-node-width: 275px;
$hierarchy-line-width: 1.34px; //Fixes zoom somewhat

// placeholder
@mixin hierarchy-vertical-line {
  background: $hierarchy-line-color none repeat scroll 0 0;
  content: '';
  position: absolute;
  width: $hierarchy-line-width;
  z-index: -1;
}

.hierarchy {
  margin: 0;
  overflow: inherit;
  padding: 20px;

  .branch-collapsed {
    > ul * {
      display: none;
    }
  }

  legend {
    @include font-size(14);

    display: inline-block;
    margin: 20px 40px;

    li {
      display: inline-block;
      margin-bottom: 10px;
      margin-right: 20px;
    }

    .key {
      border-radius: 50%;
      display: inline-block;
      float: left;
      height: 15px;
      margin: 0 10px;
      width: 15px;
    }
  }

  // The Centering Container
  .container {
    display: table;
    margin: 0 auto;

    @media (max-width: $breakpoint-slim - 1px) {
      width: 100%;
    }

    li {
      @include transition(all 200ms cubic-bezier(0.17, 0.04, 0.03, 0.94));
    }

    .chart {
      position: relative;

      &.has-single-child .sub-level > li:last-child::before,
      &.has-single-child .sub-level > li:first-child::before,
      &.has-single-child .sub-level > li::before {
        display: none;
      }

      // Single child
      &.has-single-child .root {
        margin: 0;

        + .sub-level::before {
          height: 66px;
          left: 20px;
        }

        + .sub-level > li .leaf::before {
          border-bottom: $hierarchy-line-width solid $hierarchy-line-color;
          border-left: $hierarchy-line-width solid $hierarchy-line-color;
          content: '';
          display: block;
          height: 105px;
          left: -30px;
          position: absolute;
          top: -65px;
          width: calc(50% + 2px);
          z-index: -1;
        }
      }
    }

    .sub-level > li > ul .leaf::before {
      border-bottom: $hierarchy-line-width solid $hierarchy-line-color;
      border-left: $hierarchy-line-width solid $hierarchy-line-color;
      content: '';
      display: block;
      height: 105px;
      left: -30px;
      position: absolute;
      top: -65px;
      width: 50%;
      z-index: -1;
    }

    .sub-level > li ul:not(.popupmenu) {
      position: relative;
    }

    .sub-level > li.branch-expanded > ul > li.branch-expanded:not(:last-child)::after {
      border-left: $hierarchy-line-width solid $hierarchy-line-color;
      content: '';
      height: 100%;
      left: -25px;
      position: absolute;
      top: 0;
    }

    // Remove the last node if its expandable
    .chart:not(.has-single-child) > .sub-level > li.branch-expanded:last-child::after {
      background-color: $body-color-primary-background;
      content: '';
      height: 100%;
      left: 13px;
      margin-top: calc(-100% + 53px);
      position: absolute;
      width: 52px;
      z-index: -1;
    }

  }

  // A node in the tree
  .leaf {
    background-color: $panel-bg-color;
    border: 1px solid $panel-border-color;
    border-left: 5px solid $theme-color-palette-graphite-60;
    border-radius: 2px;
    cursor: pointer;
    display: flex;
    height: $hierarchy-node-height;
    position: relative;
    width: $hierarchy-node-width;

    &.azure08 {
      border-left-color: $theme-color-palette-azure-80;

      .image-placeholder {
        border: 2px solid $theme-color-palette-azure-80;
      }
    }

    &.turquoise02 {
      border-left-color: $theme-color-palette-turquoise-20;

      .image-placeholder {
        border: 2px solid $theme-color-palette-turquoise-20;
      }
    }

    &.amethyst06 {
      border-left-color: $theme-color-palette-amethyst-60;

      .image-placeholder {
        border: 2px solid $theme-color-palette-amethyst-60;
      }
    }

    &.slate06 {
      border-left-color: $theme-color-palette-slate-60;

      .image-placeholder {
        border: 2px solid $theme-color-palette-slate-60;
      }
    }

    &.amber06 {
      border-left-color: $theme-color-palette-amber-60;

      .image-placeholder {
        border: 2px solid $theme-color-palette-amber-60;
      }
    }

    &.emerald07 {
      border-left-color: $theme-color-palette-emerald-70;

      .image-placeholder {
        border: 2px solid $theme-color-palette-emerald-70;
      }
    }

    &.ruby06 {
      border-left-color: $theme-color-palette-ruby-60;

      .image-placeholder {
        border: 2px solid $theme-color-palette-ruby-60;
      }
    }

    &.is-selected {
      box-shadow: 0 0 0 5px $focus-box-shadow-color;
    }

    //Styling for objects in the leafs
    img,
    .image-placeholder {
      border-radius: 50%;
      display: inline-block;
      float: left;
      height: 55px;
      margin-left: 14px;
      margin-top: 8px;
      width: 55px;
    }

    .image-initials {
      display: inline-block;
      float: left;
      height: 55px;
      line-height: 5.5rem;
      margin-left: 14px;
      margin-top: 8px;
      width: 55px;
    }

    .image-placeholder {
      border: 2px solid $theme-color-brand-secondary-alt;
    }

    .detail {
      flex-grow: 1;
      margin-left: 20px;
      margin-right: 10px;
      max-width: 178px;
      overflow: hidden;
      text-align: left;
    }

    .heading {
      @include ellipsis();
      @include font-size(16);

      color: $font-color-extrahighcontrast;
      line-height: 20px;
      margin-top: 8px;
    }

    .subheading {
      @include ellipsis();
      @include font-size(14);

      color: $listview-color;
      line-height: 20px;
      margin-top: 0;
    }

    .micro {
      @include ellipsis();
      @include font-size(12);

      color: $listview-color;
      line-height: 18px;
      margin-top: 0;
    }

    .btn-icon {
      left: 0;
      position: relative;
      top: -16px;
    }

    .btn-hidden {
      display: none;
    }
  }

  //Adjust size for buttons
  ul > li > .leaf {
    width: 260px;

    @media only screen and (min-width: $breakpoint-slim) and (max-width: $breakpoint-phablet) {
      width: 280px;
    }

    @media (min-width: $breakpoint-phablet) {
      width: 315px;
    }

    .btn-actions,
    .btn-expand,
    .btn-collapse {
      height: 30px;
      left: auto;
      min-height: 30px;
      min-width: 30px;
      right: 13px;
      top: 22px;
      width: 30px;

      .icon {
        height: 24px;
        width: 24px;
      }
    }

    .btn-actions svg {
      height: 20px;
      width: 20px;
    }
  }

  li[data-disabled='true'],
  li[data-disabled='true'] > a {
    cursor: default;
    opacity: 0.5;
  }

  //The Top Level Node
  .root {
    margin: 0 auto;
    position: relative;

    //draw a line down
    &::after {
      @include hierarchy-vertical-line;

      bottom: 0;
      height: 50%;
      left: 50%;
    }

    + .sub-level {
      padding-bottom: 5px;
      padding-left: 35px;
      padding-top: 25px;

      //draw a line up
      &::before {
        @include hierarchy-vertical-line;

        height: 32px;
        left: 50%;
        top: 0;
      }
    }
  }

  //The Second to Top Level - Flows left to right
  .top-level {
    overflow: hidden;
    padding: 30px 0;
    position: relative;
    text-align: center;

    //draw a line down
    &::after {
      @include hierarchy-vertical-line;

      height: 100%;
      left: 50%;
      top: 0;
    }

    &.no-sublevel::after {
      height: calc(100% - 40px);
    }

    li {
      display: inline-block;
      padding: $hierarchy-padding;

      &:last-child::before {
        border-top: 0;
      }

    }
  }

  // Single level, paging display
  .child-nodes {
    padding: 30px 0;
    position: relative;

    > li .leaf {
      margin: 0 0 20px 6px;
      overflow: visible;
      position: relative;

      @media (min-width: $breakpoint-phablet) {
        margin: 0 0 20px 40px;
      }

      &::after {
        border-top: $hierarchy-line-width solid $hierarchy-line-color;
        content: '';
        display: block;
        left: -25px;
        position: absolute;
        top: 50%;
        width: 50%;
        z-index: -1;

        @media (min-width: $breakpoint-phablet) {
          left: -45px;
        }
      }
    }
  }

  //The Bottom Levels - Flow Down and Up
  .sub-level {
    overflow: hidden;
    position: relative;
    text-align: center;
    white-space: nowrap;

    // Top Level Nodes still follow left to right
    > li {
      display: inline-block;
      padding: 5px 10px;
      vertical-align: top;

      //Draw Line Up and right
      &:first-child::before {
        border-left: $hierarchy-line-width solid $hierarchy-line-color;
        border-top: $hierarchy-line-width solid $hierarchy-line-color;
        content: '';
        display: inline-block;
        height: 25px;
        margin-left: 51%;
        width: 55%;
      }

      &::before {
        border-left: 0;
        border-right: 0;
        border-top: $hierarchy-line-width solid $hierarchy-line-color;
        content: '';
        display: inline-block;
        height: 25px;
        width: 120%;
      }

      //Draw Line Up and Left
      &:last-child::before {
        border-left: 0;
        border-right: $hierarchy-line-width solid $hierarchy-line-color;
        border-top: $hierarchy-line-width solid $hierarchy-line-color;
        content: '';
        display: inline-block;
        height: 25px;
        margin-left: -51%;
        width: 50%;
      }
    }

    // Child Nodes - 4th level down
    li ul:not(.popupmenu) {
      overflow: hidden;
      padding-left: 45px;
      padding-right: 5px;

      li {
        margin: 30px 0;

        &:last-child:not(:first-child) {
          margin: 5px 0;
        }
      }
    }

    li ul.popupmenu li {
      margin: 0;

      &:last-child:not(:first-child) {
        margin: 0;
      }
    }
  }

  .image-user-status {
    display: block;
  }

  .popupmenu.has-detail-fields {
    padding-top: 0;
  }

  .popupmenu.has-detail-fields + .arrow {
    border-bottom-color: $theme-color-palette-slate-80;
  }

  .popupmenu.has-detail-fields + .arrow::after {
    border-bottom-color: $theme-color-palette-slate-80;
  }

  .detail-fields {
    background: $theme-color-palette-slate-80;
    padding: 10px;

    .dt-fields-row {
      display: table-row;
    }

    .dt-fields-cell:first-child {
      opacity: 0.7;
      padding-right: 8px;
      text-align: right;

      &::after {
        content: ':';
      }
    }

    .dt-fields-cell {
      color: $theme-color-palette-white;
      display: table-cell;
      font-size: 1.2rem;
      line-height: 1.4rem;
    }
  }

  &.display-for-paging {
    legend {
      margin: 10px;
    }

    .root {
      margin-left: -10px;

      @media (min-width: $breakpoint-slim) and (max-width: $breakpoint-phablet) {
        margin-left: -25px;
      }
    }

    ul > li > .leaf {
      width: 300px;
    }

    .chart {
      @media (min-width: $breakpoint-slim) and (max-width: $breakpoint-phablet) {
        left: 35px;
      }

      &::after {
        @include hierarchy-vertical-line;

        height: calc(100% - 124px);
        left: -15px;
        top: 38px;

        @media (min-width: $breakpoint-phablet) {
          left: 0;
        }
      }

      .back {
        position: relative;

        button {
          background: $theme-color-brand-primary-base;
          color: $theme-color-palette-white;
          display: block;
          margin: 0 0 0 122px;
          max-width: 36px;

          @media (min-width: $breakpoint-slim) {
            margin: 0 auto;
          }

          svg {
            fill: $theme-color-palette-white;
          }
        }
      }

      .back-container {
        display: flex;

        .back {
          left: -10px;
          top: 20px;
        }

        button {
          margin: 0;
        }

        @media (max-width: $breakpoint-phablet) {
          margin-left: -35px;
        }

        @media (max-width: $breakpoint-slim) {
          margin-left: 0;
        }
      }

      .root {
        overflow: visible;
        position: relative;

        &::after {
          background: $hierarchy-line-color;
          content: '';
          display: none;
          height: $hierarchy-line-width;
          left: 0;
          position: absolute;
          top: 50%;
          width: 50%;
          z-index: -1;

          @media (min-width: $breakpoint-slim) {
            display: block;
          }
        }
      }

      // Back button is displayed
      &.has-back {
        .root {
          &::after {
            left: -25px;
          }
        }

        // Vertical line for child nodes
        &::after {
          left: 6px;
        }

        .child-nodes {
          margin-left: 20px;
        }

        .child-nodes .leaf {
          width: 280px;
        }

        @media (min-width: $breakpoint-phablet) {
          .child-nodes {
            margin-left: 45px;
          }

          &::after {
            left: 45px;
          }
        }

        @media (max-width: $breakpoint-slim) {
          .child-nodes {
            margin-left: 60px;
          }

          &::after {
            height: calc(100% - 161px);
            left: 45px;
            top: 75px;
          }
        }

        @media (max-width: $breakpoint-slim) {
          .child-nodes {
            margin-left: 60px;
          }

          &::after {
            height: calc(100% - 161px);
            left: 45px;
            top: 75px;
          }
        }

        // iPhone 5
        @media (max-width: $breakpoint-phone) {
          .back-container .leaf,
          .child-nodes .leaf {
            width: 220px;
          }
        }

        // Galaxy S5
        @media (min-width: $breakpoint-phone + 1) and (max-width: 360px) {
          .back-container .leaf,
          .child-nodes .leaf {
            width: 260px;
          }
        }
      }

      // Back button is not displayed
      @media (max-width: $breakpoint-slim) {
        .child-nodes {
          margin-left: 20px;
        }

        &::after {
          left: 5px;
        }
      }

      @media (max-width: $breakpoint-phone) {
        .child-nodes .leaf {
          width: 260px;
        }
      }
    }
  }
}

// Media Query for Mobile View
@mixin hierarchy-mobile {
  margin: 0 auto;
  text-align: center;

  legend {
    text-align: left;

    li {
      margin-bottom: 10px;
      text-align: center;
    }

  }

  .container {
    display: inline-block;
    margin: 0;

    .chart {
      .sub-level {
        padding-left: 45px;

        li {
          .leaf {
            max-width: 315px;
            width: 100%;
          }
        }
      }
    }
  }

  &.display-for-paging .container {
    display: table;
  }

  // Top of the Chain
  .root {
    margin: 0;

    &::after {
      background: transparent;
      height: 0;
      width: 0;
    }

    + .sub-level {
      .leaf::before {
        background-color: transparent;
        border-bottom: 1px solid $hierarchy-line-color;
        content: '';
        height: 1px;
        left: -29px;
        position: absolute;
        top: 35px;
        width: 24px;
      }

      &::before {
        background-color: transparent;
        border-bottom: 1px solid $hierarchy-line-color;
        border-left: 1px solid $hierarchy-line-color;
        height: calc(100% - 73px);
        left: 20px;
        width: 300px;
        z-index: -1;
      }
    }
  }

  .sub-level {
    margin-left: 0;
  }

  //Top level attached to root
  .top-level::after {
    left: 158px;
  }

  .top-level li {
    display: block;
    padding: 10px 0;
  }

  // TODO: borders look weird on mobile view.
  // Hiding for now
  .top-level > li:first-child::before,
  .sub-level > li:first-child::before,
  .sub-level > li::before,
  .top-level > li::before,
  .sub-level > li:last-child::before,
  .top-level > li:last-child::before {
    display: none;
  }

  //Bottom Nodes
  .sub-level > li {
    display: block;
    padding: 0;
    padding-bottom: 30px;
  }

  .sub-level > li.branch-collapsed {
    padding-bottom: 30px;
    padding-right: 5px;
  }
}

@include respond-to(phablet) {
  .hierarchy {
    @include hierarchy-mobile;
  }
}

.is-mobile {
  @include hierarchy-mobile;
}

// RTL Styles
html[dir='rtl'] {
  .hierarchy {
    legend {
      li {
        margin-left: 20px;
        margin-right: inherit;
      }

      .key {
        float: right;
      }
    }

    // A node in the tree
    .leaf {
      border-left: 1px solid $panel-border-color;
      border-right: 5px solid $theme-color-palette-graphite-60;

      &.azure08 {
        border-left-color: $panel-border-color;
        border-right-color: $theme-color-palette-azure-80;
      }

      &.turquoise02 {
        border-left-color: $panel-border-color;
        border-right-color: $theme-color-palette-turquoise-20;
      }

      &.amethyst06 {
        border-left-color: $panel-border-color;
        border-right-color: $theme-color-palette-amethyst-60;
      }

      &.slate06 {
        border-left-color: $panel-border-color;
        border-right-color: $theme-color-palette-slate-60;
      }

      &.amber06 {
        border-left-color: $panel-border-color;
        border-right-color: $theme-color-palette-amber-60;
      }

      &.emerald07 {
        border-left-color: $panel-border-color;
        border-right-color: $theme-color-palette-emerald-70;
      }

      &.ruby06 {
        border-left-color: $panel-border-color;
        border-right-color: $theme-color-palette-ruby-60;
      }

      //Styling for objects in the leafs
      img,
      .image-placeholder {
        float: right;
        margin-left: 0;
        margin-right: 14px;
      }

      .btn-icon {
        left: auto;
        right: 0;
      }
    }

    //Adjust size for buttons
    ul > li > .leaf {
      .btn-expand,
      .btn-collapse {
        left: auto;
        right: calc(100% - 40px);
      }
    }

    //The Top Level Node
    .root {

      //draw a line down
      &::after {
        margin-left: inherit;
        margin-right: -65px;
      }
    }

    //The Second to Top Level - Flows left to right
    .top-level {
      li {
        //Draw Line Up and Left
        &::before {
          margin-left: inherit;
          margin-right: 150px;
        }
      }
    }

    //The Bottom Levels - Flow Down and Up
    .sub-level {
      // Top Level Nodes still follow left to right
      > li {
        //Draw Line Up and Left
        &::before {
          border-bottom: 0;
          border-left: 0 solid $hierarchy-line-color;
          border-right: $hierarchy-line-width solid $hierarchy-line-color;
          margin-left: inherit;
          margin-right: 160px;
          width: 110%;
        }

        &:last-child::before {
          margin-left: 127px;
          width: 0;
        }

        > ul .leaf::before {
          border-left: 0;
          border-right: $hierarchy-line-width solid $hierarchy-line-color;
          left: auto;
          right: -35px;
        }
      }

      // Child Nodes - 4th level down
      li ul:not(.popupmenu) {
        margin-left: inherit;
        margin-right: 45px;
        padding-left: 5px;
        padding-right: 30px;
      }
    }
  }
}

// For IE layout issues
.ie,
.ie11 {
  .hierarchy {
    .detail-fields {
      padding: 10px 25px 10px 10px;
    }
  }
}

// For Firefox layout issues
.is-firefox {
  .hierarchy {
    .detail-fields {
      padding: 10px 25px 10px 10px;
    }
  }
}

@media print {
  .hierarchy {
    padding: 0;

    .container {
      margin-left: 15px;
    }

    .leaf {
      &.is-selected {
        box-shadow: none;
      }
    }

    legend {
      margin: 0 0 10px 5px;
    }

    &.display-for-paging {
      .container {
        margin-left: 25px;
      }

      legend {
        margin: 0 0 10px 5px;
      }

      .chart {
        &.has-back {
          .root {
            &::after {
              display: none;
            }
          }
        }

        .back {
          display: none;

          button {
            background-color: transparent;
          }
        }
      }
    }
  }

}
>>>>>>> 8c2b41a4
<|MERGE_RESOLUTION|>--- conflicted
+++ resolved
@@ -1,25 +1,3 @@
-<<<<<<< HEAD
-/**
- * shared  : shared global vars, mixins ect..
- * base    : base styles from original (horizontal) layout
- * mobile  : mobile only overrides and global mobile overrides
- * paging  : paging layout overrides
- * stacked : stacked layout for mobile
- * rtl     : right to left overrides
- * browser : browser specific overrides
- */
-
-/** default **/
-@import 'hierarchy-shared';
-@import 'hierarchy-base';
-
-/** implementations **/
-@import 'hierarchy-paging.scss';
-@import 'hierarchy-stacked';
-@import 'hierarchy-rtl';
-@import 'hierarchy-browser-overrides';
-@import 'hierarchy-mobile';
-=======
 // Hierarchy
 //================================================== //
 
@@ -1056,5 +1034,4 @@
     }
   }
 
-}
->>>>>>> 8c2b41a4
+}