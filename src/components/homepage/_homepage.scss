--- conflicted
+++ resolved
@@ -202,10 +202,7 @@
 
 .header + .homepage,
 .header + nav + .homepage {
-<<<<<<< HEAD
   height: calc(100% - 60px);
-=======
->>>>>>> 82424241
   margin-top: 0 !important;
   overflow: auto;
 }
