--- conflicted
+++ resolved
@@ -518,15 +518,9 @@
 
     changer.on('selected.header', (e, link) => {
       // Change Theme
-<<<<<<< HEAD
-      if (link.attr('data-theme')) {
-        const theme = link.attr('data-theme');
-        $('body').trigger('changetheme', theme.replace('theme-', ''));
-=======
       const themeAttr = link.attr('data-theme');
       if (themeAttr) {
-        personalization.setTheme(themeAttr.replace('-theme', ''));
->>>>>>> 9218cfff
+        personalization.setTheme(themeAttr.replace('theme-', ''));
         return;
       }
 
