--- conflicted
+++ resolved
@@ -390,11 +390,7 @@
         color: $header-button-hover-color;
 
         .icon {
-<<<<<<< HEAD
-          color: $header-button-color;
-=======
           color: $header-button-focus-color;
->>>>>>> 92ac2887
         }
       }
 
@@ -411,11 +407,7 @@
         color: $header-button-focus-color;
 
         .icon {
-<<<<<<< HEAD
-          color: $header-button-color;
-=======
           color: $header-button-focus-color;
->>>>>>> 92ac2887
         }
       }
 
