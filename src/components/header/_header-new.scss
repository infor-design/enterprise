// Uplift Site/App Header
//================================================== //

.header {
  h1 {
    font-size: $ids-size-font-px-20;
  }

  .page-title {
    font-size: $ids-size-font-md;
    margin-top: 0;
  }

  .toolbar {
    .application-menu-trigger {
      svg.icon {
        width: 18px;
        height: 18px;
      }
    }

    .page-title, .section-title {
      font-size: 20px;
    }
  }

  .toolbar {
    .buttonset {
      .searchfield-wrapper.non-collapsible.toolbar-searchfield-wrapper.has-categories.has-go-button.has-close-icon-button.is-open {
        button.searchfield-category-button {
          border-right: transparent;
        }

        button.btn-icon.close {
          svg.close.icon {
            top: 10px !important;
          }
        }
      }
    }
  }

  .flex-toolbar {
    .toolbar-section.search {
      &.search-categories {
        .toolbar-searchfield-wrapper {
          .searchfield-category-button {
            &:focus {
              border: 1px solid $header-button-focus-color;
              box-shadow: none !important;

              &::after {
                content: none;
              }
            }
          }
        }

        .btn.searchfield-category-button {
          height: 38px;
          padding-right: 20px;

          @media (min-width: $breakpoint-phone-to-tablet) {
            padding-right: 6px;
          }
        }
      }

      .toolbar-searchfield-wrapper.has-text:not(.active) {
        width: 34px;

        &.non-collapsible {
          width: 100%;
        }
      }
    }

    // new design for M3 scenario
    .toolbar-section.search-categories {
      .searchfield-wrapper.non-collapsible {
        &.has-categories {
          .searchfield {
            @include placeholderTextColor() {
              @include placeholder();
            }

            background-color: $subheader-searchfield-context-bg;
            border-left-color: $subheader-input-color-focus-border;
            color: $header-flex-toolbar-input-searchfield-color;

            + .btn-icon.close {
              svg {
                color: $header-flex-toolbar-close-icon-color;
              }

              &:hover svg {
                color: $header-flex-toolbar-close-icon-color-hover;
              }
            }
          }

          .btn.searchfield-category-button {
            background-color: $subheader-searchfield-context-bg;
            color: $subheader-searchfield-category-button-font-color;

            svg.icon {
              color: $subheader-searchfield-category-button-font-color;

              &.icon-dropdown {
                margin-left: 1px;
                margin-right: 2px;
              }
            }
          }
        }

        &.context.has-focus {
          .searchfield {
            border-left-color: $subheader-input-color-focus-border;
          }
        }
      }
    }
  }

  .toolbar [class^='btn'].application-menu-trigger {
    top: 3px;
  }

  .toolbar .application-menu-trigger svg.icon {
    top: 0;
  }
}

.subheader {
  .full-searchfield-container {
    .searchfield-wrapper.context .searchfield-category-button {
      background-color: $subheader-searchfield-context-bg;
      color: $subheader-searchfield-category-button-font-color;
    }

    .searchfield-wrapper.context.non-collapsible {
      &.has-go-button {
        .btn-icon.close {
<<<<<<< HEAD
=======
          right: 100px;
>>>>>>> ef8cca8e
          top: 8px;
          width: 34px;

          &:hover svg {
            color: $header-flex-toolbar-close-icon-color-hover;
          }
        }
      }
    }

    .searchfield-wrapper.has-categories.show-category .searchfield {
      border-color: $searchfield-context-border-color;
      border-left-color: $subheader-input-color-focus-border;

      &:hover {
        border-color: $input-color-hover-border;
      }
    }

    .searchfield-wrapper.context.has-focus {
      .btn {
        border-color: $subheader-input-color-focus-border;
      }
    }

    .searchfield-wrapper.context > .searchfield {
      background-color: $subheader-searchfield-context-bg;
      color: $searchfield-header-color;
    }

    .searchfield-wrapper .btn {
      &.is-open,
      &.is-open .icon {
        color: $subheader-input-text-color-focus;
      }
    }

    .searchfield-wrapper.has-focus .btn {
      &:focus,
      &:active {
        color: $subheader-input-text-color-focus;

        .icon {
          color: $subheader-input-text-color-focus;
        }
      }
    }
  }
}

html[dir='rtl'] {
  .header {
    .flex-toolbar .toolbar-section {
      &.search-categories.search {
        .toolbar-searchfield-wrapper {
          &.has-categories {
            &.is-open .collapse-button {
              border-color: inherit;
            }

            .searchfield {
              &:focus {
                border-right: 1px solid $header-button-focus-color;
              }
            }
          }
        }

        .has-close-icon-button .btn-icon {
          right: calc(100% - 100px);

          @media (min-width: $breakpoint-phone-to-tablet) {
            right: calc(100% - 30px);
          }
        }
      }

      &.search {
        .toolbar-searchfield-wrapper {
          .collapse-button {
            border-color: inherit;
          }
        }
      }
    }
  }
}<|MERGE_RESOLUTION|>--- conflicted
+++ resolved
@@ -142,10 +142,7 @@
     .searchfield-wrapper.context.non-collapsible {
       &.has-go-button {
         .btn-icon.close {
-<<<<<<< HEAD
-=======
           right: 100px;
->>>>>>> ef8cca8e
           top: 8px;
           width: 34px;
 
