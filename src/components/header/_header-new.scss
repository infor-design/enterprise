// Uplift Site/App Header
//================================================== //

.header {
  h1 {
    font-size: $ids-size-font-px-20;
  }

  .page-title {
    font-size: $ids-size-font-md;
    margin-top: 0;
  }

  .toolbar {
<<<<<<< HEAD
    .buttonset {
      .searchfield-wrapper.non-collapsible.toolbar-searchfield-wrapper.has-categories.has-go-button.has-close-icon-button.is-open {
        button.searchfield-category-button {
          border-right: transparent;
        }

        button.btn-icon.close {
          svg.close.icon {
            top: 10px !important;
          }
        }
      }
    }
=======
    .application-menu-trigger {
      svg.icon {
        width: 18px;
        height: 18px;
      }
    }

    .page-title, .section-title {
      font-size: 20px;
    }
>>>>>>> 42390502
  }

  .flex-toolbar {
    .toolbar-section.search {
      &.search-categories {
        .toolbar-searchfield-wrapper {
          .searchfield-category-button {
            &:focus {
              border: 1px solid $header-button-focus-color;
              box-shadow: none !important;

              &::after {
                content: none;
              }
            }
          }
        }

        .btn.searchfield-category-button {
          height: 38px;
          padding-right: 20px;

          @media (min-width: $breakpoint-phone-to-tablet) {
            padding-right: 6px;
          }
        }
      }

      .toolbar-searchfield-wrapper.has-text:not(.active) {
        width: 34px;

        &.non-collapsible {
          width: 100%;
        }
      }
    }

    // new design for M3 scenario
    .toolbar-section.search-categories {
      .searchfield-wrapper.non-collapsible {
        &.has-categories {
          .searchfield {
            @include placeholderTextColor() {
              @include placeholder();
            }

            background-color: $subheader-searchfield-context-bg;
            border-left-color: $subheader-input-color-focus-border;
            color: $header-flex-toolbar-input-searchfield-color;

            + .btn-icon.close {
              svg {
                color: $header-flex-toolbar-close-icon-color;
              }

              &:hover svg {
                color: $header-flex-toolbar-close-icon-color-hover;
              }
            }
          }

          .btn.searchfield-category-button {
            background-color: $subheader-searchfield-context-bg;
            color: $subheader-searchfield-category-button-font-color;

            svg.icon {
              color: $subheader-searchfield-category-button-font-color;

              &.icon-dropdown {
                margin-left: 1px;
                margin-right: 2px;
              }
            }
          }
        }

        &.context.has-focus {
          .searchfield {
            border-left-color: $subheader-input-color-focus-border;
          }
        }
      }
    }
  }
}

.subheader {
  .full-searchfield-container {
    .searchfield-wrapper.context .searchfield-category-button {
      background-color: $subheader-searchfield-context-bg;
      color: $subheader-searchfield-category-button-font-color;
    }

    .searchfield-wrapper.context.non-collapsible {
      &.has-go-button {
        .btn-icon.close {
          right: 95px;
          top: 8px;
          width: 34px;

          &:hover svg {
            color: $header-flex-toolbar-close-icon-color-hover;
          }
        }
      }
    }

    .searchfield-wrapper.has-categories.show-category .searchfield {
      border-color: $searchfield-context-border-color;
      border-left-color: $subheader-input-color-focus-border;

      &:hover {
        border-color: $input-color-hover-border;
      }
    }

    .searchfield-wrapper.context.has-focus {
      .btn {
        border-color: $subheader-input-color-focus-border;
      }
    }

    .searchfield-wrapper.context > .searchfield {
      background-color: $subheader-searchfield-context-bg;
      color: $searchfield-header-color;
    }

    .searchfield-wrapper .btn {
      &.is-open,
      &.is-open .icon {
        color: $subheader-input-text-color-focus;
      }
    }

    .searchfield-wrapper.has-focus .btn {
      &:focus,
      &:active {
        color: $subheader-input-text-color-focus;

        .icon {
          color: $subheader-input-text-color-focus;
        }
      }
    }
  }
}

html[dir='rtl'] {
  .header {
    .flex-toolbar .toolbar-section {
      &.search-categories.search {
        .toolbar-searchfield-wrapper {
          &.has-categories {
            &.is-open .collapse-button {
              border-color: inherit;
            }

            .searchfield {
              &:focus {
                border-right: 1px solid $header-button-focus-color;
              }
            }
          }
        }

        .has-close-icon-button .btn-icon {
          right: calc(100% - 100px);

          @media (min-width: $breakpoint-phone-to-tablet) {
            right: calc(100% - 30px);
          }
        }
      }

      &.search {
        .toolbar-searchfield-wrapper {
          .collapse-button {
            border-color: inherit;
          }
        }
      }
    }
  }
}<|MERGE_RESOLUTION|>--- conflicted
+++ resolved
@@ -12,7 +12,19 @@
   }
 
   .toolbar {
-<<<<<<< HEAD
+    .application-menu-trigger {
+      svg.icon {
+        width: 18px;
+        height: 18px;
+      }
+    }
+
+    .page-title, .section-title {
+      font-size: 20px;
+    }
+  }
+
+  .toolbar {
     .buttonset {
       .searchfield-wrapper.non-collapsible.toolbar-searchfield-wrapper.has-categories.has-go-button.has-close-icon-button.is-open {
         button.searchfield-category-button {
@@ -26,18 +38,6 @@
         }
       }
     }
-=======
-    .application-menu-trigger {
-      svg.icon {
-        width: 18px;
-        height: 18px;
-      }
-    }
-
-    .page-title, .section-title {
-      font-size: 20px;
-    }
->>>>>>> 42390502
   }
 
   .flex-toolbar {
