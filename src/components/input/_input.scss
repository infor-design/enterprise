// User Input - TextBox, Textarea
//================================================== //

@import './input-mixins';

// Field Style
.field .checkbox-label,
.field .checkbox > label {
  color: $label-color;
  display: inline-block;
  font-size: $input-size-regular-font-size;
  margin-bottom: 0;
  margin-top: 0;
}

.field > input,
.field > textarea {
  margin-bottom: 0;
}

// Two Connected Fields
.compound-field {
  > .field,
  > .field-short {
    clear: both;
    display: inline-block;
    margin-right: 15px;

    &.field-checkbox label {
      line-height: 17px;
    }

    .error-message .message-text {
      float: left;
    }
  }

  > .checkbox-group-label {
    margin-top: 2px;
  }

  > .field {
    line-height: 37px;
    vertical-align: baseline;
  }

  > .field-short {
    margin-right: 10px;
    vertical-align: top;
  }

  .dropdown-wrapper {
    margin-bottom: 0;
    margin-top: -3px;
    vertical-align: middle;
  }
}

//Move a field up closer - two line fields
.attach-up {
  margin-top: -10px;
}

.attach-up-relative {
  top: -15px;
}

.attach-up-relative-x2 {
  top: -35px;
}

.field {
  margin-bottom: $form-size-field-regular-margin-bottom;
  position: relative;

  &.less-margin {
    margin-bottom: 5px;
  }

  textarea + .btn-actions {
    margin-left: 4px;
    position: absolute;
    top: calc(50% - 14px);
  }

  // Input Actions Button - controls/input-actions
  > .btn-actions {
    border-radius: 50%;
    height: 30px;
    min-height: 30px;
    min-width: 30px;
    position: relative;
    top: 0;
    width: 30px;

    .icon {
      height: 16px;
      margin-left: 0;
      width: 16px;
    }
  }

  > .textarea-wordcount {
    color: $label-color;
    margin-bottom: 0;
  }

  &.field-radio {
    margin-bottom: 20px;

    .icon-dirty {
      left: -1px;
      margin-top: 1px;
    }
  }

  &.field-checkbox {
    margin-bottom: $form-size-field-regular-margin-bottom - 8;

    .inline-checkbox .label-text {
      margin-bottom: 1px !important;
    }
  }

  .field:not(.field-checkbox) + &.field-checkbox {
    margin-bottom: $form-size-field-regular-margin-bottom;
  }

  &.l-pull-left {
    margin-right: 20px;
  }

  &.top-padding {
    margin-top: 3rem;
  }
}

.field-short,
.form-layout-compact .field {
  > .textarea-wordcount {
    color: $label-color;
    font-size: $label-size-compact-font-size - 0.1;
    margin-bottom: 0;
  }
}

.field-pane {
  height: 0;
  overflow: hidden;
  padding: 0 0 0 25px;

  .field-content {
    padding: 20px 0;
  }
}

//Clearable input fx on search or input/clearable
.icon.close {
  color: $trigger-icon-fill-color;
  cursor: pointer;
  height: 14px;
  right: 29px;
  top: 3px;

  &:hover {
    color: $trigger-hover-color;
  }

  &.is-empty {
    display: none;
  }
}

[data-clearable='true'] {
  padding-right: 32px;

  & + .icon.close {
    margin-left: -27px;
    right: auto;
    top: -2px;

    &:hover {
      color: $trigger-hover-color;
    }
  }
}

.is-disabled {
  .icon.close {
    cursor: default;
    opacity: 0.5;
  }
}

// Input Style
input,
textarea {
  @include input-style();
}

// Element with input "like" style borders
.input-style {
  background-color: $input-color-initial-background;
  border: 1px solid $input-color-initial-border;
  border-collapse: separate;

  &:hover,
  &.is-hovered {
    border-color: $input-color-hover-border;
  }

  &[disabled],
  &.is-disabled {
    background-color: $input-color-disabled-background;
    border: solid 1px $input-color-disabled-border;
  }

  &[readonly],
  &.is-readonly {
    background-color: $input-color-readonly-background;
    border-color: $input-color-readonly-border;
  }

  &.is-placeholder {
    color: $input-placeholder-color;
  }

  &.is-focused {
    @include focus-state();
  }
}

// Text Area
textarea {
  @include rem(line-height, 2rem);

  min-height: $textarea-size-regular-height;
  overflow: auto;
  padding: 10px;
  width: $textarea-size;

  &.resizable {
    resize: vertical;
  }

  .almost-empty {
    border-color: $error-color;
  }

  &.error {
    padding: 10px 25px 10px 10px;
  }

  &[readonly],
  &[disabled] {
    + .textarea-wordcount {
      display: none;
    }
  }

  &.taller {
    min-height: 188px;  //height of three fields
  }
}

.textarea-wordcount {
  @include rem(line-height, 2rem);

  display: block;
  font-size: $theme-size-font-sm;
  min-height: auto;
  width: $textarea-size;

  &.almost-empty {
    color: $error-color;
  }
}

.textarea-print {
  display: none;
  white-space: pre-line;
}

// Print Style Sheet
@media print {
  // Needed for printing

  textarea,
  .textarea-wordcount {
    display: none !important;
  }

  .textarea-print {
    display: inline-block !important;
    height: auto;
    width: auto;
  }
}

.inline {
  $controls: ('busy', 'colorpicker', 'datepicker', 'switch', 'lookup', 'searchfield', 'timepicker, radio');

  @include inline-control-label($controls);
  @include inline-control($controls);

  .label-text {
    display: block;
  }

  &.inline-switch .label-text {
    &::before,
    &::after {
      margin-left: -40px;
    }
  }
}

// Required Indicator
label,
.label {
  &.required {
    &:not(.inline):not(.checkbox-label) {
      &:not(.accessible)::after {
        @include required-indicator($is-content: true);
      }

      .required-asterisk {
        @include required-indicator($is-content: false);
      }
    }

    .label-text {
      &:not(.accessible)::after {
        @include required-indicator($is-content: true);
      }

      .required-asterisk {
        @include required-indicator($is-content: false);
      }
    }
  }
}

<<<<<<< HEAD
// Required standalone span
=======
>>>>>>> e51012cc
span.required::after {
  @include required-indicator($is-content: true);
}

// Placeholder - Inline help
// for browser support, these need to be
// separate declarations rather than comma-separated
::-webkit-input-placeholder {
  @include placeholder();
}

// Safari requires the `-webkit-text-fill-color` prop, which we
// don't want to use generally because it conflicts.
.is-safari {
  input {
    &[disabled] {
      -webkit-text-fill-color: $input-disabled-color;
    }
  }

  .searchfield {
    &[disabled] {
      -webkit-text-fill-color: $theme-color-palette-graphite-70;
    }
  }
}

::-moz-placeholder {
  @include placeholder();
}

:-ms-input-placeholder {
  @include placeholder();
}

::-ms-clear {
  display: none;
}

// Error States
.error,
.error-message,
.error-message p,
.popover .error-message p {
  color: $error-color;
}

.error::-webkit-input-placeholder {
  color: $error-color;
  opacity: 1;
}

.error::-moz-placeholder {
  color: $error-color;
  opacity: 1;
}

.error:-ms-input-placeholder {
  color: $error-color;
  opacity: 1;
}

// Alert States
.alert,
.alert-message,
.alert-message p {
  color: $alert-color;
}

.alert::-webkit-input-placeholder {
  color: $alert-color;
  opacity: 1;
}

.alert::-moz-placeholder {
  color: $alert-color;
  opacity: 1;
}

.alert:-ms-input-placeholder {
  color: $alert-color;
  opacity: 1;
}

// Success States
.success,
.success-message,
.success-message p {
  color: $success-color;
}

.success::-webkit-input-placeholder {
  color: $success-color;
  opacity: 1;
}

.success::-moz-placeholder {
  color: $success-color;
  opacity: 1;
}

.success:-ms-input-placeholder {
  color: $success-color;
  opacity: 1;
}

// Information States
.info,
.info-message,
.info-message p {
  color: $info-color;
}

.info::-webkit-input-placeholder {
  color: $info-color;
  opacity: 1;
}

.info::-moz-placeholder {
  color: $info-color;
  opacity: 1;
}

.info:-ms-input-placeholder {
  color: $info-color;
  opacity: 1;
}

// Text Selection
::selection {
  background: $theme-color-brand-primary-base;
  color: $inverse-color;
}

::-moz-selection {
  background: $theme-color-brand-primary-base;
  color: $inverse-color;
}

// Mask component Adjustment Classes
.is-number-mask {
  text-align: right;
}

// Shorter/Legacy Inputs
.field-short,
.form-layout-compact .field {
  font-size: 0;
  margin-bottom: $form-size-field-compact-margin-bottom;
  position: relative;

  input {
    font-size: $input-size-compact-font-size;
    height: $input-size-compact-height;
    margin-bottom: 0;
    padding: $input-size-compact-padding;
    resize: none;
  }

  textarea {
    font-size: $input-size-compact-font-size;
    min-height: $textarea-size-compact-height;
    padding: $input-size-compact-padding;
  }

  &:last-child:not(:only-child) {
    margin-bottom: 0;
  }

  .error-message .message-text {
    font-size: $label-size-compact-font-size;
  }

  .icon-error,
  .icon-success {
    height: 14px;
    margin-left: -1px;
    top: auto;
    width: 18px;
  }

  .icon-error.lower-opacity {
    opacity: 0.3;
    z-index: -1;
  }

  ::-webkit-input-placeholder {
    font-size: $input-size-compact-font-size;
  }

  ::-moz-placeholder {
    font-size: $input-size-compact-font-size;
  }

  :-ms-input-placeholder {
    font-size: $input-size-compact-font-size;
  }
}

.field-short {
  input {
    text-align: left;
    width: $field-sm;
  }

  .icon-error,
  .icon-success {
    margin-left: -27px;
    margin-top: 6px;
    top: auto;
  }

  label {
    display: inline-block;
    font-size: $label-size-compact-font-size;
    padding-right: 10px;
    padding-top: 5px;
    text-align: right;
    vertical-align: top;
    width: $field-sm;

    ~ .error-message {
      left: $field-sm;
    }
  }
}

// Field stacked optionally stacks the label
.field-stacked {
  label:not(.radio-label) {
    display: block;
    padding-right: 0;
    padding-top: 0 !important;
    text-align: initial;
    vertical-align: initial;
    width: auto;

    ~ .error-message {
      left: 0;
    }
  }

  .datepicker,
  .timepicker {
    width: 150px;
  }

  input {
    width: 300px;
  }
}

// Sets fields to compact at the form level
.form-layout-compact {
  .field {
    margin-bottom: $form-size-field-compact-margin-bottom;
  }

  label,
  .label {
    font-size: $label-size-compact-font-size;
    margin: $label-size-compact-margin;
  }

  label.inline .checkbox ~ .label-text,
  .checkbox-label {
    line-height: $label-size-compact-font-size;
  }

  .field.field-checkbox {
    margin-bottom: $form-size-field-compact-margin-bottom;
  }

  .field:not(.field-checkbox) + .field.field-checkbox {
    margin-bottom: $form-size-field-compact-margin-bottom - 2;
  }
}

.field-short {
  margin-bottom: $form-size-field-compact-margin-bottom;

  label,
  .label {
    font-size: $label-size-compact-font-size;
    margin: $label-size-compact-margin;
  }
}

// Field Sizes
.input-lg,
.colorpicker-container .input-lg.colorpicker,
.field-short .input-lg,
.form-layout-compact .field .input-lg {
  width: $field-lg;
}

.input-md,
.colorpicker-container .input-md.colorpicker,
.input-md.datepicker,
.field-short .input-md,
.form-layout-compact .field .input-md {
  width: $field-md;
}

.input-mm,
.colorpicker-container .input-mm.colorpicker,
.input-mm.datepicker,
.field-short .input-mm,
.form-layout-compact .field .input-mm {
  width: $field-mm;
}

.input-sm,
.colorpicker-container .input-sm.colorpicker,
.field-short .input-sm,
.form-layout-compact .field .input-sm {
  width: $field-sm;
}

.input-xs,
.colorpicker-container .input-xs.colorpicker,
.field-short .input-xs,
.form-layout-compact .field .input-xs {
  width: $field-xs;
}

.input-full {
  width: $field-full;
}

// Info Field
.field-info {
  $this-icon-width: 15px;

  display: block;
  font-size: $theme-size-font-sm;
  line-height: 1.2rem;
  margin-bottom: 12px;
  margin-top: 7px;
  max-width: 300px;
  min-height: 35px;
  position: relative;

  .icon {
    height: 15px;
    left: 0;
    position: absolute;
    top: 0;
    width: $this-icon-width;
  }

  .icon-info-field {
    position: static;
  }

  + .error-message {
    margin-top: -12px;
  }

  .message-text {
    font-size: inherit;
    line-height: 14px;
    margin-bottom: 16px;
    margin-top: -2px;
    max-width: 267px;
    padding-left: $this-icon-width + 5;
  }
}

// Error Field
.error-message {
  $this-icon-width: 14px;

  color: $error-color;
  display: block;
  font-size: $theme-size-font-sm;
  line-height: 1.2rem;
  margin-top: 7px;
  max-width: 300px;
  position: relative;

  .icon {
    height: $this-icon-width;
    left: 0;
    margin-left: 0;
    margin-top: 0;
    position: absolute;
    top: 0;
    width: $this-icon-width;
  }

  .message-text {
    font-size: $label-size-regular-font-size;
    line-height: 15px;
    max-width: 280px;
    padding-left: $this-icon-width + 5;
  }
}

// Alert Field
.alert-message {
  $this-icon-width: 14px;

  color: $alert-color;
  display: block;
  font-size: $theme-size-font-sm;
  line-height: 1.2rem;
  margin-top: 7px;
  max-width: 300px;
  position: relative;

  .icon {
    height: $this-icon-width;
    left: 0;
    margin-left: 0;
    margin-top: 0;
    position: absolute;
    top: 0;
    width: $this-icon-width;
  }

  .message-text {
    font-size: inherit;
    line-height: 15px;
    max-width: 280px;
    padding-left: $this-icon-width + 5;
  }
}

// Success Field
.success-message {
  $this-icon-width: 14px;

  color: $success-color;
  display: block;
  font-size: $theme-size-font-sm;
  line-height: 1.2rem;
  margin-top: 7px;
  max-width: 300px;
  position: relative;

  .icon {
    height: $this-icon-width;
    left: 0;
    margin-left: 0;
    margin-top: 0;
    position: absolute;
    top: 0;
    width: $this-icon-width;
  }

  .message-text {
    font-size: inherit;
    line-height: 15px;
    max-width: 280px;
    padding-left: $this-icon-width + 5;
  }
}

// Information Field
.custom-icon-message,
.info-message {
  $this-icon-width: 14px;

  color: $info-color;
  display: block;
  font-size: $theme-size-font-sm;
  line-height: 1.2rem;
  margin-top: 7px;
  max-width: 300px;
  position: relative;

  .icon {
    height: $this-icon-width;
    left: 0;
    margin-left: 0;
    margin-top: 0;
    position: absolute;
    top: 0;
    width: $this-icon-width;
  }

  .message-text {
    font-size: inherit;
    line-height: 15px;
    max-width: 280px;
    padding-left: $this-icon-width + 5;
  }
}

.column,
.columns {
  input.has-actions:not(.datepicker),
  textarea.has-actions {
    max-width: $field-md;
    width: calc(100% - 40px);

    &.textarea {
      max-width: $textarea-size;

      ~ .btn-tertiary {
        margin-left: 2px;
        position: absolute;
        top: calc(50% - 14px);
      }
    }

    &.input-xs {
      max-width: $field-xs;
    }

    &.input-sm {
      max-width: $field-sm;
    }

    &.input-lg {
      max-width: $field-lg;
    }

    &.input-full {
      max-width: calc(100% - 40px);
    }

    ~ .btn-tertiary {
      min-width: 30px;
      width: 30px;
    }

    ~ a.btn-tertiary {
      display: inline;
      padding: 0 5px;
    }
  }

  input.has-actions.datepicker {
    &.input-xs {
      max-width: $field-xs;
      width: calc(100% - 40px);
    }

    &.input-sm {
      max-width: $field-sm;
      width: calc(100% - 40px);
    }

    &.input-mm {
      max-width: $field-mm;
      width: calc(100% - 40px);
    }

    &.input-md {
      max-width: $field-md;
      width: calc(100% - 40px);
    }

    &.input-lg {
      max-width: $field-lg;
      width: calc(100% - 40px);
    }

    &.input-full {
      max-width: calc(100% - 40px);
      width: calc(100% - 40px);
    }

    ~ a.btn-tertiary {
      display: inline;
      padding: 0 5px;
    }
  }

  .field > .checkbox-label.top-margin {
    margin-top: 30px;
  }

  .field-checkbox span.label {
    margin-top: 10px;
  }
}

.has-actions-wrapper {
  margin-right: -40px;
  width: $field-md + 40;

  &.xs {
    width: $field-xs + 40;
  }

  &.sm {
    width: $field-sm + 40;
  }

  &.lg {
    width: $field-lg + 40;
  }

  ~ a.btn-tertiary {
    display: inline;
    padding: 0 5px;
  }
}

// RTL Styles
html[dir='rtl'] {
  .field-info,
  .error-message {
    .icon {
      left: auto;
    }

    .message-text {
      padding-left: inherit;
      padding-right: 19px;
    }
  }

  .field-short label ~ .error-message {
    left: initial;
    right: 150px;
  }

  .field-short.field-stacked label ~ .error-message {
    right: initial;
  }

  // Field stacked optionally stacks the label
  .field-short.field-stacked {
    label:not(.radio-label) {
      text-align: right;
    }
  }

  input,
  textarea {
    text-align: right;

    &.error {
      padding-right: 10px;
    }
  }

  // Required Indicator
  label.required::after,
  .label.required::after {
    left: auto;
    right: 3px;
  }

  // Mask component Adjustment Classes
  .is-number-mask {
    text-align: left;
  }

  [data-mask-mode='number'].spinbox {
    text-align: center;
  }

  [data-clearable='true'] {
    padding-left: 32px;
    padding-right: 10px;

    & + .icon.close {
      margin-right: -30px;
      right: auto;
    }
  }

  .field-short {
    .icon-error,
    .icon-success {
      height: 14px;
      margin-left: inherit;
      right: 0;
      top: auto;
      width: 18px;
    }

    label:not(.radio-label) {
      padding-left: 10px;
      padding-right: inherit;
      text-align: left;
    }
  }

  .inline.inline-switch .label-text {
    &::before,
    &::after {
      margin-left: inherit;
      margin-right: -40px;
    }
  }

  .compound-field {
    > .field,
    > .field-short {
      .error-message .message-text {
        float: right;
      }
    }
  }
}

// When on smaller form factors make 400px fields go down to medium size
@include respond-to(phone) {
  .input-lg,
  .field-short .input-lg {
    width: $field-md;
  }
}

@include respond-to(phone) {
  .column .field > .checkbox-label.top-margin,
  .columns .field > .checkbox-label.top-margin {
    margin-bottom: 5px;
    margin-top: -5px;
  }

  .column .field-checkbox span.label,
  .columns .field-checkbox span.label {
    margin-top: -22px;
  }
}<|MERGE_RESOLUTION|>--- conflicted
+++ resolved
@@ -341,10 +341,6 @@
   }
 }
 
-<<<<<<< HEAD
-// Required standalone span
-=======
->>>>>>> e51012cc
 span.required::after {
   @include required-indicator($is-content: true);
 }
