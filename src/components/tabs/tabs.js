import * as debug from '../../utils/debug';
import { utils, math } from '../../utils/utils';
import { Environment as env } from '../../utils/environment';
import { xssUtils } from '../../utils/xss';
import { DOM } from '../../utils/dom';
import { breakpoints } from '../../utils/breakpoints';
import { stringUtils } from '../../utils/string';
import { renderLoop, RenderLoopItem } from '../../utils/renderloop';
import { Locale } from '../locale/locale';

// jQuery components
import '../../utils/lifecycle/lifecycle.jquery';
import '../icons/icons.jquery';
import '../popupmenu/popupmenu.jquery';
import '../tooltip/tooltip.jquery';

// Component Name
const COMPONENT_NAME = 'tabs';

// Types of possible Tab containers
const tabContainerTypes = ['horizontal', 'vertical', 'module-tabs', 'header-tabs'];

/**
 * @class Tabs
 * @constructor
 * @param {HTMLElement|jQuery[]} element the base element for this component
 * @param {object} settings incoming settings
 *
 * @param {boolean} [settings.addTabButton=false] If set to true, creates a button at the end
 * of the tab list that can be used to add an empty tab and panel
 * @param {function} [settings.addTabButtonCallback=null] if defined as a function, will
 * be used in-place of the default Tab Adding method
 * @param {boolean} [settings.addTabButtonTooltip=false] If set to true, adds tooltip on add tab button
 * @param {boolean} [settings.appMenuTrigger=false] If set to true, will force an App Menu
 * trigger to be present on Non-Vertical Tabs implementatations.
 * @param {string} [settings.appMenuTriggerText] If defined, replaces the default "Menu" text used
 * in the app menu trigger.
 * @param {boolean} [settings.appMenuTriggerTextAudible = false] if true, causes an app menu trigger's
 * text content to be visually hidden (but still exists for accessiblity purposes)
 * @param {object} [settings.ajaxOptions] if defined, will be used by any internal
 * Tabs AJAX calls as the desired request settings.
 * @param {function} [settings.beforeActivate] If defined as a function, fires
 * this before a tab is activated to allow a possible "veto" of the tab swap (SOHO-5250).
 * @param {string|jQuery} [settings.containerElement=null] Defines a separate element
 * to be used for containing the tab panels.  Defaults to a `.tab-panel-container`
 * element that is created if it doesn't already exist.
 * @param {boolean} [settings.changeTabOnHashChange=false] If true, will change the selected
 * tab on invocation based on the URL that exists after the hash.
 * @param {function} [settings.hashChangeCallback=null] If defined as a function,
 * provides an external method for adjusting the current page hash used by these tabs.
 * @param {boolean} [settings.lazyLoad=true] if true, when using full URLs in tab HREFs,
 * or when using Ajax calls, tabs will be loaded as needed instead of the markup
 * all being established at once.
 * @param {boolean} [settings.headerTabsTooltips=false] if true, will display a tooltip on
 * Header Tabs with cut-off text content.
 * @param {boolean} [settings.moduleTabsTooltips=false] if true, will display a tooltip on
 * Module Tabs with cut-off text content.
 * @param {boolean} [settings.multiTabsTooltips=false] if true, will display a tooltip on
 * Multi Tabs with cut-off text content.
 * @param {string} [settings.countsPosition] If defined, it will display the position of counts.
 * @param {function} [settings.source=null] If defined, will serve as a way of pulling
 * in external content to fill tabs.
 * @param {object} [settings.sourceArguments={}] If a source method is defined, this
 * flexible object can be passed into the source method, and augmented with
 * parameters specific to the implementation.
 * @param {boolean} [settings.tabCounts=false] If true, Displays a modifiable count above each tab.
 * @param {boolean} [settings.equalTabWidth=true] If false, behaves like a tabs or tabs header with no equal tab width.
 * @param {boolean} [settings.verticalResponsive=false] If Vertical Tabs & true, will automatically
 * switch to Horizontal Tabs on smaller breakpoints.
 * @param {Array} [settings.attributes=null] If set, adds additional attributes to some tabs and elements.
 * @param {number} [settings.maxWidth=null] If not null, set the initial width of the tabs.
 * @param {boolean} [settings.sortable=false] If true, tabs can be sortable by drag and drop.
 */
const TABS_DEFAULTS = {
  addTabButton: false,
  addTabButtonCallback: null,
  addTabButtonTooltip: false,
  appMenuTrigger: false,
  appMenuTriggerText: undefined,
  appMenuTriggerTextAudible: false,
  ajaxOptions: null,
  beforeActivate: undefined,
  containerElement: null,
  changeTabOnHashChange: false,
  hashChangeCallback: null,
  lazyLoad: true,
  equalTabWidth: true,
  headerTabsTooltips: false,
  moduleTabsTooltips: false,
  multiTabsTooltips: false,
  countsPosition: undefined,
  source: null,
  sourceArguments: {},
  tabCounts: false,
  verticalResponsive: false,
  attributes: null,
  maxWidth: null,
  sortable: false
};

function Tabs(element, settings) {
  this.element = $(element);
  this.settings = utils.mergeSettings(this.element[0], settings, TABS_DEFAULTS);
  debug.logTimeStart(COMPONENT_NAME);
  this.init();
  debug.logTimeEnd(COMPONENT_NAME);
}

Tabs.prototype = {

  /**
   * @private
   * @returns {this} component instance
   */
  init() {
    return this
      .setup()
      .build()
      .setupEvents();
  },

  /**
   * @private
   * @returns {this} component instance
   */
  setup() {
    // Used by the $(body).resize event to correctly identify the tabs container element
    this.tabsIndex = $('.tab-container').index(this.element);
    this.settings.multiTabsTooltips = this.element.closest('.multitabs-container').length > 0;
    return this;
  },

  /**
   * @private
   * @returns {this} component instance
   */
  build() {
    const self = this;
    let tabPanelContainer;
    let moveTabPanelContainer = false;
    const localeExemptions = ['en-US', 'de-DE', 'ja-JP', 'zh-CN', 'zh-Hans', 'zh-TW', 'zh-Hant'];

    // Check for a tab panel container immediately after the `.tab-container`
    // element (default as of IDS Enterprise 4.3.0)
    tabPanelContainer = this.element.next('.tab-panel-container');

    // Auto-detect and move existing tab-panel containers in key areas, if applicable.
    // Check inside the container first
    if (!tabPanelContainer.length) {
      tabPanelContainer = this.element.children('.tab-panel-container');

      if (!this.isVerticalTabs()) {
        moveTabPanelContainer = true;
      }
    }

    // Special case for Header Tabs, find the page container and use that as the container
    const bodyPageContainer = $('body > .page-container, .application-menu + .page-container');
    if (this.element.closest('.header').length > 0 && bodyPageContainer.length) {
      tabPanelContainer = bodyPageContainer;
    }

    // Special case for Module Tabs, where it's possible for layout reasons for there to be
    // an application menu element adjacent between the Tab list and the Tab Panel container
    if (this.element.next('.application-menu').length) {
      tabPanelContainer = this.element.next().next('.page-container');
      moveTabPanelContainer = false;
    }

    // Defining `this.settings.containerElement` ultimately overrides any internal
    // changes to the tab panel container.
    if (this.settings.containerElement && $(this.settings.containerElement).length) {
      tabPanelContainer = $(this.settings.containerElement);
      moveTabPanelContainer = false;
    }

    // If a `.tab-panel-container` still doesn't exist, create one.
    if (!tabPanelContainer || !tabPanelContainer.length) {
      tabPanelContainer = $('<div class="tab-panel-container"></div>');
      moveTabPanelContainer = true;
    }

    if (!tabPanelContainer[0].classList.contains('tab-panel-container')) {
      tabPanelContainer[0].classList.add('tab-panel-container');
    }
    if (moveTabPanelContainer) {
      tabPanelContainer.insertAfter(this.element);
    }

    this.container = tabPanelContainer;

    // Detect the existence of a "tab-list-container" element, if applicable.
    // Tab List containers are optional for all tab container types, but mandatory for
    // Composite Form tabs.
    let tablistContainer = this.element.children('.tab-list-container');
    if (!tablistContainer.length && this.isScrollableTabs()) {
      tablistContainer = $('<div class="tab-list-container" tabindex="-1"></div>').prependTo(this.element);
    }
    if (tablistContainer.length) {
      this.tablistContainer = tablistContainer;
    }

    // Add a default tabs class of "horizontal" if it doesn't already exist
    let noClass = true;
    const closestHeader = this.element.closest('.header');
    tabContainerTypes.forEach((val, i) => {
      if (this.element.hasClass(tabContainerTypes[i])) {
        noClass = false;
      }
    });
    if (noClass) {
      if (closestHeader.length) {
        self.element.addClass('header-tabs');
      } else {
        self.element.addClass('horizontal');
      }
    }

    // Build Tab Counts
    if (self.settings.tabCounts) {
      self.element.addClass('has-counts');
    }

    // Attach Tablist role and class to the tab headers container
    this.tablist = this.element.children('.tab-list');
    if (!this.tablist.length) {
      // If we have a `.tab-list-container` element, check that before creating markup
      if (this.tablistContainer) {
        this.tablist = this.tablistContainer.children('.tab-list');
      }

      // Create and append the `.tab-list` if it still doesn't exist.
      if (!this.tablist.length) {
        this.tablist = $('<ul class="tab-list"></ul>');
        if (this.tablistContainer) {
          this.tablist.appendTo(this.tablistContainer);
        } else {
          this.tablist.appendTo(this.element);
        }
      }
    }

    // Double-check that the `.tab-list-container` actually contains the `.tab-list`.
    // Move it if necessary.
    if (this.tablistContainer) {
      if (!this.tablist.parent().is(this.tablistContainer)) {
        this.tablistContainer.append(this.tablist);
      }

      this.tablistContainer.on('mousewheel.tabs', function (e) {
        if (e.deltaY) {
          this.scrollLeft += e.deltaY;
        }
      });
    }

    self.tablist
      .attr({
        class: 'tab-list',
        role: 'tablist'
      });

    // Conditionally Change layout classes if veritcal tabs is in responsive
    // mode, and breakpoints match.
    this.checkResponsive(false);

    // Handle Focus State, Animated Bar, More Button, Add Tabs Button, and
    // App Menu Button.
    this.renderHelperMarkup();

    // for each item in the tabsList...
    self.anchors = self.tablist.children('li:not(.separator)').children('a');
    self.anchors.each(function prepareAnchor() {
      const a = $(this);
      const attrPart = a[0].textContent.toLowerCase().trim().split(' ').join('-');

      a.attr({ role: 'tab', 'aria-selected': 'false', tabindex: '-1' })
        .parent().attr('role', 'tab').addClass('tab');

      let dismissibleIcon;
      if (a.parent().hasClass('dismissible') && !a.parent().children('.icon').length) {
        dismissibleIcon = $.createIconElement({ icon: 'close', classes: 'icon close' });
        dismissibleIcon.insertAfter(a);
      }

      // If attributes are defined, add them to various things
      if (self.settings.attributes) {
        utils.addAttributes(a, self, self.settings.attributes, `${attrPart}-a`);
        if (dismissibleIcon) {
          utils.addAttributes(dismissibleIcon, self, self.settings.attributes, `${attrPart}-close-btn`);
        }
      }

      // Find and configure dropdown tabs
      const dd = a.nextAll('ul').first();
      if (dd.length > 0) {
        dd.addClass('dropdown-tab');
        const li = a.parent();

        li.addClass('has-popupmenu').popupmenu({
          menu: dd,
          trigger: 'click',
          attachToBody: true,
          attributes: self.settings.attributes
        });

        a.removeAttr('role').removeAttr('aria-expanded').removeAttr('aria-selected');

        if (!a.parent().children('.icon.icon-more').length) {
          $.createIconElement({ classes: 'icon-more', icon: 'dropdown' }).insertAfter(a);
        }
      }

      if (self.settings.tabCounts && $(this).find('.count').length === 0) {
        if ((localeExemptions.includes(Locale.currentLocale.name) && self.settings.countsPosition !== 'bottom') || self.settings.countsPosition === 'top') {
          $(this).prepend('<span class="count">0 </span>');
        } else if (self.settings.countsPosition === 'bottom') {
          $(this).append('<span class="count">0 </span>');
        } else {
          $(this).append('<span class="count">0 </span>');
        }
      }

      // Make it possible for Module Tabs to display a tooltip containing their contents
      // if the contents are cut off by ellipsis.
      if (self.settings.moduleTabsTooltips || self.settings.multiTabsTooltips || self.settings.headerTabsTooltips) {
        a.parent().on('mouseover.tabs', () => {
          if (a.data('cutoffTitle') === undefined) {
            self.checkCutOffTitle($(this), self.visibleTabSize);
          }
        });

        a.on('beforeshow.toolbar', () => a.data('cutoffTitle') === 'yes' && a.parent().not('.is-disabled').length > 0).tooltip({
          content: `${a.text().trim()}`
        });
      }
    });

    // Build/manage tab panels
    function associateAnchorWithPanel() {
      const a = $(this);
      const li = a.parent();
      const popup = li.data('popupmenu');
      let panel;

      // Associated the current one
      let href = a.attr('href');

      if (href.substr(0, 1) !== '#') {
        // is an outbound Link
        return;
      }

      if (href.substr(0, 2) === '#/') {
        // uses angular LocationStrategy
        // Just to find the panel but these are handled by angular
        href = href.replace('#/', '#');
      }

      if (href !== undefined && href !== '#') {
        href = href.replace(/\//g, '\\/');
        panel = $(href);

        if (li.is(':not(.has-popupmenu)') && !panel.length) {
          return;
        }

        if (self.settings.attributes) {
          const attrPart = a[0].textContent.toLowerCase().trim().split(' ').join('-');
          utils.addAttributes(panel, self, self.settings.attributes, `${attrPart}-panel`);
        }

        a.data('panel-link', panel);
        panel.data('tab-link', a);
        self.panels = self.panels.add(panel);
      }

      // If dropdown tab, add the contents of the dropdown
      // NOTE: popupmenu items that represent dropdown tabs shouldn't have children,
      // so they aren't accounted for here.
      if (popup) {
        popup.menu.children('li').each(function () {
          const popupLi = $(this);
          const popupA = popupLi.children('a');
          const popupHref = popupA.attr('href');
          const popupPanel = $(popupHref);

          popupA.data('panel-link', popupPanel);
          popupPanel.data('tab-link', popupA);

          self.panels = self.panels.add(popupPanel);
          self.anchors = self.anchors.add(popupA);

          if (!popupLi.hasClass('dismissible')) {
            return;
          }

          let popupIcon = popupLi.children('.icon');
          if (!popupIcon.length) {
            popupIcon = $.createIconElement({ icon: 'close', classes: 'icon close' });
          }
          popupIcon.detach().appendTo(popupA);
        }).on('click.popupmenu', '.icon', function iconClickHandler(e) {
          const popupIcon = $(this);
          const popupLi = popupIcon.closest('li');

          if (popupLi.is('.dismissible') && popupIcon.is('.icon')) {
            e.preventDefault();
            e.stopPropagation();
            self.closeDismissibleTab(popupLi.children('a').attr('href'));
          }
        });
      }
    }

    self.panels = $();
    self.anchors.each(associateAnchorWithPanel);
    self.panels
      .addClass('tab-panel')
      .attr({ role: 'tabpanel' })
      .find('h3:first').attr('tabindex', '0');

    self.panels.each(function () {
      const panel = $(this);
      if (!panel.parent().is(self.container)) {
        self.container.append(panel);
      }
    });

    const excludes = ':not(.separator):not(.is-disabled):not(.is-hidden)';
    const tabs = this.tablist.children(`li${excludes}`);
    let selected = this.tablist.children(`li.is-selected${excludes}`);
    let selectedAnchor = selected.children('a');
    let hash;
    let matchingTabs;

    // Setup a hash for nested tab controls
    self.nestedTabControls = self.panels.find('.tab-container');

    if (tabs.length) {
      // If the hashChange setting is on, change the selected tab to the one referenced by the hash
      if (this.settings.changeTabOnHashChange) {
        hash = window.location.hash;
        if (hash && hash.length) {
          matchingTabs = tabs.find(`a[href="${hash}"]`);
          if (matchingTabs.length) {
            selected = matchingTabs.first().parent();
            selectedAnchor = selected.children('a');
          }
        }
      }

      // If there is no selected tab, try to find the first available tab (if there are any present)
      if (!selected.length) {
        selected = tabs.not('.add-tab-button, .application-menu-trigger').first();
        selectedAnchor = selected.children('a');
      }

      // If there are tabs present, activate the first one
      if (selected.length) {
        this.activate(selectedAnchor.attr('href'), selectedAnchor);
      }
    }

    if (this.isModuleTabs() && this.element.children('.toolbar').length) {
      this.element.addClass('has-toolbar');
    }

    if (this.isModuleTabs() && tabs.filter('.application-menu-trigger').length > 0) {
      tabs.find('a[tabindex="0"]').attr('tabindex', '-1');
      tabs.filter('.application-menu-trigger').find('a').attr('tabindex', '0');
    }

    if (!this.isModuleTabs() && this.isHeaderTabs()) {
      this.adjustTabs();
    }

    this.setOverflow();

    this.positionFocusState(selectedAnchor);

    // Setup Edge Fades
    if (this.tablistContainer) {
      this.tablistContainer.on('scroll.tabs', () => {
        this.renderEdgeFading();
      });
      this.renderEdgeFading();
    }

    // Create sortable tabs
    this.createSortable();

    // Setup a resize observer on both the tab panel container and the tab list container (if applicable)
    // to auto-refresh the state of the Tabs on resize.  ResizeObserver doesn't work in IE.
    if (typeof ResizeObserver !== 'undefined') {
      this.ro = new ResizeObserver(() => {
        $('body').triggerHandler('resize');
      });

      this.ro.observe(this.element[0]);
      if (this.containerElement) {
        this.ro.observe(this.containerElement[0]);
      }
    }

    // Re-renders focus state of tab indicator after rendering all of the elements
    setTimeout(() => {
      this.positionFocusState();
    }, 100);

    return this;
  },

  /**
   * Create tabs to be sortable by drag and drop.
   * @private
   * @returns {void}
   */
  createSortable() {
    const self = this;
    const s = this.settings;
    if (!s.sortable) {
      return;
    }
    // Sortable with touch devices, only support to module and vertical tabs.
    if (env.features.touch && !(this.isModuleTabs() || this.isVerticalTabs())) {
      return;
    }

    const tablist = this.tablist ? this.tablist[0] : null;
    const tabContainers = $('.tab-panel-container');
    if (tablist) {
      const excludeSel = '.is-disabled, .separator, .application-menu-trigger';
      const excludeEl = [].slice.call(tablist.querySelectorAll(excludeSel));
      excludeEl.forEach(el => el.setAttribute('data-arrange-exclude', 'true'));
      tablist.setAttribute('data-options', '{"placeholderCssClass": "tab arrange-placeholder", "useItemDimensions": "true"}');

      // Set arrange
      tablist.classList.add('arrange');
      let arrangeApi = this.tablist.data('arrange');
      if (!arrangeApi) {
        arrangeApi = this.tablist.arrange().data('arrange');
      }

      const className = 'has-placeholder';
      let tabContainer = null;
      if (!this.isModuleTabs() && !this.isVerticalTabs() && !this.isHeaderTabs()) {
        this.tablist
          .on('beforearrange.tabs', function () {
            tabContainer = $(this).closest('.tab-container')[0];
          })
          .on('draggingarrange.tabs', () => {
            tabContainer?.classList.add(className);
          });
      }

      this.tablist.on('dragover.tabs', (e) => {
        e.preventDefault();
      });

      tabContainers.on('dragover.tabpanel', (e) => {
        e.preventDefault();
      });

      this.tablist.on('drag.tabs', (event) => {
        if ($('.multitabs-section.is-hidden').length) {
          const dragElement = $(event.target);
          const parentElement = dragElement.parents('.multitabs-section');

          if (!parentElement.hasClass('alternate')) {
            parentElement.find('.overlay-right').addClass('has-overlay');
          } else {
            parentElement.find('.overlay-left').addClass('has-overlay');
          }
        }
      });

      this.tablist.on('dragend.tabs', (event) => {
        const dragElement = $(event.target);
        const targetElement = $(document.elementFromPoint(event.pageX, event.pageY));
        const parentElement = dragElement.parents('.multitabs-section');

        parentElement.find('.overlay-left').removeClass('has-overlay');
        parentElement.find('.overlay-right').removeClass('has-overlay');

        let targetTabsetName = targetElement.parents('.module-tabs');
        if (dragElement.get(0) !== targetElement.get(0)) {
          if (parentElement[0] === targetElement.parents('.multitabs-section')[0]) {
            $('.multitabs-section').each((index, item) => {
              if (parentElement[0] !== item && $(item).hasClass('is-hidden')) {
                targetTabsetName = $(item).children('.module-tabs');
              }
            });
          }
        }

        const selectedTab = dragElement.attr('href').replace('#', '');
        const api = targetTabsetName.data('tabs');

        if (api === undefined) {
          return;
        }

        const tab = api.getTab(null, dragElement);

        if (self.element.parent()[0] === api.element.parent()[0]) {
          return;
        }

        const tabMarkup = tab.clone();
        const panelMarkup = self.getPanel(selectedTab).children();

        self.remove(selectedTab);
        api.add(selectedTab, {
          name: tabMarkup.children('a').text().trim(),
          content: panelMarkup,
          doActivate: true
        });

        if (self.element.children('.tab-list').children().length < 1) {
          self.element.parent().addClass('is-hidden');
        }

        if (api.element.children('.tab-list').children().length > 0) {
          api.element.parent().removeClass('is-hidden');
        }
      });

      this.tablist.on('arrangeupdate.tabs', () => {
        tabContainer?.classList.remove(className);
      });

      this.element.on('aftertabadded.tabs', () => {
        arrangeApi?.updated();
      });
    }
  },

  /**
   * Adds/removes helper buttons and accessibility-centric markup, based on Tabs' configuration
   * Designed to be run at any point in the Tabs lifecycle.
   * @private
   * @returns {this} component instance
   */
  renderHelperMarkup() {
    const self = this;
    const auxilaryButtonLocation = this.tablistContainer || this.tablist;
    this.focusState = this.element.find('.tab-focus-indicator');
    if (!this.focusState?.length) {
      this.focusState = $('<div class="tab-focus-indicator" role="presentation"></div>').insertBefore(this.tablist);
    }

    // Add the markup for the "More" button if it doesn't exist.
    if (!this.moreButton) {
      this.moreButton = $();
    }

    if (!this.isVerticalTabs()) {
      if (!this.moreButton.length) {
        this.moreButton = auxilaryButtonLocation.next('.tab-more');
      }
      // If we still don't have a More Button, create one
      if (!this.moreButton.length) {
        this.moreButton = $('<div>').attr({ class: 'tab-more' });
        this.moreButton.append($('<span class="more-text">').text(Locale.translate('More')));
        this.moreButton.append($.createIconElement({ classes: 'icon-more', icon: 'dropdown' }));
      }

      // Append in the right place based on configuration
      auxilaryButtonLocation.after(this.moreButton);
    } else if (this.moreButton.length) {
      this.moreButton.off().removeData().remove();
      this.moreButton = $();
    }

    // Add extra attributes to the more button, if applicable
    if (this.moreButton?.length && this.settings.attributes) {
      utils.addAttributes(this.moreButton, this, this.settings.attributes, 'btn-more');
    }

    // Add the application menu Module Tab, if applicable
    let appMenuTrigger = this.tablist.find('.application-menu-trigger');
    if (this.settings.appMenuTrigger === true) {
      // Backwards Compatibility for the original Application Menu codepath.
      if (this.isModuleTabs()) {
        if (!appMenuTrigger.length) {
          const audibleClass = this.settings.appMenuTriggerTextAudible ? ' class="audible"' : '';
          appMenuTrigger = $(`
            <li class="tab application-menu-trigger">
              <a href="#">
                <svg class="icon" focusable="false" aria-hidden="true" role="presentation">
                    <use href="#icon-menu"></use>
                </svg>
                <span${audibleClass}>${this.settings.appMenuTriggerText || Locale.translate('AppMenuTriggerText')}</span>
              </a>
            </li>
          `);
          this.tablist.prepend(appMenuTrigger);
        }
      } else if (this.isVerticalTabs() && appMenuTrigger.length) {
        appMenuTrigger.off().removeData().remove();
      }
    } else if (appMenuTrigger.length) {
      if (this.isVerticalTabs()) {
        appMenuTrigger.off().removeData().remove();
      } else {
        this.tablist.prepend(appMenuTrigger);
      }
    }

    if (appMenuTrigger.length) {
      // Add extra attributes to the App Menu Trigger button, if applicable
      if (this.settings.attributes) {
        utils.addAttributes(appMenuTrigger, this, this.settings.attributes, 'appmenu-trigger-btn');
      }

      this.appMenuApi = $('#application-menu')?.data('applicationmenu');

      // Add it to the App Menu's list of triggers to adjust on open/close
      if (this.appMenuApi) {
        this.appMenuApi.modifyTriggers([appMenuTrigger.children('a')], null, true);
        this.appMenuApi.accordion.on('selected', (e, args) => {
          const id = args.getAttribute('tab-id');

          if (id) {
            const tab = self.doGetTab(id);
            const a = tab ? tab.children('a').first() : $();
            const href = a.attr('href');

            self.activate(href);
            self.changeHash(href);

            a.focus();

            self.scrollTabList(tab);
          }
        });
      }
    }

    // Add Tab Button
    if (this.settings.addTabButton) {
      if (!this.addTabButton || !this.addTabButton.length) {
        this.addTabButton = $(`
          <div class="add-tab-button hide-focus" tabindex="-1" role="button">
            <span class="audible">${Locale.translate('AddNewTab')}</span>
          </div>
        `);

        $.createIconElement({ icon: 'add', classes: 'icon-add' }).prependTo(this.addTabButton);
        this.addTabButton.insertAfter(this.moreButton);
        this.element.addClass('has-add-button');
      }
    } else if (this.addTabButton && this.addTabButton.length) {
      this.addTabButton.off().removeData().remove();
      this.addTabButton = undefined;
      this.element.removeClass('has-add-button');
    }

    // Add extra attributes to the add button, if applicable
    if (this.addTabButton?.length && this.settings.attributes) {
      utils.addAttributes(this.addTabButton, this, this.settings.attributes, 'btn-add');
    }

    // Find a More Actions button, if applicable
    const moreActionsButton = this.element.find('.more-actions-button .btn-actions');
    if (moreActionsButton.length) {
      this.moreActionsBtn = moreActionsButton;
    }

    if (this.settings.addTabButtonTooltip) {
      this.addTabButton.tooltip({
        content: Locale.translate('AddNewTab')
      });
    }

    return this;
  },

  /**
   * Establishes the bound event listeners on all tabs elements
   * @private
   * @returns {this} component instance
   */
  setupEvents() {
    const self = this;

    // Clicking the 'a' triggers the click on the 'li'
    function routeAnchorClick(e) {
      const a = $(e.currentTarget);

      if (this.wasTapped === true) {
        this.wasTapped = false;
        return;
      }

      if (e.type === 'touchend') {
        this.wasTapped = true;
      }

      if (a.attr('href').substr(0, 1) !== '#') {
        // is an outbound Link
        return;
      }
      e.preventDefault();
    }

    // Some tabs have icons that can be clicked and manipulated
    function handleIconClick(e) {
      const elem = $(this);
      if (elem.is('[disabled]') || elem.parent().hasClass('is-disabled')) {
        return;
      }

      const li = $(elem).parent();

      if (li.hasClass('dismissible')) {
        e.preventDefault();
        e.stopPropagation();
        self.closeDismissibleTab(li.children('a').attr('href'));
      }
    }

    function handleTabBlur() {
      $(this).parent().removeClass('is-focused');
    }

    // Any events bound to individual tabs (li) and their anchors (a) are bound
    // to the tablist element so that tabs can be added/removed/hidden/shown without
    // needing to change event bindings.
    this.tablist
      .on('mousedown.tabs', '> li', function (e) {
        self.handleAddFocusData(e, $(this));

        if ($(e.target).hasClass('close') && $(e.target).parent().hasClass('has-popupmenu')) {
          const menu = $(this).data('popupmenu').menu;
          const hrefs = [];
          $.each(menu[0].children, (i, li) => {
            hrefs.push(li.children[0].href);
          });
          self.closeDismissibleTabs(hrefs);
        }

        // let right click pass through
        if (e.which !== 3 && !$(e.target).hasClass('close')) {
          return self.handleTabClick(e, $(this));
        }
        return false;
      })
      .on('click.tabs', 'a', routeAnchorClick)
      .on('click.tabs', '.icon', handleIconClick)
      .on('focus.tabs', 'a', function (e) {
        return self.handleTabFocus(e, $(this));
      })
      .on('blur.tabs', 'a', handleTabBlur)
      .on('keydown.tabs', 'a', e => this.handleTabKeyDown(e));

    // Setup events on Dropdown Tabs
    function dropdownTabEvents(i, tab) {
      const li = $(tab);
      const a = li.children('a');
      const menu = li.data('popupmenu').menu;

      // Alt+Del or Alt+Backspace closes a dropdown tab item
      function closeDropdownMenuItem(e) {
        if (!e.altKey || !li.is('.dismissible')) {
          return;
        }

        self.closeDismissibleTab(a.attr('href'));
      }

      menu.on('keydown.popupmenu', 'a', (e) => {
        switch (e.which) {
          case 27: // escape
            li.addClass('is-selected');
            a.focus();
            break;
          case 8: // backspace (delete on Mac)
            closeDropdownMenuItem(e);
            break;
          case 46: // The actual delete key
            closeDropdownMenuItem(e);
            break;
          default:
            break;
        }
      });

      li.on('selected.tabs', function (e, anchor) {
        const popupLi = $(this);
        const href = $(anchor).attr('href');

        if (!self.activate(href, $(anchor))) {
          return false;
        }

        self.positionFocusState(a);

        a.focus();
        self.scrollTabList(popupLi);

        popupLi.addClass('is-selected');
        return false;
      });
    }

    const ddTabs = self.tablist.find('li').filter('.has-popupmenu');
    ddTabs.each(dropdownTabEvents);

    function dismissibleTabEvents(i, tab) {
      const li = $(tab);
      const a = li.children('a');

      a.on('keydown.tabs', (e) => {
        self.handleDismissibleTabKeydown(e);
      });
    }

    const dismissible = self.tablist.find('li').filter('.dismissible');
    dismissible.each(dismissibleTabEvents);

    this.setupHelperMarkupEvents();

    this.panels.on('keydown.tabs', (e) => {
      self.handlePanelKeydown(e);
    });

    // Check whether or not all of the tabs + more button are de-focused.
    // If true, the focus-state and animated bar need to revert positions
    // back to the currently selected tab.
    this.element.on('focusout.tabs', () => {
      const noFocusedTabs = !$.contains(self.element[0], document.activeElement);
      const noPopupMenusOpen = self.tablist.children('.has-popupmenu.is-open').length === 0;

      if (noFocusedTabs && noPopupMenusOpen && !self.moreButton.is('.is-selected, .popup-is-open')) {
        self.hideFocusState();
      }
    }).on('updated.tabs', (e, settings) => {
      self.updated(settings);
    }).on('activated.tabs', (e) => {
      // Stop propagation of the activate event from going higher up into the DOM tree
      e.stopPropagation();
    }).on('add.tabs', (e, newTabId, newTabOptions, newTabIndex) => {
      self.add(newTabId, newTabOptions, newTabIndex);
    })
      .on('remove.tabs', (e, tabId) => {
        self.remove(tabId);
      });

    // Check to see if we need to add/remove the more button on resize
    $('body').on(`resize.tabs${this.tabsIndex}`, () => {
      self.handleResize();
    });
    self.handleResize(true);

    return this;
  },

  /**
   * Adds events associated with elements that are re-renderable during the Tabs lifecycle
   * @private
   */
  setupHelperMarkupEvents() {
    const self = this;

    // Setup the "more" function
    this.moreButton
      .on('click.tabs', (e) => {
        self.handleMoreButtonClick(e);
      })
      .on('keydown.tabs', (e) => {
        self.handleMoreButtonKeydown(e);
      })
      .on('focus.tabs', (e) => {
        self.handleMoreButtonFocus(e);
      })
      .on('mousedown.tabs', function (e) {
        self.handleAddFocusData(e, $(this));
      });

    if (this.settings.addTabButton) {
      this.addTabButton
        .on('click.tabs', () => {
          self.handleAddButton();
        })
        .on('keydown.tabs', (e) => {
          self.handleAddButtonKeydown(e);
        })
        .on('focus.tabs', (e) => {
          self.handleAddButtonFocus(e);
        });
    }

    if (this.moreActionsBtn?.length) {
      this.moreActionsBtn
        .on('keydown.tabs', (e) => {
          self.handleMoreActionsButtonKeydown(e);
        });
    }
  },

  /**
   * Removes events associated with elements that are re-renderable during the Tabs lifecycle
   * @private
   * @returns {this} component instance
   */
  removeHelperMarkupEvents() {
    if (this.moreButton && this.moreButton.length) {
      this.moreButton
        .off('click.tabs keydown.tabs focus.tabs mousedown.tabs');
    }

    if (this.addTabButton && this.addTabButton.length) {
      this.addTabButton
        .off('click.tabs keydown.tabs focus.tabs');
    }

    return this;
  },

  /**
   * Setup a mousedown event on tabs to determine in the focus handler whether
   * or a not a keystroked cause a change in focus, or a click.  Keystroke focus
   * changes cause different visual situations
   * @private
   * @param {$.Event} e incoming focus event
   * @param {jQuery[]} elem element
   * @returns {undefined}
   */
  handleAddFocusData(e, elem) {
    let tab = elem;
    if (tab.is('.is-disabled')) {
      e.preventDefault();
      return false;
    }

    if (!tab.is(this.moreButton)) {
      tab = tab.children('a');
    }

    this.hideFocusState();
    tab.data('focused-by-click', true);
    return true;
  },

  /**
   * Handler for Tab Click
   * @private
   * @param {jQuery.Event} e incoming click event
   * @param {jQuery[]} li list item representing the clicked tab
   * @returns {boolean|undefined} ? // TODO: why?
   */
  handleTabClick(e, li) {
    if (this.element.is('.is-disabled') || (li && (li.is('.is-disabled') || li.is('.separator')))) {
      e.stopPropagation();
      e.preventDefault();
      return false;
    }

    const appMenuResult = this.handleAppMenuTabKeydown(e);
    if (!appMenuResult) {
      return true;
    }

    let a = li.children('a');
    a.data('focused-by-click', true);

    if (this.popupmenu && this.popupmenu.element.hasClass('is-open')) {
      this.popupmenu.close();
    }

    // Don't activate a dropdown tab.  Clicking triggers the Popupmenu Control attached.
    if (li.is('.has-popupmenu')) {
      this.positionFocusState(a);
      return true;
    }

    let href = a.attr('href');

    if (li.is('.add-tab-button')) {
      a = this.handleAddButton();
      li = a.parent();
      href = a.attr('href');
      this.element.trigger('tab-added', [a]);
    }

    // close tab on middle click
    if (e.which === 2) {
      if (li.is('.dismissible') && $(e.target).is('.close')) {
        this.closeDismissibleTab(href);
      }
      e.preventDefault();
      return true;
    }

    if (!this.activate(href, a)) {
      return true;
    }
    this.changeHash(href);

    this.focusState?.removeClass('is-visible');

    a.focus();

    if (this.isScrollableTabs()) {
      this.scrollTabList(li);
    }

    // Hide these states
    this.positionFocusState(a);

    if (this.settings.lazyLoad === true && this.isURL(href)) {
      return false;
    }

    return true;
  },

  /**
   * Handler for click events on the "More Tabs" popupmenu trigger
   * @private
   * @param {jQuery.event} e Event
   * @returns {boolean|undefined} ?
   */
  handleMoreButtonClick(e) {
    if (this.element.is('.is-disabled') || this.moreButton.is('.is-disabled')) {
      e.preventDefault();
      e.stopPropagation();
      return false;
    }

    this.moreButton.data('focused-by-click', true);

    if (!(this.hasMoreButton())) {
      e.stopPropagation();
    }
    if (this.moreButton.hasClass('popup-is-open')) {
      this.popupmenu.close();
      this.moreButton.removeClass('popup-is-open');
    } else {
      this.buildPopupMenu();
    }

    this.hideFocusState();
    return true;
  },

  /**
   * @returns {boolean} true if the "More Actions" button is present
   */
  hasMoreActions() {
    const moreActionsBtn = this.element.find('.more-actions-button > .btn-actions');
    return (moreActionsBtn && moreActionsBtn.length > 0);
  },

  /**
   * Handler for keydown events on the optional "More Actions" button, if it's present.
   * @private
   * @param {jQuery.event} e Event
   * @returns {boolean|undefined} ?
   */
  handleMoreActionsButtonKeydown(e) {
    if (this.element.is('.is-disabled') || this.moreActionsBtn.is('.is-disabled')) {
      e.stopPropagation();
      e.preventDefault();
      return false;
    }

    const self = this;
    function openMenu(oldHref) {
      e.preventDefault();
      // setTimeout is used to bypass triggering of the keyboard when
      // self.buildPopupMenu() is invoked.
      setTimeout(() => {
        self.buildPopupMenu(oldHref);
        self.positionFocusState(self.moreButton, true);
      }, 0);
    }

    const hasAddButton = this.addTabButton && this.addTabButton.length;
    const allExcludes = ':not(.separator):not(.is-disabled):not(:hidden)';
    const tabs = this.tablist.children(`li${allExcludes}`);
    let targetLi;

    switch (e.which) {
      case 37: // left
      case 38: // up
        if (hasAddButton) {
          this.addTabButton.focus();
        } else {
          const last = this.findLastVisibleTab();
          if (this.hasMoreButton()) {
            openMenu(last.attr('href'));
          } else {
            targetLi = last;
          }
        }
        break;
      case 39: // right
      case 40: // down
        targetLi = tabs.first();
        break;
      default:
        break;
    }

    if (targetLi) {
      e.preventDefault();
      targetLi.children('a').focus();

      if (this.isScrollableTabs()) {
        this.scrollTabList(targetLi);
      }
    }

    return true;
  },

  /**
   * Handler for click events on the "More Tabs" popupmenu trigger
   * @private
   * @param {jQuery.event} e Event
   * @param {jQuery[]} a represents an anchor tag
   * @returns {boolean|undefined} ?
   */
  handleTabFocus(e, a) {
    if (this.element.is('.is-disabled')) {
      e.preventDefault();
      return false;
    }

    const li = a.parent();
    const dataFocusedClick = a.data('focused-by-click');
    const focusedByKeyboard = dataFocusedClick === undefined ||
      (dataFocusedClick && dataFocusedClick === false);

    $.removeData(a[0], 'focused-by-click');

    if (this.isTabOverflowed(li)) {
      this.buildPopupMenu(a.attr('href'));
      if (focusedByKeyboard) this.moreButton.addClass('is-focused');
      this.positionFocusState(this.moreButton);
    } else {
      if (focusedByKeyboard) li.addClass('is-focused');
      this.positionFocusState(a, focusedByKeyboard);
    }

    return true;
  },

  /**
   * Handler for focus events on the "More Tabs" popupmenu trigger
   * @private
   * @param {jQuery.event} e incoming focus event
   * @returns {void}
   */
  handleMoreButtonFocus(e) {
    if (this.element.is('.is-disabled')) {
      e.preventDefault();
      return;
    }

    const dataFocusedClick = this.moreButton.data('focused-by-click');
    const focusedByKeyboard = (dataFocusedClick && dataFocusedClick === false);

    $.removeData(this.moreButton[0], 'focused-by-click');

    this.focusState?.removeClass('is-visible');
    this.positionFocusState(this.moreButton, focusedByKeyboard);
  },

  /**
   * Handler for keydown events on Tabs in the list
   * @private
   * @param {jQuery.event} e incoming keydown event
   * @returns {boolean|undefined} ?
   */
  handleTabKeyDown(e) {
    if (this.element.is('.is-disabled')) {
      e.preventDefault();
      return false;
    }

    if (e.shiftKey || e.ctrlKey || e.metaKey || (e.altKey && e.which !== 8)) {
      return true;
    }

    const self = this;
    const passableKeys = [8, 13, 32];

    function isPassableKey() {
      return $.inArray(e.which, passableKeys) > -1;
    }

    if ((e.which < 32 && !isPassableKey()) || e.which > 46) {
      return true;
    }

    if (isPassableKey()) {
      const appMenuResult = this.handleAppMenuTabKeydown(e);
      if (!appMenuResult) {
        return true;
      }
    }

    function openMenu(oldHref) {
      e.preventDefault();
      // setTimeout is used to bypass triggering of the keyboard when
      // self.buildPopupMenu() is invoked.
      setTimeout(() => {
        self.buildPopupMenu(oldHref);
      }, 0);
    }

    const allExcludes = ':not(.separator):not(.is-disabled):not(:hidden)';
    let currentLi = $(e.currentTarget).parent();
    let currentA = currentLi.children('a');
    let targetLi;
    const tabs = self.tablist.children(`li${allExcludes}`);
    const isRTL = Locale.isRTL();

    function previousTab() {
      let i = tabs.index(currentLi) - 1;
      while (i > -1 && !targetLi) {
        if (tabs.eq(i).is(allExcludes)) {
          return tabs.eq(i);
        }
        i -= 1;
      }

      if (self.hasMoreActions()) {
        return self.moreActionsBtn;
      }
      if (self.settings.addTabButton) {
        return self.addTabButton;
      }

      const last = self.tablist.children(`li${allExcludes}`).last();

      if (self.hasMoreButton() && self.isScrollableTabs()) {
        openMenu(last.find('a').attr('href'));
      }

      return last;
    }

    function nextTab() {
      let i = tabs.index(currentLi) + 1;
      while (i < tabs.length && !targetLi) {
        if (tabs.eq(i).is(allExcludes)) {
          return tabs.eq(i);
        }
        i++;
      }

      const first = self.tablist.children(`li${allExcludes}`).first();

      if (self.hasMoreButton() && self.isScrollableTabs()) {
        openMenu(first.find('a').attr('href'));
        return first;
      }

      if (self.settings.addTabButton) {
        return self.addTabButton;
      }
      if (self.hasMoreActions()) {
        return self.moreActionsBtn;
      }

      return first;
    }

    function checkAngularClick() {
      if (currentA.attr('ng-click') || currentA.attr('data-ng-click')) { // Needed to fire the "Click" event in Angular situations
        currentA.click();
      }
    }

    function activate() {
      if (currentLi.hasClass('has-popupmenu')) {
        currentLi.data('popupmenu').open();
        return;
      }

      let href = currentA.attr('href');

      if (currentLi.is('.add-tab-button')) {
        currentA = self.handleAddButton();
        currentLi = currentA.parent();
        href = currentA.attr('href');
        self.element.trigger('tab-added', [currentA]);
      }

      if (!self.activate(href)) {
        return;
      }

      self.changeHash(href);
      checkAngularClick();
      currentA[0].focus();
      self.hideFocusState();

      // In the event that the activated tab is a full link that should be followed,
      // the keystroke events need to manually activate the link change.  Clicks are handled
      // automatically by the browser.
      self.handleOutboundLink(href);
    }

    switch (e.which) {
      case 8:
        if (e.altKey && currentLi.is('.dismissible')) {
          e.preventDefault();
          self.closeDismissibleTab(currentA.attr('href'));
        }
        return true;
      case 13: // Enter
        activate();
        this.positionFocusState();
        return false;
      case 32: // Spacebar
        activate();
        this.positionFocusState();
        return false;
      case 38:
        targetLi = previousTab();
        e.preventDefault();
        break;
      case 37:
        targetLi = isRTL ? nextTab() : previousTab();
        e.preventDefault();
        break;
      case 40:
        targetLi = nextTab();
        e.preventDefault();
        break;
      case 39:
        targetLi = isRTL ? previousTab() : nextTab();
        e.preventDefault();
        break;
      default:
        break;
    }

    if (targetLi) {
      const isAddTabButton = targetLi.is('.add-tab-button');
      const isMoreActionsButton = targetLi.is('.btn-actions');
      const focusStateTarget = isAddTabButton || isMoreActionsButton ? targetLi : targetLi.children('a');

      // Use the matching option in the popup menu if the target is hidden by overflow.
      if (this.isTabOverflowed(targetLi)) {
        return openMenu(targetLi.children('a').attr('href'));
      }

      if (isAddTabButton) {
        if (self.addTabButton.is('.hide-focus')) {
          self.addTabButton.data('focused-by-key', true);
        }
        self.addTabButton.focus();
      } else if (isMoreActionsButton) {
        self.moreActionsBtn.focus();
      } else {
        focusStateTarget.focus();

        if (this.isScrollableTabs()) {
          this.scrollTabList(focusStateTarget);
          self.positionFocusState(focusStateTarget, true);
        }
      }
    }

    return true;
  },

  /**
   * Handler for keydown events on Dismissible tabs
   * @private
   * @param {jQuery.event} e incoming keydown event
   * @returns {void}
   */
  handleDismissibleTabKeydown(e) {
    const key = e.which;
    let tab = $(e.target);

    if (tab.is('a')) {
      tab = tab.parent();
    }

    if (e.altKey && key === 46) { // Alt + Del
      if (tab.children('a').is('[disabled]') || tab.hasClass('is-disabled')) {
        return;
      }

      e.preventDefault();
      this.closeDismissibleTab(tab.children('a').attr('href'));
    }
  },

  /**
   * Handler for keydown events on the "App Menu" tab (trigger button for the App Menu)
   * @private
   * @param {jQuery.event} e incoming keydown event
   * @returns {boolean} ?
   */
  handleAppMenuTabKeydown(e) {
    const target = $(e.target);
    const li = target.parent();

    if (!(li.is('.application-menu-trigger') || target.is('.application-menu-trigger'))) {
      return true;
    }

    // If the tab is an application-menu trigger, open the app menu
    // Used by Module Tabs
    const menu = $('#application-menu');
    if (!menu.length) {
      return false;
    }

    e.preventDefault();

    // this.hideFocusState();

    if (menu.hasClass('is-open')) {
      menu.trigger('close-applicationmenu', [true]);
      return false;
    }

    menu.trigger('open-applicationmenu', [true, true]);
    return false;
  },

  /**
   * Handler for keydown events on the "More Tabs" popupmenu trigger
   * @private
   * @param {jQuery.event} e incoming keydown event
   * @returns {boolean|undefined} ?
   */
  handleMoreButtonKeydown(e) {
    if (this.element.is('.is-disabled')) {
      e.preventDefault();
      return false;
    }

    const self = this;
    const isRTL = Locale.isRTL();

    function openMenu() {
      e.preventDefault();
      self.buildPopupMenu(self.tablist.find('.is-selected').children('a').attr('href'));
      self.positionFocusState(self.moreButton, true);
    }

    function lastTab() {
      e.preventDefault();
      self.findLastVisibleTab();
    }

    switch (e.which) {
      case 37: // left
        if (isRTL) {
          openMenu();
          break;
        }
        lastTab();
        break;
      case 38: // up
        lastTab();
        break;
      case 13: // enter
      case 32: // spacebar
        e.preventDefault();
        break;
      case 39: // right
        if (isRTL) {
          lastTab();
          break;
        }
        openMenu();
        break;
      case 40: // down
        openMenu();
        break;
      default:
        break;
    }

    return true;
  },

  /**
   * Handler for keydown events on the "More Tabs" popupmenu trigger
   * @private
   * @param {jQuery.event} e incoming keydown event
   * @returns {void}
   */
  handlePanelKeydown(e) {
    const key = e.which;
    const panel = $(e.target);
    const a = this.anchors.filter(`#${panel.attr('id')}`);
    const tab = this.anchors.filter(`#${panel.attr('id')}`).parent();

    if (tab.is('.dismissible')) {
      // Close a Dismissible Tab
      if (e.altKey && key === 46) { // Alt + Delete
        e.preventDefault();
        return this.closeDismissibleTab(a.attr('href'));
      }
    }

    // Takes focus away from elements inside a Tab Panel and brings focus to its corresponding Tab
    if ((e.ctrlKey && key === 38) &&
      $.contains(document.activeElement, panel[0])) { // Ctrl + Up Arrow
      e.preventDefault();
      return this.activate(a.attr('href'), a);
    }

    return undefined;
  },

  /**
   * Trigger event aftertabadded
   * @private
   * @param {string} id The tab id
   * @returns {void}
   */
  triggerEventAfterTabAdded(id) {
    const a = this.anchors.filter(`[href="#${id}"]`);
    const tab = this.getTab(null, id);
    this.scrollTabList(tab);
    this.element.triggerHandler('aftertabadded', [a]);
  },

  /**
   * Handles the Add Tab button being clicked
   * @private
   * @returns {boolean|undefined} ?
   */
  handleAddButton() {
    const self = this;
    const cb = this.settings.addTabButtonCallback;
    if (cb && typeof cb === 'function') {
      const newTabId = cb();
      this.triggerEventAfterTabAdded('newTabId');
      return this.anchors.filter(`[href="#${newTabId}"]`);
    }

    function makeId() {
      self.idCounter = typeof self.idCounter === 'number' ? self.idCounter : -1;
      self.idCounter++;

      return `new-tab-${self.idCounter}`;
    }

    function makeName(id) {
      const nameParts = id.toString().split('-');
      nameParts.forEach((val, i) => {
        nameParts[i] = val.charAt(0).toUpperCase() + val.slice(1);
      });

      return nameParts.join(' ');
    }

    let newIndex = this.tablist.children().index(this.addTabButton);
    let newId = makeId();
    const newName = makeName(newId);
    let settings = {
      name: newName,
      content: '&nbsp;',
      isDismissible: true
    };

    if (newIndex < 0) {
      newIndex = this.tablist.find('li:not(.separator)').length;
    }

    // Allow the opportunity to pass in external settings for the new tab control
    const externalSettings = this.element.triggerHandler('before-tab-added', [newId, settings, newIndex]);
    if (!externalSettings) {
      this.add(newId, settings, newIndex);
      this.triggerEventAfterTabAdded('newId');
      return this.anchors.filter(`[href="#${newId}"]`);
    }

    if (externalSettings.newId &&
      externalSettings.newId.length &&
      typeof externalSettings.newId === 'string') {
      newId = externalSettings.newId;
    }
    if (externalSettings.settings &&
      typeof externalSettings.settings === 'object') {
      settings = externalSettings.settings;
    }
    if (!isNaN(externalSettings.newIndex)) {
      newIndex = externalSettings.newIndex;
    }

    this.add(newId, settings, newIndex);
    this.triggerEventAfterTabAdded('newId');
    return this.anchors.filter(`[href="#${newId}"]`);
  },

  /**
   * @private
   * @param {jQuery.Event} e incoming keydown event
   * @returns {undefined|boolean} ?
   */
  handleAddButtonKeydown(e) {
    if (this.element.is('.is-disabled')) {
      e.preventDefault();
      return false;
    }

    const validKeys = [13, 32, 37, 38, 39, 40];
    const key = e.which;

    if (validKeys.indexOf(key) < 0) {
      return false;
    }

    const self = this;
    const isRTL = Locale.isRTL();
    let targetLi;
    const filter = 'li:not(.separator):not(.is-disabled):not(:hidden)';

    function openMenu() {
      e.preventDefault();
      targetLi = self.tablist.find(filter).last();

      // setTimeout is used to bypass triggering of the keyboard when
      // self.buildPopupMenu() is invoked.
      setTimeout(() => {
        self.buildPopupMenu(targetLi.children('a').attr('href'));
        self.positionFocusState(self.moreButton, true);
      }, 0);
    }

    function firstTab() {
      if (self.hasMoreActions()) {
        self.moreActionsBtn.focus();
        return;
      }
      targetLi = self.tablist.find(filter).first();
    }

    function lastTab() {
      e.preventDefault();
      self.findLastVisibleTab();
    }

    switch (key) {
      case 37: // left
        if (isRTL) {
          firstTab();
          break;
        }
        lastTab();
        break;
      case 38: // up
        openMenu();
        break;
      case 13: // enter
      case 32: // spacebar
        e.preventDefault();
        return this.handleAddButton();
      case 39: // right
        if (isRTL) {
          lastTab();
          break;
        }
        firstTab();
        break;
      case 40: // down
        firstTab();
        break;
      default:
        break;
    }

    if (targetLi) {
      targetLi.children('a').focus();

      if (this.isScrollableTabs) {
        e.preventDefault();
        this.scrollTabList(targetLi);
      }
    }
    return true;
  },

  /**
   * @private
   * @returns {void}
   */
  handleAddButtonFocus() {
    const tabs = this.tablist.find('li:not(.separator)');
    tabs.add(this.moreButton).removeClass('is-focused');

    this.addTabButton.addClass('is-focused');

    const dataFocusedKey = this.addTabButton.data('focused-by-key');
    const focusedByKeyboard = dataFocusedKey === undefined ? false : dataFocusedKey;

    $.removeData(this.addTabButton[0], 'focused-by-key');
    this.positionFocusState(this.addTabButton, focusedByKeyboard);
  },

  /**
   * Resets the visual state of the Tab List and Tab Panel Container to match current width/height and responsive.
   * @param {boolean} ignoreResponsiveCheck if true, doesn't run `this.checkResponsive()`
   * @returns {void}
   */
  handleResize(ignoreResponsiveCheck) {
    if (!ignoreResponsiveCheck) {
      this.checkResponsive(true);
    }

    this.setOverflow();

    let selected = this.tablist.find('.is-selected');
    if (!selected.length || this.moreButton.is('.is-selected') || this.isTabOverflowed(selected)) {
      selected = this.moreButton;
    }

    const appMenuTrigger = this.element.find('.application-menu-trigger');
    if (appMenuTrigger.length > 0 && appMenuTrigger.hasClass('is-focused')) {
      selected = appMenuTrigger.find('a');
    }

    if (!selected.length) {
      this.hideFocusState();
    } else {
      this.positionFocusState(selected);
    }

    this.handleVerticalTabResize();
    this.renderVisiblePanel();
    this.renderEdgeFading();
  },

  /**
   * Checks the window size to determine if a responsive-mode switch is needed.
   * @private
   * @returns {void}
   * @param  {boolean} handleRebuild Do a rebuild after handling.
   */
  checkResponsive(handleRebuild) {
    const self = this;
    const classList = self.element[0].classList;

    function rebuild() {
      self.removeHelperMarkupEvents();
      self.renderHelperMarkup();
      self.setupHelperMarkupEvents();
    }

    function makeResponsive() {
      if (!classList.contains('is-in-responsive-mode')) {
        classList.add('is-in-responsive-mode');
        classList.add('header-tabs');
        if (!classList.contains('is-personalizable')) classList.add('alternate');
        classList.remove('vertical');
        if (handleRebuild) {
          rebuild();
        }
      }
    }

    function makeVertical() {
      if (classList.contains('is-in-responsive-mode')) {
        classList.add('vertical');
        classList.remove('is-in-responsive-mode');
        classList.remove('header-tabs');
        classList.remove('alternate');
        if (handleRebuild) {
          rebuild();
        }
      }
    }

    // Check for responsive mode for Vertical tabs
    if (this.isResponsiveVerticalTabs()) {
      if (breakpoints.isBelow('phone-to-tablet')) {
        makeResponsive();
      } else {
        makeVertical();
      }
    } else {
      makeVertical();
    }
  },

  /**
   * Causes a vertical tabs container to stretch to the height of its parent container
   * @private
   * @returns {void}
   */
  handleVerticalTabResize() {
    if (!this.isVerticalTabs()) {
      return;
    }

    // When tabs are full-size (part of a layout) CSS rules should handle this better
    // due to less strange sizing constraints.  JS resizing is necessary for nesting.
    if (!this.isNested() || this.isNestedInLayoutTabs() || this.isHidden()) {
      return;
    }

    const elemStyle = window.getComputedStyle(this.element[0]);
    const elemOuterHeight = elemStyle.getPropertyValue('height') + elemStyle.getPropertyValue('margin-top') + elemStyle.getPropertyValue('margin-bottom');

    this.tablist[0].style.height = elemOuterHeight;
  },

  /**
   * Changes the location in the browser address bar to force outbound links.
   * @param {string} href incoming href link
   * @param {boolean} useRelativePath don't prepend the full domain, port,
   * protocol, etc. to the HREF.
   * @returns {void}
   */
  handleOutboundLink(href, useRelativePath) {
    if (href.charAt(0) === '#') {
      return;
    }

    if (href.charAt(0) === '/' && (!useRelativePath || useRelativePath === false)) {
      href = window.location.origin + href;
    }

    window.location = href;
  },

  /**
   * Determines whether or not this tabset currently has a "More Tabs" spillover button.
   * @returns {boolean} whether or not the "More Tabs" button is currently displayed.
   */
  hasMoreButton() {
    return this.element[0].classList.contains('has-more-button');
  },

  /**
   * Determines whether or not this normally "vertical" tabset is in an optional "horizontal" responsive mode
   * @returns {boolean} whether or not the responsive mode is active.
   */
  isInResponsiveMode() {
    return this.element[0].classList.contains('is-in-responsive-mode');
  },

  /**
   * Determines whether or not this tabset is currently operating as Module Tabs
   * @returns {boolean} whether or not this is a Module tabset.
   */
  isModuleTabs() {
    return this.element.hasClass('module-tabs');
  },

  /**
   * Determines whether or not this tabset is currently operating as Vertical Tabs
   * @returns {boolean} whether or not this is a Vertical tabset.
   */
  isVerticalTabs() {
    return this.element.hasClass('vertical');
  },

  /**
   * Determines whether or not this tabset is Vertical Tabs with a responsive, horizontal capability
   * @returns {boolean} whether or not this is a Vertical tabset.
   */
  isResponsiveVerticalTabs() {
    return this.settings.verticalResponsive === true;
  },

  /**
   * Determines whether or not this tabset is currently operating as Header Tabs
   * @returns {boolean} whether or not this is a Header tabset.
   */
  isHeaderTabs() {
    return this.element.hasClass('header-tabs');
  },

  /**
   * Determines whether or not this tabset is showing tabs that allow for selection via horizontal scrolling.
   * @returns {boolean} whether or not horizontal scrolling is possible.
   */
  isScrollableTabs() {
    return !this.isVerticalTabs();
  },

  /**
   * Determines whether or not this tabset is currently hidden
   * @returns {boolean} whether or not this tabset is hidden.
   */
  isHidden() {
    return this.element.is(':hidden');
  },

  /**
   * Determines whether or not this tabset is nested inside a parent Tab Panel
   * @returns {boolean} whether or not this tabset is nested.
   */
  isNested() {
    return this.element.closest('.tab-panel').length;
  },

  /**
   * Determines whether or not a particular tab panel is currently the active (displayed) tab panel
   * @param {string} href representing the HTML "id" attribute of a corresponding tab panel
   * @returns {boolean} whether or not the tab panel is active.
   */
  isActive(href) {
    if (!href || !href.length || (href.length === 1 && href.indexOf('#') < 1)) {
      return false;
    }

    const panel = this.getPanel(href);
    return panel[0].classList.contains('can-show');
  },

  /**
   * Determines whether or not this tabset is nested inside a "Layout"-style of Tab container
   * @returns {boolean} whether or not this tabset is nested.
   */
  isNestedInLayoutTabs() {
    const nestedInModuleTabs = this.element.closest('.module-tabs').length;
    const nestedInHeaderTabs = this.element.closest('.header-tabs').length;
    const hasTabContainerClass = this.element.closest('.tab-panel-container').length;

    return (nestedInModuleTabs > 0 || nestedInHeaderTabs > 0 || hasTabContainerClass > 0);
  },

  /**
   * Determines if an object is an HTML List Item representing a tab
   * @param {object} obj incoming object
   * @returns {boolean} whether or not the item is a tab
   */
  isTab(obj) {
    return obj instanceof jQuery && obj.length && obj.is('li.tab');
  },

  /**
   * Determines if an object is an HTML Anchor Tag representing a tab's actionable element
   * @param {object} obj incoming object
   * @returns {boolean} whether or not the item is an anchor tag
   */
  isAnchor(obj) {
    return obj instanceof jQuery && obj.length && obj.is('a');
  },

  /**
   * Gets a reference to an Anchor tag.
   * @param {string|jQuery} href either a string that can be used as a Tab ID, or an actual jQuery wrapped Anchor Tag.
   * @returns {jQuery} the Anchor tag
   */
  getAnchor(href) {
    if (this.isAnchor(href)) {
      return href;
    }

    if (href.indexOf('#') === -1 && href.charAt(0) !== '/') {
      href = `#${href}`;
    }

    return this.anchors.filter(`[href="${href}"]`);
  },

  /**
   * Gets a reference to a Tab panel.
   * @param {string|jQuery} href either a string that can be used as a Tab ID, or an actual jQuery wrapped Anchor Tag.
   * @returns {jQuery} the Anchor tag
   */
  getPanel(href) {
    if (this.isTab(href)) {
      href = href.children('a');
    }

    if (this.isAnchor(href)) {
      href = href.attr('href');
    }

    if (!href || href === '' || href === '#') {
      return $();
    }

    // uses angular LocationStrategy
    if (href.substr(0, 2) === '#/') {
      href = href.replace('#/', '#');
    }
    return this.panels.filter(`[id="${href.replace(/#/g, '')}"]`);
  },

  getMenuItem(href) {
    if (this.isAnchor(href)) {
      href = href.attr('href');
    }

    if (href.indexOf('#') === -1) {
      href = `#${href}`;
    }
    return this.moreMenu.children().children().filter(`[data-href="${href}"]`).parent();
  },

  /**
   * Takes a tab ID and returns a jquery object containing the previous available tab
   * @param {string} tabId the tab ID
   * @returns {jQuery[]} jQuery-wrapped element reference for the tab
   */
  getPreviousTab(tabId) {
    const tab = this.getTab(null, tabId);
    const filter = 'li:not(.separator):not(:hidden):not(.is-disabled)';
    const tabs = this.tablist.find(filter);
    const idx = tabs.index(tab);
    let target = tabs.eq(idx === 0 ? 1 : idx - 1);

    while (target.length && !target.is(filter)) {
      target = tabs.eq(tabs.index(target) - 1);
    }

    // Top-level Dropdown Tabs don't have an actual panel associated with them.
    // Get a Dropdown Tab's first child as the target.
    if (target.is('.has-popupmenu')) {
      const menuAPI = target.data('popupmenu');
      if (menuAPI) {
        target = menuAPI.menu.children('li').first();
      }
    }

    return target;
  },

  /**
   * Takes a tab ID and activates an adjacent available tab
   * @param {object} e event object
   * @param {string} tabId the tab ID
   */
  activateAdjacentTab(e, tabId) {
    const tab = this.doGetTab(e, tabId);

    if (typeof e === 'string') {
      tabId = e;
    }

    if (tab.is('.is-selected')) {
      if (tab.prevAll('li.tab').not('.hidden').not('.is-disabled').length > 0) {
        this.select($(tab.prevAll('li.tab').not('.hidden').not('.is-disabled')[0]).find('a')[0].hash, true);
      } else if (tab.nextAll('li.tab').not('.hidden').length > 0) {
        this.select($(tab.nextAll('li.tab').not('.hidden').not('.is-disabled')[0]).find('a')[0].hash, true);
      }
    } else {
      this.select($(this.element.find('li.tab.is-selected')[0]).find('a')[0].hash, true);
    }
  },

  /**
   * Takes a tab ID and returns a jquery object containing the previous available tab
   * If an optional target Tab (li) is provided, use this to perform activation events
   * @param {string} tabId the tab ID
   * @param {jQuery[]} [target] a reference to the previous tab in the list (before this one)
   * @returns {jQuery[]} potentially-updated target
   */
  activatePreviousTab(tabId, target) {
    const tab = this.getTab(null, tabId);

    if (!target || !(target instanceof jQuery)) {
      target = this.getPreviousTab(tabId);
    }

    if (!target.length) {
      this.hideFocusState();
      return target;
    }

    const a = target.children('a');
    if (tab.is('.is-selected')) {
      if (!this.activate(a.attr('href'), a)) {
        return target;
      }
      a.focus();
    }
    this.positionFocusState(a);

    return target;
  },

  /**
   * Determines whether or not a string has an outbound URL, instead of a hash (#) that would match up to a Tab ID.
   * @param {string} href a string that may or may not contain a URL
   * @returns {boolean} whether or not the incoming string is a URL
   */
  isURL(href) {
    if (!href || href.indexOf('#') === 0) {
      return false;
    }

    return true;
  },

  /**
   * Causes a new tab panel to become active.  Will also trigger AJAX calls on unloaded tab panels, if necessary.
   * @param {string} href a string that either matches up to a Tab ID, or an outbound link to grab AJAX content from.
   * @param {object} anchor in addition to the ref the anchor object may be passed to avoid extra querying.
   * @returns {void}
   */
  activate(href, anchor) {
    // NG#1615 User Environment Scenario from Web Service Call
    if (href.indexOf('undefined') > -1) {
      return true;
    }

    const self = this;

    if (self.isURL(href)) {
      return this.callSource(href, anchor, true);
    }

    const a = self.getAnchor(href);
    const targetTab = a.parent();
    const targetPanel = self.getPanel(href);
    const targetPanelElem = targetPanel[0];
    const oldTab = self.anchors.parents().filter('.is-selected');
    let oldPanel;
    let selectedStateTarget;
    let activeStateTarget;

    // Avoid filter(:visible)
    for (let i = 0; i < self.panels.length; i++) {
      if (self.panels[i].classList.contains('is-visible')) {
        oldPanel = $(self.panels[i]);
      }
    }

    if (!oldPanel) {
      oldPanel = self.panels;
    }

    // NOTE: Breaking Change as of 4.3.3 - `beforeactivate` to `beforeactivated`
    // See SOHO-5994 for more details
    /**
     * Fires when an attempt at activating a tab is started. Returning false from the request function will cancel tab activation.
     *
     * @event beforeactivated
     * @memberof Tabs
     * @param {jQuery.Event} e event object
     * @param {jQuery} a the tab anchor attempting to activate
     */
    const canActivate = self.element.triggerHandler('beforeactivated', [a]);
    if (canActivate === false) {
      return false;
    }

    function completeActivate(vetoResult) {
      if (targetPanel.length < 1) {
        if (self.settings.source) {
          self.callSource(href, a);
          return true;
        }
      } else {
        oldPanel[0].classList.remove('can-show');
        oldPanel[0].classList.remove('is-visible');
        oldPanel.closeChildren();

        /**
         * Fires when a new tab has been activated
         *
         * @event activated
         * @memberof Tabs
         * @param {jQuery.Event} e event object
         * @param {jQuery} a the tab anchor attempting to activate
         */
        self.element.trigger('activated', [a]);

        targetPanelElem.classList.add('can-show');
        self.renderVisiblePanel();
        // trigger reflow as display property is none for animation
        // eslint-disable-next-line
        targetPanelElem.offsetHeight;

        // Register an `afteractivated` event trigger as a renderLoop callback
        const timer = new RenderLoopItem({
          duration: math.convertDelayToFPS(150),
          timeoutCallback() {
            /**
             * Fires when a new tab has been completely activated, and the activation process is done
             *
             * @event afteractivated
             * @memberof Tabs
             * @param {jQuery.Event} e event object
             * @param {jQuery} a the tab anchor attempting to activate
             */
            self.element.trigger('afteractivated', [a]);
          }
        });
        renderLoop.register(timer);

        // Triggers the CSS Animation
        targetPanelElem.classList.add('is-visible');
      }

      // Update the currently-selected tab
      self.updateAria(a);
      oldTab.add(self.moreButton).removeClass('is-selected');
      if (targetTab[0]) {
        if (targetTab[0].classList.contains('tab')) {
          selectedStateTarget = targetTab;
          activeStateTarget = targetTab;
        }
      }

      const ddMenu = targetTab.parents('.popupmenu');
      let ddTab;

      if (ddMenu.length) {
        ddTab = ddMenu.data('trigger');
        if (ddTab.length) {
          selectedStateTarget = ddTab;
          activeStateTarget = ddTab;
        }
      }

      if (self.isTabOverflowed(activeStateTarget)) {
        activeStateTarget = self.moreButton;
        selectedStateTarget = self.moreButton;
      }

      if (selectedStateTarget) {
        selectedStateTarget.addClass('is-selected');
      }

      // Fires a resize on any invoked child toolbars inside the tab panel.
      // Needed to fix issues with Toolbar alignment, since we can't properly detect
      // size on hidden elements.
      const childToolbars = targetPanel.find('.toolbar');
      if (childToolbars.length) {
        childToolbars.each(function () {
          const api = $(this).data('toolbar');
          if (api && typeof api.handleResize === 'function') {
            api.handleResize();
          }
        });
      }

      // Automatically refresh all icons inside Tab panels on activation.
      // See SOHO-7313
      utils.fixSVGIcons(targetPanel[0]);

      return vetoResult || false;
    }

    // Handle an optional, veto-able "beforeActivate" callback.
    if (this.settings.beforeActivate && typeof this.settings.beforeActivate === 'function') {
      return this.settings.beforeActivate(oldTab, targetTab, completeActivate);
    }

    // Otherwise, simply continue
    return completeActivate(true);
  },

  /**
   * Shows/Hides some tabsets' faded edges based on scrolling position, if applicable.
   * @private
   * @returns {undefined}
   */
  renderEdgeFading() {
    if (!this.isScrollableTabs() || !this.tablistContainer) {
      return;
    }

    const tablistContainerElem = this.tablistContainer[0];
    const scrollLeft = Math.abs(tablistContainerElem.scrollLeft);
    const scrollWidth = tablistContainerElem.scrollWidth;
    const containerWidth = parseInt(window.getComputedStyle(tablistContainerElem).getPropertyValue('width'), 10);

    this.element[0].classList[scrollLeft > 1 ? 'add' : 'remove']('scrolled-right');
    this.element[0].classList[(scrollWidth - scrollLeft - 1) <= containerWidth ? 'remove' : 'add']('scrolled-left');
  },

  /**
   * Calls an options-provided source method to fetch content that will be displayed inside a tab.
   * @param {string} href - string representing the target tab to load content under.
   * @param {object} anchor - Reference to the dom object anchor tag.
   * @param {boolean} isURL detects whether or not the URL is actually an external /
   * call, or an ID for an existing tab in the page.
   * @returns {boolean|$.Deferred} true if source call was successful, false for failure/ignore,
   * or a promise object that will fire callbacks in either "success" or "failure" scenarios.
   */
  callSource(href, anchor, isURL) {
    if ((isURL === undefined || isURL === null || isURL === false) && !this.settings.source) {
      return false;
    }
    if (this.settings.lazyLoad !== true) {
      return false;
    }

    const sourceType = typeof this.settings.source;
    const response = (htmlContent) => {
      if (htmlContent === undefined || htmlContent === null) {
        return;
      }

      htmlContent = xssUtils.sanitizeHTML(htmlContent);

      // Get a new random tab ID for this tab if one can't be derived from the URL string
      if (isURL) {
        const containerId = this.element[0].id || '';
        const id = utils.uniqueId(anchor, 'tab', containerId);

        href = `#${id}`;
        // Replace the original URL on this anchor now that we've loaded content.
        anchor[0].setAttribute('href', href);
      }

      this.createTabPanel(href, htmlContent, true);
      this.activate(href);

      this.element.triggerHandler('complete'); // For Busy Indicator
      this.element.trigger('requestend', [href, htmlContent]);
    };

    this.container.triggerHandler('start'); // For Busy Indicator
    this.container.trigger('requeststart');

    function handleStringSource(url, options) {
      const opts = $.extend({ dataType: 'html' }, options, {
        url
      });

      const request = $.ajax(opts);
      request.done(response);
      return request;
    }

    if (isURL) {
      return handleStringSource(href, this.ajaxOptions);
    }

    // return _true_ from this source function on if we're just loading straight content
    // return a promise if you'd like to setup async handling.
    if (sourceType === 'function') {
      return this.settings.source(response, href, this.settings.sourceArguments);
    }

    if (sourceType === 'string') {
      // Attempt to resolve source as a URL string.  Make an $.ajax() call with the URL
      const safeHref = href.replace(/#/g, '');
      let sourceURL = this.settings.source.toString();
      const hasHref = sourceURL.indexOf(safeHref) > -1;

      if (!hasHref) {
        let param = `tab=${safeHref}`;
        const paramIndex = sourceURL.indexOf('?');
        const hashIndex = sourceURL.indexOf('#');
        let insertIndex = sourceURL.length;

        if (paramIndex < 0) {
          param = `?${param}`;
          if (hashIndex > -1) {
            insertIndex = hashIndex + 1;
          }
        } else {
          param += '&';
          insertIndex = paramIndex + 1;
        }

        sourceURL = stringUtils.splice(sourceURL, insertIndex, 0, param);
      }

      return handleStringSource(sourceURL, this.ajaxOptions);
    }

    return false;
  },

  /**
   * @private
   */
  renderVisiblePanel() {
    // Recalculate all components inside of the visible tab to adjust
    // widths/heights/display if necessary
    this.resizeNestedTabs();
    // TJM: Prioritizing performance fix.
    // this.panels.filter(':visible').handleResize();
  },

  /**
   *
   * Update the hash in the link.
   * @private
   * @param  {HTMLElement} href The Dom Element.
   * @returns {void}
   */
  changeHash(href) {
    if (!this.settings.changeTabOnHashChange) {
      return;
    }

    if (!href) {
      href = '';
    }

    href.replace(/#/g, '');

    const cb = this.settings.hashChangeCallback;
    if (cb && typeof cb === 'function') {
      cb(href);
    } else {
      window.location.hash = href;
    }

    /**
     * @event hash-change
     * @memberof Tabs
     * @param {jQuery.Event} e the jQuery event object
     * @param {string} href the new hash fragment for the URL
     */
    this.element.triggerHandler('hash-change', [href]);
  },

  /**
   * Updates the aria-related markup on all tab elements
   * @private
   * @param {jQuery} a the 'selected' tab anchor
   */
  updateAria(a) {
    if (!a) {
      return;
    }
    // hide old tabs
    this.anchors.attr({
      'aria-selected': 'false',
      tabindex: '-1'
    });
    this.moreButton.attr({
      tabindex: '-1'
    });

    // show current tab
    if (a.length && this.element.is(':not(.is-disabled)')) {
      a.parent().removeClass('is-selected');
      if (!this.isTabOverflowed(a.parent())) {
        a.attr({
          'aria-selected': 'true',
          tabindex: '0'
        }).parent().addClass('is-selected');
      } else {
        this.moreButton.attr({
          tabindex: '0'
        });
      }
    }
  },

  /**
   * Causes `handleResize()` to be fired on any Tab components that are nested inside of this tab component's panels.
   * @returns {void}
   */
  resizeNestedTabs() {
    this.nestedTabControls.each((i, container) => {
      const c = $(container);
      const api = c.data('tabs');

      if (api && api.handleResize && typeof api.handleResize === 'function') {
        api.handleResize(true);
      }
    });
  },

  /**
   * Adds a new tab into the list and properly binds all of its events
   * @param {string} tabId a string representing the HTML `id` attribute of the new tab panel.
   * @param {object} options incoming options for the new tab.
   * @param {string} [options.name] the text title of the new tab.
   * @param {array|object} [options.attributes] additional attributes needed for the new tab.
   * @param {boolean} [options.doActivate=false] if true, causes the newly-added tab to become activated and focused.
   * @param {boolean} [options.isDismissible=false] if true, causes the tab to become dismissible (closable) with an "X" button.
   * @param {boolean} [options.isDropdown=false] if true, causes the tab to become a dropdown tab.
   * @param {string} [options.content] representing HTML markup that will be added inside of the new tab panel.
   * @param {number} [atIndex] if defined, inserts the tab at a particular number index in the tab list.  Defaults to the last tab in the list.
   * @returns {this} component instance
   */
  add(tabId, options, atIndex) {
    if (!tabId) {
      return this;
    }

    if (!options) {
      options = {};
    }

    const startFromZero = this.tablist.find('li').not('.application-menu-trigger, .add-tab-button').length === 0;

    // Sanitize
    tabId = `${tabId.replace(/#/g, '')}`;
    options.name = options.name ? options.name.toString() : '&nbsp;';
    options.isDismissible = options.isDismissible ? options.isDismissible === true : false;
    options.isDropdown = options.isDropdown ? options.isDropdown === true : false;

    function getObjectFromSelector(sourceString) {
      const contentType = typeof sourceString;
      let hasId;

      switch (contentType) {
        case 'string':
          hasId = sourceString.match(/^#/g);
          // Text Content or a Selector.
          if (hasId !== null) {
            const obj = $(sourceString);
            sourceString = obj.length ? obj : sourceString;
          }
          // do nothing if it's just a string of text.
          break;
        default:
          break;
      }
      return sourceString;
    }

    if (options.content) {
      options.content = getObjectFromSelector(options.content);
    }
    if (options.dropdown) {
      options.dropdown = getObjectFromSelector(options.dropdown);
    }

    // Build
    const tabHeaderMarkup = $('<li class="tab" role="presentation"></li>');
    const anchorMarkup = $(`<a id="#${tabId}" href="#${tabId}" role="tab" aria-expanded="false" aria-selected="false" tabindex="-1">${xssUtils.escapeHTML(options.name)}</a>`);
    const tabContentMarkup = this.createTabPanel(tabId, options.content);
    let iconMarkup;

    tabHeaderMarkup.html(anchorMarkup);

    if (options.isDismissible) {
      iconMarkup = $.createIconElement({ icon: 'close', classes: 'close icon' });
      utils.addAttributes(iconMarkup, this, options.attributes, 'close-btn');
      tabHeaderMarkup.addClass('dismissible');
      tabHeaderMarkup.append(iconMarkup);
    }

    if (this.settings.tabCounts) {
      anchorMarkup.prepend('<span class="count">0 </span>');
    }

    if (options.dropdown) {
      // TODO: Need to implement the passing of Dropdown Tab menus into this method.
    }

    // Add additional attributes, if applicable.
    // NOTE: Do not add IDs this way.
    let attrs = this.settings.attributes || [];
    if (Array.isArray(options.attributes)) {
      attrs = attrs.concat(options.attributes);
    }
    if (attrs.length) {
      utils.addAttributes(anchorMarkup, this, attrs, `${tabId}-a`);
      utils.addAttributes(tabContentMarkup, this, attrs, `${tabId}-panel`);
    }

    function insertIntoTabset(self, targetIndex) {
      let method;
      const tabs = self.tablist.children('li');
      const nonSpecialTabs = tabs.not('.application-menu-trigger, .add-tab-button');
      let finalIndex = tabs.length - 1;

      if (!tabs.length) {
        tabHeaderMarkup.appendTo(self.tablist);
        tabContentMarkup.appendTo(self.container);
        return;
      }

      const addTabButton = tabs.filter('.add-tab-button');
      const appMenuTrigger = tabs.filter('.application-menu-trigger');

      // NOTE: Cannot simply do !targetIndex here because zero is a valid index
      if (targetIndex === undefined || targetIndex === null || isNaN(targetIndex)) {
        targetIndex = tabs.length;
      }

      function pastEndOfTabset(index) {
        return index > tabs.length - 1;
      }

      function atBeginningOfTabset(index) {
        return index <= 0;
      }

      if (tabs.length > nonSpecialTabs.length) {
        if (pastEndOfTabset(targetIndex) && addTabButton && addTabButton.length) {
          targetIndex -= 1;
        }

        if (atBeginningOfTabset(targetIndex) && appMenuTrigger && appMenuTrigger.length) {
          targetIndex += 1;
        }
      }

      const conditionInsertTabBefore = tabs.eq(targetIndex).length > 0;

      finalIndex = conditionInsertTabBefore ? targetIndex : finalIndex;

      method = 'insertAfter';
      if (conditionInsertTabBefore) {
        method = 'insertBefore';
      }

      tabHeaderMarkup[method](tabs.eq(finalIndex));
      tabContentMarkup.appendTo(self.container);
    }

    insertIntoTabset(this, atIndex);

    // Add each new part to their respective collections.
    this.panels = $(this.panels.add(tabContentMarkup));
    this.anchors = $(this.anchors.add(anchorMarkup));

    // Link the two items via data()
    anchorMarkup.data('panel-link', tabContentMarkup);
    tabContentMarkup.data('tab-link', anchorMarkup);
    // TODO: When Dropdown Tabs can be added/removed, add that here

    // Make it possible for Module Tabs to display a tooltip containing their contents
    // if the contents are cut off by ellipsis.
    if (this.settings.moduleTabsTooltips || this.settings.multiTabsTooltips || this.settings.headerTabsTooltips) {
      anchorMarkup.parent().on('mouseover.tabs', () => {
        if (anchorMarkup.data('cutoffTitle') === undefined) {
          self.checkCutOffTitle($(this), self.visibleTabSize);
        }
      });

      anchorMarkup.on('beforeshow.toolbar', () => anchorMarkup.data('cutoffTitle') === 'yes').tooltip({
        content: `${anchorMarkup.text().trim()}`
      });
    }

    // Recalc tab width before detection of overflow
    if (this.isModuleTabs()) {
      this.adjustModuleTabs();
    }

    // Adjust tablist height
    this.setOverflow();

    // If started from zero, position the focus state/bar and activate the tab
    if (startFromZero) {
      this.positionFocusState(anchorMarkup);
      if (!this.activate(anchorMarkup.attr('href'))) {
        this.triggerEventAfterTabAdded(tabId);
        return this;
      }
      anchorMarkup.focus();
    }

    if (options.doActivate) {
      this.activate(anchorMarkup.attr('href'));
    }

    this.triggerEventAfterTabAdded(tabId);
    return this;
  },

  /**
   * Removes a tab from the list and cleans up properly
   * NOTE: Does not take advantage of _activatePreviousTab()_ due to specific needs
   * of selecting certain Tabs/Anchors at certain times.
   * @param {string} tabId tab ID that corresponds to a `.tab-panel` element's ID attribute
   * @param {boolean} disableBeforeClose whether or not tab closing can become veteoed
   * @returns {boolean|this} component instance
   */
  remove(tabId, disableBeforeClose) {
    const self = this;
    const targetLi = this.doGetTab(null, tabId);

    if (!targetLi || !targetLi.length) {
      return false;
    }

    const targetAnchor = targetLi.children('a');
    const targetPanel = this.getPanel(tabId);
    const hasTargetPanel = (targetPanel && targetPanel.length);
    const targetLiIndex = this.tablist.children('li').index(targetLi);
    const notATab = '.application-menu-trigger, .separator, .is-disabled';
    let prevLi = targetLi.prev();

    if (!disableBeforeClose) {
      const canClose = this.element.triggerHandler('beforeclose', [targetAnchor]);
      if (canClose === false) {
        return false;
      }
    }

    let wasSelected = false;

    if (targetAnchor[0]?.href && self.getActiveTab()[0]?.href && targetAnchor[0].href === self.getActiveTab()[0].href) {
      wasSelected = true;
    } else {
      prevLi = $(this.tablist.children('li').not(notATab).filter('.is-selected'));
    }

    // Remove these from the collections
    if (hasTargetPanel) {
      this.panels = $(this.panels.not(targetPanel));
    }
    this.anchors = $(this.anchors.not(targetAnchor));

    // Destroy Anchor tooltips, if applicable
    if (this.settings.moduleTabsTooltips || this.settings.multiTabsTooltips) {
      targetAnchor.off('beforeshow.toolbar').data('tooltip').destroy();
    }

    // Close Dropdown Tabs in a clean fashion
    const popupAPI = targetLi.data('popupmenu');
    if (targetLi.hasClass('has-popupmenu')) {
      if (popupAPI) {
        popupAPI.menu.children('li').each(function () {
          self.remove($(this).children('a').attr('href'));
        });
        popupAPI.destroy();
      }
    }

    // If this tab is inside of a Dropdown Tab's menu, detect if it was the last one
    // remaining, and if so, close the entire Dropdown Tab.
    // The actual check on these elements needs to be done AFTER the targetLi is removed
    // from a Dropdown Tab, to accurately check the number of list items remaining.
    // See: _isLastDropdownTabItem()_
    const parentMenu = targetLi.closest('.dropdown-tab');
    const trigger = parentMenu.data('trigger');

    // Kill associated events
    targetLi.find('.icon').off().removeData().remove();
    targetLi.off();
    targetAnchor.off();

    // Remove Markup
    targetLi.removeData().empty();
    targetLi.remove();
    if (hasTargetPanel) {
      targetPanel.removeData().empty();
      targetPanel.removeData();
      targetPanel.remove();
    }

    const menuItem = targetAnchor.data('moremenu-link');
    if (menuItem) {
      menuItem.parent().off().removeData().remove();
      targetAnchor.removeData();
    }

    function isLastDropdownTabItem(menu) {
      return menu.length && menu.children('li:not(.separator)').length === 0;
    }
    if (isLastDropdownTabItem(parentMenu)) {
      prevLi = this.getPreviousTab(trigger);

      setTimeout(() => {
        self.remove(trigger);
      }, 1);
    }

    // Close dropdown tab's menu
    if (trigger && trigger.length) {
      trigger.data('popupmenu').close();
    }

    // Recalc tab width before detection of overflow
    if (this.isModuleTabs()) {
      this.adjustModuleTabs();
    }

    // Adjust tablist height
    this.setOverflow();

    /**
     * Fires when a tab is removed from the tabset
     *
     * @event close
     * @memberof Tabs
     * @param {jQuery.Event} e event object
     * @param {jQuery} targetLi the tab list item being closed
     */
    this.element.trigger('close', [targetLi]);

    // If any tabs are left in the list, set the first available tab as the currently selected one.
    let count = targetLiIndex - 1;
    while (count > -1) {
      count = -1;
      if (prevLi.is(notATab)) {
        prevLi = this.tablist.children('li').not(notATab)[0];
        count -= 1;
      }
    }

    // If we find nothing, search for ANY available tab
    if (!prevLi || !prevLi.length) {
      prevLi = this.tablist.children('li').not(notATab).first();
    }

    // If there's really nothing, kick on out and defocus everything.
    if (!prevLi.length) {
      this.hideFocusState();

      this.element.trigger('afterclose', [targetLi]);
      return this;
    }

    const a = prevLi.children('a');
    let activateTargetA = a;

    this.positionFocusState(a);

    if (wasSelected) {
      if (prevLi.is('.has-popupmenu') && prevLi.data('popupmenu')) {
        activateTargetA = prevLi.data('popupmenu').menu.children().first().children('a');
      }
      if (!this.activate(activateTargetA.attr('href'))) {
        return this;
      }
    }

    a.focus();

    /**
     * Fires after a tab is completely removed from the tabset, and the close process has completed.
     *
     * @event afterclose
     * @memberof Tabs
     * @param {jQuery.Event} e event object
     * @param {jQuery} targetLi the tab list item being closed
     */
    this.element.trigger('afterclose', [targetLi]);

    return this;
  },

  /**
   * Adds a new tab into the list and properly binds all of its events
   * @param {string} tabId a string representing the HTML `id` attribute of the new tab panel.
   * @param {string} [content] representing HTML markup that will be added inside of the new tab panel.
   * @param {boolean} [doInsert=false] if true, actually appends the new content to the tab panel.
   * @returns {this} component instance
   */
  createTabPanel(tabId, content, doInsert) {
    tabId = tabId.replace(/#/g, '');

    // If a jQuery-wrapped element is provided, actually append the element.
    // If content is text/string, simply inline it.
    const markup = $(`<div id="${xssUtils.stripTags(tabId)}" class="tab-panel" role="tabpanel"></div>`);
    if (content instanceof $) {
      content = content[0].outerHTML;
    }
    DOM.html(markup[0], content || '', '*');

    if (doInsert === true) {
      this.container.append(markup);
    }

    this.panels = $(this.panels.add(markup));

    return markup;
  },

  /**
   * @param {jQuery} tab the tab to be checked for popupmenu items.
   * @returns {jQuery[]} a list of avaiable popupmenu items
   */
  checkPopupMenuItems(tab) {
    function getRemainingMenuItems(popupAPI) {
      if (!popupAPI || !popupAPI.menu) {
        return $();
      }
      const menu = popupAPI.menu;
      const items = menu.children('li');

      if (!items.length) {
        popupAPI.destroy();
        return $();
      }
      return items;
    }

    if (tab.is('.has-popupmenu')) {
      return getRemainingMenuItems(tab.data('popupmenu'));
    }

    const ddTab = tab.closest('.dropdown-tab');
    if (!ddTab.length) {
      return $();
    }
    return getRemainingMenuItems(ddTab.data('popupmenu'));
  },

  // @private
  getTab(e, tabId) {
    const self = this;
    const tab = $();

    function getTabFromEvent(ev) {
      const t = $(ev.currentTarget);
      if (t.is('.tab')) {
        return t;
      }
      if (t.closest('.tab').length) {
        return t.closest('.tab').first();
      }
      return null;
    }

    function getTabFromId(id) {
      if (!id || id === '' || id === '#') {
        return null;
      }

      const viaId = self.anchors.filter(`[id="${id}"]`);

      if (id.indexOf('#') === -1) {
        id = `#${id}`;
      }

      const viaHref = self.anchors.filter(`[href="${id}"]`);

      const anchor = viaHref.length > 0 ? viaHref : viaId;
      if (!anchor.length) {
        return null;
      }

      return anchor.parent();
    }

    // TabId can also be a jQuery object containing a tab.
    if (tabId instanceof $ && tabId.length > 0) {
      if (tabId.is('a')) {
        return tabId.parent();
      }
      return tabId;
    }

    if (e) {
      return getTabFromEvent(e);
    }
    if (tabId) {
      return getTabFromId(tabId);
    }

    return tab;
  },

  // @private
  doGetTab(e, tabId) {
    if (!e && !tabId) { return $(); }
    if (e && !(e instanceof $.Event) && typeof e !== 'string') {
      return $();
    }

    if (e) {
      if (typeof e !== 'string') { // jQuery Event
        return this.getTab(e);
      }
      return this.getTab(null, e); // String containing a selector
    }

    // Straight to the TabID
    return this.getTab(null, tabId);
  },

  /**
   * Hides a tab
   * @param {jQuery.Event} e the jQuery Event
   * @param {string} tabId a string representing the HTML `id` attribute of the new tab panel.
   * @returns {this} component instance
   */
  hide(e, tabId) {
    const tab = this.doGetTab(e, tabId);

    this.activateAdjacentTab(e, tabId);

    tab.addClass('hidden');

    const a = $(this.element.find('li.tab.is-selected')[0]).find('a');
    if (a[0]) {
      this.select(a[0].hash);
    }

    this.positionFocusState();
    return this;
  },

  /**
   * Shows a tab
   * @param {jQuery.Event} e the jQuery Event
   * @param {string} tabId a string representing the HTML `id` attribute of the new tab panel.
   * @returns {this} component instance
   */
  show(e, tabId) {
    const tab = this.doGetTab(e, tabId);

    tab.removeClass('hidden');
    const a = $(this.element.find('li.tab.is-selected')[0]).find('a');
    if (a[0]) {
      this.select(a[0].hash);
    }

    this.positionFocusState();
    return this;
  },

  /**
   * Disables an individual tab
   * @param {jQuery.Event} e the jQuery Event
   * @param {string} tabId a string representing the HTML `id` attribute of the new tab panel.
   * @returns {this} component instance
   */
  disableTab(e, tabId) {
    const tab = this.doGetTab(e, tabId);

    this.activateAdjacentTab(e, tabId);

    tab.addClass('is-disabled');
    this.positionFocusState();
    return this;
  },

  /**
   * Enables an individual tab
   * @param {jQuery.Event} e the jQuery Event
   * @param {string} tabId a string representing the HTML `id` attribute of the new tab panel.
   * @returns {this} component instance
   */
  enableTab(e, tabId) {
    const tab = this.doGetTab(e, tabId);

    tab.removeClass('is-disabled');
    this.positionFocusState();
    return this;
  },

  /**
   * Renames a tab and resets the focusable bar/animation.
   * @param {jQuery.Event} e the jQuery Event
   * @param {string} tabId a string representing the HTML `id` attribute of the tab panel.
   * @param {string} name the new tab name
   * @returns {void}
   */
  rename(e, tabId, name) {
    // Backwards compatibility with 4.2.0
    if (e && typeof e === 'string') {
      name = tabId;
      tabId = e;
    }

    if (!name) {
      return;
    }
    name = name.toString();

    const tab = this.doGetTab(e, tabId);
    const hasCounts = this.settings.tabCounts;
    const hasTooltip = this.settings.moduleTabsTooltips || this.settings.multiTabsTooltips;
    const hasDismissible = tab.hasClass('dismissible');
    const anchor = tab.children('a');
    let count;

    if (hasCounts) {
      count = anchor.find('.count').clone();
    }

    anchor.text(name);

    // Rename the tab inside a currently-open "More Tabs" popupmenu, if applicable
    if (this.popupmenu) {
      const moreAnchorSelector = tabId.charAt(0) !== '#' ? `#${tabId}` : tabId;
      const moreAnchor = this.popupmenu.menu.find(`a[href="${moreAnchorSelector}"]`);
      moreAnchor.text(name);

      if (hasDismissible) {
        moreAnchor.append($.createIconElement({ icon: 'close', classes: 'icon close' }));
      }
    }

    if (hasCounts) {
      anchor.prepend(count);
    }

    if (hasTooltip) {
      anchor.data('tooltip').setContent(name.trim());
    }

    const doesTabExist = this.tablist.children('li').length < 2 ? tab : undefined;

    this.positionFocusState(doesTabExist);
  },

  /**
   * For tabs with counts, updates the count and resets the focusable bar/animation
   * @param {jQuery.Event} e the jQuery Event
   * @param {string} tabId a string representing the HTML `id` attribute of the new tab panel.
   * @param {number|string} count the new tab count
   * @returns {void}
   */
  updateCount(e, tabId, count) {
    // Backwards compatibility with 4.2.0
    if (e && typeof e === 'string') {
      count = tabId;
      tabId = e;
    }

    if (!this.settings.tabCounts || !count) {
      return;
    }

    const tab = this.doGetTab(e, tabId);

    tab.children('a').find('.count').text(`${count.toString()} `);

    const doesTabExist = this.tablist.children('li').length < 2 ? tab : undefined;

    this.positionFocusState(doesTabExist);
  },

  /**
   * returns the currently active tab
   * @returns {jQuery} the currently active tab anchor
   */
  getActiveTab() {
    const visible = this.panels.filter(':visible');
    return this.anchors.filter(`[href="#${visible.first().attr('id')}"]`);
  },

  /**
   * returns all visible tabs
   * @returns {jQuery[]} all visible tabs
   */
  getVisibleTabs() {
    const self = this;
    let tabHash = $();

    this.tablist.find('li:not(.separator):not(.hidden):not(.is-disabled):not(.application-menu-trigger)')
      .each(function tabOverflowIterator() {
        const tab = $(this);

        if (!self.isTabOverflowed(tab, true)) {
          tabHash = tabHash.add(tab);
        }
      });

    return tabHash;
  },

  /**
   * returns a list of all tabs that are currently in the "More..." overflow menu.
   * @returns {jQuery[]} all overflowed tabs
   */
  getOverflowTabs() {
    const self = this;
    let tabHash = $();

    this.tablist.find('li:not(.separator):not(.hidden):not(.is-disabled):not(.application-menu-trigger)')
      .each(function tabOverflowIterator() {
        const tab = $(this);

        if (self.isTabOverflowed(tab)) {
          tabHash = tabHash.add(tab);
        }
      });

    return tabHash;
  },

  /**
   * @private
   * @returns {void}
   */
  setOverflow() {
    const self = this;
    const elem = this.element[0];
    const tablist = this.tablist[0];
    const HAS_MORE = 'has-more-button';
    const hasMoreIndex = this.hasMoreButton();
    const isScrollableTabs = this.isScrollableTabs();

    function checkTabs() {
      if (self.isModuleTabs()) {
        self.adjustModuleTabs();
      }

      if (self.isHeaderTabs() && !self.isVerticalTabs()) {
        self.adjustTabs();
      }
    }

    // Recalc tab width before detection of overflow
    checkTabs();

    let tablistStyle;
    let tablistHeight;
    let tablistContainerScrollWidth;
    let tablistContainerWidth;
    let overflowCondition;

    if (isScrollableTabs && this.isModuleTabs()) {
      tablistContainerWidth = this.tablistContainer[0].offsetWidth;
      tablistContainerScrollWidth = this.tablist[0].scrollWidth;
      overflowCondition = tablistContainerScrollWidth > tablistContainerWidth;
    } else if (isScrollableTabs) {
      tablistContainerScrollWidth = this.tablistContainer[0].scrollWidth;
      tablistContainerWidth = this.tablistContainer[0].offsetWidth;
      overflowCondition = tablistContainerScrollWidth > tablistContainerWidth;
    } else {
      tablistStyle = window.getComputedStyle(tablist, null);
      tablistHeight = parseInt(tablistStyle.getPropertyValue('height'), 10) + 1; // +1 to fix an IE bug
      overflowCondition = tablist.scrollHeight > tablistHeight; // Normal tabs check the height
    }

    // Add "has-more-button" class if we need it, remove it if we don't
    // Always display the more button on Scrollable Tabs
    if (overflowCondition) {
      if (!hasMoreIndex) {
        elem.classList.add(HAS_MORE);
        checkTabs();
      }
    } else if (hasMoreIndex) {
      elem.classList.remove(HAS_MORE);
      checkTabs();
    }

    this.adjustSpilloverNumber();
  },

  /**
   * Reset the tab styles.
   * @private
   * @returns {void}
   */
  resetTabStyles() {
    const sizeableTabs = this.tablist.find('li:not(.separator):not(.application-menu-trigger):not(:hidden)');

    sizeableTabs.children('a').removeAttr('style');
    sizeableTabs.removeAttr('style');
  },

  /**
   * Gets the viewable tabs for checking cut off titles.
   * @private
   * @returns {void}
   */
  getViewableTabs() {
    const self = this;
    let sizeableTabs = this.tablist.find('li:not(.separator):not(.application-menu-trigger):not(:hidden)');

    sizeableTabs.each(function () {
      const t = $(this);
      if (self.isTabOverflowed(t)) {
        sizeableTabs = sizeableTabs.not(t);
      }
    });

    this.checkCutOffTitle(sizeableTabs, this.visibleTabSize);
  },

  /**
   * @private
   * @returns {void}
   */
  adjustModuleTabs() {
    if ((this.settings.maxWidth === null || this.settings.maxWidth === undefined) && !this.settings.equalTabWidth) {
      return;
    }

    const self = this;
    let sizeableTabs = this.tablist.find('li:not(.separator):not(.application-menu-trigger):not(:hidden)');
    const appTrigger = this.tablist.find('.application-menu-trigger');
    const hasAppTrigger = appTrigger.length > 0;
    const tabContainerW = this.tablist.outerWidth();
    const defaultTabSize = 120;
    let visibleTabSize = 120;
    const appTriggerSize = (hasAppTrigger ? appTrigger.outerWidth() : 0);

    // Remove overflowed tabs
    sizeableTabs.children('a').removeAttr('style');
    sizeableTabs.removeAttr('style');

    this.setMaxWidth();

    sizeableTabs.each(function () {
      const t = $(this);
      if (self.isTabOverflowed(t)) {
        sizeableTabs = sizeableTabs.not(t);
      }
    });

    // Resize the more button to fit the entire space if no tabs can show
    // Math: +101 is the padding of the <ul class="tab-list"> element
    if (!sizeableTabs.length) {
      visibleTabSize = (tabContainerW - appTriggerSize + 101);
      this.moreButton[0].style.width = `${visibleTabSize}px`;
      return;
    }

    if (this.moreButton[0].hasAttribute('style')) {
      this.moreButton[0].removeAttribute('style');
    }

    // Math explanation:
    // Width of tab container - possible applcation menu trigger
    // Divided by number of visible tabs
    // (doesn't include app menu trigger which shouldn't change size).
    // Minus one (for the left-side border of each tab)
    // visibleTabSize = ((tabContainerW - appTriggerSize) / sizeableTabs.length - 1);
    visibleTabSize = ((tabContainerW - appTriggerSize) / sizeableTabs.length);

    if (visibleTabSize < defaultTabSize) {
      visibleTabSize = defaultTabSize;
    }

    this.visibleTabSize = visibleTabSize;

    this.checkCutOffTitle(sizeableTabs, visibleTabSize);
    this.adjustSpilloverNumber();
  },

  /**
   * @private
   * @returns {void}
   */
  adjustTabs() {
    if (this.settings.maxWidth === null || this.settings.maxWidth === undefined) {
      return;
    }

    const self = this;
    let sizeableTabs = this.tablist.find('li:not(.separator):not(.application-menu-trigger):not(:hidden)');
    const tabContainerW = this.tablist.parent().outerWidth();
    const defaultTabSize = 120;
    let visibleTabSize = 120;

    // Remove overflowed tabs
    sizeableTabs.children('a').removeAttr('style');
    sizeableTabs.removeAttr('style');

    this.setMaxWidth();

    sizeableTabs.each(function () {
      const t = $(this);
      if (self.isHeaderTabOverflowed(t)) {
        sizeableTabs = sizeableTabs.not(t);
      }
    });

    if (!sizeableTabs.length) {
      visibleTabSize = (tabContainerW - 101);
      this.moreButton[0].style.width = `${visibleTabSize}px`;
      return;
    }

    if (this.moreButton[0].hasAttribute('style')) {
      this.moreButton[0].removeAttribute('style');
    }

    visibleTabSize = ((tabContainerW) / sizeableTabs.length);

    if (visibleTabSize < defaultTabSize) {
      visibleTabSize = defaultTabSize;
    }

    this.visibleTabSize = visibleTabSize;

    this.checkCutOffTitle(sizeableTabs, visibleTabSize);
    this.adjustSpilloverNumber();
  },

<<<<<<< HEAD
  /**
   * Checks cut off title for tabs.
   * @private
   * @param {object} tabs object with tabs
   * @param {number} visibleTabSize size to use
   * @returns {void}
   */
=======
  /* Checks cut off title for tabs */
>>>>>>> 1d2c49fb
  checkCutOffTitle(tabs, visibleTabSize) {
    if (tabs.is('a')) {
      tabs = tabs.parent();
    }

    const anchorStyle = window.getComputedStyle(tabs.eq(0).children()[0]);
    const anchorPadding = parseInt(anchorStyle.paddingLeft, 10) +
      parseInt(anchorStyle.paddingRight, 10);
    let tab;
    let a;
    let prevWidth;
    let cutoff = 'no';
    const isSideBySide = this.element.closest('.side-by-side').length === 1;

    for (let i = 0; i < tabs.length; i++) {
      tab = tabs.eq(i);
      a = tab.children('a');
      if (a[0]) a[0].style.width = '';

      if (this.settings.maxWidth === null) {
        let diff = 0;
        if (env.os.name === 'ios' && env.devicespecs.isMobile && isSideBySide) {
          diff = 25;
        }
        tabs[i].style.width = `${visibleTabSize - diff}px`;
        if (a[0]) a[0].style.width = `${visibleTabSize - diff}px`;
      }

      if (this.settings.moduleTabsTooltips || this.settings.multiTabsTooltips || this.settings.headerTabsTooltips) {
        cutoff = 'no';

        prevWidth = parseInt(window.getComputedStyle(tabs[i]).width, 10);

        if (this.settings.maxWidth !== null && a[0].scrollWidth > a.innerWidth()) {
          cutoff = 'yes';
        }

        if (this.settings.maxWidth === null && prevWidth > (visibleTabSize - anchorPadding) && !this.element.hasClass('vertical')) {
          cutoff = 'yes';
        }

        // Different Comparison for Vertical Tabs
        if (this.settings.maxWidth === null && this.element.hasClass('vertical') && a[0].scrollWidth > a.innerWidth()) {
          cutoff = 'yes';
        }

        a?.data('cutoffTitle', cutoff);
      }
    }
  },

  /**
   * Sets the initial width of the tabs indicated in the settings
   * @private
   * @returns {void}
   */
  setMaxWidth() {
    if (this.settings.maxWidth === null || this.settings.maxWidth === undefined) {
      return;
    }

    const sizeableTabs = this.tablist.find('li:not(.separator):not(.application-menu-trigger):not(:hidden)');
    for (let i = 0; i < sizeableTabs.length; i++) {
      const a = sizeableTabs.eq(i).children('a');
      sizeableTabs[i].style.width = `${this.settings.maxWidth}px`;
      a[0].style.width = `${this.settings.maxWidth}px`;
    }
  },

  /**
   * @private
   * @returns {void}
   */
  adjustSpilloverNumber() {
    const moreDiv = this.moreButton.find('.more-text');
    const tabs = this.tablist.find('li:not(.separator):not(.hidden):not(.is-disabled):not(.application-menu-trigger)');
    const overflowedTabs = this.getOverflowTabs();

    if (tabs.length <= overflowedTabs.length) {
      moreDiv.text(`${Locale.translate('Tabs')}`);
    } else {
      moreDiv.text(`${Locale.translate('More')}`);
    }

    let countDiv = this.moreButton.find('.count');
    if (!countDiv.length) {
      countDiv = $('<span class="count"></span>');
      this.moreButton.children('span').first().prepend(countDiv);
    }

    countDiv.text(`${overflowedTabs.length} `);
  },

  /**
   * Selects a Tab
   * @param {string} href a string representing the HTML `id` attribute of the new tab panel.
   * @param {boolean} noFocus true to prevent focus.
   * @returns {void}
   */
  select(href, noFocus) {
    const modHref = href.replace(/#/g, '');
    const anchor = this.getAnchor(modHref);

    this.positionFocusState(undefined, false);

    if (!this.activate(anchor.attr('href'))) {
      return;
    }
    this.changeHash(modHref);

    if (!noFocus) {
      anchor.focus();
    }
  },

  /**
   * Builds tab popupmenu
   * @param {string} startingHref a string representing the HTML `href` attribute of the popupmenu item to be selected.
   * @returns {void}
   */
  buildPopupMenu(startingHref) {
    const self = this;
    if (self.popupmenu) {
      self.popupmenu.destroy();
      $('#tab-container-popupmenu').off('focus.popupmenu').removeData().remove();
      $(document).off('keydown.popupmenu');
    }

    // Build the new markup for the popupmenu if it doesn't exist.
    // Reset it if it does exist.
    let menuHtml = $('#tab-container-popupmenu');
    let shouldBeSelectable = '';
    if (this.isScrollableTabs()) {
      shouldBeSelectable = ' is-selectable';
    }

    if (menuHtml.length === 0) {
      menuHtml = $(`<ul id="tab-container-popupmenu" class="tab-list-spillover${shouldBeSelectable}">`).appendTo('body');
    } else {
      menuHtml.html('');
    }

    // Build menu options from overflowed tabs
    const tabs = self.tablist.children('li');
    const isRTL = Locale.isRTL();

    function buildMenuItem(item) {
      const $item = $(item);
      const $itemA = $item.children('a');

      if ($item.is(':hidden')) {
        return;
      }

      if (!self.isTabOverflowed($item, true)) {
        return;
      }

      if ($item.is('.separator')) {
        $item.clone().appendTo(menuHtml);
        return;
      }

      const popupLi = $item.clone();
      const popupA = popupLi.children('a');

      popupLi[0].classList.remove('tab');
      if (popupLi[0].classList.contains('is-selected')) {
        popupLi[0].classList.remove('is-selected');
        if (self.isScrollableTabs()) {
          popupLi[0].classList.add('is-checked');
        }
      }

      popupLi[0]?.removeAttribute('style');
      popupA[0]?.removeAttribute('style');

      popupLi.children('.icon').off().appendTo(popupA);
      popupLi.appendTo(menuHtml);

      // Link tab to its corresponding "More Tabs" menu option
      $item.data('moremenu-link', popupA);
      popupA?.find('.icon-more').removeData().remove();

      // Link "More Tabs" menu option to its corresponding Tab.
      // Remove onclick methods from the popup <li> because they are called
      // on the "select" event in context of the original button
      popupA?.data('original-tab', $itemA);
      if (popupA) popupA.onclick = undefined;

      if (!$item.is('.has-popupmenu')) {
        return;
      }

      // If this is a Dropdown Tab, clone its menu and add it to the "More Tabs" menu
      // As a submenu of the "popupLi".
      const submenu = $(`#${item.getAttribute('aria-controls')}`);
      const clone = submenu.clone();
      const cloneLis = clone.children('li');

      clone[0].classList.remove('has-popupmenu');

      cloneLis.each(function (i) {
        const li = $(this);
        const a = li.children('a');
        const originalLi = submenu.children('li').eq(i);
        const originalA = originalLi.children('a');

        a.data('original-tab', originalA);
        originalA.data('moremenu-link', a);
      });

      clone.insertAfter(popupA);
    }

    // Build spillover menu options
    for (let i = 0; i < tabs.length; i++) {
      buildMenuItem(tabs[i]);
    }

    self.tablist.children('li:not(.separator)').removeClass('is-focused');
    let xOffset = 1;
    if (!this.isScrollableTabs()) {
      xOffset = 3;
    }

    const attributes = self.settings.attributes;

    // Invoke the popup menu on the button.
    self.moreButton.popupmenu({
      autoFocus: false,
      attachToBody: true,
      menu: 'tab-container-popupmenu',
      trigger: 'immediate',
      offset: { x: xOffset },
      attributes
    });
    self.moreButton.addClass('popup-is-open');
    self.popupmenu = self.moreButton.data('popupmenu');

    self.positionFocusState(self.moreButton);

    function closeMenu() {
      $(this).off('close.tabs selected.tabs');
      self.moreButton.removeClass('popup-is-open');
      self.positionFocusState(undefined);
      self.getViewableTabs();
    }

    function selectMenuOption(e, anchor) {
      let href = anchor.attr('href');
      const id = href.substr(1, href.length);
      const tab = self.doGetTab(id) || $();

      const visibleTabs = self.getVisibleTabs();
      const lastVisibleTab = $(visibleTabs[visibleTabs.length - 1]);

      tab.insertBefore(lastVisibleTab);

      let a = tab ? tab.children('a') : $();
      let originalTab = anchor.data('original-tab').parent();

      if (originalTab.is('.add-tab-button')) {
        a = self.handleAddButton();
        originalTab = a.parent();
        href = a.attr('href');
        self.element.trigger('tab-added', [a]);
      }

      self.activate(href);
      self.changeHash(href);

      // Fire an onclick event associated with the original tab from the spillover menu
      if (tab.length && a.length && typeof a[0].onclick === 'function') {
        a[0].onclick.apply(a[0]);
      }

      // Focus the More Button
      // NOTE: If we switch the focusing-operations back to how they used to be
      // (blue bar moving around with the focus state)
      // remove the line below.
      self.moreButton.focus();

      self.scrollTabList(tab);
    }

    self.moreButton
      .on('close.tabs', closeMenu)
      .on('selected.tabs', selectMenuOption);

    const menu = self.popupmenu.menu;

    function handleDestroy() {
      menu.off();
      self.hideFocusState();
      $('#tab-container-popupmenu').removeData().remove();
    }

    function handleDismissibleIconClick(e) {
      const icon = $(this);
      const li = icon.closest('li');

      if (!li.is('.dismissible') || !icon.is('.close')) {
        return;
      }

      e.preventDefault();
      e.stopPropagation();

      if (li.is('.dismissible') && li.is('.has-popupmenu') && li.is('.submenu')) {
        const listMenu = li.find('.wrapper').children().children();
        const hrefs = [];
        $.each(listMenu, (i, item) => {
          hrefs.push(item.children[0].href);
        });
        self.closeDismissibleTabs(hrefs);
      } else {
        self.closeDismissibleTab(li.children('a').attr('href'));
      }
      self.popupmenu.close();
    }

    menu
      .on('destroy.popupmenu', handleDestroy)
      .on('touchend.popupmenu touchcancel.popupmenu', '.icon', handleDismissibleIconClick)
      .on('click.popupmenu', '.icon', handleDismissibleIconClick);

    // If the optional startingIndex is provided, focus the popupmenu on the matching item.
    // Otherwise, focus the first item in the list.
    if (startingHref) {
      self.popupmenu.highlight(menu.find(`a[href="${startingHref}"]`));
    } else if (self.tablist.children('.is-selected').length > 0) {
      self.popupmenu.highlight(menu.find(`a[href="${self.tablist.children('.is-selected').children('a').attr('href')}"]`));
    } else {
      self.popupmenu.highlight(menu.find('li:first-child > a'));
    }

    // Overrides a similar method in the popupmenu code that controls escaping of
    // this menu when pressing certain keys.  We override this here so that the
    // controls act in a manner as if all tabs are still visible (for accessiblity
    // reasons), meaning you can use left and right to navigate the popup menu options
    // as if they were tabs.
    $(document).bindFirst('keydown.popupmenu', (e) => {
      const key = e.which;
      const currentMenuItem = $(e.target);

      function isFocusedElement() {
        return this === document.activeElement;
      }

      function prevMenuItem() {
        // If the first item in the popup menu is already focused, close the menu and focus
        // on the last visible item in the tabs list.
        const first = menu.find('li:first-child > a');
        if (first.filter(isFocusedElement).length > 0) {
          e.preventDefault();
          $(document).off(e);
          self.popupmenu.close();
          self.findLastVisibleTab();
        }
      }

      function nextMenuItem() {
        // If the last item in the popup menu is already focused, close the menu and focus
        // on the first visible item in the tabs list.
        const last = menu.find('li:last-child > a');
        if (last.filter(isFocusedElement).length > 0 && last.parent().is(':not(.submenu)')) {
          e.preventDefault();
          $(document).off(e);
          self.popupmenu.close();

          if (self.settings.addTabButton) {
            self.addTabButton.focus();
            return;
          }
          if (self.hasMoreActions()) {
            self.moreActionsBtn.focus();
            return;
          }
          self.focusFirstVisibleTab();
        }
      }

      // Alt+Del or Alt+Backspace closes a dropdown tab item
      function closeDropdownMenuItem() {
        if (!e.altKey || !currentMenuItem.parent().is('.dismissible')) {
          return;
        }
        // self.popupmenu.close();
        self.closeDismissibleTab(currentMenuItem.attr('href'));
      }

      let pseudoKeycode;

      switch (key) {
        case 8:
        case 46:
          closeDropdownMenuItem(e);
          break;
        case 37: // left
          pseudoKeycode = isRTL ? 40 : 38;
          if (currentMenuItem.is('a')) {
            if (currentMenuItem.parent().is(':not(:first-child)')) {
              e.preventDefault(); // Prevent popupmenu from closing on left key
            }
            $(document).trigger({ type: 'keydown.popupmenu', which: pseudoKeycode });
          }
          break;
        case 38: // up
          prevMenuItem();
          break;
        case 39: // right
          pseudoKeycode = isRTL ? 38 : 40;
          if (currentMenuItem.is('a') && !currentMenuItem.parent('.submenu').length) {
            $(document).trigger({ type: 'keydown.popupmenu', which: pseudoKeycode });
          }
          break;
        case 40: // down
          nextMenuItem();
          break;
        default:
          break;
      }
    });
  },

  /**
   * Used for checking if a particular tab (in the form of a jquery-wrapped list item)
   * is spilled into the overflow area of the tablist container <UL>.
   * @param {jQuery} li tab list item
   * @param {boolean} checkHorizontal Check y-axis overflow
   * @returns {boolean} whether or not the tab is overflowed.
   */
  isTabOverflowed(li, checkHorizontal = false) {
    if (li === undefined || li === null || li.length === 0) {
      return false;
    }

    if (li.hasClass('application-menu-trigger')) {
      return false;
    }

    if (this.isVerticalTabs() || this.tablist.find('.arrange-dragging').length) {
      return false;
    }

    if (this.tablist.scrollTop() > 0) {
      this.tablist.scrollTop(0);
    }
    const tablistBounding = this.tablist[0].getBoundingClientRect();
    const liBounding = li[0].getBoundingClientRect();
    const tablistContainerBounding = this.tablist.parent()[0].getBoundingClientRect();

    const liTop = Math.round(liBounding.top);
    const liRight = Math.round(liBounding.right);

    let tablistTop = Math.round(tablistBounding.top + 1);
    let tablistContainerRight = Math.round(tablistContainerBounding.right);

    // +1 to compensate for top border on Module Tabs
    if (this.isModuleTabs()) {
      tablistTop += 1;
      tablistContainerRight += 1;
    }

    return liTop > tablistTop || (checkHorizontal && liRight > tablistContainerRight);
  },

  /**
   * Used for checking if a particular tab (in the form of a jquery-wrapped list item)
   * is spilled into the overflow area of the tablist container <UL>.
   * @param {jQuery} li tab list item
   * @returns {boolean} whether or not the tab is overflowed.
   */
  isHeaderTabOverflowed(li) {
    if (this.isHeaderTabs() && (this.settings.maxWidth === null || this.settings.maxWidth === undefined)) {
      return false;
    }

    if (!li) {
      return false;
    }

    const liRight = li[0].getBoundingClientRect().right;
    const tabListWidth = li.parent().parent()[0].getBoundingClientRect().width;

    return liRight > tabListWidth;
  },

  /**
   * @returns {jQuery} representing the last visible tab.
   */
  findLastVisibleTab() {
    const tabs = this.tablist.children('li:not(.separator):not(.hidden):not(.is-disabled)');
    let targetFocus = tabs.first();

    // if Scrollable Tabs, simply get the last tab and focus.
    if (this.isScrollableTabs()) {
      return tabs.last().find('a').focus();
    }

    while (!(this.isTabOverflowed(targetFocus))) {
      targetFocus = tabs.eq(tabs.index(targetFocus) + 1);
    }

    return tabs.eq(tabs.index(targetFocus) - 1).find('a').focus();
  },

  /**
   * @returns {void}
   */
  focusFirstVisibleTab() {
    const tabs = this.tablist.children('li:not(.separator):not(.hidden):not(.is-disabled)');
    tabs.eq(0).find('a').focus();
  },

  /**
   * Wrapper for the Soho behavior _smoothScrollTo()_ that will determine scroll distance.
   * @param {jQuery[]} target - the target <li> or <a> tag
   * @param {number} duration - the time it will take to scroll
   * @returns {undefined}
   */
  scrollTabList(target) {
    if (!this.tablistContainer || !target || !(target instanceof $) || !target.length) {
      return;
    }

    const tabCoords = DOM.getDimensions(target[0]);
    const tabContainerDims = DOM.getDimensions(this.tablistContainer[0]);
    let d;

    const FADED_AREA = 40; // the faded edges on the sides of the tabset
    const adjustedLeft = tabCoords.left;
    const adjustedRight = tabCoords.right;

    if (adjustedLeft < tabContainerDims.left + FADED_AREA) {
      d = (Math.round(Math.abs(tabContainerDims.left - adjustedLeft)) * -1) - FADED_AREA;
    }
    if (adjustedRight > tabContainerDims.right - FADED_AREA) {
      d = Math.round(Math.abs(adjustedRight - tabContainerDims.right)) + FADED_AREA;
    }

    if (d === 0) {
      d = undefined;
    }

    // Scroll the tablist container
    this.tablistContainer.smoothScroll(d, 250);
  },

  /**
   * Hides the focus state, if it's visible.
   * @returns {void}
   */
  hideFocusState() {
    this.focusState?.removeClass('is-visible');
  },

  /**
   * Updates the position of the focus state, to the tab/button that currently has focus.
   * @param {jQuery[]|HTMLElement} target the element that will receive the focus state
   * @param {boolean} [unhide] if true, unhides the focus state if it's previously been hidden.
   * @returns {void}
   */
  positionFocusState(target, unhide) {
    const self = this;

    // Recheck this and improve
    if (target !== undefined) {
      target = $(target);
    } else if (self.moreButton.hasClass('is-selected')) {
      target = self.moreButton;
    } else if (self.tablist.children('.is-selected').length > 0) {
      target = self.tablist.children('.is-selected').children('a');
    }

    if (!target || target === undefined || !target.length ||
      (target.is(this.moreButton) && this.isScrollableTabs())) {
      this.focusState?.removeClass('is-visible');
      return;
    }

    // Use the parent <li> for anchors to get their dimensions.
    if (target.is('a')) {
      target = target.parent();
    }

    // Move the focus state from inside the tab list container, if applicable.
    // Put it back into the tab list container, if not.
    if (target.is('.add-tab-button, .tab-more')) {
      if (!this.focusState?.parent()?.is(this.element)) {
        this.focusState?.prependTo(this.element);
      }
    } else if (!this.focusState?.parent()?.is(this.tablistContainer)) {
      this.focusState?.prependTo(this.tablistContainer);
    }

    if (target.is('.tab') && self.settings.headerTabsTooltips) {
      self.checkCutOffTitle(target, this.visibleTabSize);
    }

    const focusStateElem = this.focusState[0];
    let targetPos = DOM.getDimensions(target[0]);
    const targetClassList = target[0].classList;
    const isRTL = Locale.isRTL();
    const tabMoreWidth = !this.isVerticalTabs() ? this.moreButton.outerWidth(true) - 8 : 0;
    const parentContainer = this.element;
    const scrollingTablist = this.tablistContainer;
    const accountForPadding = scrollingTablist && this.focusState?.parent()?.is(scrollingTablist);
    const widthPercentage = target[0].getBoundingClientRect().width / target[0].offsetWidth * 100;
    const isClassic = $('html[class*="classic-"]').length > 0;
    const isMac = $('html.is-mac').length > 0;
    const isAlternate = parentContainer.hasClass('alternate');
    const isTabContainerHeader = parentContainer.hasClass('header-tabs');
    const isCounts = parentContainer.hasClass('has-counts');
    const isAddTabButton = target.is('.add-tab-button');
    const isSelected = target.is('.is-selected');
    const isStandardTab = parentContainer.is('.horizontal');
    const tabListScrollHeight = scrollingTablist?.prop('scrollHeight');
    const tabListClientHeight = scrollingTablist?.prop('clientHeight');

    function adjustForParentContainer(targetRectObj, parentElement, tablistContainer, transformPercentage) {
      const parentRect = parentElement[0].getBoundingClientRect();
      let parentPadding;
      let tablistScrollLeft;

      // Adjust from the top
      targetRectObj.top -= parentRect.top - (isCounts ? 10 : 3);
      if (self.isVerticalTabs()) {
        targetRectObj.top += parentElement[0].scrollTop;
      }

      if (isRTL) {
        targetRectObj.right = parentRect.right - targetRectObj.right;
      } else {
        targetRectObj.left -= parentRect.left;
      }

      // If inside a scrollable tablist, account for the scroll position
      if (tablistContainer) {
        tablistScrollLeft = tablistContainer ? Math.abs(tablistContainer[0].scrollLeft) : 0;

        // Account for the container's scrolling
        targetRectObj.left += tablistScrollLeft;
        targetRectObj.right += tablistScrollLeft;

        if (isRTL) {
          targetRectObj.right -= 1;

          // On RTL, remove the width of the controls on the left-most side of the tab container
          if (self.isHeaderTabs()) {
            targetRectObj.left -= tabMoreWidth;
            targetRectObj.right -= tabMoreWidth;
          }
        }

        // Scaling
        if (transformPercentage < 99) {
          targetRectObj.width = (targetRectObj.width * 100) / transformPercentage;
          targetRectObj.left = (targetRectObj.left * 100) / transformPercentage;
          targetRectObj.right = (targetRectObj.right * 100) / transformPercentage;
        }

        if (accountForPadding) {
          parentPadding = parseInt(window.getComputedStyle(parentElement[0])[`padding${isRTL ? 'Right' : 'Left'}`], 10);
          targetRectObj.left += (isRTL ? parentPadding : (parentPadding * -1));
          targetRectObj.right += (isRTL ? parentPadding : (parentPadding * -1));
        }

        if (targetRectObj.right < 0) {
          targetRectObj.right = 0;
        }
      }

      if (!self.isHeaderTabs() && !self.isVerticalTabs() && !self.isModuleTabs()) {
        targetRectObj.height += 4;
        targetRectObj.top -= 9;

        if (isClassic) {
          targetRectObj.height -= 4;
          targetRectObj.top += 5;
        }

        if (!isSelected && !isAddTabButton) {
          targetRectObj.height = 36;
          targetRectObj.top += 1;
        }
      }

      if (self.isHeaderTabs() && !self.isVerticalTabs() && !self.isModuleTabs()) {
        targetRectObj.height -= 4;
        targetRectObj.top -= isSelected ? 2 : 0;

        if (isRTL) {
          targetRectObj.right -= 19;
        }

        if (!isSelected && !isAddTabButton) {
          targetRectObj.height += 2;
          targetRectObj.top -= 1;
        }

        if (isAddTabButton) {
          targetRectObj.height += 7;
          targetRectObj.top -= 6;
          targetRectObj.left += 5;
          if (isRTL) targetRectObj.right += 46;
        }
      }

      if (isStandardTab && isAddTabButton) {
        targetRectObj.top += 1;
        targetRectObj.height += 4;

        if (isRTL) {
          targetRectObj.right += 1;
        }

        if (!isClassic) {
          targetRectObj.top += 5;
          targetRectObj.height -= 3;

          if (isRTL) {
            targetRectObj.height -= 1;
          }
        }
      }

      if (self.isModuleTabs() && !self.isVerticalTabs()) {
        targetRectObj.top -= 3;
        targetRectObj.width -= 4;
        targetRectObj.left += 2;

        if (!isClassic) {
          targetRectObj.height -= 2;
        }
      } else if (!isSelected && !isClassic) {
        targetRectObj.height -= 5;
      } else {
        targetRectObj.height -= 4;
      }

      if (!isClassic && !isAlternate && isTabContainerHeader && !isAddTabButton) {
        targetRectObj.top -= 9;
        targetRectObj.height += 2;
      }

      if (isClassic && isAlternate && isTabContainerHeader) {
        targetRectObj.height -= 4;
      }

      if (self.isVerticalTabs() && scrollingTablist?.is('.scrollable-y') && tabListScrollHeight > tabListClientHeight) {
        targetRectObj.width -= !isMac ? 15 : 5;
      }

      return targetRectObj;
    }

    // Adjust the values one more time if we have tabs contained inside of a
    // page-container, or some other scrollable container.
    targetPos = adjustForParentContainer(targetPos, parentContainer, scrollingTablist, widthPercentage);

    let targetPosString = '';
    Object.keys(targetPos).forEach((key) => {
      if (targetPosString.length) {
        targetPosString += ' ';
      }
      targetPosString += `${key}: ${targetPos[key]}px;`;
    });
    focusStateElem.style.cssText = targetPosString;

    // build CSS string containing each prop and set it:

    const selected = targetClassList.contains('is-selected') ? 'add' : 'remove';
    focusStateElem.classList[selected]('is-selected');

    const doHide = unhide === true ? 'add' : 'remove';
    focusStateElem.classList[doHide]('is-visible');

    const focusedTab = this.element.find('.application-menu-trigger, .tab');
    if (focusedTab.length > 0 && focusedTab.hasClass('is-focused')) {
      focusStateElem.classList.add('is-visible');
    }
  },

  /**
   * Causes the entire tabset to reset with new settings.
   * @param {object} [settings] incoming settings
   * @returns {this} component instance
   */
  updated(settings) {
    if (settings) {
      this.settings = utils.mergeSettings(this.element[0], settings, this.settings);
    }

    this.teardown();
    this.init();

    // In Angular, they call updated() method on AfterInit. We need to make sure that the arrangeAPI is also updated.
    const arrangeApi = this.tablist.data('arrange');
    if (arrangeApi) {
      arrangeApi?.updated();
    }

    return this;
  },

  /**
   * Disables all non-active tabs in the list
   * @returns {void}
   */
  disableOtherTabs() {
    return this.disable(true);
  },

  /**
   * Disables the entire Tab Component
   * @param {boolean} isPartial whether or not this disable call is a partial
   *  disabling of the tabset
   * @returns {void}
   */
  disable(isPartial) {
    if (!isPartial) {
      this.element.prop('disabled', true).addClass('is-disabled');
    }

    if (!this.disabledElems) {
      this.disabledElems = [];
    }

    const self = this;
    let tabs = this.tablist.children('li:not(.separator)');
    if (isPartial) {
      tabs = tabs.filter(':not(.application-menu-trigger)');
    }

    tabs.each(function () {
      const li = $(this);
      const a = li.children('a');

      if (isPartial && self.isActive(a.attr('href'))) {
        return;
      }

      if (li.is('.is-disabled') || a.prop('disabled') === true) {
        self.disabledElems.push({
          elem: li,
          originalTabindex: li.attr('tabindex'),
          originalDisabled: a.prop('disabled')
        });
      }

      li.addClass('is-disabled');
      a.prop('disabled', true);

      if (li.is('.application-menu-trigger') || li.is('.add-tab-button')) {
        return;
      }

      const panel = $(a.attr('href'));
      panel.addClass('is-disabled');
      panel.find('*').each(function () {
        const t = $(this);

        // These are shadow inputs.  They are already handled by virtue of running
        // .disable() on the original select tag.
        if (t.is('input.dropdown, input.multiselect')) {
          return;
        }

        if (t.attr('tabindex') === '-1' || t.attr('disabled')) {
          self.disabledElems.push({
            elem: t,
            originalTabindex: t.attr('tabindex'),
            originalDisabled: t.prop('disabled')
          });
        }

        t?.disable();
      });
    });

    this.moreButton.addClass('is-disabled');

    if (this.isModuleTabs() && !isPartial) {
      this.element.children('.toolbar').disable();
    }

    this.updateAria($());
  },

  /**
   * Enables the entire Tabs component
   * @returns {void}
   */
  enable() {
    this.element.prop('disabled', false).removeClass('is-disabled');

    const self = this;
    const tabs = this.tablist.children('li:not(.separator)');

    tabs.each(function () {
      const li = $(this);
      const a = li.children('a');

      li.removeClass('is-disabled');
      a.prop('disabled', false);

      if (li.is('.application-menu-trigger') || li.is('.add-tab-button')) {
        return;
      }

      const panel = $(a.attr('href'));
      panel.removeClass('is-disabled');
      panel.find('*').each(function () {
        const t = $(this);
        if (t.enable && typeof t.enable === 'function') {
          t.enable();
        }
      });

      $.each(self.disabledElems, (i, obj) => {
        const attrTarget = obj.elem.is('.tab') ? obj.elem.children('a') : obj.elem;
        if (obj.elem.disable && typeof obj.elem.disable === 'function') {
          obj.elem.disable();
        }

        if (obj.elem.is('li')) {
          obj.elem.addClass('is-disabled');
          return;
        }

        // These are shadow inputs.  They are already handled by virtue of
        // running .disable() on the original select tag.
        if (obj.elem.is('input.dropdown, input.multiselect')) {
          return;
        }

        obj.elem.attr('tabindex', obj.originalTabindex);
        attrTarget.prop('disabled', obj.originalDisabled);
      });
    });

    this.moreButton.removeClass('is-disabled');

    if (this.isModuleTabs()) {
      this.element.children('.toolbar').enable();
    }

    this.disabledElems = [];

    this.updateAria(this.tablist.find('.is-selected > a'));
  },

  /**
   * Pass-through for the `remove()` method, which gets used for removing a dismissible tab.
   * @param {string} tabId the ID of the target tab panel
   * @returns {this} component instance
   */
  closeDismissibleTab(tabId) {
    return this.remove(tabId);
  },

  /**
   * Remove top level dismissible tab with dropdown
   * @param {array} tabUrlArray the Array of urls from the target popupmenu
   */
  closeDismissibleTabs(tabUrlArray) {
    tabUrlArray.forEach((tabUrl) => {
      const tabId = tabUrl.match(/#.*/);
      return this.remove(tabId[0]);
    });
  },

  /**
   * Tears down this instance of the tabs component by removing events,
   * other components, and extraneous markup.
   * @returns {this} component instance
   */
  teardown() {
    this.panels.removeAttr('style');

    this.tablist
      .off()
      .removeAttr('role')
      .removeAttr('aria-multiselectable');

    const tabs = this.tablist.children('li');
    tabs
      .off()
      .removeAttr('role')
      .removeClass('is-selected');

    const dds = tabs.filter('.has-popupmenu');
    dds.each(function () {
      const popup = $(this).data('popupmenu');
      if (popup) {
        popup.menu.children('li:not(.separator)').each(function () {
          const li = $(this);
          const a = li.children('a');
          const panel = a.data('panel-link');

          $.removeData(a[0], 'panel-link');
          if (panel && panel.length) {
            $.removeData(panel[0], 'tab-link');
          }
        });
        popup.destroy();
      }
    });

    this.panels
      .off();

    this.anchors
      .off()
      .removeAttr('role')
      .removeAttr('aria-expanded')
      .removeAttr('aria-selected')
      .removeAttr('tabindex');

    if (this.ro) {
      this.ro.disconnect();
      delete this.ro;
    }

    if (this.settings.moduleTabsTooltips || this.settings.multiTabsTooltips) {
      this.anchors.each(function () {
        const api = $(this).data('tooltip');
        if (api && typeof api.destroy === 'function') {
          api.destroy();
        }
      });
    }

    this.element.off('focusout.tabs updated.tabs activated.tabs aftertabadded.tabs');
    $('body').off(`resize.tabs${this.tabsIndex}`);
    this.tabsIndex = undefined;

    if (this.moreButton.data('popupmenu')) {
      const popup = this.moreButton.data('popupmenu');
      popup.menu.find('li:not(.separator)').each(function () {
        const li = $(this);
        const a = li.children('a');

        if (a.data('original-tab')) {
          $.removeData(a[0], 'original-tab');
        }
      });
      popup.destroy();
    }

    this.removeHelperMarkupEvents();

    if (this.tablistContainer) {
      this.tablistContainer.off('mousewheel.tabs');
    }

    this.focusState?.removeData()?.remove();
    this.focusState = undefined;

    $('.tab-panel input').off('error.tabs valid.tabs');

    if (this.addTabButton) {
      if (this.settings.addTabButtonTooltip) {
        this.addTabButton.data('tooltip').destroy();
      }
      this.addTabButton.remove();
      this.addTabButton = undefined;
    }
    this.element.find('.close.icon').remove();

    return this;
  },

  /**
   * Destroys this component instance, removing its attachment from its parent element.
   * @returns {void}
   */
  destroy() {
    this.teardown();
    $.removeData(this.element[0], COMPONENT_NAME);
  }
};

export { Tabs, COMPONENT_NAME };<|MERGE_RESOLUTION|>--- conflicted
+++ resolved
@@ -3466,17 +3466,7 @@
     this.adjustSpilloverNumber();
   },
 
-<<<<<<< HEAD
-  /**
-   * Checks cut off title for tabs.
-   * @private
-   * @param {object} tabs object with tabs
-   * @param {number} visibleTabSize size to use
-   * @returns {void}
-   */
-=======
   /* Checks cut off title for tabs */
->>>>>>> 1d2c49fb
   checkCutOffTitle(tabs, visibleTabSize) {
     if (tabs.is('a')) {
       tabs = tabs.parent();
