/* eslint-disable no-nested-ternary, prefer-arrow-callback, no-unused-vars, no-underscore-dangle */

// Other Shared Imports
import * as debug from '../../utils/debug';
import { utils } from '../../utils/utils';
import { DOM } from '../../utils/dom';
import { charts } from '../charts/charts';
import { Locale } from '../locale/locale';

import '../emptymessage/emptymessage.jquery';

// Settings and Options
const COMPONENT_NAME = 'column';

/**
* A column chart displays a series as a set of vertical bars that are grouped by category.
* Column charts are useful for showing data changes over a period of time or for illustrating
* comparisons among items.
* @class Column
* @param {string} element The plugin element for the constuctor
* @param {string} [settings] The settings element.
*
* @param {array} [settings.dataset = []] The data to use in the line/area/bubble.
* @param {boolean} [settings.isStacked = false] Set to true if its a stacked column chart
* @param {boolean} [settings.showLegend = true] If false the legend will not be shown.
* @param {boolean|string} [settings.animate = true] true|false - will do or not do the animation. 'initial' will do only first time the animation.
* @param {boolean} [settings.redrawOnResize = true]  If set to false the component will not redraw when the page or parent is resized.
* @param {boolean} [settings.useLine = false] The ability to use line chart if set to true. This will need a target value to the dataset.
<<<<<<< HEAD
=======
* @param {boolean} [settings.hideDots=false] If true no dots are shown, along the line chart
>>>>>>> 4ef2e810
* @param {string} [settings.format = null] The d3 axis format
* @param {string} [settings.formatterString] Use d3 format some examples can be found on http://bit.ly/1IKVhHh
* @param {number} [settings.ticks = 9] The number of ticks to show.
* @param {boolean} [settings.selectable = true] Ability to disable selections of the charts.
* @param {boolean} [settings.fitHeight=true] If true chart height will fit in parent available height.
* @param {function} [settings.xAxis.formatText] A function that passes the text element and a counter.
* You can return a formatted svg markup element to replace the current element.
* For example you could use tspans to wrap the strings or color them.
* @param {object} [settings.emptyMessage = { title: 'No Data', info: , icon: 'icon-empty-no-data' }]
* An empty message will be displayed when there is no chart data. This accepts an object of the form
* `emptyMessage: {
*   title: 'No Data Available',
*   info: 'Make a selection on the list above to see results',
*   icon: 'icon-empty-no-data',
*   button: {text: 'xxx', click: <function>
*   }`
* Set this to null for no message or will default to 'No Data Found with an icon.'
* @param {object} [settings.localeInfo] If passed in you can override the default formatting https://github.com/d3/d3-format/blob/master/README.md#formatDefaultLocale
*/

const COLUMN_DEFAULTS = {
  dataset: [],
  isStacked: false,
  showLegend: true,
  animate: true,
  selectable: true,
  format: null,
  redrawOnResize: true,
  useLine: false,
<<<<<<< HEAD
=======
  hideDots: false,
>>>>>>> 4ef2e810
  ticks: 9,
  fitHeight: true,
  emptyMessage: { title: (Locale ? Locale.translate('NoData') : 'No Data Available'), info: '', icon: 'icon-empty-no-data' }
};

function Column(element, settings) {
  this.settings = utils.mergeSettings(element, settings, COLUMN_DEFAULTS);
  if (settings && settings.dataset) {
    this.settings.dataset = settings.dataset;
  }
  this.element = $(element);
  debug.logTimeStart(COMPONENT_NAME);
  this.init();
  debug.logTimeStart(COMPONENT_NAME);
}

// Plugin Methods
Column.prototype = {

  /**
   * Do initialization, build up and / or add events ect.
   * @private
   * @returns {object} The component prototype for chaining.
   */
  init() {
    this.namespace = utils.uniqueId({ classList: [this.settings.type, 'chart'] });
    this.width = 0;
    this.initialSelectCall = false;

    if (this.settings.localeInfo) {
      d3.formatDefaultLocale(this.settings.localeInfo);
    }

    this
      .build()
      .handleEvents();

    // Handle initial option
    if (this.settings.animate === 'initial') {
      this.settings.animate = false;
    }

    return this;
  },

  /**
   * Build the Component.
   * @returns {object} The component prototype for chaining.
   * @private
   */
  build() {
    const self = this;
    const isPersonalizable = this.element.closest('.is-personalizable').length > 0;
    const format = value => d3.format(self.settings.formatterString || ',')(value);

    let datasetStacked;
    const dataset = this.settings.dataset;
    this.dataset = dataset;

    // Handle Empty Data Set
    if (dataset.length === 0) {
      self.element.emptymessage(self.settings.emptyMessage);
      return this;
    }

    const parent = this.element.parent();
    const isRTL = Locale.isRTL();
    const isPositiveNegative = (this.settings.type === 'column-positive-negative' ||
       this.settings.type === 'positive-negative');
    const isSingle = (dataset.length === 1);
    this.isSingle = isSingle;
    const isGrouped = !(isSingle || !isSingle && self.settings.isStacked);
    this.isGrouped = isGrouped;

    const margin = {
      top: 40,
      right: 40,
      bottom: (isSingle && dataset[0].name === undefined ?
        (self.settings.isStacked ? 20 : 50) : 35),
      left: 45
    };
    const legendHeight = 40;
    const parentAvailableHeight = utils.getParentAvailableHeight(self.element[0]);
    const useHeight = this.settings.fitHeight ?
      parentAvailableHeight : parseInt(parent.height(), 10);
    const width = parent.width() - margin.left - margin.right - 10;
    const height = useHeight - margin.top - margin.bottom -
        (isSingle && dataset[0].name === undefined ?
          (self.settings.isStacked || isPositiveNegative ? (legendHeight - 10) : 0) : legendHeight);
    let yMinTarget;
    let yMaxTarget;
    let series;
    let seriesStacked;
    let pnAttributes;
    let pnColors;
    let pnPatterns;
    let pnLegends;
    let pnSeries;

    let yMin = d3.min(dataset, function (group) {
      return d3.min(group.data, function (d) {
        return d.value;
      });
    });

    let yMax = d3.max(dataset, function (group) { //eslint-disable-line
      return d3.max(group.data, function (d) {
        return d.value;
      });
    });

    if (isPositiveNegative) {
      yMinTarget = d3.min(dataset, function (group) {
        return d3.min(group.data, function (d) {
          return d.target;
        });
      });

      yMaxTarget = d3.max(dataset, function (group) {
        return d3.max(group.data, function (d) {
          return d.target;
        });
      });

      yMin = d3.min([yMin, yMinTarget]);
      yMax = d3.max([yMax, yMaxTarget]);

      pnAttributes = { target: null, positive: null, negative: null };
      pnLegends = { target: 'Target', positive: 'Positive', negative: 'Negative' };
      pnColors = { target: 'neutral', positive: 'good', negative: 'error' };
      pnPatterns = {};

      if (dataset[0]) {
        if (dataset[0].attributes) {
          $.extend(true, pnAttributes, dataset[0].attributes);
        }
        if (dataset[0].colors) {
          $.extend(true, pnColors, dataset[0].colors);
        }
        if (dataset[0].legends) {
          $.extend(true, pnLegends, dataset[0].legends);
        }
        if (dataset[0].patterns) {
          $.extend(true, pnPatterns, dataset[0].patterns);
        }
      }
      // Converting object into array
      pnSeries = [];
      $.each(pnLegends, function (key, val) {
        const args = {
          name: val,
          color: pnColors[key],
          pattern: pnPatterns[key],
          option: key
        };
        if (pnAttributes[key]) {
          args.data = { attributes: pnAttributes[key] };
        }
        pnSeries.push(args);
      });
    }

    this.element.addClass('column-chart');

    let tooltipInterval;
    const tooltipDataCache = [];
    const tooltipData = self.settings.tooltip;

    const x0 = d3.scaleBand()
      .range([0, width])
      .round(true)
      .padding(this.settings.type === 'column-grouped' ? 0.1 : 0);

    const x1 = d3.scaleBand();

    const y = d3.scaleLinear()
      .range([height, 0]);

    let xScale = null;
    let yScale = null;

    if (self.settings.isStacked) {
      // Map the Data Sets and Stack them.
      const yStack = { y1: [], y2: [] };
      if (isSingle) {
        datasetStacked = dataset[0].data.map(function (d, i) {
          let y0 = 0;
          if (i === 0) {
            yStack.y1.push(d.value);
            yStack.y2.push(0);
          } else {
            y0 = yStack.y1[0] + yStack.y2[0];
            yStack.y1[0] = d.value;
            yStack.y2[0] = y0;
          }
          return [$.extend({}, d, {
            y0,
            y: d.value,
            x: d.name,
            color: d.color,
            pattern: d.pattern,
            parentName: d.name,
            tooltip: d.tooltip
          })];
        });
      } else {
        datasetStacked = dataset.map(function (d, i) {
          return d.data.map(function (o, i2) {
            let y0 = 0;
            if (i === 0) {
              yStack.y1.push(o.value);
              yStack.y2.push(0);
            } else {
              y0 = yStack.y1[i2] + yStack.y2[i2];
              yStack.y1[i2] = o.value;
              yStack.y2[i2] = y0;
            }
            return $.extend({}, o, {
              y0,
              y: o.value,
              x: o.name,
              color: o.color,
              pattern: o.pattern,
              parentName: d.name,
              tooltip: d.tooltip
            });
          });
        });
      }

      const stack = d3.stack();
      stack(datasetStacked);

      xScale = d3.scaleBand()
        .domain(d3.range(datasetStacked[0].length))
        .rangeRound([0, width], 0.05);

      if (isSingle && self.settings.isStacked) {
        xScale.paddingInner(0.095);
      }

      yScale = d3.scaleLinear()
        .domain([0,
          d3.max(datasetStacked, function (d) {
            return d3.max(d, function (d1) {
              return d1.y0 + d1.y;
            });
          })
        ])
        .range([0, height]);
    }

    // List the values along the x axis
    const xAxisValues = dataset[0].data.map(function (d) { return d.name; });

    const xAxis = d3.axisBottom(x0)
      .tickSize(0)
      .tickPadding(12);

    const yAxis = d3.axisLeft(y)
      .tickSize(-width)
      .tickPadding(isRTL ? -12 : 12)
      .ticks(self.settings.ticks || 9, d3.format(self.settings.format || 's'));

    if (self.settings.yAxis) {
      if (self.settings.yAxis.formatter) {
        yAxis.tickFormat(function (d, k) {
          if (typeof self.settings.yAxis.formatter === 'function') {
            return self.settings.yAxis.formatter(d, k);
          }
          return d;
        });
      }

      if (self.settings.yAxis.ticks &&
          self.settings.yAxis.ticks.number > 1 && self.settings.yAxis.ticks.format) {
        yAxis.ticks(self.settings.yAxis.ticks.number, self.settings.yAxis.ticks.format);
      }
    }

    const svg = d3.select(this.element[0])
      .append('svg')
      .attr('width', width + margin.left + margin.right)
      .attr('height', height + margin.top + margin.bottom)
      .append('g')
      .attr('transform', `translate(${margin.left},${margin.top})`);

    this.svg = svg;

    // Get the Different Names
    let names = dataset.map(function (d) {
      return d.name;
    });

    // Get the Maxes of each series
    let maxesStacked;
    const maxes = dataset.map(function (d) {
      return d3.max(d.data, function (maxD) {
        return isPositiveNegative ? maxD.target : maxD.value;
      });
    });

    if (self.settings.isStacked) {
      maxesStacked = datasetStacked.map(function (maxesD) {
        return d3.max(maxesD, function (d) { return d.y + d.y0; });
      });
    }

    if (isSingle) {
      names = dataset[0].data.map(function (d) {
        return d.name;
      });
    }

    // Extra ticks
    if (isPositiveNegative) {
      yMin += yMin / y.ticks().length;
      maxes[0] += maxes[0] / (y.ticks().length / 2);
    }

    // Set series
    (function () {
      if (self.settings.isStacked && isSingle) {
        series = dataset[0].data;
      } else {
        let lm;
        // Loop backwards to catch and override with found first custom info from top
        for (let i = dataset.length - 1, l = -1; i > l; i--) {
          lm = dataset[i].data.map(function (d) {
            return d;
          });
          $.extend(true, series, lm);
          // Convert back to array from object
          series = $.map(series, function (d) {
            return d;
          });
        }
      }
    }());

    if (self.settings.isStacked && !isSingle) {
      seriesStacked = names.map(function (d, i) {
        return dataset[i];
      });
    }

    x0.domain(self.settings.isStacked ? xAxisValues : names);
    x1.domain(xAxisValues)
      .rangeRound([0, (isSingle || self.settings.isStacked) ? width : x0.bandwidth()]);
    y.domain([(yMin < 0 ? yMin : (self.settings.minValue || 0)), d3.max(self.settings.isStacked ?
      maxesStacked : maxes)]).nice();

    if (!isSingle || (isSingle && !self.settings.isStacked)) {
      svg.append('g')
        .attr('class', 'x axis')
        .attr('transform', `translate(0,${height + (isPositiveNegative ? 10 : 0)})`)
        .call(xAxis);
    }

    svg.append('g')
      .attr('class', 'y axis')
      .call(yAxis);

    // Adjust extra(x) space for negative values for RTL
    if (isRTL && yMin < 0) {
      let yMaxLength = 0;
      let tempLength;

      svg.selectAll('.axis.y text')
        .attr('class', function (d) {
          tempLength = d3.select(this).text().length;
          yMaxLength = (tempLength > yMaxLength) ? tempLength : yMaxLength;
          return d < 0 ? 'negative-value' : 'positive-value';
        })
        .attr('x', function (d) {
          return (yMaxLength * (d < 0 ? 9 : 5));
        });
    }

    // Make an Array of objects with name + array of all values
    let dataArray = [];
    dataset.forEach(function (d) {
      dataArray.push($.extend({}, d, { values: d.data }));
    });

    if (isSingle) {
      dataArray = [];
      names = dataset[0].data.forEach(function (d) {
        dataArray.push(d);
      });
    }

    let targetBars;
    let pnBars;
    const barMaxWidth = 35;
    const barsInGroup = dataArray[0] && dataArray[0].values ? dataArray[0].values.length : 0;
    const isGroupSmaller = ((width / dataArray.length) > (barMaxWidth * (barsInGroup + 1)));
    const color = function (colorStr) {
      return charts.chartColor(0, '', { color: colorStr });
    };
    const onEndAllTransition = function (transition, callback) {
      let n;
      if (transition.empty()) {
        callback();
      } else {
        n = transition.size();
        transition.on(`end.${self.namespace}`, function () {
          n--;
          if (n === 0) {
            callback();
          }
        });
      }
    };

    const drawBars = function (isTargetBars) {
      let bars; //eslint-disable-line
      isTargetBars = isPositiveNegative && isTargetBars;

      // Add the bars - done different depending on if grouped or singlular
      if (isSingle || isPositiveNegative) {
        const barsType = isTargetBars ? 'target-bar' : 'bar';
        bars = self.svg.selectAll(`rect.${barsType}`)
          .data(self.settings.isStacked ? datasetStacked : dataArray)
          .enter()
          .append('rect')
          .call((d) => {
            d._groups.forEach((thisBars) => {
              thisBars.forEach((bar) => {
                const dat = bar.__data__;
                utils.addAttributes($(bar), dat, dat.attributes, barsType);
              });
            });
          })
          .attr('class', function (d, i) {
            let classStr = `bar series-${i}`;

            if (isPositiveNegative) {
              classStr = (isTargetBars ? (`target-bar series-${i}`) : classStr) +
                (d.value > 0 ? ' positive' : ' negative');
            }
            return classStr;
          })
          .attr('width', Math.min.apply(null, [x1.bandwidth() - 2, barMaxWidth]))
          .attr('x', function (d) {
            return self.settings.isStacked ? xScale(0) :
              (x1(d.name) + (x1.bandwidth() - barMaxWidth) / 2);
          })
          .attr('y', function () {
            return y(0) > height ? height : y(0);
          })
          .attr('height', function () {
            return 0;
          })
          .attr('mask', function (d) {
            return !isPositiveNegative ? null :
              (isTargetBars ? (pnPatterns.target ? `url(#${pnPatterns.target})` : null) :
                (d.value < 0 ? (pnPatterns.negative ? `url(#${pnPatterns.negative})` : null) :
                  (pnPatterns.positive ? `url(#${pnPatterns.positive})` : null))
              );
          })
          .style('cursor', !self.settings.selectable ? 'inherit' : 'pointer')
          .style('fill', function (d) {
            return !isPositiveNegative ? null :
              color(isTargetBars ? pnColors.target :
                (d.value < 0 ? pnColors.negative : pnColors.positive));
          });

        if (isPositiveNegative) {
          const yTextPadding = 12;
          svg.selectAll(isTargetBars ? '.target-bartext' : '.bartext')
            .data(dataArray)
            .enter()
            .append('text')
            .attr('class', function (d) {
              return (isTargetBars ? 'target-bartext' : 'bartext') +
                (d.value > 0 ? ' positive' : ' negative');
            })
            .attr('text-anchor', 'middle')
            .attr('x', function (d) {
              return (x1(d.name) + (x1.bandwidth()) / 2) * (isRTL ? -1 : 1);
            })
            .attr('y', function (d) {
              return isTargetBars ?
                (y(d.target) - (yTextPadding / 2)) : (y(d.value > 0 ? 0 : d.value) + yTextPadding);
            })
            .style('opacity', 0)
            .style('fill', function (d) {
              return isTargetBars ? '' /* color(pnColors.target) */ :
                (d.value < 0 ? color(pnColors.negative) : color(pnColors.positive));
            })
            .style('font-weight', 'bold')
            .text(function (d) {
              return format(isTargetBars ? d.target : d.value);
            });
        }

        bars.transition().duration(self.settings.animate ? 1000 : 0)
          .call(onEndAllTransition, function () {
            svg.selectAll('.target-bartext, .bartext')
              .transition().duration(self.settings.animate ? 300 : 0).style('opacity', 1);
          })
          .attr('y', function (d) {
            const r = self.settings.isStacked ? (height - yScale(d[0].y) - yScale(d[0].y0)) :
              (d.value < 0 ? y(0) : y(d.value));
            return (
              isTargetBars ? y(d.target) : d.value < 0 ? r : r > (height - 3) ? height - 2 : r
            );
          })
          .attr('height', function (d) {
            let r;
            if (self.settings.isStacked) {
              r = yScale(d[0].y);
            } else if (d.value < 0) {
              r = (height - y(0)) - (height - y(d.value));
            } else {
              r = (height - y(d.value)) - (height - y(0));
            }
            r = d.value < 0 ? r : (r < 3 ? 2 : (r > height ? (height - y(d.value)) : r));
            return isTargetBars ? (height - y(d.target)) - (height - y(0)) : r;
          });
      } else {
        const xValues = svg.selectAll('.x-value')
          .data(self.settings.isStacked ? datasetStacked : dataArray)
          .enter()
          .append('g')
          .attr('class', 'series-group g')
          .attr('data-group-id', function (d, i) {
            return i;
          })
          .attr('transform', function (d) {
            let x = x0(self.settings.isStacked ? xAxisValues[0] : d.name);
            const bandwidth = x0.bandwidth();
            if (!self.settings.isStacked && isGroupSmaller &&
              bandwidth > ((barMaxWidth * dataArray.length) * 2)) {
              x += (((bandwidth / 2) / dataArray.length) / 2);
            }
            if (self.isGrouped && !self.settings.isStacked) {
              if (d.data.length === 2) {
                if (bandwidth < 120) {
                  x -= (barMaxWidth / 2) - 4;
                } else {
                  x = x0(d.name);
                }
              } else {
                const barDiff = (barMaxWidth / (bandwidth > 150 ? 2 : 4));
                x -= barDiff;
              }
            }
            if (self.settings.isStacked && width < 290 && bandwidth < 40) {
              const len = dataArray[0]?.data?.length || 0;
              x = ((width - (bandwidth * len)) / len) / 2;
            }
            return `translate(${x},0)`;
          });

        bars = xValues.selectAll('rect')
          .data(function (d) { return self.settings.isStacked ? d : d.values; })
          .enter()
          .append('rect')
          .call((d) => {
            d._groups.forEach((thisBars) => {
              thisBars.forEach((bar) => {
                const dat = bar.__data__;
                utils.addAttributes($(bar), dat, dat.attributes, 'bar');
              });
            });
          })
          .attr('class', function (d, i) {
            return `series-${i} bar`;
          })
          .attr('width', Math.min.apply(null, [x1.bandwidth() - 2, barMaxWidth]))
          .attr('x', function (d, i) {
            const width = Math.min.apply(null, [x1.bandwidth() - 2, barMaxWidth]);  //eslint-disable-line
            return self.settings.isStacked ? xScale(i) :
              (x1.bandwidth() / 2 + ((width + 2) * i) - (dataArray[0].values.length === 1 ||
                dataArray[0].values.length === 5 ||
                dataArray[0].values.length === 4 ? (width / 2) : 0
              ));
          })
          .attr('y', function () { return y(0) > height ? height : y(0); })
          .attr('height', function () { return 0; });

<<<<<<< HEAD
        const x = d3.scaleLinear().range([0, width]);
        // Get the max values
        const getMaxes = (d, opt) => d3.max(d.data, d2 => (opt ? d2.value[opt] : d2.value));

        // Calculate the Domain X and Y Ranges
        const lineMaxes = dataset.map(d => getMaxes(d));

        const maxDataLen = d3.max(dataset.map(d => d.data.length));
        const entries = maxDataLen <= 1 ? maxDataLen : maxDataLen - 1;
        const xScaleLine = x.domain([0, d3.max(entries)]);
        const yScaleLine = y.domain([0, d3.max(lineMaxes)]).nice();

        const line = d3.line()
          .x((d, n) => xScaleLine(n))
          .y(d => yScaleLine(d.value));
        
        const lineDataset = [{ data: [] }];

        if (self.settings.useLine) {
          dataArray.forEach(function (i, dIdx) {
            i.data.map(function (j, idx) {
              if (j.isLine) {
                lineDataset[0].data.push(j);
                lineDataset[0].name = j.name;
              }

              return lineDataset;
            });
          });

          lineDataset.forEach(function (d, lineIdx) {
            const lineGroups = self.svg.append('g')
              .attr('data-group-id', lineIdx)
              .attr('class', 'line-group');

            lineGroups.append('path')
              .datum(d.data)
              .attr('d', line(d.data))
              .attr('stroke', '#000')
              .attr('stroke-width', 2)
              .attr('fill', 'none')
              .attr('class', 'line');
          });
=======
        if (self.settings.useLine) {
          if (dataset.length === dataset.map(d => d.line).length) {
            const xScaleLine = d3.scaleBand()
              .rangeRound([0, width])
              .domain(dataset.map(d => d.name));

            const yScaleLine = d3.scaleLinear()
              .range([height, 0])
              .domain([0, d3.max(maxes)]).nice();

            const line = d3.line()
              .x(d => (xScaleLine(d.name) + xScaleLine.bandwidth() / 2))
              .y(d => yScaleLine(d.line.value));

            const lineGroup = svg.append('g')
              .attr('class', 'line-group');

            lineGroup.append('path')
              .datum(dataset)
              .attr('d', line(dataset))
              .attr('class', 'line')
              .style('opacity', 0)
              .attr('stroke', '#000')
              .attr('stroke-width', 2)
              .attr('fill', 'none');

            if (!self.settings.hideDots) {
              lineGroup.selectAll('circle')
                .data(dataset)
                .enter()
                .append('circle')
                .attr('class', 'dot')
                .style('opacity', 0)
                .attr('cx', d => (xScaleLine(d.name) + xScaleLine.bandwidth() / 2))
                .attr('cy', d => yScaleLine(d.line.value))
                .attr('r', 5)
                .style('fill', '#000')
                .style('stroke-width', 2)
                .style('cursor', 'pointer');
            }
          }
>>>>>>> 4ef2e810
        }

        bars
          .transition().duration(self.settings.animate ? 600 : 0)
          .call(onEndAllTransition, function () {
            // Add animation to line chart
            if (self.settings.useLine) {
              const line = svg.select('.line');
              const totalLength = line.node().getTotalLength();
              line
                .style('opacity', 1)
                .attr('stroke-dasharray', `${totalLength} ${totalLength}`)
                .attr('stroke-dashoffset', totalLength)
                .transition()
                .duration(self.settings.animate ? 300 : 0)
                .ease(d3.easeCubic)
                .attr('stroke-dashoffset', 0)
                .call(onEndAllTransition, function () {
                  svg.selectAll('.dot')
                    .transition()
                    .duration(self.settings.animate ? 100 : 0)
                    .style('opacity', 1);
                });
            }
          })
          .attr('y', function (d) {
            const r = self.settings.isStacked ?
              (height - yScale(d.y) - yScale(d.y0)) : (d.value < 0 ? y(0) : y(d.value));
            return d.value < 0 ? r : (r > (height - 3) ? height - 2 : r);
          })
          .attr('height', function (d) {
            let r;
            if (self.settings.isStacked) {
              r = yScale(d.y);
            } else if (d.value < 0) {
              r = (height - y(0)) - (height - y(d.value));
            } else {
              r = (height - y(d.value)) - (height - y(0));
            }
            return d.value < 0 ? r : (r < 3 ? 2 : (r > height ? (height - y(d.value)) : r));
          });
      }
      return bars;
    };

    if (isPositiveNegative) {
      targetBars = drawBars(true); // Draw target bars
    }
    const bars = drawBars();

    if (isPositiveNegative) {
      pnBars = d3.selectAll([...targetBars.nodes(), ...bars.nodes()]);
    }

    if (!isPositiveNegative) {
      // Style the bars and add interactivity
      if (!self.settings.isStacked) {
        bars
          .style('fill', function (d, i) {
            return isSingle ?
              charts.chartColor(i, 'column-single', dataset[0].data[i]) :
              charts.chartColor(i, 'bar', series[i]);
          })
          .style('cursor', !self.settings.selectable ? 'inherit' : 'pointer')
          .attr('mask', function (d, i) {
            return isSingle ?
              (dataset[0].data[i].pattern ? `url(#${dataset[0].data[i].pattern})` : null) :
              (series[i].pattern ? `url(#${series[i].pattern})` : null);
          });
      } else if (self.settings.isStacked && !isSingle) {
        bars
          .style('cursor', !self.settings.selectable ? 'inherit' : 'pointer')
          .style('fill', function () {
            const thisGroup = d3.select(this.parentNode).attr('data-group-id');
            return charts.chartColor(thisGroup, 'bar', dataset[thisGroup]);
          })
          .attr('mask', function () {
            const thisGroup = d3.select(this.parentNode).attr('data-group-id');
            return (dataset[thisGroup].pattern ? `url(#${dataset[thisGroup].pattern})` : null);
          });
      } else if (self.settings.isStacked && isSingle) {
        bars
          .style('fill', function (d, i) {
            return charts.chartColor(i, 'bar', d[0]);
          })
          .attr('mask', function (d) {
            return (d[0].pattern ? `url(#${d[0].pattern})` : null);
          });
      }
    }

    $.extend(charts.settings, {
      svg,
      chartType: 'Column',
      isSingle,
      isGrouped,
      isStacked: self.settings.isStacked
    });

    const delay = 200;
    let prevent = false;
    let timer = 0;
    // Make sure the default to get prevent not bubble up.
    self.element
      .off(`dblclick.${self.namespace}`)
      .on(`dblclick.${self.namespace}`, '*', (e) => {
        e.stopImmediatePropagation();
      });

    (isPositiveNegative ? pnBars : bars)
      .on(`mouseenter.${self.namespace}`, function (d, i) {
        let x;
        let y;  //eslint-disable-line
        let j;
        let l;
        let hexColor;
        let size;
        let isTooltipBottom;
        const maxBarsForTopTooltip = 6;
        const thisShape = this;
        const shape = $(this);
        let content = '';
        let tooltipTargetEl = null;
        const ePageY = d3.event.pageY;

        const setPattern = function (pattern, hexColor) { //eslint-disable-line
          return !pattern || !hexColor ? '' :
            `${'<svg width="12" height="12">' +
              '<rect style="fill: '}${hexColor}" mask="url(#${pattern})" height="12" width="12" />` +
            '</svg>';
        };

        // Index to stroe tooltip cache data
        let tooltipIdx = i;

        // Set group info
        let thisGroup = null;
        if (self.isGrouped) {
          thisGroup = { elem: d3.select(this.parentNode) };
          thisGroup.data = thisGroup.elem.datum().values;
          thisGroup.items = thisGroup.elem.selectAll('.bar');
          thisGroup.idx = parseInt(thisGroup.elem.attr('data-group-id'), 10);
          tooltipIdx = (thisGroup.idx * thisGroup.data.length) + i;
        }

        const show = function (isTooltipBottom) { //eslint-disable-line
          size = charts.tooltipSize(content);
          const tooltipOuterHeight = charts.tooltip.outerHeight();
          let rect = null;

          if (DOM.isValidElement(tooltipTargetEl)) {
            // If target come from callback, bar or group element
            rect = tooltipTargetEl.getBoundingClientRect();
            x = rect.left - (size.width / 2) + (rect.width / 2);
            if (tooltipTargetEl !== thisGroup.elem.node()) {
              // Bar element
              y = rect.top - size.height - 10;
            } else {
              // Group element
              y = ePageY - tooltipOuterHeight - 25;
              if (isTooltipBottom) {
                y += tooltipOuterHeight + 50;
                if (y > (rect.bottom + 10)) {
                  y = rect.bottom + 10;
                }
              } else {
                y = rect.top - tooltipOuterHeight + 25;
              }
            }
          } else {
            // Default use current shape or current group element
            rect = shape[0].getBoundingClientRect();
            x = rect.left - (size.width / 2) + (shape.attr('width') / 2);
            if (self.settings.isStacked) {
              y = rect.top - size.height - 10;
            } else {
              rect = thisShape.parentNode.getBoundingClientRect();
              y = ePageY - tooltipOuterHeight - 25;
              if (dataset.length > 1) {
                x = rect.left - (size.width / 2) + (rect.width / 2);
                if (isTooltipBottom) {
                  y += tooltipOuterHeight + 50;
                  if (y > (rect.bottom + 10)) {
                    y = rect.bottom + 10;
                  }
                } else {
                  y = rect.top - tooltipOuterHeight + 25;
                }
              }
            }
          }

          if (content !== '') {
            if (charts.tooltip && charts.tooltip.length) {
              charts.tooltip[isPersonalizable ? 'addClass' : 'removeClass']('is-personalizable');
            }
            charts.showTooltip(x, y, content, isTooltipBottom ? 'bottom' : 'top');
          }
        };

        // Replace matched pattern in given string
        const replaceMatch = (str, callback, expr) => {
          if (typeof expr === 'undefined' || expr === null) {
            expr = /{{(\w+)}}/g;
          } else if (typeof expr === 'string') {
            expr = new RegExp(expr, 'g');
          }
          if (typeof str === 'string' && typeof callback === 'function' && expr instanceof RegExp) {
            let max = 9999;
            while (expr.test(str) && max > 0) {
              str = str.replace(expr, (match, key) => callback(match, key));
              max--;
            }
          }
          return str;
        };

        // Replace key/value and set type as string
        const replaceMatchAndSetType = () => {
          if (typeof content === 'string') {
            content = replaceMatch(content, (match, key) => {
              const r = format(d[key]);
              return isNaN(r) ? d[key] : r;
            });
          } else if (typeof content === 'number') {
            content = content.toString();
          }
        };

        // Set custom tooltip callback method
        const setCustomTooltip = (method) => {
          content = '';
          const args = { elem: thisShape, index: i, data: d };
          if (self.isGrouped) {
            args.groupElem = thisGroup.elem.node();
            args.groupItems = thisGroup.items.nodes();
            args.groupIndex = thisGroup.idx;
            args.groupData = thisGroup.data;
          }
          const req = (res, target) => {
            if (typeof res === 'string' || typeof res === 'number') {
              content = res;
              tooltipTargetEl = target;
              replaceMatchAndSetType();
            }
          };
          let runInterval = true;
          tooltipInterval = setInterval(() => {
            if (runInterval) {
              runInterval = false;
              method(req, args);
            }

            if (content !== '') {
              clearInterval(tooltipInterval);
              show();
            }
          }, 10);
        };

        // Stacked
        if (self.settings.isStacked) {
          if (isSingle) {
            content = `<p><b>${format(d[0].value)}</b> ${d[0].name}</p>`;
          } else {
            content = `${'' +
              '<div class="chart-swatch">' +
                '<div class="swatch-caption"><b>'}${datasetStacked[0][i].name}</b></div>`;
            for (j = datasetStacked.length - 1, l = 0; j >= l; j--) {
              hexColor = charts.chartColor(j, 'bar', dataset[j]);
              content += `${'' +
                '<div class="swatch-row">' +
                  '<div style="background-color:'}${dataset[j].pattern ? 'transparent' : hexColor};">${
                setPattern(dataset[j].pattern, hexColor)
              }</div>` +
                  `<span>${datasetStacked[j][i].parentName}</span><b>${format(datasetStacked[j][i].value)}</b>` +
                '</div>';
            }
            content += '</div>';
          }
          size = charts.tooltipSize(content);
          x = shape[0].getBoundingClientRect().left - (size.width / 2) + (shape.attr('width') / 2);
          y = shape[0].getBoundingClientRect().top - size.height - 10;
        } else { // Not Stacked
          if (isPositiveNegative) {
            content = `${'' +
              '<div class="chart-swatch">' +
                '<div class="swatch-caption"><b>'}${d.name}</b></div>` +
                '<div class="swatch-row">' +
                  `<div style="background-color:${pnPatterns.target ? 'transparent' : color(pnColors.target)};">${
                    setPattern(pnPatterns.target, color(pnColors.target))
                  }</div>` +
                  `<span>${pnLegends.target}</span><b>${format(d.target)}</b>` +
                '</div>' +
                '<div class="swatch-row">' +
                  `<div style="background-color:${d.value < 0 ?
                    (pnPatterns.negative ? 'transparent' : color(pnColors.negative)) :
                    (pnPatterns.positive ? 'transparent' : color(pnColors.positive))
                  };">${
                    d.value < 0 ?
                      setPattern(pnPatterns.negative, color(pnColors.negative)) :
                      setPattern(pnPatterns.positive, color(pnColors.positive))
                  }</div>` +
                  `<span>${pnLegends[d.value < 0 ? 'negative' : 'positive']}</span><b>${format(d.value)}</b>` +
                '</div>' +
              '</div>';
          } else if (dataset.length === 1) {
            content = `<p><b>${format(d.value)}</b> ${d.name}</p>`;
          } else {
            const data = d3.select(this.parentNode).datum().values;

            content = '<div class="chart-swatch">';
            for (j = 0, l = data.length; j < l; j++) {
              hexColor = charts.chartColor(j, 'bar', series[j]);
              content += `${'' +
                '<div class="swatch-row">' +
                  '<div style="background-color:'}${series[j].pattern ? 'transparent' : hexColor};">${
                setPattern(series[j].pattern, hexColor)
              }</div>` +
                  `<span>${data[j].name}</span><b>${format(data[j].value)}</b>` +
                '</div>';
            }
            content += '</div>';
            isTooltipBottom = data.length > maxBarsForTopTooltip;
          }

          size = charts.tooltipSize(content);
          x = shape[0].getBoundingClientRect().left - (size.width / 2) + (shape.attr('width') / 2);
          y = ePageY - charts.tooltip.outerHeight() - 25;
          if (dataset.length > 1) {
            x = this.parentNode.getBoundingClientRect().left - (size.width / 2) +
              (this.parentNode.getBoundingClientRect().width / 2);
            y = this.parentNode.getBoundingClientRect().top - charts.tooltip.outerHeight() + 25;
          }
        }

        if (tooltipData && typeof tooltipData === 'function' && typeof d.tooltip === 'undefined' && !tooltipDataCache[tooltipIdx]) {
          setCustomTooltip(tooltipData);
        } else {
          content = tooltipDataCache[tooltipIdx] || tooltipData || content || '';
          if (!tooltipDataCache[tooltipIdx] && d.tooltip !== false &&
            typeof d.tooltip !== 'undefined' && d.tooltip !== null) {
            if (typeof d.tooltip === 'function') {
              setCustomTooltip(d.tooltip);
            } else {
              content = d.tooltip.toString();
              replaceMatchAndSetType();
              tooltipDataCache[tooltipIdx] = content;
            }
          }
          if (typeof content === 'string' && content !== '') {
            show(isTooltipBottom);
          }
        }
      })

      // Mouseleave
      .on(`mouseleave.${self.namespace}`, function () {
        clearInterval(tooltipInterval);
        charts.hideTooltip();
      })

      // Contextmenu
      .on(`contextmenu.${self.namespace}`, function (d) {
        charts.triggerContextMenu(self.element, d3.select(this).nodes()[0], d);
      })
      // Click and double click events
      // Use very slight delay to fire off the normal click action
      // It alow to cancel when the double click event happens
      .on(`click.${self.namespace}`, function (d, i, clickedLegend) {
        const selector = this;

        if (self.settings.selectable) {
          timer = setTimeout(function () {
            if (!prevent) {
              // Run click action
              self.doClickAction(d, i, selector, clickedLegend);
            }
            prevent = false;
          }, delay);
        }
      })
      .on(`dblclick.${self.namespace}`, function (d, i) {
        const selector = this;
        clearTimeout(timer);
        prevent = true;
        // Run double click action
        self.doDoubleClickAction(d, i, selector);
      });

    // Add Legend
    self.settings.isGrouped = isGrouped;
    self.settings.isSingle = isSingle;
    self.settings.svg = this.svg;

    if (self.settings.showLegend) {
      if (isSingle && dataset[0].name) {
        charts.addLegend(dataset, 'column-single', self.settings, self.element);
      } else if (isPositiveNegative) {
        charts.addLegend(pnSeries, self.settings.type, self.settings, self.element);
      } else if (self.settings.isStacked && isSingle) {
        charts.addLegend(series, self.settings.type, self.settings, self.element);
      } else if (!isSingle) {
        let legendSeries = self.settings.isStacked ? seriesStacked : series;
        legendSeries = legendSeries.map((d) => {
          if (d.attributes && !d.data?.attributes) {
            if (d.data) {
              d.data.attributes = d.attributes;
            } else {
              d.data = { attributes: d.attributes };
            }
          }
          return d;
        });
        charts.addLegend(legendSeries, self.settings.type, self.settings, self.element);
      }
    }

    if (self.settings.xAxis && self.settings.xAxis.formatText) {
      self.svg.selectAll('.x.axis .tick text').each(function (m) {
        const elem = d3.select(this);
        const text = d3.select(this).text();
        const markup = self.settings.xAxis.formatText(text, m);

        DOM.html(elem.node(), markup, '<tspan>');
      });
    }

    if (charts.isRTL && charts.isIE) {
      svg.selectAll('text').attr('transform', 'scale(-1, 1)');
      svg.selectAll('.y.axis text').style('text-anchor', 'start');

      if (isPositiveNegative) {
        svg.selectAll('.negative-value').style('text-anchor', 'end');
      }
    }

    // Set y-axix tick css class
    svg.selectAll('.y.axis .tick').attr('class', function (d) {
      return `tick${d === 0 ? ' tick0' : ''}`;
    });

    // Add Tooltips and legend
    charts.appendTooltip();

    // See if any labels overlap and use shorter */
    // [applyAltLabels] - function(svg, dataArray, elem, selector, isNoEclipse)
    if (charts.labelsColide(svg)) {
      charts.applyAltLabels(svg, dataArray, 'shortName');
    }

    if (charts.labelsColide(svg)) {
      charts.applyAltLabels(svg, dataArray, 'abbrName');
    }

    if (charts.labelsColide(svg)) {
      charts.applyAltLabels(svg, dataArray, null, null, true);

      // Adjust extra(x) space with short name for RTL
      if (isPositiveNegative) {
        svg.selectAll('.target-bartext, .bartext').attr('x', function () {
          return +d3.select(this).attr('x') - (isRTL ? -6 : 6);
        });
      }
    }

    charts.setSelected = function (o, isToggle) {
      let selected = 0;
      const equals = utils.equals;
      const legendsNode = svg.node().parentNode.nextSibling;
      const legends = d3.select(legendsNode);
      const isLegends = legends.node() && legends.classed('chart-legend');
      let barIndex;
      let selector;
      let isStackedGroup;
      let xGroup;

      const setSelectedBar = function (g, gIdx) {
        const isGroup = !!g;
        g = isGroup ? d3.select(g) : svg;
        gIdx = typeof gIdx !== 'undefined' ? gIdx : 0;
        g.selectAll('.bar').each(function (d, i) {
          if (!d) {
            return;
          }
          if (selected < 1) {
            if ((typeof o.fieldName !== 'undefined' &&
                  typeof o.fieldValue !== 'undefined' &&
                    o.fieldValue === (isSingle && self.settings.isStacked ? d[0][o.fieldName] :
                      d[o.fieldName])) || //eslint-disable-line
                (typeof o.index !== 'undefined' && o.index === i) ||
                (o.data && equals(o.data, dataset[gIdx].data[i])) ||
                (o.elem && $(this).is(o.elem))) {
              selected++;
              selector = d3.select(this);
              barIndex = i;
              if (isGroup && !self.settings.isStacked) {
                isStackedGroup = true;
              }
            }
          }
        });
      };

      const setSelectedGroup = function () {
        const groups = svg.selectAll('.series-group');
        if (groups.nodes().length) {
          groups.each(function (d, i) {
            setSelectedBar(this, i);
          });
        }
      };

      if (isGrouped || (self.settings.isStacked && !isSingle && !isGrouped)) {
        dataset.forEach(function (d, i) {
          if (selected < 1) {
            xGroup = $(svg.select(`[data-group-id="${i}"]`).node());
            if ((typeof o.groupName !== 'undefined' &&
                  typeof o.groupValue !== 'undefined' &&
                    o.groupValue === d[o.groupName]) ||
                (typeof o.groupIndex !== 'undefined' && o.groupIndex === i) ||
                (o.data && equals(o.data, d)) ||
                (o.elem && (xGroup.is(o.elem)))) {
              if (typeof o.fieldName === 'undefined' &&
                    typeof o.fieldValue === 'undefined' &&
                      typeof o.index === 'undefined') {
                selected++;
                selector = svg.select(`[data-group-id="${i}"]`).select('.bar');
                barIndex = i;
                if (self.settings.isStacked && !isGrouped) {
                  isStackedGroup = true;
                }
              }
            }
          }
        });
        if (selected < 1) {
          setSelectedGroup();
        }
      } else {
        setSelectedBar();
      }

      if (selected > 0 && (isToggle || !selector.classed('is-selected'))) {
        if (isStackedGroup) {
          if (isLegends) {
            $(legends.selectAll('.chart-legend-item')[0][barIndex]).trigger('click.chart');
          }
        } else {
          selector.on(`click.${self.namespace}`).call(selector.node(), selector.datum(), barIndex);
        }
      }
    };

    this.setInitialSelected();
    this.element.trigger('rendered');
    return this;
  },

  /**
   * Set the initially selected elements
   * @private
   */
  setInitialSelected() {
    const self = this;
    const isPositiveNegative = /positive-negative/.test(self.settings.type);
    const legendsNode = self.svg.node().parentNode.nextSibling;
    const legends = d3.select(legendsNode);
    const isLegends = legends.node() && legends.classed('chart-legend');
    let isLegendsCall = false;
    let selected = 0;
    let barIndex;
    let selector;
    let isStacked;
    let isStackedGroup;

    const setSelectedBar = function (g) {
      g = g ? d3.select(g) : self.svg;
      g.selectAll('.bar').each(function (d, i) {
        if (!d) {
          return;
        }
        const data = self.isSingle && self.settings.isStacked ? d[0] : d;
        if (data.selected && selected < 1) {
          selected++;
          selector = d3.select(this);
          barIndex = i;
        }
      });
    };

    const setSelectedGroup = function () {
      const groups = self.svg.selectAll('.series-group');
      if (groups.nodes().length) {
        const getSelected = arr => arr.reduce((acc, n) => (n.selected ? acc + 1 : acc), 0);
        const sel = { groups: [], itemsInGroup: 0 };
        groups.each(function (d, i) {
          setSelectedBar(this);
          isStacked = Array.isArray(d);
          if (isStacked || (d?.data && Array.isArray(d?.data))) {
            sel.itemsInGroup = (isStacked ? d : d.data).length;
            if (selected > 0) {
              sel.groups.push({ i, totalSel: getSelected(isStacked ? d : d.data) });
            }
          }
        });
        sel.gLen = sel.groups.length;
        if (!isLegendsCall && ((isStacked && sel.gLen && sel.groups[0].totalSel > 1) ||
          (sel.gLen === groups.size() && !isStacked))) {
          const results = sel.groups.filter(n => n?.totalSel > 1).length;
          isLegendsCall = isStacked ? !!results : !results;
          if (isStacked) {
            barIndex = sel.groups[0].i;
          }
        }
      }
    };

    // Positive Negative and Legends
    if (isPositiveNegative) {
      const setLegendsCall = (idx) => {
        isLegendsCall = true;
        barIndex = idx;
        selected++;
      };
      if (self.dataset[0].targetBarsSelected) {
        setLegendsCall(0);
      } else {
        const sel = { selected: 0, i: -1 };
        self.dataset[0].data.forEach((d, i) => {
          if (d.selected) {
            sel.selected++;
            sel.i = i;
          }
        });
        if (sel.selected > 1) {
          sel.elem = self.svg.select(`.target-bar.series-${sel.i}`);
          setLegendsCall(sel.elem.classed('positive') ? 1 : 2);
        }
      }
    }

    if (!isLegendsCall &&
      (self.isGrouped || (self.settings.isStacked && !self.isSingle && !self.isGrouped))) {
      self.dataset.forEach((d, i) => {
        if (d.selected && selected < 1) {
          selected++;
          selector = self.svg.select(`[data-group-id="${i}"]`).select('.bar');
          barIndex = i;
          if (self.settings.isStacked && !self.isSingle && !self.isGrouped) {
            isStackedGroup = true;
          }
        }
      });
      if (selected < 1) {
        setSelectedGroup();
      }
    } else {
      setSelectedBar();
    }

    if (selected > 0) {
      if (isStackedGroup || isLegendsCall) {
        if (isLegends) {
          this.initialSelectCall = true;
          $(legends.node()).find('.chart-legend-item').eq(barIndex).trigger('click.chart');
        }
      } else {
        this.initialSelectCall = true;
        selector.on(`click.${self.namespace}`).call(selector.node(), selector.datum(), barIndex);
      }
    }
    this.initialSelectCall = false;
  },

  /**
   * Sets up event handlers for this component and its sub-elements.
   * @returns {object} The Component prototype, useful for chaining.
   * @private
   */
  handleEvents() {
    this.element.on(`updated.${this.namespace}`, () => {
      this.updated();
    });

    if (this.settings.redrawOnResize) {
      $('body').on(`resize.${this.namespace}`, () => {
        this.handleResize();
      });

      this.element.on(`resize.${this.namespace}`, () => {
        this.handleResize();
      });
    }

    $('html').on(`themechanged.${this.namespace}`, () => {
      this.updated();
    });
    return this;
  },

  /*
   * Get info on the currently selected lines.
   * @returns {object} An object with the matching data and reference to the triggering element.
   */
  getSelected() {
    return charts.selected;
  },

  /*
   * Get info on the currently selected lines.
   */
  setSelected(options, isToggle) {
    const internals = {
      svg: this.svg,
      chartData: this.settings.dataset,
      isStacked: false,
      isGrouped: false,
      isSingle: false
    };
    charts.setSelected(options, isToggle, internals);
  },

  /*
   * Get info on the currently selected lines.
   */
  toggleSelected(options) {
    this.setSelected(options, true);
  },

  /*
   * Handles resizing a chart.
   * @private
   * @returns {void}
   */
  handleResize() {
    if (this.width === this.element.width()) {
      return;
    }

    this.width = this.element.width();

    if (!this.element.is(':visible')) {
      return;
    }

    this.updated();
  },

  /**
   * Action to happen on click.
   * @private
   * @param {object} d - The data object
   * @param {number} i - The index
   * @param {object} selector - The selector element
   * @param {boolean} clickedLegend - Is clicked by legend
   * @returns {void}
   */
  doClickAction(d, i, selector, clickedLegend) {
    const self = this;
    const isTargetBar = selector && d3.select(selector).classed('target-bar');
    let isSelected = selector && d3.select(selector).classed('is-selected');
    const thisGroupId = parseInt(d3.select(selector.parentNode).attr('data-group-id'), 10);

    // Set isSelected to false if even 1 bar is selected
    if (isTargetBar) {
      const allBars = self.svg.selectAll('.bar').nodes();
      const len = allBars.length;

      for (let j = 0; j < len; j++) {
        const bar = allBars[j];

        if (d3.select(bar).classed('is-selected')) {
          isSelected = false;
          break;
        }
      }
    }

    charts.setSelectedElement({
      task: (isSelected ? 'unselected' : 'selected'),
      container: self.element,
      selector,
      isTrigger: self.initialSelectCall ? false : !isSelected,
      isTargetBar,
      triggerGroup: self.isGrouped,
      d,
      i,
      type: self.settings.type,
      dataset: self.dataset,
      isSingle: self.isSingle,
      isGrouped: self.isGrouped,
      isStacked: self.settings.isStacked,
      svg: self.svg,
      clickedLegend: (clickedLegend === true)
    });

    if (isSelected && !self.initialSelectCall) {
      self.element.triggerHandler('selected', [d3.select(selector).nodes(), {}, (self.isGrouped ? thisGroupId : i)]);
    }
  },

  /**
   * Action to happen on double click.
   * @private
   * @param {object} d - The data object
   * @param {number} i - The index
   * @param {object} selector - The selector element
   * @returns {void}
   */
  doDoubleClickAction(d, i, selector) {
    const self = this;
    const s = this.settings;
    let args;
    if (s.isGrouped) {
      const groupElem = d3.select(selector.parentNode);
      const groupIndex = parseInt(groupElem?.attr('data-group-id'), 10);
      const groupItems = [];
      groupElem.selectAll('.bar').each(function (d2, i2) {
        groupItems.push({ elem: this, data: d2, index: i2 });
      });
      args = [{ groupElem: groupElem.node(), groupIndex, groupItems }];
    } else if (self.isSingle && self.settings.isStacked) {
      const thisData = self.dataset && self.dataset[0]?.data && self.dataset[0].data[i] ? self.dataset[0].data[i] : d;
      args = [{ data: thisData, index: i, elem: [selector] }];
    } else if (self.settings.isStacked) {
      args = [];
      self.svg.selectAll('.series-group').each(function () {
        const bar = d3.select(this).selectAll('.bar').nodes()[i];
        args.push({ elem: bar, data: d3.select(bar).datum(), index: i });
      });
    } else {
      args = [{ data: d, index: i, elem: selector }];
    }
    self.element.triggerHandler('dblclick', [args]);
  },

  /**
   * Handle updated settings and values.
   * @param  {object} settings The new settings to use.
   * @returns {object} The api for chaining.
   */
  updated(settings) {
    this.settings = utils.mergeSettings(this.element, settings, this.settings);
    if (settings && settings.dataset) {
      this.settings.dataset = settings.dataset;
    }
    this.element.empty();

    return this
      .build();
  },

  /**
   * Simple Teardown - remove events & rebuildable markup.
   * @returns {object} The Component prototype, useful for chaining.
   * @private
   */
  teardown() {
    const events = arr => `${arr.join(`.${this.namespace} `)}.${this.namespace}`;

    if (this.element) {
      this.element.find('.target-bartext, .bartext').off(`end.${self.namespace}`);
      this.element.find('.bar, .target-bar')
        .off(events(['mouseenter', 'mouseleave', 'click', 'contextmenu']));

      this.element.off(events(['updated', 'resize']));
    }
    $('body').off(`resize.${this.namespace}`);
    $('html').off(`themechanged.${this.namespace}`);

    delete this.namespace;
    return this;
  },

  /**
   * Teardown - Remove added markup and events.
   * @returns {void}
   */
  destroy() {
    this.teardown();
    charts.removeTooltip();
    if (this.element) {
      this.element.empty().removeClass('column-chart');
      $.removeData(this.element[0], COMPONENT_NAME);
      $.removeData(this.element[0], 'chart');
    }
  }
};

export { Column, COMPONENT_NAME };<|MERGE_RESOLUTION|>--- conflicted
+++ resolved
@@ -26,10 +26,7 @@
 * @param {boolean|string} [settings.animate = true] true|false - will do or not do the animation. 'initial' will do only first time the animation.
 * @param {boolean} [settings.redrawOnResize = true]  If set to false the component will not redraw when the page or parent is resized.
 * @param {boolean} [settings.useLine = false] The ability to use line chart if set to true. This will need a target value to the dataset.
-<<<<<<< HEAD
-=======
 * @param {boolean} [settings.hideDots=false] If true no dots are shown, along the line chart
->>>>>>> 4ef2e810
 * @param {string} [settings.format = null] The d3 axis format
 * @param {string} [settings.formatterString] Use d3 format some examples can be found on http://bit.ly/1IKVhHh
 * @param {number} [settings.ticks = 9] The number of ticks to show.
@@ -59,10 +56,7 @@
   format: null,
   redrawOnResize: true,
   useLine: false,
-<<<<<<< HEAD
-=======
   hideDots: false,
->>>>>>> 4ef2e810
   ticks: 9,
   fitHeight: true,
   emptyMessage: { title: (Locale ? Locale.translate('NoData') : 'No Data Available'), info: '', icon: 'icon-empty-no-data' }
@@ -646,51 +640,6 @@
           .attr('y', function () { return y(0) > height ? height : y(0); })
           .attr('height', function () { return 0; });
 
-<<<<<<< HEAD
-        const x = d3.scaleLinear().range([0, width]);
-        // Get the max values
-        const getMaxes = (d, opt) => d3.max(d.data, d2 => (opt ? d2.value[opt] : d2.value));
-
-        // Calculate the Domain X and Y Ranges
-        const lineMaxes = dataset.map(d => getMaxes(d));
-
-        const maxDataLen = d3.max(dataset.map(d => d.data.length));
-        const entries = maxDataLen <= 1 ? maxDataLen : maxDataLen - 1;
-        const xScaleLine = x.domain([0, d3.max(entries)]);
-        const yScaleLine = y.domain([0, d3.max(lineMaxes)]).nice();
-
-        const line = d3.line()
-          .x((d, n) => xScaleLine(n))
-          .y(d => yScaleLine(d.value));
-        
-        const lineDataset = [{ data: [] }];
-
-        if (self.settings.useLine) {
-          dataArray.forEach(function (i, dIdx) {
-            i.data.map(function (j, idx) {
-              if (j.isLine) {
-                lineDataset[0].data.push(j);
-                lineDataset[0].name = j.name;
-              }
-
-              return lineDataset;
-            });
-          });
-
-          lineDataset.forEach(function (d, lineIdx) {
-            const lineGroups = self.svg.append('g')
-              .attr('data-group-id', lineIdx)
-              .attr('class', 'line-group');
-
-            lineGroups.append('path')
-              .datum(d.data)
-              .attr('d', line(d.data))
-              .attr('stroke', '#000')
-              .attr('stroke-width', 2)
-              .attr('fill', 'none')
-              .attr('class', 'line');
-          });
-=======
         if (self.settings.useLine) {
           if (dataset.length === dataset.map(d => d.line).length) {
             const xScaleLine = d3.scaleBand()
@@ -732,7 +681,6 @@
                 .style('cursor', 'pointer');
             }
           }
->>>>>>> 4ef2e810
         }
 
         bars
