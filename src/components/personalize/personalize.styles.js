import { colorUtils } from '../../utils/color';

function personalizeStyles(colors) {
  const baseColorObj = colorUtils.hexToRgb(colors.base);
  const hyperlinkColorObj = colorUtils.hexToRgb(colors.hyperlinkText);

  return `

.is-personalizable ::selection {
  background: ${colors.selection} !important;
}

.is-personalizable .header::selection {
  background-color: ${colors.darker} !important;
}

.is-personalizable:not(.header) .btn-primary:not(.destructive):not(.is-select):not(.is-select-month-pane):not(.is-cancel):not(.is-cancel-month-pane),
.btn-primary:not(.destructive):not(.is-select):not(.is-select-month-pane):not(.is-cancel):not(.is-cancel-month-pane).is-personalizable {
  background-color: ${colors.btnPrimaryColor} !important;
  border-color: ${colors.btnPrimaryColor} !important;
}

.header.is-personalizable .buttonset .searchfield-wrapper.is-open button:not(.close) {
  background-color: ${colors.contrast};
  color: ${colors.darkest} !important;
}

.header.is-personalizable .buttonset .searchfield-wrapper.is-open button.go-button:hover {
  background-color: ${colors.secondaryButtonHover} !important;
  color: ${colors.darkest} !important;
}

.header.is-personalizable .buttonset .searchfield-wrapper.is-open svg,
.header .toolbar .buttonset .searchfield-wrapper.non-collapsible.toolbar-searchfield-wrapper.has-categories.has-go-button.has-close-icon-button.is-open button.searchfield-category-button svg.icon {
  color: ${colors.darkest} !important;
}

html.theme-classic-dark .is-personalizable .btn-primary:not(.destructive):not(.is-select):not(.is-select-month-pane):not(.is-cancel):not(.is-cancel-month-pane):disabled {
  color: #888B94 !important;
}

html.theme-new-dark .is-personalizable:not(.header) .btn-primary:not(.destructive):not(.is-select):not(.is-select-month-pane):not(.is-cancel):not(.is-cancel-month-pane):not(:disabled) {
  background-color: ${colors.darkNewButton} !important;
  border-color: ${colors.darkNewButton} !important;
}

html[class*="new-"] .is-personalizable:not(.header) .btn-secondary:not(.go-button):not(.is-select):not(.is-select-month-pane):not(.is-cancel):not(.is-cancel-month-pane),
html[class*="new-"] .is-personalizable:not(.header) .btn-secondary:not(.is-select):not(.is-select-month-pane):not(.is-cancel):not(.is-cancel-month-pane) svg.icon  {
  border-color: ${colors.btnSecondaryBorderColor} !important;
  color: ${colors.btnSecondaryColor} !important;
}

html.theme-new-dark .is-personalizable:not(.header) .btn-secondary:not(.go-button):not(.is-select):not(.is-select-month-pane):not(.is-cancel):not(.is-cancel-month-pane):not(:disabled),
html.theme-new-dark .is-personalizable:not(.header) .btn-secondary:not(.go-button):not(.is-select):not(.is-select-month-pane):not(.is-cancel):not(.is-cancel-month-pane):not(:disabled) svg.icon {
  border-color: ${colors.darkNewButton} !important;
  color: ${colors.darkNewButton} !important;
}

html.theme-classic-dark .is-personalizable:not(.header) .btn-primary:not(.destructive):not(.is-select):not(.is-select-month-pane):not(.is-cancel):not(.is-cancel-month-pane):disabled {
  background-color: ${colors.baseDisabled} !important;
  border-color: ${colors.baseDisabled} !important;
}

.is-personalizable:not(.header) .btn-primary:not(.destructive):not(.is-select):not(.is-select-month-pane):not(.is-cancel):not(.is-cancel-month-pane):disabled,
.btn-primary:not(.destructive):not(.is-select):not(.is-select-month-pane):not(.is-cancel):not(.is-cancel-month-pane).is-personalizable:disabled {
  color: ${colors.baseDisabledText} !important;
  background-color: ${colors.baseDisabled} !important;
  border-color: ${colors.baseDisabled} !important;
}

html.theme-new-dark .is-personalizable:not(.header) .btn-primary:not(.destructive):not(.is-select):not(.is-select-month-pane):not(.is-cancel):not(.is-cancel-month-pane):disabled {
  color: ${colors.darkNewButtonTextDisabled} !important;
  background-color: ${colors.darkNewButtonDisabled} !important;
  border-color: ${colors.darkNewButtonDisabled} !important;
}

html.theme-new-dark .is-personalizable:not(.header) .btn-primary:not(.destructive):not(.is-select):not(.is-select-month-pane):not(.is-cancel):not(.is-cancel-month-pane):disabled svg.icon {
  color: ${colors.darkNewButtonTextDisabled} !important;
}

html[class*="new-"] .is-personalizable:not(.header) .btn-secondary:not(.is-select):not(.is-select-month-pane):not(.is-cancel):not(.is-cancel-month-pane):disabled,
html[class*="new-"] .is-personalizable:not(.header) .btn-secondary:not(.is-select):not(.is-select-month-pane):not(.is-cancel):not(.is-cancel-month-pane).is-personalizable:disabled svg.icon,
html[class*="new-"] .is-personalizable:not(.header) .btn-secondary:not(.is-select):not(.is-select-month-pane):not(.is-cancel):not(.is-cancel-month-pane):disabled svg.icon {
  border-color: ${colors.baseDisabled} !important;
  color: ${colors.baseDisabled} !important;
}

html[class*="new-contrast"] .is-personalizable:not(.header) .btn-secondary:not(.is-select):not(.is-select-month-pane):not(.is-cancel):not(.is-cancel-month-pane):disabled {
  background-color: #fff;
}

html.theme-new-dark .is-personalizable:not(.header) .btn-secondary:not(.is-select):not(.is-select-month-pane):not(.is-cancel):not(.is-cancel-month-pane):disabled {
  border-color: ${colors.darkNewButtonTextDisabled} !important;
  background-color: ${colors.darkNewButtonDisabled} !important;
  color: ${colors.darkNewButtonTextDisabled} !important;
}

html.theme-new-dark .is-personalizable:not(.header) .btn-secondary:not(.is-select):not(.is-select-month-pane):not(.is-cancel):not(.is-cancel-month-pane):disabled svg.icon {
  color: ${colors.darkNewButtonTextDisabled} !important;
}

html.theme-new-dark .is-personalizable:not(.header) .btn-tertiary:not(.is-select):not(.is-select-month-pane):not(.is-cancel):not(.is-cancel-month-pane):disabled,
html.theme-new-dark .is-personalizable:not(.header) .btn-link:not(.is-select):not(.is-select-month-pane):not(.is-cancel):not(.is-cancel-month-pane):disabled {
  background-color: ${colors.darkNewButtonDisabled} !important;
  color: ${colors.darkNewButtonTextDisabled} !important;
}

html.theme-new-dark .is-personalizable:not(.header) .btn-tertiary:not(.is-select):not(.is-select-month-pane):not(.is-cancel):not(.is-cancel-month-pane):disabled svg.icon {
  color: ${colors.darkNewButtonTextDisabled} !important;
}

.is-personalizable:not(.header) .btn-link:not(:disabled),
.btn-link.is-personalizable:not(:disabled) {
  color: ${colors.btnLinkColor} !important;
}

.is-personalizable:not(.header) .btn-link:not(:disabled):hover {
  background-color: ${colors.secondaryButtonHover} !important;
}

.is-personalizable:not(.header) .btn-link:not(:disabled) .icon,
.btn-link.is-personalizable:not(:disabled) .icon {
  color: ${colors.btnLinkColor} !important;
}

.is-personalizable button.is-pressed,
button.is-personalizable.is-pressed {
  color: ${colors.base};
}

.is-personalizable button.is-pressed .icon,
button.is-personalizable.is-pressed .icon {
  color: ${colors.base};
}

.is-personalizable:not(.header) .btn-primary:not(.destructive):not(.is-select):not(.is-select-month-pane):not(.is-cancel):not(.is-cancel-month-pane):hover:not(:disabled),
.btn-primary.is-personalizable:not(.destructive):not(.is-select):not(.is-select-month-pane):not(.is-cancel):not(.is-cancel-month-pane):hover:not(:disabled) {
  background-color: ${colors.btnPrimaryColorHover} !important;
  border-color: ${colors.btnPrimaryColorHover} !important;
}

html.theme-new-dark .is-personalizable:not(.header) .btn-primary:not(.destructive):not(.is-select):not(.is-select-month-pane):not(.is-cancel):not(.is-cancel-month-pane):hover:not(:disabled) {
  background-color: ${colors.darkNewButtonHover} !important;
  border-color: ${colors.darkNewButtonHover} !important;
}

html[class*="new-"] .is-personalizable:not(.header) .btn-secondary:not(.go-button):not(.is-select):not(.is-select-month-pane):not(.is-cancel):not(.is-cancel-month-pane):hover:not(:disabled) {
  background-color: ${colors.secondaryButtonHover} !important;
}

html.theme-new-dark .is-personalizable:not(.header) .btn-secondary:not(.go-button):not(.is-select):not(.is-select-month-pane):not(.is-cancel):not(.is-cancel-month-pane):hover:not(:disabled) {
  background-color: ${colors.darkNewButtonLighterHover} !important;
  color: ${colors.darkNewButtonHover} !important;
  border-color: ${colors.darkNewButtonHover} !important;
}

html[class*="new-"] .is-personalizable:not(.header) .btn-tertiary:not(.destructive):not(.is-select):not(.is-select-month-pane):not(.is-cancel):not(.is-cancel-month-pane):hover:not(:disabled) {
  background-color: ${colors.btnTertiaryBgHoverColor} !important;
  color: ${colors.btnTertiaryHoverColor};
}

html[class*="new-"] .hero-widget.is-personalizable .btn-tertiary:not(.destructive):not(.is-select):not(.is-select-month-pane):not(.is-cancel):not(.is-cancel-month-pane):hover:not(:disabled),
html[class*="new-"] .hero-widget.is-personalizable .btn-tertiary:not(.destructive):not(.is-select):not(.is-select-month-pane):not(.is-cancel):not(.is-cancel-month-pane):hover:not(:disabled) svg {
  color: ${colors.contrast} !important;
}

html.theme-new-dark .is-personalizable:not(.hero-widget) .btn-tertiary:not:not(.destructive):not(.is-select):not(.is-select-month-pane):not(.is-cancel):not(.is-cancel-month-pane):hover:not(:disabled),
html.theme-new-dark .is-personalizable .btn-tertiary:not(.destructive):not(.is-select):not(.is-select-month-pane):not(.is-cancel):not(.is-cancel-month-pane):hover:not(:disabled) svg.icon,
html.theme-new-dark .is-personalizable .btn-link:hover:not(:disabled),
html.theme-new-dark .is-personalizable .btn-link:hover:not(:disabled) svg.icon,
html.theme-new-dark .is-personalizable:not(.header) .btn-tertiary:not(.destructive):not(.is-select):not(.is-select-month-pane):not(.is-cancel):not(.is-cancel-month-pane):hover:not(:disabled),
html.theme-new-dark .is-personalizable:not(.header) .btn-tertiary:not(.destructive):not(.is-select):not(.is-select-month-pane):not(.is-cancel):not(.is-cancel-month-pane):hover:not(:disabled) svg.icon,
html.theme-new-dark .is-personalizable:not(.header) .btn-link:hover:not(:disabled),
html.theme-new-dark .is-personalizable:not(.header) .btn-link:hover:not(:disabled) svg.icon {
  background-color: ${colors.darkNewButtonLighterHover} !important;
  color: ${colors.darkNewButtonHover} !important;
}

html[class*="new-"] .is-personalizable .btn-tertiary:not(.destructive):not(.is-select):not(.is-select-month-pane):not(.is-cancel):not(.is-cancel-month-pane):hover:not(:disabled) svg {
  color: ${colors.btnTertiaryHoverColor};
}

html.theme-new-dark .is-personalizable .btn-tertiary:not(.destructive):not(.is-select):not(.is-select-month-pane):not(.is-cancel):not(.is-cancel-month-pane):not(:disabled),
html.theme-new-dark .is-personalizable .btn-tertiary:not(.destructive):not(.is-select):not(.is-select-month-pane):not(.is-cancel):not(.is-cancel-month-pane):not(:disabled) svg.icon {
  color: ${colors.contrast} !important;
}

html.theme-new-dark .is-personalizable:not(.hero-widget) .btn-tertiary:not(.destructive):not(.is-select):not(.is-select-month-pane):not(.is-cancel):not(.is-cancel-month-pane):not(:disabled) svg.icon {
  color: ${colors.contrast} !important;
}

.is-personalizable:not(.header) .btn-primary:not(.destructive):not(.is-select):not(.is-select-month-pane):not(.is-cancel):not(.is-cancel-month-pane):hover:not(:disabled),
.btn-primary.is-personalizable:not(.destructive):not(.is-select):not(.is-select-month-pane):not(.is-cancel):not(.is-cancel-month-pane):hover:not(:disabled) {
  background-color: ${colors.btnPrimaryColorHover} !important;
  border-color: ${colors.btnPrimaryColorHover} !important;
}

button.is-personalizable button:focus:not(.hide-focus),
.is-personalizable a.btn:focus:not(.hide-focus),
a.btn.is-personalizable:focus:not(.hide-focus),
.is-personalizable a.btn-menu:focus:not(.hide-focus),
a.btn-menu.is-personalizable:focus:not(.hide-focus),
.is-personalizable a.btn-icon:focus:not(.hide-focus),
a.btn-icon.is-personalizable:focus:not(.hide-focus),
.is-personalizable a.btn-tertiary:focus:not(.hide-focus),
a.btn-tertiary.is-personalizable:focus:not(.hide-focus),
.is-personalizable a.btn-close:focus:not(.hide-focus),
a.btn-close.is-personalizable:focus:not(.hide-focus) {
  box-shadow: 0 0 0 2px transparent,
    0 0 0 1px ${colors.base},
    0 0 4px 2px rgba(${baseColorObj.r}, ${baseColorObj.g}, ${baseColorObj.b}, 0.3) !important;
}

.is-personalizable .btn-primary:not(.is-select):not(.is-select-month-pane):not(.is-cancel):not(.is-cancel-month-pane):focus:not(.hide-focus),
.btn-primary.is-personalizable button:focus:not(.hide-focus),
.is-personalizable .btn-secondary:focus:not(.hide-focus),
.btn-secondary.is-personalizable button:focus:not(.hide-focus) {
  box-shadow: 0 0 0 2px ${colors.theme.bg},
    0 0 0 3px ${colors.base},
    0 0 4px 2px rgba(${baseColorObj.r}, ${baseColorObj.g}, ${baseColorObj.b}, 0.3);
}

.is-personalizable .btn-menu:not(.btn-primary):not(.btn-secondary).is-open,
.btn-menu:not(.btn-primary):not(.btn-secondary).is-personalizable.is-open,
.is-personalizable .btn-actions:not(.btn-primary):not(.btn-secondary).is-open,
.btn-actions:not(.btn-primary):not(.btn-secondary).is-personalizable.is-open {
  color: ${colors.base};
}

.is-personalizable .btn-menu:not(.btn-primary):not(.btn-secondary).is-open .icon,
.btn-menu:not(.btn-primary):not(.btn-secondary).is-personalizable.is-open .icon,
.is-personalizable .btn-actions:not(.btn-primary):not(.btn-secondary).is-open .icon,
.btn-actions:not(.btn-primary):not(.btn-secondary).is-personalizable.is-open .icon {
  color: ${colors.base};
}

.is-personalizable .hyperlink:not(.today),
.hyperlink:not(.today).is-personalizable {
  color: ${colors.hyperlinkText} !important;
  opacity: 0.8;
}

.is-personalizable .hyperlink:not(.today):hover,
.hyperlink:not(.today).is-personalizable:hover {
  color: ${colors.hyperlinkTextHover} !important;
}

.is-personalizable .hyperlink:not(.today):focus:not(.hide-focus),
.hyperlink:not(.today).is-personalizable:focus:not(.hide-focus) {
  border-color: ${colors.hyperlinkText};
  box-shadow: 0 0 4px 3px rgba(${hyperlinkColorObj.r}, ${hyperlinkColorObj.g}, ${hyperlinkColorObj.b}, 0.3);
}

.is-personalizable button:not(.btn-monthyear-pane):not(.btn-editor) svg.ripple-effect,
button:not(.btn-monthyear-pane):not(.btn-editor).is-personalizable svg.ripple-effect,
.is-personalizable a svg.ripple-effect,
a.is-personalizable svg.ripple-effect {
  background-color: ${colors.base} !important;
}

.is-personalizable .btn-primary svg.ripple-effect,
.btn-primary.is-personalizable svg.ripple-effect,
.is-personalizable .btn-secondary svg.ripple-effect,
.btn-secondary.is-personalizable svg.ripple-effect {
  background-color: ${colors.contrast} !important;
  border-color: ${colors.contrast} !important;
}

.is-personalizable .count-container .instance-count svg.icon {
  background-color: ${colors.base} !important;
}

.is-personalizable.has-more-button.tab-container.horizontal {
  &::after {
    background-image:
      linear-gradient(to left,
        rgba($header-bg-color, 1),
        rgba($header-bg-color, 0));
    height: 39px;
  }
}

<<<<<<< HEAD
.is-personalizable .count-container .instance-count .count,
.is-personalizable .count-container .instance-count .title {
  color: ${colors.contrast} !important;
}

.is-personalizable .count-container .instance-count .count {
  border-color: ${colors.contrast} !important;
}

=======
>>>>>>> 512ab364
.tab-container.module-tabs.is-personalizable {
  border-top: 1px solid ${colors.darkest} !important;
  border-bottom: 1px solid ${colors.darkest} !important;
}

.tab-container.is-personalizable.header-tabs:not(.alternate) .tab-focus-indicator.is-visible,
.tab-container.personalize-header.header-tabs:not(.alternate) .tab-focus-indicator.is-visible,
.tab-container.is-personalizable.header-tabs:not(.alternate) > .tab-list-container .tab:not(.is-disabled).is-selected,
.tab-container.personalize-header.header-tabs:not(.alternate) > .tab-list-container .tab:not(.is-disabled).is-selected,
.header.is-personalizable .tab-container.header-tabs:not(.alternate) .tab-focus-indicator.is-visible,
.header.is-personalizable .tab-container.header-tabs:not(.alternate) > .tab-list-container .tab.is-selected,
.personalize-header.tab-container.header-tabs:not(.alternate) > .tab-list-container .tab.is-selected:not(.is-disabled),
.personalize-header.tab-container.header-tabs:not(.alternate) .tab-focus-indicator.is-visible,
.header.is-personalizable .tab-container.header-tabs:not(.alternate) > .tab-list-container .tab:not(.is-disabled).is-selected {
  border-color: ${colors.contrast} !important;
}

.tab-container.is-personalizable.header-tabs:not(.alternate) > .tab-list-container .tab:hover:not(.is-disabled),
.tab-container.is-personalizable.header-tabs:not(.alternate) > .tab-list-container .tab:hover:not(.is-disabled),
.header.is-personalizable .tab-container.header-tabs:not(.alternate) > .tab-list-container .tab:hover:not(.is-disabled),
.personalize-header.tab-container.header-tabs:not(.alternate) > .tab-list-container .tab:hover:not(.is-disabled) {
  color: ${colors.contrast};
  background-color: ${colors.darker};
  border-bottom: 4px solid ${colors.contrast};
}

.module-tabs.is-personalizable .tab:not(:first-child) {
  border-left: 1px solid ${colors.darkest} !important;
}

.module-tabs.is-personalizable {
  background-color: ${colors.darker} !important;
}

.module-tabs.is-personalizable .tab.is-selected {
  background-color: ${colors.base} !important;
}

.tab-container.vertical.is-personalizable > .tab-list-container > .tab-list > .tab.is-selected {
  background-color: ${colors.base} !important;
}

.tab-container.vertical.is-personalizable .tab-focus-indicator.is-visible {
  border-color: ${colors.base} !important;
  box-shadow: 0 0 4px 3px rgba(${baseColorObj.r}, ${baseColorObj.g}, ${baseColorObj.b}, 0.3);
}

.accordion.panel .accordion-header.is-selected {
  color: ${colors.contrast} !important;
}

.builder-header.is-personalizable{
  background-color: ${colors.lighter};
}

.header.is-personalizable {
  background-color: ${colors.base};
}

.scrollable-flex-header .breadcrumb {
  background-color: ${colors.base};
}

.header.is-personalizable.has-tabs .tab-container.header-tabs:not(.alternate) {
  background-color: ${colors.base};
}

.header.is-personalizable .title {
  color: ${colors.contrast} !important;
}

.header.is-personalizable h1,
.header.is-personalizable h2,
.header.is-personalizable h3 {
  color: ${colors.contrast} !important;
}

.object-count.personalize-text {
  color: ${colors.contrast} !important;
}

.header.is-personalizable button svg.ripple-effect {
  background-color: ${colors.contrast} !important;
}

.header.is-personalizable button:not(:disabled),
.header.is-personalizable button:not(:disabled) .icon,
.header.is-personalizable button:not(:disabled) .app-header.icon > span,
.subheader.is-personalizable button:not(:disabled),
.subheader.is-personalizable button:not(:disabled) .icon,
.subheader.is-personalizable button:not(:disabled) .app-header.icon > span,
.is-personalizable .personalize-subheader button:not(:disabled),
.is-personalizable .personalize-subheader button:not(:disabled) .icon,
.is-personalizable .personalize-subheader button:not(:disabled) .app-header.icon > span  {
  color: ${colors.contrast} !important;
}

.header.is-personalizable button:not(:disabled):hover .icon {
  color: ${colors.btnTertiaryHoverColor} !important;
}

html[class*="-dark"] .is-personalizable .personalize-subheader button:not(:disabled),
html[class*="-dark"] .is-personalizable .subheader button:not(:disabled),
html[class*="-dark"] .is-personalizable .personalize-subheader button:not(:disabled) .icon,
html[class*="-dark"] .is-personalizable .subheader button:not(:disabled) .icon {
  color: #ffff !important;
}

.header.is-personalizable button:not(:disabled) .app-header.icon > span,
.is-personalizable .personalize-subheader button:not(:disabled) .app-header.icon > span {
  background-color: ${colors.contrast} !important;
  opacity: .8;
}

.header.is-personalizable:not(.has-alternate-tabs) .tab-container.header-tabs:not(.alternate) > .tab-list-container .tab:not(.is-disabled):hover {
  border-bottom: 4px solid ${colors.contrast};
}

.header.is-personalizable .tab-container.horizontal > .tab-list-container .tab:not(.is-disabled):hover {
  border-bottom: 4px solid ${colors.base};
}

.header.is-personalizable .searchfield-wrapper.has-categories button.btn-icon:not(:disabled):hover,
.header.is-personalizable .searchfield-wrapper.has-categories button:not(.searchfield-category-button):not(:disabled):hover .icon {
  background-color: ${colors.contrast} !important;
}

.header.is-personalizable button:not(.go-button):not(.close):not(.searchfield-category-button):not(:disabled):hover,
.header.is-personalizable button:not(:disabled):hover .app-header.icon > span,
.header.is-personalizable .toolbar [class^='btn']:hover:not(.go-button):not(.close):not(.searchfield-category-button):not([disabled]),
.subheader.is-personalizable button:not(.go-button):not(.close):not(.searchfield-category-button):not(:disabled):hover,
.subheader.is-personalizable button:not(:disabled):hover .app-header.icon > span,
.subheader.is-personalizable .toolbar [class^='btn']:hover:not(.go-button):not(.close):not(.searchfield-category-button):not([disabled]),
.personalize-subheader button:not(.go-button):not(.close):not(.searchfield-category-button):not(:disabled):hover,
.personalize-subheader button:not(:disabled):hover .app-header.icon > span,
.personalize-subheader .toolbar [class^='btn']:hover:not(.go-button):not(.close):not(.searchfield-category-button):not([disabled]) {
  color: ${colors.btnTertiaryHoverColor} !important;
  background-color: ${colors.btnTertiaryBgHoverColor} !important;
  opacity: 1;
}

.header .flex-toolbar [class^='btn'][disabled] {
  color: ${colors.btnDisabledColor};
}

.header.is-personalizable .buttonset .searchfield-wrapper.non-collapsible.toolbar-searchfield-wrapper.has-categories .btn-icon.close:hover {
  background-color: ${colors.contrast} !important;
}

html.theme-new-dark .header.is-personalizable .buttonset .searchfield-wrapper.non-collapsible.toolbar-searchfield-wrapper.has-categories .btn-icon.close,
html.theme-new-dark .header.is-personalizable .buttonset .searchfield-wrapper.non-collapsible.toolbar-searchfield-wrapper.has-categories .btn-icon.close svg.close,
html.theme-classic-dark .header.is-personalizable .buttonset .searchfield-wrapper.non-collapsible.toolbar-searchfield-wrapper.has-categories .btn-icon.close,
html.theme-classic-dark .header.is-personalizable .buttonset .searchfield-wrapper.non-collapsible.toolbar-searchfield-wrapper.has-categories .btn-icon.close svg.close {
  background-color: transparent !important;
}

.header.is-personalizable button:not(:disabled) .app-header.icon > span {
  background-color: ${colors.contrast} !important;
  opacity: 1;
}

.header.is-personalizable .go-button.is-personalizable {
  background-color: ${colors.lightest};
  border-color:${colors.lightest};
  color: ${colors.contrast};
}

.header.is-personalizable.has-tabs .tab-container.header-tabs:not(.alternate) > .tab-list-container .tab.is-selected:not(.is-disabled),
.personalize-header.tab-container.header-tabs:not(.alternate) > .tab-list-container .tab.is-selected:not(.is-disabled) {
  color: ${colors.contrast} !important;
  opacity: 1;
}

//xxxx

.header.is-personalizable .flex-toolbar .has-collapse-button .collapse-button {
  background-color: transparent;
  border-color: ${colors.contrast};
}

.header.is-personalizable .flex-toolbar .has-collapse-button .collapse-button:focus:not(.hide-focus) {
  box-shadow: none !important;
  border-color: ${colors.contrast};
}

.header .toolbar-searchfield-wrapper.has-collapse-button:not(.is-open) .searchfield {
  color: ${colors.contrast};
}

html.theme-new-dark .header.is-personalizable.has-tabs .tab-container.header-tabs:not(.alternate) > .tab-list-container .tab.is-selected:not(.is-disabled),
.header.is-personalizable .flex-toolbar .toolbar-searchfield-wrapper.has-collapse-button:not(.is-open) > svg.icon:not(.icon-error) {
  color: ${colors.contrast} !important;
}

.header.is-personalizable .tab-container.header-tabs:not(.alternate) .tab-more::before,
.tab-container.is-personalizable.header-tabs:not(.alternate) .tab-more::before {
  background-color: ${colors.contrast};
}

.is-personalizable .tab-container.header-tabs:not(.alternate) > .tab-list-container .tab:not(.is-disabled),
.header.is-personalizable .tab-container.header-tabs:not(.alternate) .tab-more svg.icon,
.tab-container.is-personalizable .tab-more svg.icon,
.is-personalizable.tab-container.header-tabs:not(.alternate) > .tab-list-container .tab:not(.is-disabled),
.personalize-header.tab-container.header-tabs:not(.alternate) > .tab-list-container .tab:not(.is-disabled)  {
  color: ${colors.contrast} !important;
  opacity: .8;
}

html.theme-new-dark .personalize-header.tab-container.header-tabs:not(.alternate) > .tab-list-container .tab:not(.is-disabled),
html.theme-classic-dark .personalize-header.tab-container.header-tabs:not(.alternate) > .tab-list-container .tab:not(.is-disabled) {
  color: #fff !important;
  opacity: .8;
}

.header.is-personalizable.has-tabs .tab-container.header-tabs:not(.alternate) > .tab-list-container .tab,
.is-personalizable.tab-container.header-tabs:not(.alternate) > .tab-list-container .tab,
.personalize-header.tab-container.header-tabs:not(.alternate) > .tab-list-container .tab {
  color: ${colors.contrast} !important;
  opacity: .8;
}

.header.is-personalizable.has-tabs .tab-container.header-tabs:not(.alternate) > .tab-list-container .tab:hover:not(.is-disabled),
.is-personalizable.tab-container.header-tabs:not(.alternate) > .tab-list-container .tab:hover:not(.is-disabled),
.personalize-header.tab-container.header-tabs:not(.alternate) > .tab-list-container .tab:hover:not(.is-disabled) {
  color: ${colors.contrast} !important;
  opacity: 1;
}

html.theme-new-dark .header.is-personalizable.has-tabs .tab-container.header-tabs > .tab-list-container .tab:hover:not(.is-disabled),
.is-personalizable.tab-container.header-tabs > .tab-list-container .tab:hover:not(.is-disabled)  {
  color: ${colors.contrast} !important;
  opacity: 1;
}

html[class*="theme-new-"] .header.is-personalizable.has-tabs .tab-container.header-tabs:not(.alternate) > .tab-list-container .tab:not(.is-disabled),
html[class*="theme-new-"] .is-personalizable.tab-container.header-tabs:not(.alternate) > .tab-list-container .tab:not(.is-disabled),
html[class*="theme-new-"] .personalize-header.tab-container.header-tabs:not(.alternate) > .tab-list-container .tab:not(.is-disabled) {
  opacity: 1;
}

html[class*="theme-new-"] .is-personalizable .count-container .instance-count .count {
  border-color: ${colors.contrast} !important;
  color: ${colors.contrast} !important;
}

html[class*="theme-new-"] .is-personalizable .count-container .instance-count .title {
  color: ${colors.contrast} !important;
}

html.theme-classic-dark .is-personalizable .count-container .instance-count .count {
  border-color: ${colors.subtext} !important;
  color: ${colors.subtext} !important;
}

html.theme-classic-dark .hero-widget.is-personalizable .hero-content .circlepager.is-active .controls .control-button:hover::before,
html.theme-classic-dark .hero-widget.is-personalizable .hero-content .circlepager.is-active .controls .control-button::before {
  border-color: ${colors.subtext};
}

html.theme-classic-dark .hero-widget.is-personalizable .hero-content .circlepager.is-active .controls .control-button.is-active::before {
  background-color: ${colors.subtext};
}

.hero-widget.is-personalizable .hero-header .btn-menu:not(.btn):not(.btn-primary):not(.btn-secondary).is-open span {
  color: ${colors.contrast} !important;
}

.header.is-personalizable .page-title {
  color: ${colors.contrast};
}

.header.is-personalizable .flex-toolbar [class^='btn'][disabled] .icon,
.header.is-personalizable .btn:not(.searchfield-category-button)[disabled] span {
  color: ${colors.btnDisabledColor};
}

.header.is-personalizable button:not(:disabled),
.subheader.is-personalizable button:not(:disabled)  {
  color: ${colors.contrast} !important;
}

.header.is-personalizable  .flex-toolbar [class^='btn']:focus:not(.hide-focus) .icon {
  color: ${colors.contrast} !important;
}

.header.is-personalizable.has-tabs .tab-container.header-tabs > .tab-list-container .tab:hover:not(.is-disabled)::before {
  background-color: ${colors.contrast};
}

.header.is-personalizable.has-tabs .animated-bar {
  background-color: ${colors.contrast};
}

.header.is-personalizable.has-tabs .tab-list-container .tab.is-selected:not(.is-disabled):hover::before {
  background-color: ${colors.contrast} !important;
}

.header.is-personalizable .toolbar-searchfield-wrapper:not(.non-collapsible):not(.is-open) .icon:not(.close),
.header .toolbar-searchfield-wrapper .searchfield,
.masthead .toolbar-searchfield-wrapper .searchfield,
.header.is-personalizable .toolbar [class^='btn']:focus .icon {
  color: ${colors.contrast};
}

.header .toolbar [class^='btn']:hover:not(.go-button):not(.close):not(.searchfield-category-button) {
  background-color: ${colors.base};
}

.header.alabaster .toolbar [class^='btn']:hover:not(.go-button):not(.searchfield-category-button) {
  background-color: #E6F1FD !important;
}

.scrollable-flex-header .breadcrumb:not(.alternate) .hyperlink,
.scrollable-flex-header .breadcrumb:not(.alternate) .breadcrumb-text,
.scrollable-flex-header .breadcrumb:not(.alternate) .hyperlink,
.scrollable-flex-header .breadcrumb:not(.alternate) .breadcrumb-list li::after,
.scrollable-flex-header .breadcrumb:not(.alternate) ol li::after {
  color: ${colors.contrast} !important;
}

.scrollable-flex-header .breadcrumb .hyperlink:focus:not([disabled]) {
  border: 1px solid ${colors.contrast};
}

.header .toolbar-searchfield-wrapper.active .searchfield:focus {
  border-color: ${colors.contrast};
}

.header.is-personalizable .btn-actions:not(.btn-primary):not(.btn-secondary).is-open .icon,
.header.is-personalizable .wizard-header .tick,
.header.is-personalizable .wizard-header .tick .label,
.header.is-personalizable .wizard-header a.tick:hover:not(.current):not(.is-disabled):not([disabled]) .label {
  color: ${colors.contrast};
}

.header.is-personalizable .wizard-header .tick:focus .label {
  border-color: ${colors.lighter};
}

.header.is-personalizable .wizard-header .tick.current::before {
  border-color: ${colors.light};
  border-color: ${colors.contrast};
}

.is-personalizable.hero-widget .hero-footer .hero-footer-nav-title {
  color: #ffffff;
}

.is-personalizable .personalize-text {
  color: ${colors.contrast};
}

.is-personalizable .tab-container.header-tabs.alternate > .tab-list-container .tab:not(.is-disabled) {
  color: ${colors.contrast};
}

.is-personalizable .tab-container.header-tabs.alternate > .tab-list-container .tab.is-selected:not(.is-disabled) {
  border-color: ${colors.contrast};
}

.is-personalizable .tab-container.header-tabs.alternate > .tab-list-container .tab-focus-indicator.is-selected {
  border-color: ${colors.contrast};
}

.is-personalizable .tab-container.header-tabs.alternate > .tab-list-container .tab:hover:not(.is-disabled) {
  background-color: ${colors.darker};
  border-color: ${colors.contrast};
}

.tab-container.header-tabs.alternate > .tab-list-container .tab.is-disabled {
  color: ${colors.contrast};
  opacity: 0.6;
}

.is-personalizable .tab-container.header-tabs > .tab-list-container .tab.is-disabled {
  color: ${colors.contrast};
  opacity: 0.6;
}

.is-personalizable .label + .personalize-text.data {
  color: ${colors.contrast};
}

html[class*='new-'] .is-personalizable.hero-widget .hero-header .toolbar .buttonset .btn-tertiary.btn-menu:not(:disabled):hover,
html[class*='new-'] .is-personalizable.hero-widget .hero-header .toolbar .buttonset .btn-tertiary.btn-menu:not(:disabled):hover svg.icon,
html[class*='new-'] .is-personalizable.hero-widget .hero-header .toolbar .buttonset .btn-tertiary.btn-menu:not(:disabled).is-open svg.icon {
  background-color: transparent;
  color: ${colors.contrast};
}

.header.is-personalizable .wizard-header .tick::after {
  background-color: ${colors.base};
  border: 2px solid ${colors.contrast};
}

.header.is-personalizable .wizard-header .bar,
.header.is-personalizable .wizard-header .tick.complete {
  background-color: ${colors.darkest};
}

.header.is-personalizable .wizard-header .tick.complete::after,
.header.is-personalizable .wizard-header .completed-range {
  background-color: ${colors.contrast};
}

.header.is-personalizable .wizard-header .tick.complete .label {
  color: ${colors.contrast};
}

.header.is-personalizable .wizard-header .tick.current {
  box-shadow: none;
}
.header.is-personalizable .wizard-header .tick.current::after {
  background-color: ${colors.contrast};
  border-color: ${colors.contrast};
}

.subheader.is-personalizable .go-button.is-personalizable {
  background-color: ${colors.dark};
  border-color: ${colors.dark};
  color: ${colors.contrast};
}

.is-personalizable .breadcrumb .hyperlink,
.breadcrumb.is-personalizable .hyperlink {
  color: ${colors.theme.text};
}
.is-personalizable .breadcrumb .hyperlink:hover,
.breadcrumb.is-personalizable .hyperlink:hover {
  color: ${colors.theme.text};
}
.is-personalizable .breadcrumb .hyperlink:focus:not(.hide-focus),
.breadcrumb.is-personalizable .hyperlink:focus:not(.hide-focus) {
  box-shadow: none;
}
.is-personalizable .breadcrumb .hyperlink[disabled],
.breadcrumb.is-personalizable .hyperlink[disabled],
.is-personalizable .breadcrumb .hyperlink[disabled]:hover,
.breadcrumb.is-personalizable .hyperlink[disabled]:hover {
  color: ${colors.theme.disabledText};
}

.is-personalizable .scrollable-flex-header .breadcrumb:not(.alternate),
.scrollable-flex-header.is-personalizable .breadcrumb:not(.alternate) {
  background-color: ${colors.base};
}
.is-personalizable .scrollable-flex-header .breadcrumb.truncated:not(.alternate) .breadcrumb-list::before,
.scrollable-flex-header.is-personalizable .breadcrumb.truncated:not(.alternate) .breadcrumb-list::before {
  background-image: linear-gradient(to right, ${colors.base}, ${colorUtils.hexToRgba(colors.base, 0)});
}
html[dir='rtl'] .is-personalizable .scrollable-flex-header .breadcrumb.truncated:not(.alternate) .breadcrumb-list::before,
html[dir='rtl'] .scrollable-flex-header.is-personalizable .breadcrumb.truncated:not(.alternate) .breadcrumb-list::before {
  background-image: linear-gradient(to right, ${colorUtils.hexToRgba(colors.base, 0)}, ${colors.base});
}
.is-personalizable .scrollable-flex-header .breadcrumb:not(.alternate) .hyperlink,
.scrollable-flex-header.is-personalizable .breadcrumb:not(.alternate) .hyperlink {
  color: ${colors.contrast};
}
.is-personalizable .scrollable-flex-header .breadcrumb:not(.alternate) .hyperlink:hover,
.scrollable-flex-header.is-personalizable .breadcrumb:not(.alternate) .hyperlink:hover  {
  color: ${colors.contrast};
}

.is-personalizable .scrollable-flex-header .breadcrumb:not(.alternate) .btn-actions.is-open .icon,
.scrollable-flex-header.is-personalizable .breadcrumb:not(.alternate) .btn-actions.is-open .icon {
  color: ${colors.contrast};
}
.is-personalizable .scrollable-flex-header .breadcrumb:not(.alternate) .btn-actions:focus:not(.hide-focus),
.scrollable-flex-header.is-personalizable .breadcrumb:not(.alternate) .btn-actions:focus:not(.hide-focus) {
  box-shadow: 0 0 0 2px transparent, 0 0 0 1px ${colors.contrast}, 0 0 1px 2px ${colorUtils.hexToRgba(colors.contrast, 0.3)} !important;
}

.module-tabs.is-personalizable .tab-more {
  border-left-color: ${colors.darkest} !important;
}

.module-tabs.is-personalizable .tab-more:hover {
  background-color: ${colors.hover} !important;
}

.module-tabs.is-personalizable .tab-more.is-open {
  background-color: ${colors.hover} !important;
}

.module-tabs.is-personalizable .tab-more.is-selected {
  background-color: ${colors.base} !important;
}

.header .toolbar > .toolbar-searchfield-wrapper.active .searchfield {
  background-color: ${colors.hover} !important;
  border-bottom-color: ${colors.hover} !important;
}

.header .toolbar > .toolbar-searchfield-wrapper.active .searchfield-category-button {
  background-color: ${colors.hover} !important;
  border-bottom-color: ${colors.hover} !important;
}

.subheader.is-personalizable {
  background-color: ${colors.lighter} !important;
}

.builder .sidebar .header {
  border-right: 1px solid ${colors.hover} !important;
}

.module-tabs.is-personalizable .tab:hover {
  background-color: ${colors.darker} !important;
}

.module-tabs.has-toolbar.is-personalizable .tab-list-container + .toolbar {
  border-left-color: ${colors.darkest} !important;
}

.module-tabs.is-personalizable [class^="btn"] {
  background-color: transparent;
  color: ${colors.contrast} !important;
}

.module-tabs.is-personalizable .tab.is-disabled {
  background-color: ${colors.darker} !important;
  color: ${colors.contrast} !important;
}

.module-tabs.is-personalizable .tab.is-disabled > svg {
  fill: ${colors.contrast} !important;
}

.module-tabs.is-personalizable .add-tab-button {
  border-left-color: ${colors.darkest} !important;
}

.module-tabs.is-personalizable .add-tab-button:hover {
  background-color: ${colors.darker} !important;
}

.module-tabs.is-personalizable .toolbar-searchfield-wrapper > .searchfield {
  color: ${colors.contrast};
}

.module-tabs.is-personalizable .toolbar-searchfield-wrapper > svg {
  fill: ${colors.contrast} !important;
}

.header.is-personalizable .toolbar [class^='btn'][disabled],
.header.is-personalizable .toolbar [class^='btn'][disabled] .icon,
.header.is-personalizable .toolbar [class^='btn'][disabled] span {
  color: ${colors.btnDisabledColor};
}

.header .toolbar [class^='btn']:focus:not(.hide-focus):not(.collapse-button) {
  border-color: ${colors.contrast};
}

.is-personalizable .tab-container.header-tabs:not(.alternate)::before,
.is-personalizable.tab-container.header-tabs:not(.alternate)::before {
  background-image: linear-gradient(to right, ${colors.base} , ${colorUtils.hexToRgba(colors.base, 0)}) !important;
}

html[dir='rtl'] .is-personalizable .tab-container.header-tabs:not(.alternate)::before,
html[dir='rtl'] .is-personalizable.tab-container.header-tabs:not(.alternate)::before {
  background-image: linear-gradient(to left, ${colors.base}, ${colorUtils.hexToRgba(colors.base, 0)}) !important;
}

.is-personalizable .tab-container.header-tabs:not(.alternate)::after,
.is-personalizable.tab-container.header-tabs:not(.alternate)::after {
  background-image: linear-gradient(to right, ${colorUtils.hexToRgba(colors.base, 0)}, ${colors.base}) !important;
}

html[dir='rtl'] .is-personalizable .tab-container.header-tabs:not(.alternate)::after,
html[dir='rtl'] .is-personalizable.tab-container.header-tabs:not(.alternate)::after {
  background-image: linear-gradient(to left, ${colorUtils.hexToRgba(colors.base, 0)}, ${colors.base}) !important;
}

.is-personalizable.header .section-title {
  color: ${colors.contrast};
}

.is-personalizable.header button.application-menu-trigger:hover:not(:disabled) .icon.app-header.go-back > span {
  background-color: ${colors.contrast} !important;
}

.is-personalizable .tab-container.header-tabs:not(.alternate),
.is-personalizable.tab-container.header-tabs:not(.alternate) {
  border-bottom-color: ${colors.tabBottomBorderColor};
}

.hero-widget.is-personalizable {
  background-color: ${colors.darkestPalette};
}

.hero-widget.is-personalizable .hero-content .circlepager.is-active .controls .control-button.is-active::before,
.hero-widget.is-personalizable .hero-content .circlepager.is-active .controls .control-button.is-active:hover::before {
  background-color: ${colors.contrast};
  border-color: ${colors.contrast};
}

.hero-widget.is-personalizable .hero-content .circlepager.is-active .controls .control-button:hover::before,
.hero-widget.is-personalizable .hero-content .circlepager.is-active .controls .control-button::before {
  border-color: ${colors.contrast};
}

.hero-widget.is-personalizable .hero-bottom {
  background-color: ${colors.base};
}

.hero-widget.is-personalizable .hero-footer .hero-footer-nav li::before {
  color: ${colors.light};
}

.hero-widget.is-personalizable .chart-container .arc {
  stroke: ${colors.lighter};
}

.hero-widget.is-personalizable .chart-container .bar {
  stroke: ${colors.lighter};
}

.hero-widget.is-personalizable .chart-container.line-chart .dot {
  stroke: ${colors.lighter};
}

.hero-widget.is-personalizable .count-container .instance-count svg.icon {
  background-color: ${colors.darkestPalette} !important;
}

html[class*="theme-new-"] .application-menu.is-personalizable button .icon,
html[class*="theme-new-"] .application-menu.is-personalizable button span,
html[class*="theme-new-"] .application-menu.is-personalizable .hyperlink {
  color: ${colors.contrast} !important;
}

html[class*="-dark"] .is-personalizable .btn-tertiary:not(:disabled):hover,
html[class*="-dark"] .is-personalizable .btn-link:not(:disabled):hover,
html[class*="-dark"] .is-personalizable:not(.header) .btn-tertiary:not(.destructive):not(.is-select):not(.is-select-month-pane):not(.is-cancel):not(.is-cancel-month-pane):hover:not(:disabled) {
  background-color: #3E3E42 !important;
}

.is-personalizable.hero-widget .hero-bottom .hero-footer .hero-footer-nav a.btn-tertiary:not(:disabled):hover {
  border-radius: 0;
  border-bottom: 4px solid ${colors.contrast};
  background-color: ${colors.darker};
  color: ${colors.contrast} !important;
}

html[class*="theme-new-"] .application-menu.is-personalizable button:not(:disabled):hover .icon,
html[class*="theme-new-"] .application-menu.is-personalizable button:not(:disabled):hover span,
html[class*="theme-new-"] .application-menu.is-personalizable .hyperlink:hover {
  color: ${colors.contrast};
  opacity: 1;
}

html[class*="theme-new-"] .application-menu.is-personalizable .accordion.panel {
  background-color: ${colors.lighter};
}

html[class*="theme-new-"] .application-menu.is-personalizable .name-xl,
html[class*="theme-new-"] .application-menu.is-personalizable .name,
html[class*="theme-new-"] .application-menu.is-personalizable .accordion-heading {
  color: ${colors.contrast};
}

html[class*="theme-new-"] .application-menu.is-personalizable .accordion.panel .accordion-header {
  background-color: ${colors.lighter} !important;
  border: 1px solid transparent !important;
  color: ${colors.contrast};
}

html[class*="theme-new-"] .application-menu.is-personalizable .accordion.panel .accordion-header .icon {
  color: ${colors.contrast} !important;
}

.application-menu.is-personalizable .btn-icon:focus:not(.hide-focus) {
  box-shadow: 0 0 0 2px transparent,
    0 0 0 1px ${colors.lighter},
    0 0 2px 1px ${colors.lighter};
}

.application-menu.is-personalizable .accordion.panel .accordion-header.is-selected {
  background-color: ${colors.base} !important;
}

.application-menu.is-personalizable .accordion.panel .accordion-header.is-selected:hover {
  border-bottom-color: ${colors.dark} !important;
}

.application-menu.is-personalizable .accordion.panel .accordion-header.is-selected > a,
.application-menu.is-personalizable .accordion.panel .accordion-header.is-selected:hover > a,
.application-menu.is-personalizable .accordion.panel .accordion-header.is-selected > a,
.application-menu.is-personalizable .accordion.panel .accordion-header.is-selected .icon {
  color: ${colors.contrast} !important;
}

.application-menu.is-personalizable .accordion.panel .accordion-header.is-selected button .icon.plus-minus::before,
.application-menu.is-personalizable .accordion.panel .accordion-header.is-selected button .icon.plus-minus::after {
  background-color: ${colors.contrast};
}

.application-menu.is-personalizable .accordion.panel .accordion-header.is-focused:not(.hide-focus) {
  border: 1px solid ${colors.contrast} !important;
  box-shadow: none !important;
}

html[class*="theme-new-"] .application-menu.is-personalizable .accordion.panel.inverse .accordion-pane {
  background-color: ${colors.lighter};
}

html[class*="theme-new-"] .application-menu.is-personalizable .accordion.panel.inverse .accordion-pane .accordion-header {
  border: 1px solid ${colors.lighter};
}

html[class*="theme-new-"] .application-menu.is-personalizable button:focus:not(.hide-focus),
html[class*="theme-new-"] .application-menu.is-personalizable .hyperlink:focus:not(.hide-focus)::after {
  border-color: ${colors.contrast} !important;
  box-shadow: none !important;
}

html[class*="theme-new-"] .application-menu .application-menu-header button:hover,
html[class*="theme-new-"] .application-menu .application-menu-footer button:hover {
  background-color: ${colors.base} !important;
}

html[class*="theme-new-"] .application-menu.is-personalizable .searchfield-wrapper .searchfield {
  color: ${colors.contrast} !important;
}

.application-menu.is-personalizable .accordion-header.has-filtered-children > a,
.application-menu.is-personalizable .accordion.panel .accordion-header.has-filtered-children.is-focused {
  color: ${colors.contrast} !important;
}

.application-menu.is-personalizable .searchfield-wrapper .searchfield::placeholder {
  color: ${colors.contrast};
  opacity: .5;
}

.application-menu.is-personalizable .searchfield-wrapper .icon {
  color: ${colors.contrast};
  opacity: .8;
}

.application-menu.is-personalizable .searchfield-wrapper.active .icon {
  color: ${colors.contrast};
  opacity: 1;
}

.application-menu.is-personalizable .application-menu-switcher-panel,
.application-menu.is-personalizable .application-menu-switcher-panel .accordion.panel,
.application-menu.is-personalizable .application-menu-switcher-panel .accordion.panel .accordion-header {
  background-color: ${colors.base} !important;
  border-top-color: transparent;
}

.application-menu.is-personalizable .application-menu-switcher-panel .accordion.panel .accordion-header:hover {
  background-color: ${colors.darkest} !important;
}

.application-menu.is-personalizable .application-menu-switcher-panel .accordion-heading {
  border-top-color: ${colors.darkest};
}

.application-menu.is-personalizable .searchfield-wrapper {
  background-color: ${colors.base};
  border-bottom: none !important;
}

html[dir='rtl'] .application-menu.is-personalizable {
  background-color: ${colors.lighter};
  border-left: ${colors.light};
}

html[class*="theme-new-"] .application-menu.is-personalizable button svg.ripple-effect {
  background-color: ${colors.contrast} !important;
}

html[class*="theme-new-"] .application-menu.is-personalizable {
  background-color: ${colors.lighter};
  border-right: ${colors.light};
}

html[class*="theme-new-"] .application-menu.is-personalizable .application-menu-header {
  background-color: ${colors.lighter};
  border-bottom-color: ${colors.light};
}

html[class*="theme-new-"] .application-menu.is-personalizable .application-menu-footer {
  background-color: ${colors.lighter};
  border-top-color: ${colors.light};
}

html[class*="theme-new-"] .application-menu.is-personalizable .searchfield-wrapper {
  background-color: ${colors.dark};
}

html[class*="theme-new-"] .application-menu.is-personalizable .accordion.panel.inverse .accordion-header {
  background-color: transparent !important;
}

html[class*="theme-new-"] .application-menu.is-personalizable .accordion.panel.inverse .accordion-header:hover {
  background-color: ${colors.darkest} !important;
}

html[class*="theme-new-"] .application-menu.is-personalizable .accordion.panel.inverse .accordion-header.is-selected {
  background-color: ${colors.darkest} !important;
}

html[class*="theme-new-"] .application-menu.is-personalizable .accordion.panel.inverse .accordion-header .icon.plus-minus::before {
  background-color: ${colors.subtext};
}

html[class*="theme-new-"] .application-menu.is-personalizable .accordion.panel.inverse .accordion-header .icon.plus-minus::after {
  background-color: ${colors.subtext};
}

html[class*="theme-new-"] .application-menu.is-personalizable .accordion.panel.inverse .accordion-pane {
  background-color: transparent !important;
}

html[class*="theme-new-"] .application-menu.is-personalizable .accordion.panel.inverse .accordion-pane .accordion-header {
  color: ${colors.subtext};
}

html[class*="theme-new-"] .application-menu.is-personalizable .accordion.panel.inverse > .accordion-header.is-expanded {
  background-color: ${colors.dark} !important;
  color: ${colors.subtext} !important;
}

html[class*="theme-new"] .application-menu.is-personalizable .accordion.panel.inverse > .accordion-header.is-focused:not(.hide-focus):not(.is-expanded) {
  border-color: ${colors.contrast} !important;
}

html[class*="theme-new"] .application-menu.is-personalizable .accordion.panel.inverse > .accordion-header.is-focused.is-expanded {
  border-color: transparent !important;
}

html[class*="theme-new-"] .application-menu.is-personalizable .accordion.panel.inverse > .accordion-header.is-expanded.is-selected::before {
  background-color: ${colors.darker} !important;
  border-color: ${colors.darker} !important;
}

html[class*="theme-new-"] .application-menu.is-personalizable .accordion.panel.inverse > .accordion-header.is-expanded.is-focused::before {
  border-color: ${colors.contrast} !important;
}

html[class*="theme-new-"] .application-menu.is-personalizable .accordion.panel.inverse > .accordion-header.is-expanded + .accordion-pane {
  background-color: ${colors.dark} !important;
}

html[class*="theme-new-"] .application-menu.is-personalizable .accordion.panel.inverse > .accordion-header.is-expanded:hover::before {
  border-color: ${colors.darkest} !important;
  background-color: ${colors.darkest} !important;
}

.is-personalizable.tab-container {
  background-color: ${colors.base} !important;
}

.is-personalizable .tab-container.header-tabs:not(.alternate) > .tab-list-container .tab-list .tab.is-disabled,
.is-personalizable.tab-container.header-tabs:not(.alternate) > .tab-list-container .tab-list .tab.is-disabled {
  opacity: .4;
}

html[class*="theme-classic-"] .is-personalizable .tab-container .tab-list-container .tab-list .tab.is-disabled,
html[class*="theme-classic-"] .tab-container.is-personalizable .tab-list-container .tab-list .tab.is-disabled {
  opacity: .4 !important;
}

.is-personalizable .personalize-header:not(.header-tabs.alternate) {
  background-color: ${colors.base} !important;
}

.is-personalizable .personalize-subheader {
  background-color: ${colors.lighter} !important;
}

.header.is-personalizable + .page-container .scrollable-flex-header.personalize-subheader .breadcrumb {
  background-color: ${colors.lighter};
}

.header.is-personalizable + .page-container .scrollable-flex-header.personalize-subheader .breadcrumb.truncated .breadcrumb-list::before,
.header.is-personalizable + .page-container .scrollable-flex-header.personalize-subheader .breadcrumb.truncated ol::before {
  background-image: linear-gradient(to right, ${colors.lighter}, ${colors.lighter}80);
}

.header.is-personalizable + .page-container .scrollable-flex-header.personalize-subheader .breadcrumb .hyperlink,
.header.is-personalizable + .page-container .scrollable-flex-header.personalize-subheader .breadcrumb .btn-actions .icon,
.header.is-personalizable + .page-container .scrollable-flex-header.personalize-subheader .breadcrumb .breadcrumb-overflow-container::after,
.header.is-personalizable + .page-container .scrollable-flex-header.personalize-subheader .breadcrumb .breadcrumb-list li::after,
.header.is-personalizable + .page-container .scrollable-flex-header.personalize-subheader .breadcrumb ol li::after  {
  color: ${colors.contrast};
}

.header.is-personalizable + .page-container .scrollable-flex-header.personalize-subheader .breadcrumb {
  background-color: ${colors.lighter};
}

.is-personalizable .section-wizard {
  background-color: ${colors.lighter} !important;
}

.header.is-personalizable + .page-container .scrollable-flex-header.personalize-subheader .breadcrumb.truncated .breadcrumb-list::before,
.header.is-personalizable + .page-container .scrollable-flex-header.personalize-subheader .breadcrumb.truncated ol::before {
  background-image: linear-gradient(to right, ${colors.lighter}, ${colors.lighter}80);
}

.is-personalizable .section-wizard {
  background-color: ${colors.lighter} !important;
}

.header.is-personalizable + .page-container .scrollable-flex-header.personalize-subheader .breadcrumb .hyperlink,
.header.is-personalizable + .page-container .scrollable-flex-header.personalize-subheader .breadcrumb .btn-actions .icon,
.header.is-personalizable + .page-container .scrollable-flex-header.personalize-subheader .breadcrumb .breadcrumb-overflow-container::after,
.header.is-personalizable + .page-container .scrollable-flex-header.personalize-subheader .breadcrumb .breadcrumb-list li::after,
.header.is-personalizable + .page-container .scrollable-flex-header.personalize-subheader .breadcrumb ol li::after  {
  color: ${colors.contrast};
}

.is-personalizable .section-wizard {
  background-color: ${colors.lighter} !important;
}

.is-personalizable .personalize-subheader  p,
.personalize-subheader.is-personalizable p {
  color: ${colors.contrast} !important;
}

.is-personalizable .personalize-subheader  h1,
.personalize-subheader.is-personalizable h1,
.is-personalizable .personalize-subheader h2,
.personalize-subheader.is-personalizable h2 {
  color: ${colors.contrast} !important;
}

html[class*="-dark"] .is-personalizable .personalize-subheader h1,
html[class*="-dark"] .is-personalizable .personalize-subheader h2 {
  color: #fff !important;
}

html[class*="-dark"] .is-personalizable .subheader h1,
html[class*="-dark"] .is-personalizable .subheader h2 {
  color: #fff !important;
}

.is-personalizable .personalize-subheader  .icon,
.personalize-subheader.is-personalizable .icon {
  color: ${colors.contrast} !important;
}

.is-personalizable .personalize-subheader .toolbar-searchfield-wrapper.active.is-open *,
.personalize-subheader.is-personalizable .toolbar-searchfield-wrapper.active.is-open * {
  color: ${colors.theme.text} !important;
}

.is-personalizable .personalize-actionable,
.is-personalizable .personalize-actionable svg,
.is-personalizable .personalize-actionable .icon,
.is-personalizable .personalize-header .personalize-chart-targeted .label,
.is-personalizable .personalize-header .info-message .icon,
.is-personalizable .personalize-header .info-message p,
.is-personalizable .personalize-header .btn-icon .icon {
  color: ${colors.contrast} !important;
}

.is-personalizable .personalize-actionable:hover:not([disabled]):not(.personalize-actionable-disabled):not(a) ,
.is-personalizable .personalize-actionable:hover:not([disabled]):not(.personalize-actionable-disabled) svg,
.is-personalizable .personalize-actionable:hover:not([disabled]):not(.personalize-actionable-disabled) .icon  {
  color: ${colors.btnHoverColor} !important;
  opacity: 1;
}

.is-personalizable .personalize-actionable:hover:not([disabled]):not(.personalize-actionable-disabled):not(a) {
  color: ${colors.btnHoverColor} !important;
  background-color: ${colors.btnBgHoverColor};
  opacity: 1;
}

.is-personalizable .btn-icon.personalize-actionable {
  height: 34px;
  width: 34px;
}

.is-personalizable .btn-icon.personalize-actionable:hover {
  background-color: ${colors.btnBgHoverColor} !important;
}

.is-personalizable .personalize-actionable.is-focused:not(.hide-focus),
.is-personalizable .personalize-actionable:focus:not(.hide-focus) {
  border-color: ${colors.btnFocusBorderColor} !important;
  box-shadow: 0 0 4px 3px rgba(255, 255, 255, 0.2);
}

.is-personalizable .personalize-actionable.hyperlink:focus:not(.hide-focus)::after {
  border-color: ${colors.contrast} !important;
  opacity: 1;
  box-shadow: 0 0 4px 3px rgba(255, 255, 255, 0.2);
}

.is-personalizable .personalize-vertical-border {
  border-color: ${colors.light};
}

.is-personalizable .personalize-horizontal-top-border {
  border-top: 1px solid: ${colors.darkest};
}

.is-personalizable .personalize-chart-targeted .total.bar {
  background-color: ${colors.btnDisabledColor};
}

.is-personalizable .personalize-chart-targeted .chart-percent-text,
.is-personalizable .personalize-chart-targeted .label {
  color: ${colors.contrast};
}

.is-personalizable .info-message,
.is-personalizable .info-message .icon,
.is-personalizable .info-message p {
  color: ${colors.contrast} !important;
}

.is-personalizable .personalize-actionable-disabled,
.is-personalizable .personalize-actionable-disabled:hover {
  opacity: .4 !important;
  cursor: default;
}

.hero-widget.is-personalizable .hero-header .chart-container .arc,
.hero-widget.is-personalizable .hero-header .chart-container .bar,
.hero-widget.is-personalizable .hero-header .chart-container.line-chart .dot,
.hero-widget.is-personalizable .hero-content .chart-container .arc,
.hero-widget.is-personalizable .hero-content .chart-container .bar,
.hero-widget.is-personalizable .hero-content .chart-container.line-chart .dot,
.hero-widget.is-personalizable .hero-footer .chart-container .arc,
.hero-widget.is-personalizable .hero-footer .chart-container .bar,
.hero-widget.is-personalizable .hero-footer .chart-container.line-chart .dot {
    stroke: ${colors.lighter} !important;
}

.hero-widget.is-personalizable .hero-header .chart-container text,
.hero-widget.is-personalizable .hero-content .chart-container text,
.hero-widget.is-personalizable .hero-footer .chart-container text {
    fill: ${colors.text} !important;
}

.hero-widget.is-personalizable .hero-header .chart-container .chart-legend-item-text,
.hero-widget.is-personalizable .hero-content .chart-container .chart-legend-item-text,
.hero-widget.is-personalizable .hero-footer .chart-container .chart-legend-item-text {
  color: ${colors.text};
  fill: ${colors.text};
}

.hero-widget.is-personalizable .hero-header .title,
.hero-widget.is-personalizable .hero-content .title,
.hero-widget.is-personalizable .hero-footer .title {
  color: ${colors.subtext};
}

.hero-widget.is-personalizable .hero-header .btn-tertiary,
.hero-widget.is-personalizable .hero-header .btn-menu:not(.btn):not(.btn-primary):not(.btn-secondary).is-open span,
.hero-widget.is-personalizable .hero-header .btn-menu:not(.btn):not(.btn-primary):not(.btn-secondary):not(.btn-tertiary),
.hero-widget.is-personalizable .hero-content .btn-tertiary,
.hero-widget.is-personalizable .hero-content .btn-menu:not(.btn):not(.btn-primary):not(.btn-secondary).is-open span,
.hero-widget.is-personalizable .hero-content .btn-menu:not(.btn):not(.btn-primary):not(.btn-secondary):not(.btn-tertiary),
.hero-widget.is-personalizable .hero-footer .btn-tertiary,
.hero-widget.is-personalizable .hero-footer .btn-menu:not(.btn):not(.btn-primary):not(.btn-secondary).is-open span,
.hero-widget.is-personalizable .hero-footer .btn-menu:not(.btn):not(.btn-primary):not(.btn-secondary):not(.btn-tertiary),
.hero-widget.is-personalizable .hero-header .btn-tertiary .icon,
.hero-widget.is-personalizable .hero-header .btn-menu:not(.btn):not(.btn-primary):not(.btn-secondary).is-open span .icon,
.hero-widget.is-personalizable .hero-header .btn-menu:not(.btn):not(.btn-primary):not(.btn-secondary):not(.btn-tertiary) .icon,
.hero-widget.is-personalizable .hero-content .btn-tertiary .icon,
.hero-widget.is-personalizable .hero-content .btn-menu:not(.btn):not(.btn-primary):not(.btn-secondary).is-open span .icon,
.hero-widget.is-personalizable .hero-content .btn-menu:not(.btn):not(.btn-primary):not(.btn-secondary):not(.btn-tertiary) .icon,
.hero-widget.is-personalizable .hero-footer .btn-tertiary .icon,
.hero-widget.is-personalizable .hero-footer .btn-menu:not(.btn):not(.btn-primary):not(.btn-secondary).is-open span .icon,
.hero-widget.is-personalizable .hero-footer .btn-menu:not(.btn):not(.btn-primary):not(.btn-secondary):not(.btn-tertiary) .icon
 {
  color: ${colors.subtext};
}

.hero-widget.is-personalizable .hero-header .btn-tertiary:hover,
.hero-widget.is-personalizable .hero-header .btn-menu:not(.btn):not(.btn-primary):not(.btn-secondary).is-open span:hover,
.hero-widget.is-personalizable .hero-header .btn-menu:not(.btn):not(.btn-primary):not(.btn-secondary):not(.btn-tertiary):hover,
.hero-widget.is-personalizable .hero-content .btn-tertiary:hover,
.hero-widget.is-personalizable .hero-content .btn-menu:not(.btn):not(.btn-primary):not(.btn-secondary).is-open span:hover,
.hero-widget.is-personalizable .hero-content .btn-menu:not(.btn):not(.btn-primary):not(.btn-secondary):not(.btn-tertiary):hover,
.hero-widget.is-personalizable .hero-footer .btn-tertiary:hover,
.hero-widget.is-personalizable .hero-footer .btn-menu:not(.btn):not(.btn-primary):not(.btn-secondary).is-open span:hover,
.hero-widget.is-personalizable .hero-footer .btn-menu:not(.btn):not(.btn-primary):not(.btn-secondary):not(.btn-tertiary):hover,
.hero-widget.is-personalizable .hero-header .btn-tertiary:hover .icon,
.hero-widget.is-personalizable .hero-header .btn-menu:not(.btn):not(.btn-primary):not(.btn-secondary).is-open span:hover .icon,
.hero-widget.is-personalizable .hero-header .btn-menu:not(.btn):not(.btn-primary):not(.btn-secondary):not(.btn-tertiary):hover .icon,
.hero-widget.is-personalizable .hero-content .btn-tertiary:hover .icon,
.hero-widget.is-personalizable .hero-content .btn-menu:not(.btn):not(.btn-primary):not(.btn-secondary).is-open span:hover .icon,
.hero-widget.is-personalizable .hero-content .btn-menu:not(.btn):not(.btn-primary):not(.btn-secondary):not(.btn-tertiary):hover .icon,
.hero-widget.is-personalizable .hero-footer .btn-tertiary:hover .icon,
.hero-widget.is-personalizable .hero-footer .btn-menu:not(.btn):not(.btn-primary):not(.btn-secondary).is-open span:hover .icon,
.hero-widget.is-personalizable .hero-footer .btn-menu:not(.btn):not(.btn-primary):not(.btn-secondary):not(.btn-tertiary):hover .icon
 {
  color: ${colors.text};
}

.hero-widget.is-personalizable .hero-header .btn-tertiary:focus:not(.hide-focus),
.hero-widget.is-personalizable .hero-header .btn-menu:not(.btn):not(.btn-primary):not(.btn-secondary).is-open span:focus:not(.hide-focus),
.hero-widget.is-personalizable .hero-header .btn-menu:not(.btn):not(.btn-primary):not(.btn-secondary):not(.btn-tertiary):focus:not(.hide-focus),
.hero-widget.is-personalizable .hero-content .btn-tertiary:focus:not(.hide-focus),
.hero-widget.is-personalizable .hero-content .btn-menu:not(.btn):not(.btn-primary):not(.btn-secondary).is-open span:focus:not(.hide-focus),
.hero-widget.is-personalizable .hero-content .btn-menu:not(.btn):not(.btn-primary):not(.btn-secondary):not(.btn-tertiary):focus:not(.hide-focus),
.hero-widget.is-personalizable .hero-footer .btn-tertiary:focus:not(.hide-focus),
.hero-widget.is-personalizable .hero-footer .btn-menu:not(.btn):not(.btn-primary):not(.btn-secondary).is-open span:focus:not(.hide-focus),
.hero-widget.is-personalizable .hero-footer .btn-menu:not(.btn):not(.btn-primary):not(.btn-secondary):not(.btn-tertiary):focus:not(.hide-focus) {
  box-shadow: ${colors.focusBoxShadow};
}

html.theme-new-dark .hero-widget.is-personalizable .hero-header .title {
  color: #fff !important;
}

.subheader.is-personalizable .toolbar [class^='btn']:focus:not(.hide-focus),
.subheader.is-personalizable .flex-toolbar [class^='btn']:focus:not(.hide-focus) {
  box-shadow: ${colors.focusBoxShadow};
}

.header.is-personalizable .toolbar [class^='btn']:focus:not(.hide-focus),
.header.is-personalizable .flex-toolbar [class^='btn']:focus:not(.hide-focus) {
  box-shadow: ${colors.focusBoxShadow}
}

html.theme-new-dark .header.alabaster.is-personalizable .flex-toolbar [class^='btn']:focus:not(.hide-focus) .icon {
  color: #fff !important;
}

html.theme-new-dark .header.alabaster.is-personalizable .btn-tertiary:not(.destructive):not(.is-select):not(.is-select-month-pane):not(.is-cancel):not(.is-cancel-month-pane):not(:disabled),
html.theme-new-dark .header.alabaster.is-personalizable .btn-tertiary:not(.destructive):not(.is-select):not(.is-select-month-pane):not(.is-cancel):not(.is-cancel-month-pane):not(:disabled) svg.icon {
  color: #fff !important;
}

html[class*="theme-new-"]:not(.theme-new-dark) .header.alabaster.is-personalizable button:not(:disabled) {
  color: #000 !important;
}

html[class*="theme-new-"]:not(.theme-new-dark) .header.alabaster.is-personalizable .flex-toolbar [class^='btn'][disabled] span,
html[class*="theme-new-"]:not(.theme-new-dark) .header.alabaster.is-personalizable .flex-toolbar [class^='btn'][disabled] .icon {
  color: #B7B7BA !important;
}

html[class*="theme-classic-"]:not(.theme-classic-dark) .header.alabaster.is-personalizable .flex-toolbar [class^='btn'][disabled] span,
html[class*="theme-classic-"]:not(.theme-classic-dark) .header.alabaster.is-personalizable .flex-toolbar [class^='btn'][disabled] .icon {
  color: #888B94 !important;
}

html[class*="theme-classic-"]:not(.theme-classic-dark) .header.alabaster.is-personalizable button:not(:disabled) {
  color: #000 !important;
}


html[class*="theme-new-"]:not(.theme-new-dark) .alabaster.header.is-personalizable + .page-container .scrollable-flex-header.personalize-subheader .breadcrumb .btn-actions .icon,
html[class*="theme-new-"]:not(.theme-new-dark) .alabaster.header.is-personalizable + .page-container .scrollable-flex-header.personalize-subheader .breadcrumb .hyperlink,
html[class*="theme-new-"]:not(.theme-new-dark) .alabaster.header.is-personalizable + .page-container .scrollable-flex-header.personalize-subheader .breadcrumb .breadcrumb-overflow-container::after,
html[class*="theme-new-"]:not(.theme-new-dark) .alabaster.header.is-personalizable + .page-container .scrollable-flex-header.personalize-subheader .breadcrumb .breadcrumb-list li::after,
html[class*="theme-new-"]:not(.theme-new-dark) .alabaster.header.is-personalizable + .page-container .scrollable-flex-header.personalize-subheader .breadcrumb ol li::after {
  color: #000 !important;
}

/*
.tooltip.is-personalizable {
  background-color: ${colors.darkest};
  border-color: ${colors.darkest};
}
.tooltip.is-personalizable .chart-swatch .swatch-row div {
  border-bottom-color: ${colors.darkest};
}
.tooltip.is-personalizable,
.tooltip.is-personalizable p,
.tooltip.is-personalizable .chart-swatch .swatch-row span,
.tooltip.is-personalizable .chart-swatch .swatch-row b {
  color: ${colors.tooltipText};
}
.tooltip.is-personalizable.top .arrow::after {
  border-top-color: ${colors.darkest};
}
.tooltip.is-personalizable.right .arrow::after {
  border-right-color: ${colors.darkest};
}
.tooltip.is-personalizable.bottom .arrow::after {
  border-bottom-color: ${colors.darkest};
}
.tooltip.is-personalizable.left .arrow::after {
  border-left-color: ${colors.darkest};
}
*/
    `;
}

export { personalizeStyles };<|MERGE_RESOLUTION|>--- conflicted
+++ resolved
@@ -280,18 +280,6 @@
   }
 }
 
-<<<<<<< HEAD
-.is-personalizable .count-container .instance-count .count,
-.is-personalizable .count-container .instance-count .title {
-  color: ${colors.contrast} !important;
-}
-
-.is-personalizable .count-container .instance-count .count {
-  border-color: ${colors.contrast} !important;
-}
-
-=======
->>>>>>> 512ab364
 .tab-container.module-tabs.is-personalizable {
   border-top: 1px solid ${colors.darkest} !important;
   border-bottom: 1px solid ${colors.darkest} !important;
