// Application Menu
//================================================== //

<<<<<<< HEAD
body.is-open-touch {
  height: 100vh;
  overflow: hidden;
  position: fixed;
  top: 0;
  width: 100vw;

  .application-menu {
    height: 100vh;
    overflow-y: scroll;
    /* stylelint-disable */
    -webkit-overflow-scrolling: touch;
    /* stylelint-enable */
  }
}
=======
@import '../accordion/accordion';
>>>>>>> 23f4fc70

.application-menu {
  @include css3(transform, translateZ(0));
  @include transition(left 300ms cubic-bezier(0.17, 0.04, 0.03, 0.94),
  box-shadow 300ms cubic-bezier(0.17, 0.04, 0.03, 0.94));

  background-color: $theme-color-palette-slate-80;
  border-right: 1px solid $application-menu-border-color;
  bottom: 0;
  color: $theme-color-palette-white;
  display: flex;
  flex-direction: column;
  height: 100%;
  left: -$application-menu-width;
  overflow-x: hidden;
  overflow-y: auto;
  position: fixed;
  width: $application-menu-width;
  z-index: 500;

  &.is-open {
    left: 0;
  }

  &.has-open-switcher {
    overflow-y: hidden;
  }

  .audible {
    color: $theme-color-palette-white !important;
  }

  &.show-shadow.is-open {
    @include drawer-box-shadow;
  }

  // Add animation to the page container when Nav is in use
  + .page-container {
    @include transition(height 300ms cubic-bezier(0.17, 0.04, 0.03, 0.94),
    margin 300ms cubic-bezier(0.17, 0.04, 0.03, 0.94),
    left 300ms cubic-bezier(0.17, 0.04, 0.03, 0.94),
    width 300ms cubic-bezier(0.17, 0.04, 0.03, 0.94));

    right: 0;
  }

  .searchfield-wrapper + .accordion {
    min-height: calc(100% - 36px);
  }

  .accordion {
    border-left: none !important;
    border-right: none !important;
    border-top: none !important;
    flex: 0 0 auto;
    margin-bottom: calc(-2rem - 38px);
    margin-left: 1px;
    min-height: 100%;
    width: calc(100% - 1px);

    &::after {
      clear: both;
      content: '';
      display: table;
    }

    .accordion-content {
      .content {
        display: inline-block;
        max-width: calc(100% - 46px);
      }
    }

    .panel {
      padding-left: 49px;

      > * {
        vertical-align: middle;
      }

      &.logout {
        .icon.avatar {
          border-radius: 24px;
          height: 48px;
          vertical-align: top;
          width: 48px;
        }

        .content {
          font-size: $theme-size-font-base;
          max-width: calc(100% - 52px);
          padding-left: 0.5em;

          > * {
            display: block;
            line-height: 1.5em;
          }

          > .name {
            @include font-size(20);
          }
        }

        span {
          display: inline-block;
        }
      }
    }
  }

  .searchfield-wrapper {
    background-color: $accordion-inverse-pane-bg-color;
    border-bottom-color: $theme-color-palette-slate-90 !important;
    margin-bottom: 0;
    width: 100%;

    .icon {
      @include transition(fill 300ms cubic-bezier(0.17, 0.04, 0.03, 0.94));

      color: lighten($application-menu-trigger-icon-fill-color, 20%);

      &:not(.close) {
        left: 18px;
      }
    }

    &.has-go-button {
      .icon {
        &.close {
          right: 45px;
        }
      }
    }

    &.is-hovered {
      .searchfield {
        border-left-color: transparent;
      }

      .searchfield-category-button {
        border-color: transparent;
      }
    }

    &.active,
    &.is-hovered.active {
      .searchfield,
      .searchfield-category-button {
        border-color: transparent;
        color: $application-menu-searchfield-text-active-color;
      }

      .icon {
        color: $application-menu-searchfield-icon-active-color;
      }
    }

    &.has-categories.show-category {
      .searchfield {
        border-left-color: $application-menu-border-color;
      }

      &.is-hovered {
        .searchfield {
          border-left-color: $application-menu-border-color;
        }
      }
    }

    &.has-focus {
      box-shadow: none !important;
    }

  }

  .searchfield,
  .searchfield-category-button {
    @include transition(
      color 300ms cubic-bezier(0.17, 0.04, 0.03, 0.94),
      background-color 300ms cubic-bezier(0.17, 0.04, 0.03, 0.94)
    );

    background-color: transparent;
    border-color: transparent;
  }

  .go-button {
    margin: 0;
  }

  .searchfield {
    color: $application-menu-searchfield-text-color;
    padding-left: 53px;
    width: auto;

    &::placeholder {
      color: lighten($application-menu-searchfield-placeholder-color, 40%);
    }

    &::-webkit-input-placeholder {
      color: lighten($application-menu-searchfield-placeholder-color, 40%);
    }

    &::-moz-placeholder {
      color: lighten($application-menu-searchfield-placeholder-color, 40%);
      opacity: 1;
    }

    &:-ms-input-placeholder {
      color: lighten($application-menu-searchfield-placeholder-color, 40%);
    }
  }

  .accordion-static-panel {
    background-color: $theme-color-palette-slate-70;
    border-bottom-color: $theme-color-palette-slate-90 !important;
    margin: 0 auto;
    min-height: 85px;
    padding: 10px 0 10px 30px;

    .name {
      display: block;
      font-size: $theme-size-font-lg;
      line-height: 1.5em;
      padding: 15px 10px 10px;
      position: relative;
    }

    .btn-menu {
      margin-top: -5px;

      span {
        color: inherit;
        display: inline-block;
        max-width: 168px;
        overflow: hidden;
        text-overflow: ellipsis;
      }
    }
  }

  .icon.avatar {
    border-radius: 20px;
    height: 40px;
    top: 3px;
    vertical-align: top;
    width: 40px;
  }

  .icon.avatar.l-center {
    top: 5px;
    vertical-align: middle;
  }

  .expandable-area {
    display: inline-block;
    vertical-align: middle;
  }

  .accordion-content {
    h1,
    h2,
    h3,
    h4,
    p {
      color: $theme-color-palette-slate-10;
    }
  }

  .accordion::after,
  .branding {
    height: calc(2rem + 38px);
  }

  .branding {
    padding: 1rem 0 0 1rem;

    .icon {
      height: 34px;
      margin-top: 1px;
      width: 34px;
    }
  }

  .hyperlink {
    color: $accordion-inverse-text-color;

    &:hover:not([disabled]) {
      color: $accordion-inverse-text-hover-color;
    }
  }

  // Fixed header and foot areas
  .application-menu-content {
    flex: 1 1 auto;
  }

  .application-menu-header,
  .application-menu-footer {
    background-color: $theme-color-palette-slate-70;
    border-bottom-color: $theme-color-palette-slate-90 !important;
    flex: 0 0 auto;
    padding: 10px 0 10px 20px;

    button {
      margin: 5px 15px;

      &:first-child {
        margin: 5px 0;
      }

      span {
        color: $accordion-inverse-text-color;
      }

      .icon {
        color: $accordion-inverse-text-color;
      }

      &:not(:disabled):hover .icon,
      &:not(:disabled):hover span {
        color: $accordion-inverse-text-hover-color;
      }
    }
  }

  .application-menu-header {
    padding-top: 15px;

    .name,
    .name-xl {
      display: block;
      font-size: $theme-size-font-lg;
      line-height: 1.5em;
      padding: 15px 10px 10px;
      position: relative;
    }

    .name-xl {
      font-size: $theme-size-font-xl;
      line-height: normal;
      padding-left: 0;
      padding-top: 2.5rem;
    }

    .content {
      display: inline-block;
      max-width: calc(100% - 46px);
    }
  }

  .application-menu-footer {
    border-bottom-color: $theme-color-palette-slate-70 !important;
    border-top-color: $theme-color-palette-slate-90 !important;

    .hyperlink {
      margin-left: 5px;
      position: relative;
      top: -4px;
    }

    .application-menu-toolbar {
      button {
        &:first-child {
          margin: 5px -3px;
        }
      }
    }
  }

  .application-menu-toolbar {
    margin-left: -10px;
    margin-top: -5px;
  }

  .application-menu-switcher-panel {
    background-color: $theme-color-palette-slate-80;
    border-top: 1px solid $application-menu-border-color;
    height: 100%;
    left: 0;
    position: absolute;
    top: 70px;
    width: 100%;
    z-index: 501;

    .content {
      max-width: 100%;
      overflow-y: auto;
      padding: 0 !important;
      width: 100%;
    }
  }

  .accordion-heading {
    border-top: 1px solid $application-menu-border-color;
    color: $theme-color-palette-white;
    font-size: $theme-size-font-sm;
    font-weight: 400;
    opacity: 0.9;
    padding-bottom: 5px;
    padding-left: 20px;
    padding-top: 15px;
    text-transform: uppercase;
  }

  .application-menu-switcher-trigger {
    float: right;
    height: auto;
    margin-left: 0 !important;
    max-width: 78%;
    min-height: 34px;
    white-space: normal;
    z-index: 1;

    > * {
      vertical-align: top;
    }

    span {
      display: inline-block;
      max-width: 85%;
      padding-top: 1px;
      text-align: right;
    }
  }

  &.has-menu-footer {
    .accordion,
    .searchfield-wrapper + .accordion {
      min-height: auto;
    }
  }
}

// Container Class for wrapping internal content in NG
.application-menu-wrapper {
  display: inherit;
  flex-direction: inherit;
  height: inherit;
}

// Ie11
.ie11 {
  .application-menu {
    &.has-menu-footer {
      &.has-scrollbar {
        overflow-y: scroll;
      }
    }
  }
}

// Generic CSS Class that allows block-level elements like "divs" to become "clickable" on iOS 8 and up
// https://stackoverflow.com/questions/3705937/document-click-not-working-correctly-on-iphone-jquery
.ios-click-target {
  cursor: pointer;
}

// Firefox
.is-firefox {
  &.is-mac {
    .application-menu {
      .application-menu-switcher-trigger {
        padding-top: 8px;

        span {
          padding-top: 2px;
        }

        .icon {
          padding-top: 0;
        }
      }
    }
  }

  .application-menu {
    .application-menu-switcher-trigger {
      span {
        padding-top: 0;
      }

      .icon {
        padding-top: 1px;
      }
    }
  }
}

// Right-to-Left Styles
html[dir='rtl'] {
  .application-menu {
    @include transition(right 300ms cubic-bezier(0.17, 0.04, 0.03, 0.94),
    box-shadow 300ms cubic-bezier(0.17, 0.04, 0.03, 0.94));

    background-color: $theme-color-palette-slate-80;
    border-left: 1px solid $application-menu-border-color;
    border-right: 0;
    left: unset;
    right: -$application-menu-width;

    &.is-open {
      left: unset;
      right: 0;
    }

    .searchfield-wrapper {
      .icon {
        &:not(.close) {
          left: auto;
          right: 18px;
        }

        &.close {
          left: 45px;
          right: auto;
        }
      }
    }

    .searchfield {
      padding-left: 34px;
      padding-right: 53px;
    }

    .accordion {
      margin-left: 0;
      margin-right: 1px;

      .panel.logout .content {
        padding-left: 0;
        padding-right: 0.5em;
      }
    }

    .branding {
      padding: 1rem 1rem 0 0;
    }

    + .page-container {
      left: 0;
      right: unset;
    }

    .btn-menu {
      left: inherit;
      right: 43px;
    }

  }

}

// On large + extra-large breakpoints, the .page-content element will shift to the left while the menu is open
@media (min-width: $breakpoint-phone-to-tablet) {
  .application-menu {
    + .page-container {
      @include css3(transform, none);

      left: 0;
      margin: 0 0 0 auto;
      width: 100%;
      //Effects menu calculation
      //@include css3(transform, translateZ(0));
    }

    &.is-open {
      @include css3(box-shadow, none);

      + .page-container {
        left: 300px;
        margin: 0;
        width: calc(100% - 300px);

        &.scrollable {
          right: 0;
        }
      }
    }
  }

  html[dir='rtl'] {
    .application-menu.is-open + .page-container.scrollable {
      right: auto;
    }
  }

}<|MERGE_RESOLUTION|>--- conflicted
+++ resolved
@@ -1,7 +1,8 @@
 // Application Menu
 //================================================== //
 
-<<<<<<< HEAD
+@import '../accordion/accordion';
+
 body.is-open-touch {
   height: 100vh;
   overflow: hidden;
@@ -17,9 +18,6 @@
     /* stylelint-enable */
   }
 }
-=======
-@import '../accordion/accordion';
->>>>>>> 23f4fc70
 
 .application-menu {
   @include css3(transform, translateZ(0));
