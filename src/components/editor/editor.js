--- conflicted
+++ resolved
@@ -39,10 +39,7 @@
 * @param {function} [settings.onLinkClick = null] Call back for clicking on links to control link behavior.
 * @param {function} [settings.showHtmlView = false] If set to true, editor should be displayed in HTML view initialy.
 * @param {function} [settings.preview = false] If set to true, editor should be displayed in preview mode with noneditable content.
-<<<<<<< HEAD
-=======
 * @param {string} [settings.paragraphSeparator = 'p'] Only can use 'p'|'br'|'div', If set to anything else will not run `defaultParagraphSeparator` execCommand.
->>>>>>> 74e9b41f
 * @param {boolean} [settings.useFlexToolbar = false] if set to true, renders the toolbar as flex toolbar.
 * @param {boolean} [settings.useSourceFormatter = false] true will format the html content in source mode.
 * @param {boolean} [settings.formatterTabsize = 4] number of spaces can use for indentation.
@@ -85,11 +82,6 @@
   onLinkClick: null,
   showHtmlView: false,
   preview: false,
-<<<<<<< HEAD
-  useFlexToolbar: false,
-  useSourceFormatter: false,
-  formatterTabsize: 4
-=======
   paragraphSeparator: 'p',
   useFlexToolbar: false,
   useSourceFormatter: false,
@@ -102,7 +94,6 @@
       }
     }
   }
->>>>>>> 74e9b41f
 };
 
 function Editor(element, settings) {
@@ -2056,22 +2047,15 @@
     // Preview Mode
     const doPreviewMode = (res) => {
       let content = res || this.textarea.val();
-<<<<<<< HEAD
-=======
       content = xssUtils.sanitizeHTML(content);
       content = this.getCleanedHtml(content);
 
->>>>>>> 74e9b41f
       this.element.empty().removeClass('source-view-active hidden');
       this.sourceView.addClass('hidden').removeClass('is-focused');
       this.element.trigger('focus.editor');
       this.switchToolbars();
       setTimeout(() => {
-<<<<<<< HEAD
-        this.element.html(xssUtils.sanitizeHTML(content));
-=======
         this.element.html(content);
->>>>>>> 74e9b41f
         content = this.element.html();
         /**
          * Fires after preview mode activated.
