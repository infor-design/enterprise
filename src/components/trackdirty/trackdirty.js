--- conflicted
+++ resolved
@@ -228,14 +228,9 @@
           original = textArea.data('original');
           current = this.valMethod(textArea);
 
-<<<<<<< HEAD
-        if (this.isIe || this.isIeEdge) {
-          current = input[0].innerHTML || input[0].value;
-=======
           if (this.isIe || this.isIeEdge) {
             current = input[0].innerHTML;
           }
->>>>>>> 9cad7773
         }
         if (current === original || (input.attr('multiple') && utils.equals(current, original))) {
           input.removeClass('dirty');
