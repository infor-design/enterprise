--- conflicted
+++ resolved
@@ -34,19 +34,14 @@
   const todayFormatted = `${today.getDate()}-${today.getMonth() + 1}-${today.getFullYear()}`;
 
   event.durationUnits = event.duration > 1 ? Locale.translate('Days', { locale: locale.name, language }) : Locale.translate('Day', { locale: locale.name, language });
-<<<<<<< HEAD
   event.daysUntil = event.starts ? dateUtils.dateDiff(eventStartUTC, dateTodayUTC) : 0;
-  event.durationHours = dateUtils.dateDiff(new Date(event.starts), new Date(event.ends), true);
-=======
-  event.daysUntil = event.starts ? dateUtils.dateDiff(new Date(event.starts), new Date()) : 0;
   const diff = (new Date(event.ends) - new Date(event.starts)) / (1000 * 60 * 60);
   event.durationHours = diff > 0 && diff < 0.5 ? 1 : Math.round(diff);
->>>>>>> 27a1e145
   event.isDays = true;
 
   // Condition to not display in the upcoming events section
   if (dateTodayUTC > eventStartUTC && eventStartFormatted !== todayFormatted) {
-    event.daysUntil = 1; 
+    event.daysUntil = 1;
   }
 
   if (event.isAllDay === undefined) {
