/* eslint-disable no-underscore-dangle, no-nested-ternary */
import { utils } from '../../utils/utils';
import { DOM } from '../../utils/dom';
import { stringUtils } from '../../utils/string';
import { MonthView } from '../monthview/monthview';
import { Locale } from '../locale/locale';
import { Tmpl } from '../tmpl/tmpl';

// Settings and Options
const COMPONENT_NAME = 'calendar';

const COMPONENT_NAME_DEFAULTS = {
  eventTypes: [
    { id: 'example', label: 'Example', color: 'emerald07', checked: true, click: () => {} },
  ],
  events: [],
  locale: null,
  language: null,
  month: new Date().getMonth(),
  year: new Date().getFullYear(),
  showViewChanger: true,
  onRenderMonth: null,
  template: null,
  upcomingEventDays: 14,
  modalTemplate: null,
  menuId: null,
  menuSelected: null,
  eventTooltip: 'overflow',
  iconTooltip: 'overflow',
  newEventDefaults: {
    title: 'NewEvent',
    subject: '',
    isAllDay: true,
    comments: ''
  }
};

/**
 * Calendar - Full eventing calendar.
 * @class Calendar
 * @param {string} element The plugin element for the constuctor
 * @param {string} [settings] The settings element.
 * @param {array} [settings.eventTypes] An array of objects with data for the event types.
 * @param {array} [settings.events] An array of objects with data for the events.
 * @param {string} [settings.locale] The name of the locale to use for this instance. If not set the current locale will be used.
 * @param {string} [settings.language] The name of the language to use for this instance. If not set the current locale will be used or the passed locale will be used.
 * @param {array} [settings.month] Initial month to show.
 * @param {array} [settings.year] Initial year to show.
 * @param {array} [settings.upcomingEventDays=14] How many days in advance should we show in the upcoming events pane.
 * @param {boolean} [settings.showViewChanger] If false the dropdown to change views will not be shown.
 * @param {function} [settings.onRenderMonth] Fires when a month is rendered, allowing you to pass back events or event types to show.
 * @param {function} [settings.onSelected] Fires when a month day is clicked. Allowing you to do something.
 * @param {string} [settings.template] The ID of the template used for the events.
 * @param {string} [settings.modalTemplate] The ID of the template used for the modal dialog on events.
 * @param {string} [settings.menuId=null] ID of the menu to use for an event right click context menu
 * @param {string} [settings.menuSelected=null] Callback for the  right click context menu
 * @param {string} [settings.newEventDefaults] Initial event properties for the new events dialog.
 * @param {string | function} [settings.eventTooltip] The content of event tooltip. Default value is 'overflow'
 * @param {string | function} [settings.iconTooltip] The content of event icon tooltip. Default value is 'overflow'
 */
function Calendar(element, settings) {
  this.settings = utils.mergeSettings(element, settings, COMPONENT_NAME_DEFAULTS);
  this.element = $(element);
  this.init();
}

// Plugin Methods
Calendar.prototype = {

  /**
   * Do initialization, build up and / or add events ect.
   * @returns {object} The Component prototype, useful for chaining.
   */
  init() {
    return this
      .build();
  },

  /**
   * Add any needed markup to the component.
   * @returns {object} The Calendar prototype, useful for chaining.
   * @private
   */
  build() {
    this.setLocale();
    if (this.rendered ||
      (this.settings.locale && (!this.locale || this.locale.name !== this.settings.locale))) {
      this.rendered = false;
      return this;
    }

    this.rendered = true;

    this
      .setCurrentCalendar()
      .renderEventTypes()
      .renderMonth()
      .handleEvents();

    return this;
  },

  /**
   * Set current locale to be used.
   * @private
   * @returns {void}
   */
  setLocale() {
    if (this.settings.language) {
      Locale.getLocale(this.settings.language);
      this.language = this.settings.language;
    }

    if (this.settings.locale && (!this.locale || this.locale.name !== this.settings.locale)) {
      Locale.getLocale(this.settings.locale).done((locale) => {
        this.locale = Locale.cultures[locale];
        this.setCurrentCalendar();
        this.build();
      });
    } else if (!this.settings.locale) {
      this.locale = Locale.currentLocale;
    }
    return this;
  },

  /**
   * Set current calendar data to to be used.
   * @private
   * @returns {void}
   */
  setCurrentCalendar() {
    this.isRTL = this.locale.direction === 'right-to-left';
    return this;
  },

  /**
   * Render the eventType Section
   * @returns {object} The Calendar prototype, useful for chaining.
   * @private
   */
  renderEventTypes() {
    this.eventTypeContainer = document.querySelector('.calendar-event-types');
    if (!this.eventTypeContainer) {
      return this;
    }

    let eventTypeMarkup = '';
    for (let i = 0; i < this.settings.eventTypes.length; i++) {
      const eventType = this.settings.eventTypes[i];
      eventTypeMarkup += `<input type="checkbox" class="checkbox ${eventType.color}07" name="${eventType.id}" id="${eventType.id}" checked="${eventType.checked ? 'true' : 'false'}" ${eventType.disabled ? 'disabled="true"' : ''} />
        <label for="${eventType.id}" class="checkbox-label">${eventType.translationKey ? Locale.translate(eventType.translationKey, { locale: this.locale.name, language: this.language }) : eventType.label}</label><br/>`;
    }
    this.eventTypeContainer.innerHTML = eventTypeMarkup;
    return this;
  },

  /**
   * Render the monthview calendar
   * @returns {object} The Calendar prototype, useful for chaining.
   * @private
   */
  renderMonth() {
    this.monthViewContainer = document.querySelector('.calendar .calendar-monthview');

    this.monthView = new MonthView(this.monthViewContainer, {
      onRenderMonth: this.settings.onRenderMonth,
      onSelected: this.settings.onSelected,
      selectable: true,
      locale: this.settings.locale,
      month: this.settings.month,
      year: this.settings.year,
      eventTooltip: this.eventTooltip,
      iconTooltip: this.iconTooltip,
      showViewChanger: this.settings.showViewChanger
    });
    this.monthViewHeader = document.querySelector('.calendar .monthview-header');
    this.renderAllEvents();
    return this;
  },

  /**
   * Render the upcoming events view
   * @param {object} event The Calendar event to show.
   * @private
   */
  appendUpcomingEvent(event) {
    this.upcomingEventsContainer = document.querySelector('.calendar-upcoming-events');
    if (!this.upcomingEventsContainer || event.daysUntil > 0) {
      return;
    }

    const daysUntil = Math.abs(event.daysUntil);
    if (daysUntil < 0 || daysUntil > this.settings.upcomingEventDays) {
      return;
    }

    const upcomingEvent = document.createElement('a');
    upcomingEvent.setAttribute('href', '#');
    upcomingEvent.setAttribute('data-key', event.startKey);
    DOM.addClass(upcomingEvent, 'calendar-upcoming-event');

    let upcomingEventsMarkup = '';
    const startDay = Locale.formatDate(event.starts, { pattern: 'd', locale: this.locale.name });
    const endDay = Locale.formatDate(event.ends, { pattern: 'd', locale: this.locale.name });
    let dateRange = `${Locale.formatDate(event.starts, { pattern: 'MMMM', locale: this.locale.name })} ${startDay === endDay ? startDay : `${startDay}-${endDay}`}, ${Locale.formatDate(event.starts, { pattern: 'yyyy', locale: this.locale.name })}`;

    if (parseInt(endDay, 10) < parseInt(startDay, 10)) {
      const nextMonth = new Date(event.starts);
      nextMonth.setDate(1);
      nextMonth.setMonth(nextMonth.getMonth() + 1);
      const endYear = nextMonth.getFullYear();
      dateRange = `${Locale.formatDate(event.starts, { pattern: 'MMMM', locale: this.locale.name })} ${startDay} - ${Locale.formatDate(nextMonth, { pattern: 'MMMM', locale: this.locale.name })} ${endDay}, ${endYear}`;
    }

    upcomingEventsMarkup += `
      <span class="calendar-upcoming-date">${dateRange}</span>
      <span class="calendar-upcoming-event-color ${event.color || ''}">${event.color || ''}</span>
      <span class="calendar-upcoming-description">${event.subject || ''}</span>
      <span class="calendar-upcoming-status-text">${event.status || ''}</span>
      <span class="calendar-upcoming-duration">${event.isDays ? event.duration : event.durationHours} ${event.durationUnits || ''}</span>`;
    upcomingEvent.innerHTML = upcomingEventsMarkup;
    this.upcomingEventsContainer.appendChild(upcomingEvent);
  },

  /**
<<<<<<< HEAD
=======
   * Render the dropdown to change views.
   * @returns {object} The Calendar prototype, useful for chaining.
   * @private
   */
  renderViewChanger() {
    if (!this.settings.showViewChanger) {
      return this;
    }
    const viewChangerHtml = `<label for="calendar-view-changer" class="label audible">${Locale.translate('ChangeView', { locale: this.locale.name, language: this.language })}</label>
      <select id="calendar-view-changer" name="calendar-view-changer" class="dropdown">
        <option value="month" selected>${Locale.translate('Month', { locale: this.locale.name, language: this.language })}</option>
        <option value="week" disabled>${Locale.translate('Week', { locale: this.locale.name, language: this.language })}</option>
        <option value="day" disabled>${Locale.translate('Day', { locale: this.locale.name, language: this.language })}</option>
        <option value="schedule" disabled>${Locale.translate('Schedule', { locale: this.locale.name, language: this.language })}</option>
      </select>
    </div>`;
    $(this.monthViewHeader).append(viewChangerHtml);
    this.viewChangerHtml = $('#calendar-view-changer');
    this.viewChangerHtml.dropdown();
    return this;
  },

  /**
>>>>>>> 9f3430fd
   * Render or re-render the events details section, using on the readonly or default eventTemplate
   * @param {string} eventId The event id
   * @param {number} count The event count
   * @private
   */
  renderEventDetails(eventId, count) {
    if (!this.settings.events) {
      return;
    }

    // Find the event data
    const eventData = this.settings.events.filter(event => event.id === eventId);
    if (!eventData || eventData.length === 0) {
      return;
    }

    this.eventDetailsContainer = document.querySelector('.calendar-event-details');
    if (!this.eventDetailsContainer) {
      return;
    }
    this.renderTmpl(eventData[0], this.settings.template, this.eventDetailsContainer, count > 1);

    const api = $(this.eventDetailsContainer).data('accordion');
    if (api) {
      api.destroy();
    }
    $(this.eventDetailsContainer).accordion();

    if (DOM.hasClass(this.eventDetailsContainer, 'has-only-one')) {
      $(this.eventDetailsContainer).find('.accordion-header, .accordion-header a').off('click');
    }
  },

  /**
   * Render each of the events for the currently selected node
   * @private
   */
  renderSelectedEventDetails() {
    const dayObj = this.getDayEvents();
    this.clearEventDetails();
    if (!dayObj.events || dayObj.events.length === 0) {
      return;
    }

    for (let i = 0; i < dayObj.events.length; i++) {
      this.renderEventDetails(dayObj.events[i].id, dayObj.events.length);
    }
  },

  /**
   * Clear all contents from the event details area.
   * @private
   */
  clearEventDetails() {
    this.eventDetailsContainer = document.querySelector('.calendar-event-details');
    if (this.eventDetailsContainer) {
      this.eventDetailsContainer.innerHTML = '';
    }
  },

  /**
   * Clear all contents from the upcoming events area.
   * @private
   */
  clearUpcomingEvents() {
    if (this.upcomingEventsContainer) {
      this.upcomingEventsContainer.innerHTML = '';
    }
  },

  /**
   * Get the currently unchecked filter types
   * @returns {array} The active types.
   * @private
   */
  filterEventTypes() {
    const types = [];
    if (!this.eventTypeContainer) {
      return types;
    }
    const checkboxes = this.eventTypeContainer.querySelectorAll('.checkbox');

    for (let i = 0; i < checkboxes.length; i++) {
      const input = checkboxes[i];
      if (!input.checked) {
        types.push(input.getAttribute('id'));
      }
    }
    return types;
  },

  /**
   * Get the difference between two dates.
   * @private
   * @param {date} first The first date.
   * @param {date} second The second date.
   * @param {boolean} useHours The different in hours if true, otherways days.
   * @param {boolean} isFullDay Add an hour to include the full day to match the calendar.
   * @returns {number} The difference between the two dates.
   */
  dateDiff(first, second, useHours, isFullDay) {
    // Take the difference between the dates and divide by milliseconds per day.
    // Round to nearest whole number to deal with DST.
    let diff = Math.round((second - first) / (1000 * 60 * 60 * (useHours ? 1 : 24)));
    if (isFullDay) {
      diff += 1;
    }
    return diff;
  },

  /**
   * Render/ReRender the events attached to the settings.
   * @param {boolean} isCallback Will be set to true when a callback occurs
   * @returns {object} The Calendar prototype, useful for chaining.
   */
  renderAllEvents(isCallback) {
    if (this.settings.onRenderMonth && !isCallback) {
      this.callOnRenderMonth();
      return this;
    }

    const self = this;
    const filters = this.filterEventTypes();

    // Cleanup from previous renders
    this.removeAllEvents();
    this.clearUpcomingEvents();
    this.clearEventDetails();

    // Clone and sort the array.
    const eventsSorted = this.settings.events.slice(0);
    eventsSorted.sort((a, b) => (a.starts < b.starts ? -1 : (a.starts > b.starts ? 1 : 0)));

    for (let i = 0; i < eventsSorted.length; i++) {
      const event = eventsSorted[i];
      if (filters.indexOf(event.type) > -1) {
        continue;
      }
      self.renderEvent(event);
    }

    this.renderSelectedEventDetails();
    return this;
  },

  /**
   * Render a single event on the ui, use in the loop and other functions.
   * @param  {object} event The event object.
   */
  renderEvent(event) {
    const self = this;

    // Check for events starting on this day , or only on this day.
    const startDate = new Date(event.starts);
    const startKey = stringUtils.padDate(
      startDate.getFullYear(),
      startDate.getMonth(),
      startDate.getDate(),
    );

    // Check for events extending onto this day
    const endDate = new Date(event.ends);
    const endKey = stringUtils.padDate(
      endDate.getFullYear(),
      endDate.getMonth(),
      endDate.getDate()
    );

    const days = self.monthView.dayMap.filter(day => day.key >= startKey && day.key <= endKey);
    event.endKey = endKey;
    event.startKey = startKey;
    event = this.addCalculatedFields(event);
    // const idx = self.monthView.dayMap.findIndex(day => day.key >= startKey && day.key <= endKey);
    let idx = -1;
    for (let i = 0; i < self.monthView.dayMap.length; ++i) {
      if (self.monthView.dayMap[i].key >= startKey && self.monthView.dayMap[i].key <= endKey) {
        idx = i;
        break;
      }
    }

    // Event is only on this day
    if (days.length === 1) {
      self.appendEvent(days[0].elem[0], event, 'event-day-start-end', idx);
    }

    // Event extends multiple days
    if (days.length > 1) {
      for (let l = 0; l < days.length; l++) {
        let cssClass = l === 0 ? 'event-day-start' : 'event-day-span';

        if (days.length - 1 === l) {
          cssClass = 'event-day-end';
        }
        self.appendEvent(days[l].elem[0], event, cssClass, idx + l);
      }
    }

    // Event extends multiple days
    this.appendUpcomingEvent(event, days, idx);
  },

  /**
   * Remove all events from the month.
   */
  removeAllEvents() {
    const moreEvents = this.monthViewContainer.querySelectorAll('.calendar-event-more');
    for (let i = 0; i < moreEvents.length; i++) {
      moreEvents[i].parentNode.removeChild(moreEvents[i]);
    }

    const calendarEvents = this.monthViewContainer.querySelectorAll('.calendar-event');
    for (let i = 0; i < calendarEvents.length; i++) {
      calendarEvents[i].parentNode.removeChild(calendarEvents[i]);
    }

    for (let i = 0; i < this.monthView.dayMap.length; i++) {
      this.monthView.dayMap[i].events = [];
    }
  },

  /**
   * Add calculated fields to the event object.
   * @private
   * @param {object} event The starting event object
   * @returns {object} The event object with stuff added.
   */
  addCalculatedFields(event) {
    event.color = this.getEventTypeColor(event.type);
    event.duration = Math.abs(this.dateDiff(
      new Date(event.ends),
      new Date(event.starts),
      false,
      event.isFullDay
    ));
    event.durationUnits = event.duration > 1 ? Locale.translate('Days', { locale: this.locale.name, language: this.language }) : Locale.translate('Day', { locale: this.locale.name, language: this.language });
    event.daysUntil = event.starts ? this.dateDiff(new Date(event.starts), new Date()) : 0;
    event.durationHours = this.dateDiff(new Date(event.starts), new Date(event.ends), true);
    event.isDays = true;
    if (event.isAllDay === undefined) {
      event.isAllDay = true;
    }

    if (event.durationHours < 24) {
      event.isDays = false;
      event.isAllDay = false;
      delete event.duration;
      event.durationUnits = event.durationHours > 1 ? Locale.translate('Hours', { locale: this.locale.name, language: this.language }) : Locale.translate('Hour', { locale: this.locale.name, language: this.language });
    }
    if (event.isAllDay.toString() === 'true') {
      event.isDays = true;
      delete event.durationHours;
      event.durationUnits = event.duration > 1 ? Locale.translate('Days', { locale: this.locale.name, language: this.language }) : Locale.translate('Day', { locale: this.locale.name, language: this.language });
      event.duration = this.dateDiff(new Date(event.starts), new Date(event.ends));
    }
    if (event.duration === 0 && event.isAllDay.toString() === 'true') {
      event.isDays = true;
      event.duration = 1;
      event.durationUnits = Locale.translate('Day', { locale: this.locale.name, language: this.language });
    }
    if (event.starts) {
      const startsLocale = Locale.parseDate(event.starts, { pattern: 'yyyy-MM-ddTHH:mm:ss.SSS', locale: this.locale.name });
      event.startsLocale = Locale.formatDate(startsLocale, { locale: this.locale.name });
    }
    if (event.ends) {
      const endsLocale = Locale.parseDate(event.ends, { pattern: 'yyyy-MM-ddTHH:mm:ss.SSS', locale: this.locale.name });
      event.endsLocale = Locale.formatDate(endsLocale, { locale: this.locale.name });
    }
    event.eventTypes = this.settings.eventTypes;
    event.isAllDay = event.isAllDay.toString();
    if (event.isAllDay.toString() === 'false') {
      delete event.isAllDay;
    }
    return event;
  },

  /**
   * Add the ui event to the container.
   * @private
   * @param {object} container The container to append to
   * @param {object} event The event data object.
   * @param {string} type Type of event, can be event-day-start, event-day-start-end, event-day-span, event-day-end
   * @param {number} idx The dayMap index
   * @returns {object} The Calendar prototype, useful for chaining.
   */
  appendEvent(container, event, type, idx) {
    let node;
    const eventCnt = container.querySelectorAll('.calendar-event').length;

    if (idx > -1) {
      if (!this.monthView.dayMap[idx].events) {
        this.monthView.dayMap[idx].events = [];
      }
      this.monthView.dayMap[idx].events.push(event);
    }

    if (eventCnt >= 2) {
      const moreSpan = container.querySelector('.calendar-event-more');
      const moreText = Locale.translate('More', { locale: this.locale.name, language: this.language }).replace('...', '');
      if (!moreSpan) {
        node = document.createElement('span');
        DOM.addClass(node, 'calendar-event-more');
        node.innerHTML = `+ 1 ${moreText}`;
        node.setAttribute('data-count', 1);
        container.querySelector('.day-container').appendChild(node);
      } else {
        let cnt = moreSpan.getAttribute('data-count');
        cnt++;
        moreSpan.setAttribute('data-count', cnt);
        moreSpan.innerHTML = `+ ${cnt} ${moreText}`;
      }

      return this;
    }

    node = document.createElement('a');
    DOM.addClass(node, 'calendar-event', event.color, type);
    node.setAttribute('data-id', event.id);
    node.setAttribute('data-key', event.startKey);

    node.innerHTML = `<div class="calendar-event-content">
      ${event.icon ? `<span class="calendar-event-icon"><svg class="icon ${event.icon}" focusable="false" aria-hidden="true" role="presentation" data-status="${event.status}"><use xlink:href="#${event.icon}"></use></svg></span>` : ''}
      <span class="calendar-event-title">${event.shortSubject || event.subject}</span>
    </div>`;
    container.querySelector('.day-container').appendChild(node);

    if (this.settings.iconTooltip !== 'overflow') {
      const icon = node.querySelector('.calendar-event-icon');
      if (icon) {
        if (typeof this.settings.iconTooltip === 'function') {
          this.settings.iconTooltip({
            month: this.settings.month,
            year: this.settings.year,
            event
          });
        } else if (event[this.settings.iconTooltip]) {
          icon.setAttribute('title', event[this.settings.iconTooltip]);
          $(icon).tooltip({
            content: icon.innerText
          });
        }
      }
    }

    if (this.settings.eventTooltip !== 'overflow') {
      if (typeof this.settings.eventTooltip === 'function') {
        this.settings.eventTooltip({
          month: this.settings.month,
          year: this.settings.year,
          event
        });
      } else if (event[this.settings.eventTooltip]) {
        node.setAttribute('title', event[this.settings.eventTooltip]);
        $(node).tooltip({
          content: node.innerText
        });
      }
    }

    if (!event.shortSubject && (this.settings.eventTooltip === 'overflow' || this.settings.iconToolTip === 'overflow')) {
    // Show the full text if cut off
      node.setAttribute('title', event.subject);
      $(node).tooltip({
        beforeShow: (response, ui) => {
          const title = ui[0].querySelector('.calendar-event-title');
          const icon = ui[0].querySelector('.calendar-event-icon');
          const iconStatus = icon ? icon.querySelector('.icon').getAttribute('data-status') : '';

          if (title.offsetWidth > ui[0].scrollWidth - (icon ? icon.offsetWidth : 0)) {
            response(`${title.innerText}${iconStatus ? ` (${Locale.translate(iconStatus, { locale: this.locale.name, language: this.language }, false)})` : ''}`);
            return;
          }
          response(false);
        }
      });
    }

    return this;
  },

  /**
   * Find the matching type and get the color.
   * @param {object} id The eventType id to find.
   * @param {object} event The event data object.
   * @returns {object} The Calendar prototype, useful for chaining.
   */
  getEventTypeColor(id) {
    let color = 'azure';
    if (!id) {
      return color;
    }

    const eventInfo = this.settings.eventTypes.filter(eventType => eventType.id === id);
    if (eventInfo.length === 1) {
      color = eventInfo[0].color || 'azure';
    }
    return color;
  },

  /**
   * Find the matching type and get the color.
   * @param {object} id The eventType id to find.
   * @param {object} event The event data object.
   * @returns {object} The Calendar prototype, useful for chaining.
   */
  getEventTypeLabel(id) {
    let type = '';
    if (!id) {
      return type;
    }

    const eventInfo = this.settings.eventTypes.filter(eventType => eventType.id === id);
    if (eventInfo.length === 1) {
      type = eventInfo[0].label;
    }
    return type;
  },

  /**
   * Sets up event handlers for this component and its sub-elements.
   * @returns {object} The Calendar prototype, useful for chaining.
   * @private
   */
  handleEvents() {
    const self = this;

    this.element.off(`updated.${COMPONENT_NAME}`).on(`updated.${COMPONENT_NAME}`, () => {
      this.updated();
    });

    this.isSwitchingMonth = false;
    this.element.off(`monthrendered.${COMPONENT_NAME}`).on(`monthrendered.${COMPONENT_NAME}`, (e, args) => {
      this.isSwitchingMonth = true;
      if (this.modalVisible()) {
        this.removeModal();
      }
      this.settings.year = args.year;
      this.settings.month = args.month;
      this.renderAllEvents();

      setTimeout(() => {
        this.isSwitchingMonth = false;
      }, 500);
    });

    this.element.off(`change.${COMPONENT_NAME}`).on(`change.${COMPONENT_NAME}`, '.checkbox', () => {
      this.renderAllEvents(true);
    });

    $(this.monthViewContainer).off(`selected.${COMPONENT_NAME}`).on(`selected.${COMPONENT_NAME}`, () => {
      this.renderSelectedEventDetails();
    });

    this.element.off(`click.${COMPONENT_NAME}-upcoming`).on(`click.${COMPONENT_NAME}-upcoming`, '.calendar-upcoming-event', (e) => {
      const key = e.currentTarget.getAttribute('data-key');
      this.monthView.selectDay(key);
    });

    this.element.off(`contextmenu.${COMPONENT_NAME}`).on(`contextmenu.${COMPONENT_NAME}`, '.calendar-event', (e) => {
      e.stopPropagation();
      const hasMenu = () => self.settings.menuId && $(`#${self.settings.menuId}`).length > 0;

      const eventId = e.currentTarget.getAttribute('data-id');
      const eventData = this.settings.events.filter(event => event.id === eventId);
      this.element.triggerHandler('contextmenu', { originalEvent: e, month: this.settings.month, year: this.settings.year, event: eventData[0] });

      if (!self.isSubscribedTo(e, 'contextmenu') && !hasMenu()) {
        return true;
      }
      e.preventDefault();
      self.closePrevPopupmenu();

      if (!hasMenu()) {
        return true;
      }

      const event = $(e.currentTarget);
      event.popupmenu({ attachToBody: true, menuId: this.settings.menuId, eventObj: e, trigger: 'immediate', offset: { y: 5 } });

      event.off('selected.calendar').on('selected.calendar', function (evt, elem) {
        // const eventId = this.getAttribute('data-id');
        if (self.settings.menuSelected) {
          self.settings.menuSelected(evt, elem, eventId);
        }

        if (elem.attr('data-action') === 'delete-event') {
          self.deleteEvent({ id: eventId });
        }
        if (elem.attr('data-action') === 'show-event') {
          const key = this.getAttribute('data-key');
          self.monthView.selectDay(key);
        }
      });

      return false;
    });

    const showModalWithCallback = (eventData, isAdd) => {
      this.showEventModal(eventData, (elem, event) => {
        // Collect the data and popuplate the event object
        const inputs = elem.querySelectorAll('input, textarea, select');
        for (let i = 0; i < inputs.length; i++) {
          event[inputs[i].id] = inputs[i].getAttribute('type') === 'checkbox' ? inputs[i].checked : inputs[i].value;
        }

        if (isAdd) {
          this.addEvent(event);
        } else {
          this.updateEvent(event);
        }
      });
    };

    let timer = 0;
    const delay = 100;
    let prevent = false;
    this.element.off(`click.${COMPONENT_NAME}-event`).on(`click.${COMPONENT_NAME}-event`, '.calendar-event', (e) => {
      timer = setTimeout(() => {
        if (!prevent) {
          const eventId = e.currentTarget.getAttribute('data-id');
          const eventData = this.settings.events.filter(event => event.id === eventId);
          if (!eventData || eventData.length === 0) {
            return;
          }
          showModalWithCallback(eventData[0], false);
          /**
           * Fires when an event in the calendar is clicked.
           * @event eventclick
           * @memberof Calendar
           * @property {number} args.month - The zero based month number.
           * @property {number} args.year - The year currently rendered in the calendar.
           * @property {object} args.event - The data for the event.
           */
          this.element.triggerHandler('eventclick', { month: this.settings.month, year: this.settings.year, event: eventData[0] });
        }
        prevent = false;
      }, delay);
    });

    this.element.off(`dblclick.${COMPONENT_NAME}-event`).on(`dblclick.${COMPONENT_NAME}-event`, '.calendar-event', (e) => {
      clearTimeout(timer);
      prevent = true;
      const eventId = e.currentTarget.getAttribute('data-id');
      const eventData = this.settings.events.filter(event => event.id === eventId);
      if (!eventData || eventData.length === 0) {
        return;
      }
      /**
       * Fires when an event in the calendar is double clicked.
       * @event eventdblclick
       * @memberof Calendar
       * @property {number} args.month - The zero based month number.
       * @property {number} args.year - The year currently rendered in the calendar.
       * @property {object} args.event - The data for the event.
       */
      this.element.trigger('eventdblclick', { month: this.settings.month, year: this.settings.year, event: eventData[0] });
    });

    this.element.off(`dblclick.${COMPONENT_NAME}`).on(`dblclick.${COMPONENT_NAME}`, 'td', (e) => {
      // throw this case out or you can click the wrong day
      if (this.isSwitchingMonth || this.modalVisible()) {
        return;
      }
      const key = e.currentTarget.getAttribute('data-key');
      const day = new Date(key.substr(0, 4), key.substr(4, 2) - 1, key.substr(6, 2));

      const eventData = utils.extend({ }, this.settings.newEventDefaults);
      eventData.startKey = key;
      eventData.endKey = key;
      eventData.starts = day;
      eventData.ends = day;
      e.stopPropagation();

      this.cleanEventData(eventData, false);
      showModalWithCallback(eventData, true);

      /**
       * Fires when the calendar day is double clicked.
       * @event dblclick
       * @memberof Calendar
       * @param {object} eventData - Information about the calendar date double clicked.
       * @param {object} api - Access to the Calendar API
       */
      this.element.triggerHandler('dblclick', { eventData, api: this });
    });
    return this;
  },

  /**
   * Check if the event is subscribed to.
   * @private
   * @param {object} e The update empty message config object.
   * @param {string} eventName The update empty message config object.
   * @returns {boolean} If the event is subscribed to.
   */
  isSubscribedTo(e, eventName) {
    const self = this;
    const calendarEvents = $._data(self.element[0]).events;

    for (const event in calendarEvents) { //eslint-disable-line
      if (event === eventName && !(calendarEvents[event].length === 1 && calendarEvents[event][0].namespace === 'calendar')) {
        return true;
      }
    }

    return false;
  },

  /**
   * Close any previous opened popupmenus.
   * @private
   * @returns {void}
   */
  closePrevPopupmenu() {
    const nodes = [].slice.call(this.element[0].querySelectorAll('.is-open:not(.popupmenu)'));
    nodes.forEach((node) => {
      const elem = $(node);
      if (elem.data('popupmenu')) {
        elem.trigger('close');
      }
    });
  },

  /**
   * Handle updated settings and values.
   * @private
   */
  callOnRenderMonth() {
    const self = this;

    function response(events, eventTypes) {
      if (eventTypes && eventTypes.length > 0) {
        self.settings.eventTypes = eventTypes;
        self.renderEventTypes();
      }
      if (events && events.length > 0) {
        self.settings.events = events;
        self.renderAllEvents(true);
      }
    }
    this.settings.onRenderMonth(this.element, response, {
      api: self,
      month: this.settings.month,
      year: this.settings.year
    });
  },

  /**
   * Get the current selected date on the calendar.
   * @returns {date} the currently selected date on the control.
   */
  currentDate() {
    return this.isRTL ? this.monthView.currentIslamicDate : this.monthView.currentDate;
  },

  /**
   * Get the events and date for the currently selected calendar day.
   * @param {date} date The date to find the events for.
   * @returns {object} dayEvents An object with all the events and the event date.
   */
  getDayEvents(date) {
    if (!date) {
      date = this.currentDate();
    }

    if (typeof date !== 'string' && !this.isRTL) {
      date = stringUtils.padDate(
        date.getFullYear(),
        date.getMonth(),
        date.getDate(),
      );
    }

    if (this.isRTL) {
      date = stringUtils.padDate(
        date[0],
        date[1],
        date[2],
      );
    }

    const dayObj = this.monthView.dayMap.filter(dayFilter => dayFilter.key === date);

    const dayEvents = {
      date: this.monthView.currentDate,
      events: []
    };

    if (dayObj.length === 0) {
      return [];
    }

    dayEvents.events = dayObj[0].events;
    dayEvents.elem = dayObj[0].elem;
    return dayEvents;
  },

  /**
   * Render the template into the container.
   * @param {object} event The event object with common event properties.
   * @param {object} template The template id.
   * @param {object} container The container to put it in.
   * @param {boolean} append If true we append the template into the container.
  */
  renderTmpl(event, template, container, append) {
    if (typeof Tmpl !== 'object' || !template) {
      return;
    }

    // create a copy of the template
    if (template instanceof $) {
      template = `${template.html()}`;
    } else if (typeof template === 'string') {
      // If a string doesn't contain HTML elments,
      // assume it's an element ID string and attempt to select with jQuery
      if (!stringUtils.containsHTML(template)) {
        template = $(`#${template}`).html();
      }
    }

    event.color = this.getEventTypeColor(event.type);
    event.startsLong = Locale.formatDate(event.starts, { date: 'long', locale: this.locale.name });
    event.endsLong = Locale.formatDate(event.ends, { date: 'long', locale: this.locale.name });
    event.typeLabel = this.getEventTypeLabel(event.type);

    const renderedTmpl = Tmpl.compile(template, { event });
    container.classList.remove('has-only-one');

    if (append) {
      DOM.append(container, renderedTmpl, '*');
      return;
    }
    container.innerHTML = renderedTmpl;
    container.classList.add('has-only-one');
  },

  /**
   * Add a new event via the event object and show it if it should be visible in the calendar.
   * @param {object} event The event object with common event properties.
   */
  addEvent(event) {
    this.cleanEventData(event, true);
    this.settings.events.push(event);
    this.renderEvent(event);
    this.renderSelectedEventDetails();
  },

  /**
   * Update an event via the event object and show it if it should be visible in the calendar.
   * It uses the event id to do this.
   * @param {object} event The event object with common event properties.
   */
  updateEvent(event) {
    const eventId = event.id;
    for (let i = this.settings.events.length - 1; i >= 0; i--) {
      if (this.settings.events[i].id === eventId) {
        this.settings.events[i] = utils.extend(true, this.settings.events[i], event);
        this.cleanEventData(this.settings.events[i], true);
      }
    }

    this.renderAllEvents();
  },

  /**
   * Remove an event from the dataset and page. It uses the id property.
   * @param {object} event The event object with common event properties.
   */
  deleteEvent(event) {
    const eventId = event.id;

    for (let i = this.settings.events.length - 1; i >= 0; i--) {
      if (this.settings.events[i].id === eventId) {
        this.settings.events.splice(i, 1);
      }
    }
    this.renderAllEvents();
  },

  /**
   * Fix missing / incomlete event data
   * @param {object} event The event object with common event properties.
   * @param {boolean} addPlaceholder If true placeholder text will be added for some empty fields.
   * @private
   */
  cleanEventData(event, addPlaceholder) {
    const isAllDay = event.isAllDay === 'on' || event.isAllDay === 'true' || event.isAllDay;
    let startDate = new Date(event.starts);
    let endDate = new Date(event.ends);

    if (!Locale.isValidDate(startDate)) {
      startDate = this.currentDate();
    }
    if (!Locale.isValidDate(endDate)) {
      endDate = this.currentDate();
    }

    if (isAllDay) {
      startDate.setHours(0, 0, 0, 0);
      event.starts = Locale.formatDate(new Date(startDate), { pattern: 'yyyy-MM-ddTHH:mm:ss.SSS', locale: this.locale.name });
      endDate.setHours(23, 59, 59, 999);
      event.ends = Locale.formatDate(new Date(endDate), { pattern: 'yyyy-MM-ddTHH:mm:ss.SSS', locale: this.locale.name });
      event.duration = event.starts === event.ends ? 1 : null;
      event.isAllDay = true;
    } else {
      if (startDate === endDate) {
        endDate.setHours(endDate.getHours() + parseInt(event.durationHours, 10));
        event.ends = Locale.formatDate(endDate.toISOString(), { pattern: 'yyyy-MM-ddTHH:mm:ss.SSS', locale: this.locale.name });
        event.duration = null;
      } else {
        event.ends = Locale.formatDate(new Date(endDate), { pattern: 'yyyy-MM-ddTHH:mm:ss.SSS', locale: this.locale.name });
      }
      event.starts = Locale.formatDate(new Date(startDate), { pattern: 'yyyy-MM-ddTHH:mm:ss.SSS', locale: this.locale.name });
      event.isAllDay = false;
    }

    if (event.comments === undefined && addPlaceholder) {
      event.comments = Locale.translate('NoCommentsEntered', { locale: this.locale.name, language: this.language });
      event.noComments = true;
    }

    if (!event.subject && addPlaceholder) {
      event.subject = Locale.translate('NoTitle', { locale: this.locale.name, language: this.language });
    }

    if (!event.type) {
      // Default to the first one
      event.type = this.settings.eventTypes[0].id;
    }

    if (event.id === undefined && addPlaceholder) {
      const lastId = this.settings.events.length === 0
        ? 0
        : parseInt(this.settings.events[this.settings.events.length - 1].id, 10);
      event.id = (lastId + 1).toString();
    }

    if (event.title === 'NewEvent') {
      event.title = Locale.translate('NewEvent', { locale: this.locale.name, language: this.language });
    }
  },

  /**
   * Show a modal used to add/edit events. This uses the modalTemplate setting for the modal contents.
   * @param {object} event The event object with common event properties for defaulting fields in the template.
   * @param {function} done The callback for when the modal closes.
   */
  showEventModal(event, done) {
    if (!this.settings.modalTemplate) {
      return;
    }

    if (this.modalVisible()) {
      this.removeModal();
    }

    this.modalContents = document.createElement('div');
    DOM.addClass(this.modalContents, 'calendar-event-modal', 'hidden');
    document.getElementsByTagName('body')[0].appendChild(this.modalContents);

    event = this.addCalculatedFields(event);
    this.renderTmpl(event || {}, this.settings.modalTemplate, this.modalContents);
    const dayObj = this.getDayEvents();
    const modalOptions = this.settings.modalOptions || {
      content: $(this.modalContents),
      closebutton: true,
      // Placement logic wasnt working, flip left most cell
      placement: dayObj.elem.index() === 6 ? 'left' : 'right',
      popover: true,
      offset: {
        y: 10
      },
      title: event.title || event.subject,
      trigger: 'immediate',
      keepOpen: true,
      extraClass: 'calendar-popup',
      tooltipElement: '#calendar-popup',
      headerClass: event.color
    };

    let isCancel = true;
    dayObj.elem
      .off('hide.calendar')
      .on('hide.calendar', () => {
        if (isCancel) {
          this.removeModal();
          return;
        }

        done(this.modalContents, event);
        this.element.trigger('hidemodal', { elem: this.modalContents, event });
        this.removeModal();
        isCancel = true;
      })
      .popover(modalOptions)
      .off('show.calendar')
      .on('show.calendar', (evt, elem) => {
        this.element.trigger('showmodal', { elem: this.modalContents, event });

        // Wire the click on isAllDay to disable spinbox.
        elem.find('#isAllDay').off().on('click.calendar', (e) => {
          const isDisabled = $(e.currentTarget).prop('checked');
          if (isDisabled) {
            elem.find('#durationHours').data('spinbox').disable();
          } else {
            elem.find('#durationHours').data('spinbox').enable();
          }
        });

        // Wire the correct type selector
        elem.find('#type').val(event.type).trigger('updated');

        // Wire the correct comments
        elem.find('#comments').val(event.comments);
        elem.find('#subject').focus();

        // Wire the buttons
        elem.find('button').on('click', (e) => {
          const popupApi = dayObj.elem.data('tooltip');
          const action = e.currentTarget.getAttribute('data-action');
          isCancel = action !== 'submit';
          if (popupApi) {
            popupApi.hide(true);
          }
        });
      });

    this.activeElem = dayObj.elem;
  },

  /**
   * Used to check if a Modal is currently visible.
   * @returns {boolean} whether or not the Modal is currently being displayed
   */
  modalVisible() {
    return (document.querySelector('.calendar-event-modal') !== null);
  },

  /**
   * Remove and destroy the modal.
   * @private
   */
  removeModal() {
    this.modalContents = null;
    if (this.activeElem) {
      this.activeElem.off();
      this.activeElem.data('tooltip').destroy();
    }
    DOM.remove(document.getElementById('calendar-popup'));
    DOM.remove(document.querySelector('.calendar-event-modal'));
  },

  /**
   * Remove all events from the calendar
   */
  clearEvents() {
    this.settings.events = [];
    this.renderAllEvents();
  },

  /**
   * Handle updated settings and values.
   * @param {object} settings The new settings object to use.
   * @returns {object} [description]
   */
  updated(settings = {}) {
    if (!settings) {
      settings = {};
    }
    if (settings) {
      this.settings = utils.mergeSettings(this.element[0], settings, this.settings);
    }
    if (settings.locale || settings.template || settings.upcomingEventDays) {
      this.destroy().init();
      return this;
    }
    this.monthView.showMonth(this.settings.month, this.settings.year);
    this.renderAllEvents();
    return this;
  },

  /**
   * Simple Teardown - remove events & rebuildable markup.
   * @private
   * @returns {object} The Component prototype, useful for chaining.
   */
  teardown() {
    this.element.off();
    $(this.monthViewContainer).off();

    return this;
  },

  /**
   * Teardown - Remove added markup and events.
   * @private
   * @returns {object} The Component prototype, useful for chaining.
   */
  destroy() {
    if (this.eventTypeContainer) {
      this.eventTypeContainer.innerHTML = '';
    }
    if (this.monthViewContainer) {
      this.monthViewContainer.innerHTML = '';
    }
    if (this.upcomingEventsContainer) {
      this.upcomingEventsContainer.innerHTML = '';
    }
    if (this.eventDetailsContainer) {
      this.eventDetailsContainer.innerHTML = '';
    }
    this.removeModal();
    this.teardown();
    $.removeData(this.element[0], COMPONENT_NAME);
    return this;
  }
};

export { Calendar, COMPONENT_NAME };<|MERGE_RESOLUTION|>--- conflicted
+++ resolved
@@ -223,32 +223,6 @@
   },
 
   /**
-<<<<<<< HEAD
-=======
-   * Render the dropdown to change views.
-   * @returns {object} The Calendar prototype, useful for chaining.
-   * @private
-   */
-  renderViewChanger() {
-    if (!this.settings.showViewChanger) {
-      return this;
-    }
-    const viewChangerHtml = `<label for="calendar-view-changer" class="label audible">${Locale.translate('ChangeView', { locale: this.locale.name, language: this.language })}</label>
-      <select id="calendar-view-changer" name="calendar-view-changer" class="dropdown">
-        <option value="month" selected>${Locale.translate('Month', { locale: this.locale.name, language: this.language })}</option>
-        <option value="week" disabled>${Locale.translate('Week', { locale: this.locale.name, language: this.language })}</option>
-        <option value="day" disabled>${Locale.translate('Day', { locale: this.locale.name, language: this.language })}</option>
-        <option value="schedule" disabled>${Locale.translate('Schedule', { locale: this.locale.name, language: this.language })}</option>
-      </select>
-    </div>`;
-    $(this.monthViewHeader).append(viewChangerHtml);
-    this.viewChangerHtml = $('#calendar-view-changer');
-    this.viewChangerHtml.dropdown();
-    return this;
-  },
-
-  /**
->>>>>>> 9f3430fd
    * Render or re-render the events details section, using on the readonly or default eventTemplate
    * @param {string} eventId The event id
    * @param {number} count The event count
