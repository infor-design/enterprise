// =======================================
// Flexible Toolbar - Searchfield Component
// ==================================== //

$flex-toolbar-searchfield-focus-width: 225px;
$responsive-searchfield-filled-out-width: 34px;

.toolbar-section {
  &.search {
    padding: 4px 0;
  }

  .searchfield-wrapper {
    margin: 0 15px 0 0;

    &.has-focus {
      width: $flex-toolbar-searchfield-focus-width;
    }

    .collapse-button {
      display: none;
      height: 38px;
      margin: 0;
      min-width: 0;
      padding: 0;
      width: $responsive-searchfield-filled-out-width + 4;
    }
  }
}

.flex-toolbar {
  .toolbar-searchfield-wrapper {
    &.non-collapsible.has-close-icon-button {
      .btn-icon.close {
        .icon.close {
          top: 0;
        }
      }
    }

    @media (max-width: $breakpoint-phone-to-tablet) {
      &:not(.is-open) {
        .searchfield-category-button {
          position: absolute;
          border-color: transparent;

          .icon-dropdown {
            visibility: hidden;
          }
        }
      }
    }

    .searchfield-category-button {
      svg.icon {
        transform: translateX(-5px);
      }
    }

    > svg.icon {
      top: 10px;
      width: 18px;
    }
  }
}

.flex-toolbar {
  .toolbar-searchfield-wrapper {
    &.has-collapse-button.is-open:not(.non-collapsible) {
      .icon:not(.close):not(.icon-error) {
        color: $searchfield-header-icon-color;
        top: 50%;
      }
    }

    &.searchfield-wrapper > svg.icon:not(.icon-error) {
      width: 18px;
      height: 18px;
      top: 50%;
      transform: translateY(-50%);
    }

    &.has-collapse-button.has-close-icon-button.is-hovered:not(.is-open) {
      svg.close.icon {
        opacity: 0;
      }
    }
  }
}

// RTL Styles
html[dir='rtl'] {
  .toolbar-section {
    .searchfield-wrapper {
      margin: 0 0 0 5px;
    }
  }
}

// Special Case for a responsive, active searchfield.
// All toolbar sections except for the one containing the searchfield collapse,
// and the one containing the searchfield expands to fill the entire space.
@include respond-to(phone) {
  .flex-toolbar {
    &.searchfield-active {
      .toolbar-section {
        overflow: hidden;
        padding-left: 0;
        padding-right: 0;
        width: 0;

        &.search {
          width: 100%;
        }

        .searchfield-wrapper,
        .toolbar-searchfield-wrapper {
          width: 100%;
        }
      }
    }

    // TODO: Remove this once we don't need to support regular Toolbar anymore
    .searchfield-wrapper,
    .toolbar-searchfield-wrapper {
      &.has-text {
        width: 34px;
      }
    }

    .searchfield-wrapper {
      > .icon.close {
        right: 45px;
      }
    }
  }

  .toolbar-section {
    .searchfield-wrapper {
      &.is-open {
        .collapse-button {
          border-radius: 0;
          display: inline;
          margin-left: 3px;
        }

        &.has-collapse-button {
          .searchfield {
            width: calc(100% - 34px);
          }
        }
      }
    }
  }

  html[dir='rtl'] {
    .flex-toolbar {
      .searchfield-wrapper {
        > .icon.close {
          left: 40px;
          right: auto;
        }
      }
    }
  }

  html[class*='theme-classic-'] {
    .flex-toolbar.searchfield-active .toolbar-section {
      .searchfield-wrapper,
      .toolbar-searchfield-wrapper {
        &.is-open.has-collapse-button {
          width: calc(98% + 35px);

          &.has-go-button {
            width: calc(94% + 35px);

            .btn-icon.close {
              right: 82px;
            }
          }

          @media (max-width: $breakpoint-phablet) {
            width: calc(90% + 35px);
          }

          .searchfield {
            width: calc(85% + 35px);
          }

          .collapse-button {
            background-color: transparent;
          }

          .btn-icon.close {
            right: 11%;

            @media (max-width: $breakpoint-slim) {
              right: 12%;
            }
          }
        }
      }
    }

<<<<<<< HEAD
    .header .flex-toolbar .toolbar-section {
      .searchfield-wrapper,
      .toolbar-searchfield-wrapper {
        &.is-open.has-collapse-button {
          width: calc(95% + 35px);

          @media (max-width: $breakpoint-phablet) {
            width: calc(89% + 35px);
          }
        }

        &:not(.is-open).has-collapse-button {
          left: 22px;
          top: 0;
        }
=======
    .flex-toolbar .searchfield-wrapper > .icon.close {
      right: 11%;

      @media (max-width: $breakpoint-slim) {
        right: 12%;
>>>>>>> 07668770
      }
    }
  }
}<|MERGE_RESOLUTION|>--- conflicted
+++ resolved
@@ -202,7 +202,14 @@
       }
     }
 
-<<<<<<< HEAD
+    .flex-toolbar .searchfield-wrapper > .icon.close {
+      right: 11%;
+
+      @media (max-width: $breakpoint-slim) {
+        right: 12%;
+      }
+    }
+
     .header .flex-toolbar .toolbar-section {
       .searchfield-wrapper,
       .toolbar-searchfield-wrapper {
@@ -218,13 +225,6 @@
           left: 22px;
           top: 0;
         }
-=======
-    .flex-toolbar .searchfield-wrapper > .icon.close {
-      right: 11%;
-
-      @media (max-width: $breakpoint-slim) {
-        right: 12%;
->>>>>>> 07668770
       }
     }
   }
