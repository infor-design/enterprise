import { utils } from '../../utils/utils';
import { DOM } from '../../utils/dom';
import { stringUtils } from '../../utils/string';
import { Locale } from '../locale/locale';
import { xssUtils } from '../../utils/xss';
import { colorUtils } from '../../utils/color';
import { CalendarToolbar } from '../calendar-toolbar/calendar-toolbar';

// Settings and Options
const COMPONENT_NAME = 'monthview';

const COMPONENT_NAME_DEFAULTS = {
  locale: null,
  language: null,
  month: new Date().getMonth(),
  year: new Date().getFullYear(),
  activeDate: null,
  activeDateIslamic: null,
  isPopup: false,
  headerStyle: 'full',
  firstDayOfWeek: null,
  disable: {
    dates: [],
    minDate: '',
    maxDate: '',
    dayOfWeek: [],
    isEnable: false,
    restrictMonths: false
  },
  legend: [
    { name: 'Public Holiday', color: '#76B051', dates: [] },
    { name: 'Weekends', color: '#EFA836', dayOfWeek: [] }
  ],
  hideDays: false, // TODO
  showMonthYearPicker: true,
  yearsAhead: 5,
  yearsBack: 4,
  range: {
    useRange: false, // true - if datepicker using range dates
    start: '', // Start date '03/05/2018'
    end: '', // End date '03/21/2018'
    separator: ' - ', // separator string between two dates
    minDays: 0, // Minimum days
    maxDays: 0, // Maximum days
    selectForward: false, // Only in forward direction
    selectBackward: false, // Only in backward direction
    includeDisabled: false // if true range will include disable dates in it
  },
  selectable: true,
  onSelected: null,
  showToday: true
};

/**
 * MonthView - Renders a Month calendar
 * @class MonthView
 * @param {string} element The plugin element for the constuctor
 * @param {object} [settings] The settings element.
 * @param {string} [settings.locale] The name of the locale to use for this instance. If not set the current locale will be used.
 * @param {string} [settings.language] The name of the language to use for this instance. If not set the current locale will be used or the passed locale will be used.
 * @param {number} [settings.month] The month to show.
 * @param {number} [settings.year] The year to show.
 * @param {number} [settings.activeDate] The date to highlight as selected/today.
 * @param {number} [settings.activeDateIslamic] The date to highlight as selected/today (as an array for islamic)
 * @param {number} [settings.isPopup] Is it in a popup (datepicker using it)
 * @param {number} [settings.headerStyle] Configure the header, this can be 'simple' or 'full'. Full adds a picker and today link.
 * @param {number} [settings.firstDayOfWeek=null] Set first day of the week. '1' would be Monday.
 * @param {object} [settings.disable] Disable dates in various ways.
 * For example `{minDate: 'M/d/yyyy', maxDate: 'M/d/yyyy'}`. Dates should be in format M/d/yyyy
 * or be a Date() object or string that can be converted to a date with new Date().
 * @param {array} [settings.disable.dates] Disable specific dates.
 * Example `{dates: ['12/31/2018', '01/01/2019'}`.
 * @param {string|date} [settings.disable.minDate] Disable up to a minimum date.
 * Example `{minDate: '12/31/2016'}`.
 * @param {string|date} [settings.disable.maxDate] Disable up to a maximum date.
 * Example `{minDate: '12/31/2019'}`.
 * @param {array} [settings.disable.dayOfWeek] Disable a specific of days of the week 0-6.
 * Example `{dayOfWeek: [0,6]}`.
 * @param {boolean} [settings.disable.isEnable=false] Inverse the disable settings.
 * If true all the disable settings will be enabled and the rest will be disabled.
 * So you can inverse the settings.
 * @param {boolean} [settings.disable.retrictMonths=false] Restrict month selections on datepicker.
 * It requires minDate and maxDate for the feature to activate.
 * For example if you have more non specific dates to disable then enable ect.
 * @param {object} [settings.range] Range between two dates with various options.
 * @param {boolean} [settings.range.useRange=false] Use range of two dates options.
 * @param {string|date} [settings.range.start] Start date in range.
 * @param {string|date} [settings.range.end] End date in range.
 * @param {string} [settings.range.separator=' - '] Visual separator between two dates.
 * @param {number} [settings.range.minDays=0] Minimum days to be in range.
 * @param {number} [settings.range.maxDays=0] Maximum days to be in range.
 * @param {boolean} [settings.range.selectForward=false] Range only in forward direction.
 * @param {boolean} [settings.range.selectBackward=false] Range only in backward direction.
 * @param {boolean} [settings.range.includeDisabled=false] Include disable dates in range of dates.
 * @param {boolean} [settings.hideDays=false] If true the days portion of the calendar will be hidden. Usefull for Month/Year only formats.
 * @param {boolean} [settings.showMonthYearPicker=true] If false the year and month switcher will be disabled.
 * @param {number} [settings.yearsAhead=5] The number of years ahead to show in the month/year picker should total 9 with yearsBack.
 * @param {number} [settings.yearsBack=4] The number of years back to show in the month/year picker should total 9 with yearsAhead.
 * @param {array} [settings.legend]  Legend Build up
 * for example `[{name: 'Public Holiday', color: '#76B051', dates: []},
 * {name: 'Weekends', color: '#EFA836', dayOfWeek: []}]`
 * @param {boolean} [settings.selectable=false] If true the month days can be clicked to select
 * @param {boolean} [settings.onSelected=false] Call back that fires when a month day is clicked.
 * @param {boolean} [settings.showToday=true] If true the today button is shown on the header.
 */
function MonthView(element, settings) {
  this.settings = utils.mergeSettings(element, settings, COMPONENT_NAME_DEFAULTS);
  this.element = $(element);
  this.init();
}

// Plugin Methods
MonthView.prototype = {

  /**
   * Do initialization, build up and / or add events ect.
   * @private
   * @returns {object} The Component prototype, useful for chaining.
   */
  init() {
    // Do initialization. Build or Events ect
    return this.build();
  },

  /**
   * Set current locale to be used
   * @private
   * @returns {void}
   */
  setLocale() {
    if (this.settings.language) {
      Locale.getLocale(this.settings.language);
      this.language = this.settings.language;
    }

    if (this.settings.locale && (!this.locale || this.locale.name !== this.settings.locale)) {
      Locale.getLocale(this.settings.locale).done((locale) => {
        this.locale = Locale.cultures[locale];
        this.setCurrentCalendar();
        this.build().handleEvents();
      });
    } else if (!this.settings.locale) {
      this.locale = Locale.currentLocale;
    }
  },

  /**
   * Add any needed markup to the component.
   * @private
   * @returns {object} The Calendar prototype, useful for chaining.
   */
  build() {
    if (this.settings.showMonthYearPicker === 'false') {
      this.settings.showMonthYearPicker = false;
    }

    this.setLocale();
    if (this.rendered ||
      (this.settings.locale && (!this.locale || this.locale.name !== this.settings.locale))) {
      // Defer loading
      this.rendered = false;
      return this;
    }

    this.rendered = true;
    this.setCurrentCalendar();

    // Calendar Html in Popups
    this.prevButton = '' +
      `<button type="button" class="btn-icon prev">
        ${$.createIcon('caret-left')}
        <span>${Locale.translate('PreviousMonth', { locale: this.locale.name, language: this.language })}</span>
      </button>`;
    this.nextButton = '' +
      `<button type="button" class="btn-icon next">
        ${$.createIcon('caret-right')}
        <span>${Locale.translate('NextMonth', { locale: this.locale.name, language: this.language })}</span>
      </button>`;

<<<<<<< HEAD
    this.table = $(`<table class="monthview-table" aria-label="${Locale.translate('Calendar', { locale: this.locale.name })}" role="application"></table>`);
=======
    let monthYearPaneButton = `<button type="button" class="btn btn-monthyear-pane expandable-area-trigger" id="btn-monthyear-pane">
        <span class="month">november</span>
        <span class="year">2015</span>
        <svg class="icon icon-closed" focusable="false" aria-hidden="true" role="presentation">
          <use xlink:href="#icon-dropdown"></use>
        </svg>
        <svg class="icon icon-opened" focusable="false" aria-hidden="true" role="presentation">
          <use xlink:href="#icon-dropdown"></use>
        </svg>
      </button>`;

    if (this.settings.hideDays) {
      monthYearPaneButton = '';
    }

    this.header = $('' +
      `<div class="monthview-header">
        ${this.settings.showMonthYearPicker ? monthYearPaneButton : '<span class="month">november</span><span class="year">2015</span>'}
        ${(this.isRTL ? this.nextButton + this.prevButton : this.prevButton + this.nextButton)}
      </div>`);
    this.table = $(`<table class="monthview-table" aria-label="${Locale.translate('Calendar', { locale: this.locale.name, language: this.language })}" role="application"></table>`);
>>>>>>> 9f3430fd
    this.dayNames = $('' +
      `<thead>
        <tr>
          <th>SU</th>
          <th>MO</th>
          <th>TU</th>
          <th>WE</th>
          <th>TH</th>
          <th>FR</th>
          <th>SA</th>
        </tr>
      </thead>`).appendTo(this.table);
    this.days = $('' +
      `<tbody>
        <tr>
          <td class="alternate">26</td>
          <td class="alternate">27</td>
          <td class="alternate">28</td>
          <td class="alternate">29</td>
          <td class="alternate" >30</td>
          <td class="alternate">31</td>
          <td>1</td>
        </tr><tr>
          <td>2</td>
          <td>3</td>
          <td>4</td>
          <td>5</td>
          <td>6</td>
          <td>7</td>
          <td>8</td>
        </tr><tr>
          <td>9</td>
          <td>10</td>
          <td>11</td>
          <td>12</td>
          <td>13</td>
          <td>14</td>
          <td>15</td>
        </tr><tr>
          <td>16</td>
          <td>17</td>
          <td>18</td>
          <td>19</td>
          <td class="is-today">20</td>
          <td>21</td>
          <td>22</td>
        </tr><tr>
          <td>23</td>
          <td>24</td>
          <td>25</td>
          <td>26</td>
          <td>27</td>
          <td>28</td>
          <td class="alternate">1</td>
        </tr><tr>
          <td class="alternate">2</td>
          <td class="alternate">3</td>
          <td class="alternate">4</td>
          <td class="alternate">5</td>
          <td class="alternate">6</td>
          <td class="alternate">7</td>
          <td class="alternate">8</td>
        </tr>
      </tbody>`).appendTo(this.table);

    this.monthYearPane = $(!this.settings.showMonthYearPicker ? '' : `<div class="monthview-monthyear-pane expandable-area ${this.settings.hideDays ? ' is-expanded' : ''}">
      <div class="expandable-pane">
        <div class="content"><div class="picklist-section is-month"></div><div class="picklist-section is-year"></div></div>
      </div>
    </div>`);

    if (this.settings.hideDays) {
      this.table = '';
    }

    // Reconfigure the header
    // TODO
    this.header = $('<div class="monthview-header"><div class="calendar-toolbar"></div></div>');
    if (this.settings.headerStyle === 'full') {
<<<<<<< HEAD
=======
      this.header = $('' +
        `<div class="monthview-header full">
          ${(this.isRTL ? this.nextButton + this.prevButton : this.prevButton + this.nextButton)}
          <span class="monthview-datepicker">
            <span class="hidden month"></span><span class="hidden year"></span>
            <input aria-label="${Locale.translate('Today', { locale: this.locale.name, language: this.language })}" id="monthview-datepicker-field" readonly data-init="false" class="datepicker" name="monthview-datepicker-field" type="text"/>
          </span>
          ${this.settings.showToday ? `<a class="hyperlink today" href="#">${Locale.translate('Today', { locale: this.locale.name, language: this.language })}</a>` : ''}
        </div>`);
>>>>>>> 9f3430fd
      this.monthPicker = this.header.find('#monthview-datepicker-field');
    } else if (this.settings.showToday) {
      this.header.find('.btn-icon.prev').before(`<a class="hyperlink today" href="#">${Locale.translate('Today', { locale: this.locale.name, language: this.language })}</a>`);
    }

    this.showMonth(this.settings.month, this.settings.year);
    this.calendar = this.element.addClass('monthview').append(this.header, this.monthYearPane, this.table);

    if (!this.settings.isPopup) {
      this.element.addClass('is-fullsize');
    }

    // Add Legend
    this.addLegend();

    // Invoke the toolbar
    this.calendarToolbarEl = this.header.find('.calendar-toolbar');
    this.calendarToolbarAPI = new CalendarToolbar(this.calendarToolbarEl[0], {
      onOpenCalendar: () => this.currentDate,
      locale: this.settings.locale,
      year: this.currentYear,
      month: this.currentMonth,
      showToday: this.settings.showToday,
      isAlternate: this.settings.headerStyle !== 'full',
      isMenuButton: this.settings.headerStyle !== 'full' ? this.settings.showMonthYearPicker : false,
      showViewChanger: this.settings.showViewChanger
    });

    this.handleEvents();
    return this;
  },

  /**
   * Set current calendar
   * @private
   * @returns {void}
   */
  setCurrentCalendar() {
    this.currentCalendar = Locale.calendar(this.locale.name, this.settings.calendarName);
    this.isIslamic = this.currentCalendar.name === 'islamic-umalqura';
    this.isRTL = this.locale.direction === 'right-to-left';
    this.conversions = this.currentCalendar.conversions;
  },

  /**
   * Update the calendar to show the given month and year
   * @param {number} month The zero based month to display
   * @param {number} year The year to display
   * @returns {void}
   */
  showMonth(month, year) {
    const self = this;
    const s = this.settings;
    const now = new Date();

    now.setHours(0);
    now.setMinutes(0);
    now.setSeconds(0);

    let elementDate = (s.activeDate && s.activeDate.getDate()) ? s.activeDate : now;
    this.setCurrentCalendar();

    if (this.isIslamic) {
      if (!s.activeDateIslamic) {
        const gregorianDate = new Date();
        this.todayDateIslamic = this.conversions.fromGregorian(gregorianDate);
        s.activeDateIslamic = [];
        s.activeDateIslamic[0] = this.todayDateIslamic[0];
        s.activeDateIslamic[1] = this.todayDateIslamic[1];
        s.activeDateIslamic[2] = this.todayDateIslamic[2];
        year = s.activeDateIslamic[0];
        month = s.activeDateIslamic[1];
        elementDate = this.conversions.fromGregorian(now);
      } else {
        elementDate = s.activeDateIslamic;
      }
    }

    if (year.toString().length < 4) {
      year = new Date().getFullYear();
    }

    if (month === 12) {
      year++;
      month = 0;
      this.currentMonth = month;
      this.currentYear = year;
    }

    if (month < 0) {
      year--;
      month = 11;
      this.currentMonth = month;
      this.currentYear = year;
    }

    this.currentDay = this.currentDay || now.getDate();

    let days = this.currentCalendar.days.narrow;
    days = days || this.currentCalendar.days.abbreviated;

    if (!s.isPopup) {
      days = this.currentCalendar.days.abbreviated;
    }
    const monthName = this.currentCalendar.months.wide[month];

    this.currentMonth = month;
    this.currentYear = year;

    // Set the Days of the week
    let firstDayofWeek = (this.currentCalendar.firstDayofWeek || 0);

    if (s.firstDayOfWeek) {
      firstDayofWeek = s.firstDayOfWeek;
    }

    this.dayNames.find('th').each(function (i) {
      $(this).text(days[(i + firstDayofWeek) % 7]);
    });

    // Localize Month Name
    this.yearFirst = this.currentCalendar.dateFormat.year && this.currentCalendar.dateFormat.year.substr(1, 1) === 'y';
    this.header.find('.month').attr('data-month', month).text(`${xssUtils.stripTags(monthName)} `);
    this.header.find('.year').text(` ${year}`);

    if (this.yearFirst && !this.isIslamic && !this.isRTL) {
      elementDate.setFullYear(year);
      const translation = Locale.formatDate(elementDate, { date: 'year', locale: this.locale.name });
      const justYear = translation.split(' ')[0];

      this.header.find('.year').text(`${justYear} `);
      this.header.find('.year').insertBefore(this.header.find('.month'));
    }

    if (s.headerStyle === 'full' && this.calendarToolbarAPI) {
      this.calendarToolbarAPI.setInternalDate(new Date(year, month, 1));
    }

    this.appendMonthYearPicker(month, year);

    // Adjust days of the week
    // lead days
    const firstDayOfMonth = this.firstDayOfMonth(year, month);
    const leadDays = ((firstDayOfMonth - firstDayofWeek) + 7) % 7;
    const lastMonthDays = this.daysInMonth(year, month + (this.isIslamic ? 1 : 0));
    const thisMonthDays = this.daysInMonth(year, month + (this.isIslamic ? 0 : 1));
    let nextMonthDayCnt = 1;
    let dayCnt = 1;
    let exYear;
    let exMonth;
    let exDay;

    this.dayMap = [];
    this.days.find('td').each(function (i) {
      const th = $(this).removeClass('alternate prev-month next-month is-selected range is-today');
      th.removeAttr('aria-selected');
      th.removeAttr('tabindex');

      if (i < leadDays) {
        exDay = (lastMonthDays - leadDays) + 1 + i;
        exMonth = (month === 0) ? 11 : month - 1;
        exYear = (month === 0) ? year - 1 : year;

        self.setDisabled(th, exYear, exMonth, exDay);
        self.setLegendColor(th, exYear, exMonth, exDay);
        self.dayMap.push({ key: stringUtils.padDate(exYear, exMonth, exDay), elem: th });
        th.addClass('alternate prev-month').html(`<span class="day-container"><span aria-hidden="true" class="day-text">${xssUtils.stripTags(exDay)}</span></span>`);
        th.attr('data-key', stringUtils.padDate(exYear, exMonth, exDay));
      }

      if (i >= leadDays && dayCnt <= thisMonthDays) {
        self.dayMap.push({ key: stringUtils.padDate(year, month, dayCnt), elem: th });
        th.html(`<span class="day-container"><span aria-hidden="true" class="day-text">${xssUtils.stripTags(dayCnt)}</span></span>`);
        th.attr('data-key', stringUtils.padDate(year, month, dayCnt));

        // Add Selected Class to Selected Date
        if (self.isIslamic) {
          if (year === elementDate[0] && month === elementDate[1] && dayCnt === elementDate[2]) {
            th.addClass(`is-selected${(s.range.useRange ? ' range' : '')}`).attr('aria-selected', 'true').attr('tabindex', '0');
          }
        } else {
          const tHours = elementDate.getHours();
          const tMinutes = elementDate.getMinutes();
          const tSeconds = self.isSeconds ? elementDate.getSeconds() : 0;

          const newDate = (new Date(year, month, dayCnt)).setHours(tHours, tMinutes, tSeconds, 0);

          if (newDate === elementDate.setHours(tHours, tMinutes, tSeconds, 0)) {
            th
              .addClass(`is-selected${(s.range.useRange ? ' range' : '')}`)
              .attr('aria-selected', 'true').attr('tabindex', '0');
          }
        }

        if (dayCnt === self.todayDay
            && self.currentMonth === self.todayMonth
            && self.currentYear === self.todayYear
        ) {
          th.addClass('is-today');
        }

        th.attr('aria-label', Locale.formatDate(new Date(self.currentYear, self.currentMonth, dayCnt), {
          date: 'full',
          locale: self.locale.name
        }));
        const startKey = stringUtils.padDate(
          self.currentYear,
          self.currentMonth,
          dayCnt
        );
        th.attr('data-key', startKey);

        self.setDisabled(th, year, month, dayCnt);
        self.setLegendColor(th, year, month, dayCnt);

        th.attr('role', 'link');
        dayCnt++;
        return;
      }

      if (dayCnt >= thisMonthDays + 1) {
        exDay = nextMonthDayCnt;
        exMonth = (month === 11) ? 0 : month + 1;
        exYear = (month === 11) ? year + 1 : year;

        self.dayMap.push({ key: stringUtils.padDate(exYear, exMonth, exDay), elem: th });
        self.setDisabled(th, exYear, exMonth, exDay);
        self.setLegendColor(th, exYear, exMonth, exDay);

        th.addClass('alternate next-month').html(`<span class="day-container"><span aria-hidden="true" class="day-text">${nextMonthDayCnt}</span></span>`);
        th.attr('data-key', stringUtils.padDate(exYear, exMonth, exDay));
        nextMonthDayCnt++;
      }
    });

    // Hide 6th Row if all disabled
    const row = this.days.find('tr').eq(5);
    if (row.find('td.alternate').length === 7) {
      row.hide();
    } else {
      row.show();
    }

    if (!this.currentDate) {
      if (this.isIslamic) {
        this.currentIslamicDate = [this.currentYear, this.currentMonth, this.currentDay];
        this.currentDate = this.conversions.toGregorian(
          this.currentYear,
          this.currentMonth,
          this.currentDay
        );
      } else {
        this.currentDate = new Date(this.currentYear, this.currentMonth, this.currentDay);
      }
    }

    this.setRangeSelection();
    this.validatePrevNext();

    // Select the same day as last month
    if (!s.range.useRange && this.element.find('td.is-selected').length === 0) {
      this.element.find('td[tabindex]').removeAttr('tabindex');
      this.element
        .find('td:not(.alternate) .day-text')
        .filter(function () {
          let currentDay = self.currentDay;
          if (s.activeDate) {
            currentDay = s.activeDate.getDate();
            self.currentDay = currentDay;
          }
          return parseInt($(this).text(), 10) === parseInt(currentDay, 10);
        })
        .closest('td')
        .addClass('is-selected')
        .attr('tabindex', '0');
    }

    /**
    * Fires as the calendar popup is opened.
    * @event monthrendered
    * @memberof MonthView
    * @property {object} event - The jquery event object
    * @property {object} args - The event arguments
    * @property {number} args.year - The rendered year
    * @property {object} args.elem - The DOM object
    * @property {object} args.api - The MonthView api
    */
    this.element.trigger('monthrendered', { year, month, elem: this.element, api: this });
  },

  /**
   * Set range selection
   * @private
   * @returns {void}
   */
  setRangeSelection() {
    if (this.settings.range.useRange) {
      const range = {};
      range.date = new Date(this.currentYear, this.currentMonth, 1);
      range.date.setDate(range.date.getDate() - (this.days.find('.prev-month:visible').length + 1));
      range.formatedDate = Locale.formatDate(range.date, { date: 'full', locale: this.locale.name });
      range.cell = this.days.find(`[aria-label="${range.formatedDate}"]`);
      this.setRangeOnCell(this.settings.range.second ? false : range.cell);
    }
  },

  /**
   * Append month year picker
   * @private
   * @param {number} month The month to show in the picker
   * @param {number} year The year to show in the picker
   * @returns {void}
   */
  appendMonthYearPicker(month, year) {
    if (!this.settings.showMonthYearPicker) {
      return;
    }

    let monthList = '<ul class="picklist is-month">';

    const wideMonths = this.currentCalendar.months.wide;
    wideMonths.map(function (monthMap, i) { // eslint-disable-line
      monthList += `<li class="picklist-item${(i === month ? ' is-selected ' : '')}"><a href="#" ${(i === month ? 'tabindex="0" ' : 'tabindex="-1" ')}data-month="${i}">${monthMap}</a></li>`;
    });
    monthList += '</ul>';

    this.monthYearPane.find('.picklist-section.is-month').empty().append(monthList);
    const years = [];
    let yearList = '<ul class="picklist is-year">';
    yearList += '<li class="picklist-item up"><a href="#" tabindex="0"><svg class="icon" focusable="false" aria-hidden="true" role="presentation"><use xlink:href="#icon-caret-up"></use></svg></a></li>';

    for (let i = this.settings.yearsBack; i >= 1; i--) {
      years.push(parseInt(year, 10) - i);
    }
    years.push(year);
    for (let j = 1; j <= this.settings.yearsAhead; j++) {
      years.push(parseInt(year, 10) + j);
    }

    // eslint-disable-next-line
    years.map(function (yearMap) {
      yearList += `<li class="picklist-item${(year === yearMap ? ' is-selected ' : '')}"><a href="#" ${(year === yearMap ? 'tabindex="0" ' : 'tabindex="-1" ')}data-year="${yearMap}">${yearMap}</a></li>`;
    });
    yearList += '<li class="picklist-item down"><a tabindex="0"><svg class="icon" focusable="false" aria-hidden="true" role="presentation"><use xlink:href="#icon-caret-down"></use></svg></a></li>';
    yearList += '</ul>';

    this.monthYearPane.find('.picklist-section.is-year').empty().append(yearList);
    if (this.yearFirst) {
      this.monthYearPane.addClass('is-yearfirst');
    }
  },

  /**
   * Find first day of the week for a given month
   * @private
   * @param {number} year The year to use with the month
   * @param {number} month The month to find the first day for
   * @returns {number} day
   */
  firstDayOfMonth(year, month) {
    if (this.isIslamic) {
      const firstDay = this.conversions.toGregorian(year, month, 1);
      return (firstDay === null ? 1 : firstDay.getDay());
    }
    return (new Date(year, month, 1)).getDay();
  },

  /**
   * Find the date of the Month (29, 30, 31 ect)
   * @private
   * @param {number} year The year to use with the month
   * @param {number} month The month to find the days in month for
   * @returns {number} date
   */
  daysInMonth(year, month) {
    if (this.isIslamic) {
      let monthLengthBitmap = this.conversions.yearInfo[this.islamicYearIndex(year)][0];
      let monthDayCount = 0;
      for (let M = 0; M <= month; M++) {
        // eslint-disable-next-line
        monthDayCount = 29 + (monthLengthBitmap & 1);
        if (M === month) {
          return monthDayCount;
        }
        // eslint-disable-next-line
        monthLengthBitmap = (monthLengthBitmap >> 1);
      }
      return 0;
    }
    return (new Date(year, month, 0)).getDate();
  },

  /**
   * Get the islamic year index
   * @private
   * @param {number} islamicYear Year to test.
   * @returns {number} index
   */
  islamicYearIndex(islamicYear) {
    const yearIdx = islamicYear - 1318;
    if (yearIdx < 0 || yearIdx >= this.conversions.yearInfo.length) {
      return 0; // for an out-of-range year, simply returns 0
    }
    return yearIdx;
  },

  /**
   * Set disable Date
   * @private
   * @param {object} elem Node element to set.
   * @param {string} year to check.
   * @param {string} month to check.
   * @param {string} date to check.
   * @returns {void}
   */
  setDisabled(elem, year, month, date) {
    const s = this.settings;
    const dateIsDisabled = this.isDateDisabled(year, month, date);
    elem.removeClass('is-disabled').removeAttr('aria-disabled');

    if ((dateIsDisabled && !s.disable.isEnable) || (!dateIsDisabled && s.disable.isEnable)) {
      elem
        .addClass('is-disabled').attr('aria-disabled', 'true')
        .removeClass('is-selected range').removeAttr('aria-selected');
    }
  },

  /**
   * Check through the options to see if the date is disabled
   * @private
   * @param {string} year to check.
   * @param {string} month to check.
   * @param {string} date to check.
   * @returns {boolean} true if the date is disabled
   */
  isDateDisabled(year, month, date) {
    const s = this.settings;
    const min = (new Date(s.disable.minDate)).setHours(0, 0, 0, 0);
    const max = (new Date(s.disable.maxDate)).setHours(0, 0, 0, 0);
    let d2 = new Date(year, month, date);

    // dayOfWeek
    if (s.disable.dayOfWeek.indexOf(d2.getDay()) !== -1) {
      return true;
    }

    d2 = d2.setHours(0, 0, 0, 0);

    // min and max
    if ((d2 <= min) || (d2 >= max)) {
      return true;
    }

    // dates
    if (s.disable.dates.length && typeof s.disable.dates === 'string') {
      s.disable.dates = [s.disable.dates];
    }

    for (let i = 0, l = s.disable.dates.length; i < l; i++) {
      const d = new Date(s.disable.dates[i]);
      if (d2 === d.setHours(0, 0, 0, 0)) {
        return true;
      }
    }

    return false;
  },

  /**
   * Get array of dates between two dates
   * @private
   * @param {object} startDate .
   * @param {object} endDate .
   * @param {boolean} includeDisabled .
   * @returns {array} dates between two dates
   */
  getDateRange(startDate, endDate, includeDisabled) {
    const dates = [];
    const current = new Date(startDate);

    includeDisabled = typeof includeDisabled !== 'undefined' ? includeDisabled : this.settings.range.includeDisabled;

    while (endDate.getTime() >= current.getTime()) {
      if (includeDisabled || (!includeDisabled &&
        !this.isDateDisabled(current.getFullYear(), current.getMonth(), current.getDate()))) {
        dates.push(new Date(current));
      }
      current.setDate(current.getDate() + 1);
    }
    return dates;
  },

  /**
   * Set Color for the Legend settings
   * @private
   * @param {object} elem to set.
   * @param {string} year to check.
   * @param {string} month to check.
   * @param {string} date to check.
   * @returns {void}
   */
  setLegendColor(elem, year, month, date) {
    if (!this.settings.showLegend || !elem[0]) {
      return;
    }

    const hex = this.getLegendColor(year, month, date);

    elem[0].style.backgroundColor = '';
    elem.off('mouseenter.legend mouseleave.legend');

    if (hex) {
      // set color on elem at .3 of provided color as per design
      elem.addClass('is-colored');
      elem[0].style.backgroundColor = colorUtils.hexToRgba(hex, 0.3);

      const normalColor = colorUtils.hexToRgba(hex, 0.3);
      const hoverColor = colorUtils.hexToRgba(hex, 0.7);

      // handle hover states
      elem.on('mouseenter.legend', function () {
        const thisElem = $(this);
        thisElem[0].style.backgroundColor = hoverColor;
        thisElem.find('span')[0].style.backgroundColor = 'transparent';
      }).on('mouseleave.legend', function () {
        const thisElem = $(this);
        thisElem[0].style.backgroundColor = normalColor;
        thisElem.find('span')[0].style.backgroundColor = '';
      });
    }
  },

  /**
   * Process Color Options to get the date color
   * @private
   * @param {string} year .
   * @param {string} month .
   * @param {string} date .
   * @returns {string} date color
   */
  /* eslint-disable consistent-return */
  getLegendColor(year, month, date) {
    const s = this.settings;
    if (!s.showLegend) {
      return;
    }

    const checkDate = new Date(year, month, date);
    const checkHours = checkDate.setHours(0, 0, 0, 0);

    for (let i = 0; i < s.legend.length; i++) {
      const series = s.legend[i];

      // Check Day of week
      if (series.dayOfWeek && series.dayOfWeek.indexOf(checkDate.getDay()) !== -1) {
        return series.color;
      }

      // Check for dates that match
      if (series.dates) {
        for (let j = 0; j < series.dates.length; j++) {
          const d = new Date(series.dates[j]);
          if (checkHours === d.setHours(0, 0, 0, 0)) {
            return series.color;
          }
        }
      }
    }

    return '';
  },
  /* eslint-enable consistent-return */

  /**
   * Sets up event handlers for this component and its sub-elements.
   * @returns {object} The Calendar prototype, useful for chaining.
   * @private
   */
  handleEvents() {
    const self = this;
    const s = this.settings;

    this.element.off(`updated.${COMPONENT_NAME}`).on(`updated.${COMPONENT_NAME}`, () => {
      this.updated();
    });

    // Change Month Events
    this.header.off('click.monthview').on('click.monthview', '.btn-icon', function () {
      const isNext = $(this).is('.next');
      const range = {};
      const d = { month: self.currentMonth, year: self.currentYear };

      if (s.range.useRange) {
        if (isNext) {
          range.date = new Date(d.year, (d.month + 1), (self.element.find('.next-month:visible').length + 1));
        } else {
          range.date = new Date(d.year, d.month, 1);
          range.date.setDate(range.date.getDate() - (self.days.find('.prev-month:visible').length + 1));
        }
        d.month += isNext ? 1 : -1;
      } else {
        self.currentMonth += isNext ? 1 : -1;
        self.currentDate.setMonth(self.currentMonth);
        self.currentYear = parseInt(self.element[0].querySelector('span.year').innerText, 10);
        self.currentDate.setFullYear(self.currentYear);
        d.month = self.currentMonth;
        d.year = self.currentYear;
      }
      self.showMonth(d.month, d.year);

      if (s.range.useRange) {
        range.formatedDate = Locale.formatDate(range.date, { date: 'full', locale: self.locale.name });
        range.cell = self.days.find(`[aria-label="${range.formatedDate}"]`);
        self.setRangeOnCell(s.range.second ? false : range.cell);
      }
    });

    if (s.range.useRange) {
      this.header
        .off('mouseover.datepicker')
        .on('mouseover.datepicker', 'button', function () {
          if (s.range.extra) {
            self.setRangeOnCell($(this).is('.next') ? s.range.extra.maxCell : s.range.extra.minCell);
          }
        })
        .off('focus.datepicker')
        .on('focus.datepicker', 'button:not(.hide-focus)', function () {
          if (s.range.extra) {
            self.setRangeOnCell($(this).is('.next') ? s.range.extra.maxCell : s.range.extra.minCell);
          }
        });

      this.days
        .off('mouseover.datepicker')
        .on('mouseover.datepicker', 'td', function () {
          self.setRangeOnCell(this);
        });
    }

    if (this.calendarToolbarEl) {
      this.calendarToolbarEl.off('change-date.monthview').on('change-date.monthview', (e, args) => {
        if (args.isToday) {
          this.selectToday();
          return;
        }
        this.selectDay(args.selectedDate, false, true);
      });
    }

    // Allow dates to be selected
    if (s.selectable) {
      this.element
        .addClass('is-selectable')
        .off('click.monthview-day')
        .on('click.monthview-day', 'td', (e) => {
          const key = e.currentTarget.getAttribute('data-key');
          this.lastClickedKey = key;

          if (e.currentTarget.classList.contains('is-disabled')) {
            return;
          }
          this.selectDay(key, false, true);
        });
    }

    this.handleMonthYearPane().handleKeys();
    return this;
  },

  /**
   * Handle events and keys on the month year pane
   * @private
   * @returns {object} The component for chaining.
   */
  handleMonthYearPane() {
    const s = this.settings;
    const appendYear = (upDown) => {
      const yearContainer = this.monthYearPane[0].querySelector('.picklist.is-year');
      const yearList = yearContainer.children;
      const year = yearList[(upDown === 'up' ? 1 : yearList.length - 2)].querySelector('a').getAttribute('data-year');
      const nextYear = parseInt(year, 10) + (upDown === 'up' ? -1 : 1);
      DOM.remove(yearList[(upDown === 'up' ? yearList.length - 2 : 1)]);

      const a = document.createElement('a');
      a.setAttribute('href', '#');
      a.setAttribute('tabindex', '-1');
      a.setAttribute('data-year', nextYear);
      a.innerHTML = nextYear;

      const li = document.createElement('li');
      DOM.addClass(li, 'picklist-item');
      li.appendChild(a);
      yearContainer.insertBefore(li, yearList[(upDown === 'up' ? 1 : yearList.length - 1)]);

      // Set selected
      if (!this.monthYearPane[0].querySelector('.picklist.is-year li.is-selected')) {
        DOM.addClass(li, 'is-selected');
        a.setAttribute('tabindex', '0');
      }
    };

    // Handle Long Press
    let intervalId = null;
    this.monthYearPane
      .off('touchstart.monthviewpane mousedown.monthviewpane')
      .on('touchstart.monthviewpane mousedown.monthviewpane', '.picklist.is-year li', (e) => {
        intervalId = setInterval(() => {
          if (e.currentTarget.classList.contains('up')) {
            appendYear('up');
          }
          if (e.currentTarget.classList.contains('down')) {
            appendYear('down');
          }
          e.stopImmediatePropagation();
          e.stopPropagation();
          return false;
        }, 200);
        return true;
      })
      .off('touchend.monthviewpane touchcancel.monthviewpane mouseup.monthviewpane mouseout.monthviewpane')
      .on('touchend.monthviewpane touchcancel.monthviewpane mouseup.monthviewpane mouseout.monthviewpane', '.picklist.is-year li', () => {
        clearInterval(intervalId);
        return true;
      });

    const selectPicklistItem = (target, cssClass) => {
      const selectedElem = this.monthYearPane[0].querySelector(`.picklist.${cssClass} .is-selected`);
      DOM.removeClass(selectedElem, 'is-selected');
      selectedElem.querySelector('a').setAttribute('tabindex', '-1');

      DOM.addClass(target.parentNode, 'is-selected');
      target.setAttribute('tabindex', '0');
    };

    // Set selecting the month or year
    // by click, keyboard from `monthYearPane`
    // target: clicked or keyed element
    // cssClass: target option `is-month` or `is-year`
    const setMonthYearPane = (target, cssClass) => {
      const elem = sel => this.monthYearPane[0].querySelector(`.is-${sel} .is-selected a`);
      const d = cssClass === 'is-month' ? {
        month: parseInt(target.getAttribute('data-month'), 10),
        year: parseInt(elem('year').getAttribute('data-year'), 10)
      } : {
        month: parseInt(elem('month').getAttribute('data-month'), 10),
        year: parseInt(target.getAttribute('data-year'), 10)
      };

      if (!s.range.useRange) {
        this.currentMonth = d.month;
        this.currentDate.setMonth(this.currentMonth);
        this.currentYear = d.year;
        this.currentDate.setFullYear(this.currentYear);
        d.month = this.currentMonth;
        d.year = this.currentYear;
      }

      selectPicklistItem(target, cssClass);
      if (this.element.hasClass(`${cssClass}only`)) {
        this.monthYearPane.parent().find('button.is-select-month').click();
      }
    };

    // Handle selecting a year, or month
    this.monthYearPane
      .off('click.picklist-month')
      .on('click.picklist-month', '.picklist.is-month li', (e) => {
        setMonthYearPane(e.target, 'is-month');
        e.preventDefault();
      });

    this.monthYearPane
      .off('click.picklist-month-a')
      .on('click.picklist-month-a', '.picklist.is-month li a', (e) => {
        e.preventDefault();
      });

    this.monthYearPane
      .off('click.picklist-year')
      .on('click.picklist-year', '.picklist.is-year li', (e) => {
        if (e.currentTarget.classList.contains('up')) {
          appendYear('up');
          return;
        }
        if (e.currentTarget.classList.contains('down')) {
          appendYear('down');
          return;
        }

        setMonthYearPane(e.target, 'is-year');
        e.preventDefault();
      });

    this.monthYearPane
      .off('click.picklist-year-a')
      .on('click.picklist-year-a', '.picklist.is-year li a', (e) => {
        e.preventDefault();
      });

    // Handle behaviors when expanding and collapsing like disabling buttons and setting height
    this.monthYearPane.on('expand.monthviewpane', () => {
      // Disable the main page buttons for tabbing
      if (!s.hideDays) {
        this.element.find('.btn-icon, td.is-selected').attr('disabled', 'true');
        this.element.find('td.is-selected').removeAttr('tabindex');
        // Set the height
        this.monthYearPane.find('.content').css('height', this.header.parent().height() - this.header.height() - 55); // 45 is the footer height
        // Rename some buttons
        this.element.find('.hyperlink.today').hide();
        this.element.find('.is-select').removeClass('is-select').addClass('is-select-month-pane');
        this.element.find('.is-cancel').removeClass('is-cancel').addClass('is-cancel-month-pane').text(Locale.translate('Cancel', { locale: this.locale.name, language: this.language }));
      }
      // Focus the month
      setTimeout(() => {
        const selectedMonth = this.monthYearPane.find('.is-month .is-selected a');
        selectedMonth.focus();
        if (this.monthYearPane.parent().hasClass('is-yearonly')) {
          this.monthYearPane.find('.is-year .is-selected a').focus();
        }
      });
    }).on('collapse.monthviewpane', () => {
      // Enable it all again
      if (!s.hideDays) {
        this.element.find('.btn-icon').removeAttr('disabled');
        this.element.find('td.is-selected').attr('tabindex', '0');
        this.element.find('.hyperlink.today').show();
        this.element.find('.is-select-month-pane').addClass('is-select').removeClass('is-select-month-pane');
        this.element.find('.is-cancel-month-pane').addClass('is-cancel').removeClass('is-cancel-month-pane').text(Locale.translate('Clear', { locale: this.locale.name, language: this.language }));
      }
    });

    // Handle keyboard on the month year pane
    const moveToItem = (e, nextPrev) => {
      const a = e.currentTarget;
      const li = e.currentTarget.parentNode;
      let adjacentLi = nextPrev === 'prev' ? li.previousSibling : li.nextSibling;
      if (!adjacentLi) {
        adjacentLi = li.parentNode.children[nextPrev === 'prev' ? li.parentNode.children.length - 1 : 0];
      }
      const adjacentA = adjacentLi.querySelector('a');

      a.setAttribute('tabindex', '-1');
      li.parentNode.querySelector('.is-selected').classList.remove('is-selected');
      DOM.addClass(adjacentLi, 'is-selected');
      adjacentA.setAttribute('tabindex', '0');
      adjacentA.focus();
    };

    this.monthYearPane
      .off('keydown.monthviewpane')
      .on('keydown.monthviewpane', '.picklist-item a', (e) => {
        const isUp = e.currentTarget.parentNode.classList.contains('up');
        const isDown = e.currentTarget.parentNode.classList.contains('down');
        const isYear = e.currentTarget.parentNode.parentNode.classList.contains('is-year');
        const isMonth = e.currentTarget.parentNode.parentNode.classList.contains('is-month');
        let handle = false;

        if (e.key === 'ArrowUp' && (isYear || isMonth)) {
          moveToItem(e, 'prev');
          handle = true;
        } else if (e.key === 'ArrowDown' && (isYear || isMonth)) {
          moveToItem(e, 'next');
          handle = true;
        } else if (e.key === 'Enter') {
          if (isUp || isDown) {
            appendYear(isUp ? 'up' : 'down');
            handle = true;
          } else if (isYear || isMonth) {
            setMonthYearPane(e.target, (isYear ? 'is-year' : 'is-month'));
            handle = true;
          }
        }

        if (handle) {
          e.preventDefault();
        }
      });

    return this;
  },

  /**
   * Select a specific date visually.
   * @private
   * @param {date | string} date specific date or a date key (hash string of the date)
   * @param {boolean} closePopup Send a flag to close the popup
   * @param {boolean} insertDate Send a flag to insert the date in the field
  */
  selectDay(date, closePopup, insertDate) {
    if (this.isIslamic && typeof date !== 'string') {
      this.currentIslamicDate = this.currentCalendar.conversions.fromGregorian(date);
      date = stringUtils.padDate(
        this.currentIslamicDate[0],
        this.currentIslamicDate[1],
        this.currentIslamicDate[2]
      );
    }

    if (!this.isIslamic && typeof date !== 'string') {
      date = stringUtils.padDate(
        date.getFullYear(),
        date.getMonth(),
        date.getDate()
      );
    }

    let dayObj = this.dayMap.filter(dayFilter => dayFilter.key === date);
    const year = parseInt(date.substr(0, 4), 10);
    const month = parseInt(date.substr(4, 2), 10) - 1;
    const day = parseInt(date.substr(6, 2), 10);

    if (this.isIslamic) {
      this.currentIslamicDate = date;
      this.currentDate = this.conversions.toGregorian(year, month, day);
    } else {
      this.currentDate = new Date(year, month, day);
    }

    this.currentYear = year;
    this.currentMonth = month;
    this.currentDay = day;

    if (dayObj.length === 0 || dayObj[0].elem.hasClass('alternate')) {
      // Show month
      this.showMonth(month, year);
      dayObj = this.dayMap.filter(dayFilter => dayFilter.key === date);
    }

    // Error - date not found
    if (!dayObj.length === 0) {
      return;
    }

    const node = dayObj[0].elem[0];

    const args = {
      node,
      key: date,
      day,
      month,
      year,
      close: closePopup
    };

    delete this.isKeyClick;
    this.element.find('td.is-selected').removeClass('is-selected').removeAttr('tabindex');
    $(node).addClass('is-selected').attr('tabindex', '0').focus();

    insertDate = this.settings.headerStyle === 'full' ? true : insertDate;
    if (insertDate && this.settings.onSelected) {
      this.settings.onSelected(node, args);
    }
    if (insertDate) {
      this.element.trigger('selected', args);
    }
  },

  /**
   * Select todays date visually.
   */
  selectToday() {
    this.selectDay(new Date(), false, true);
  },

  /**
   * Attach keyboard events for the calendar.
   * @private
   */
  handleKeys() {
    const s = this.settings;

    this.element.off('keydown.monthview').on('keydown.monthview', '.monthview-table', (e) => {
      const key = e.keyCode || e.charCode || 0;
      const cell = $(e.target);
      const allCell = this.days.find('td:visible');
      const allCellLength = allCell.length;
      let idx = null;
      let selector = null;
      let handled = false;
      const minDate = new Date(s.disable.minDate);
      const maxDate = new Date(s.disable.maxDate);
      const resetRange = () => {
        if (this.datepickerApi && s.range.useRange &&
            s.range.first && s.range.first.date &&
            s.range.second && s.range.second.date) {
          this.datepickerApi.resetRange({ isData: true });
        }
      };

      // Arrow Down: select same day of the week in the next week
      if (key === 40) {
        handled = true;
        if (s.range.useRange) {
          idx = allCell.index(e.target) + 7;
          selector = allCell.eq(idx);
          if (idx < allCellLength) {
            resetRange();
            this.setRangeOnCell(selector.is('.is-selected') ? null : selector);
            this.setRangeSelBeforeFirstSel(selector);
            this.activeTabindex(selector, true);
          }
        } else if (s.disable.restrictMonths && s.disable.minDate && s.disable.maxDate) {
          if (this.currentDate.getMonth() < maxDate.getMonth()) {
            this.currentDate.setDate(this.currentDate.getDate() + 7);
          } else if (maxDate.getDate() - 1 >= this.currentDate.getDate() + 7) {
            this.currentDate.setDate(this.currentDate.getDate() + 7);
          }
          this.selectDay(this.currentDate, false, false);
        } else {
          this.currentDate.setDate(this.currentDate.getDate() + 7);
          this.selectDay(this.currentDate, false, false);
        }
      }

      // Arrow Up: select same day of the week in the previous week
      if (key === 38) {
        handled = true;
        if (s.range.useRange) {
          idx = allCell.index(e.target) - 7;
          selector = allCell.eq(idx);
          if (idx > -1) {
            resetRange();
            this.setRangeOnCell(selector.is('.is-selected') ? null : selector);
            this.setRangeSelBeforeFirstSel(selector);
            this.activeTabindex(selector, true);
          }
        } else if (s.disable.restrictMonths && s.disable.minDate && s.disable.maxDate) {
          if (this.currentDate.getMonth() > minDate.getMonth()) {
            this.currentDate.setDate(this.currentDate.getDate() - 7);
          } else if (minDate.getDate() + 1 <= this.currentDate.getDate() - 7) {
            this.currentDate.setDate(this.currentDate.getDate() - 7);
          }
          this.selectDay(this.currentDate, false, false);
        } else {
          this.currentDate.setDate(this.currentDate.getDate() - 7);
          this.selectDay(this.currentDate, false, false);
        }
      }

      // Arrow Left
      if (key === 37) {
        handled = true;
        if (s.range.useRange) {
          idx = allCell.index(e.target) - 1;
          selector = allCell.eq(idx);
          if (idx > -1) {
            resetRange();
            this.setRangeOnCell(selector.is('.is-selected') ? null : selector);
            this.setRangeSelBeforeFirstSel(selector);
            this.activeTabindex(selector, true);
          }
        } else if (s.disable.restrictMonths && s.disable.minDate && s.disable.maxDate) {
          if (this.currentDate.getMonth() > minDate.getMonth()) {
            this.currentDate.setDate(this.currentDate.getDate() - 1);
          } else if (minDate.getDate() + 1 !== this.currentDate.getDate()) {
            this.currentDate.setDate(this.currentDate.getDate() - 1);
          }
          this.selectDay(this.currentDate, false, false);
        } else {
          this.currentDate.setDate(this.currentDate.getDate() - 1);
          this.selectDay(this.currentDate, false, false);
        }
      }

      // Arrow Right
      if (key === 39) {
        handled = true;
        if (s.range.useRange) {
          idx = allCell.index(e.target) + 1;
          selector = allCell.eq(idx);
          if (idx < allCellLength) {
            resetRange();
            this.setRangeOnCell(selector.is('.is-selected') ? null : selector);
            this.setRangeSelBeforeFirstSel(selector);
            this.activeTabindex(selector, true);
          }
        } else if (s.disable.restrictMonths && s.disable.minDate && s.disable.maxDate) {
          if (this.currentDate.getMonth() < maxDate.getMonth()) {
            this.currentDate.setDate(this.currentDate.getDate() + 1);
          } else if (maxDate.getDate() - 1 !== this.currentDate.getDate()) {
            this.currentDate.setDate(this.currentDate.getDate() + 1);
          }
          this.selectDay(this.currentDate, false, false);
        } else {
          this.currentDate.setDate(this.currentDate.getDate() + 1);
          this.selectDay(this.currentDate, false, false);
        }
      }

      // Page Up Selects Same Day Prev Month
      if (key === 33 && !e.altKey) {
        handled = true;
        resetRange();
        if (s.disable.restrictMonths && s.disable.minDate && s.disable.maxDate) {
          if (minDate.getMonth() !== this.currentDate.getMonth()) {
            this.currentDate.setMonth(this.currentDate.getMonth() - 1);
            this.selectDay(this.currentDate, false, false);
          }
        } else {
          this.currentDate.setMonth(this.currentDate.getMonth() - 1);
          this.selectDay(this.currentDate, false, false);
        }
      }

      // Page Down Selects Same Day Next Month
      if (key === 34 && !e.altKey) {
        handled = true;
        resetRange();
        if (s.disable.restrictMonths && s.disable.minDate && s.disable.maxDate) {
          if (this.currentDate.getMonth() !== maxDate.getMonth()) {
            this.currentDate.setMonth(this.currentDate.getMonth() + 1);
            this.selectDay(this.currentDate, false, false);
          }
        } else {
          this.currentDate.setMonth(this.currentDate.getMonth() + 1);
          this.selectDay(this.currentDate, false, false);
        }
      }

      // ctrl + Page Up Selects Same Day previous Year
      if (key === 33 && e.ctrlKey) {
        handled = true;
        resetRange();
        this.currentDate.setFullYear(this.currentDate.getFullYear() - 1);
        this.selectDay(this.currentDate, false, false);
      }

      // ctrl + Page Down Selects Same Day next Year
      if (key === 34 && e.ctrlKey) {
        handled = true;
        resetRange();
        this.currentDate.setFullYear(this.currentDate.getFullYear() + 1);
        this.selectDay(this.currentDate, false, false);
      }

      // Home Moves to Start of the month
      if (key === 36) {
        handled = true;
        const d = this.currentDate;
        let firstDay;
        resetRange();

        if (s.disable.restrictMonths && s.disable.minDate && s.disable.maxDate) {
          if (minDate.getMonth() !== this.currentDate.getMonth()) {
            firstDay = new Date(d.getFullYear(), d.getMonth(), 1);
          } else {
            firstDay = new Date(minDate.getFullYear(), minDate.getMonth(), minDate.getDate());
            firstDay.setDate(firstDay.getDate() + 1);
          }
        } else {
          firstDay = new Date(d.getFullYear(), d.getMonth(), 1);
        }

        this.currentDate = firstDay;
        if (this.isIslamic) {
          this.currentIslamicDate = this.conversions.fromGregorian(this.currentDate);
        }
        this.selectDay(this.currentDate, false, false);
      }

      // End Moves to End of the month
      if (key === 35) {
        handled = true;
        const d = this.currentDate;
        let lastDay;
        resetRange();

        if (s.disable.restrictMonths && s.disable.minDate && s.disable.maxDate) {
          if (this.currentDate.getMonth() !== maxDate.getMonth()) {
            lastDay = new Date(d.getFullYear(), d.getMonth() + 1, 0);
          } else {
            lastDay = new Date(maxDate.getFullYear(), maxDate.getMonth(), maxDate.getDate());
            lastDay.setDate(lastDay.getDate() - 1);
          }
        } else {
          lastDay = new Date(d.getFullYear(), d.getMonth() + 1, 0);
        }

        this.currentDate = lastDay;
        if (this.isIslamic) {
          this.currentIslamicDate = this.conversions.fromGregorian(this.currentDate);
        }
        this.selectDay(this.currentDate, false, false);
      }

      // 't' selects today
      if (key === 84) {
        if (s.range.useRange && this.datepickerApi) {
          resetRange();
          const keepFocus = !(s.range.first && s.range.first.date &&
            (!s.range.second || (s.range.second && !s.range.second.date)));
          this.datepickerApi.setToday(keepFocus);
          if (!keepFocus && this.datepickerApi &&
            typeof this.datepickerApi.closeCalendar === 'function') {
            this.datepickerApi.closeCalendar();
          }
        } else {
          this.selectToday();
        }
        handled = true;
      }

      // Space or Enter closes Date Picker, selecting the Date
      if (key === 32 || key === 13) {
        handled = true;
        if (s.range.useRange) {
          if (!s.range.first || (s.range.first && !s.range.first.date)) {
            allCell.removeClass('is-selected');
          }
          cell.focus().trigger('click');
          return false;
        }
        const d = this.getCellDate(cell);

        if (this.isIslamic) {
          this.currentIslamicDate = [d.year, d.month, d.day];
          this.currentDate = this.conversions.toGregorian(
            this.currentIslamicDate[0],
            this.currentIslamicDate[1],
            this.currentIslamicDate[2]
          );
        } else {
          this.currentDate = new Date(d.year, d.month, d.day);
        }

        this.selectDay(this.currentDate, true, true);
      }

      if (handled) {
        e.stopPropagation();
        e.preventDefault();
        return false;
      }
      return true;
    });
  },

  /**
   * Validate the Previous and Next Button availability.
   * @private
   */
  validatePrevNext() {
    if (!this.settings.disable.restrictMonths
      || !this.settings.disable.minDate || !this.settings.disable.maxDate) {
      return;
    }
    const minDate = new Date(this.settings.disable.minDate);
    const maxDate = new Date(this.settings.disable.maxDate);

    this.element.find('.prev').prop('disabled', false);
    this.element.find('.next').prop('disabled', false);

    // Wierd edge case, the user probably should use validation.
    if (minDate.getFullYear() > this.currentYear || this.currentYear > maxDate.getFullYear()) {
      this.element.find('.prev').prop('disabled', true);
      this.element.find('.next').prop('disabled', true);
      return;
    }

    if (this.currentMonth - 1 < minDate.getMonth()) {
      this.element.find('.prev').prop('disabled', true);
    }

    if (this.currentMonth + 1 > maxDate.getMonth()) {
      this.element.find('.next').prop('disabled', true);
    }
  },

  /**
   * Add a Legend below the table
   * @private
   * @returns {void}
   */
  addLegend() {
    const s = this.settings;
    if (!s.showLegend) {
      return;
    }

    // Remove Legend
    if (this.legend && this.legend.length) {
      this.legend.remove();
    }

    this.legend = $('<div class="monthview-legend"></div>');

    for (let i = 0; i < s.legend.length; i++) {
      const series = s.legend[i];
      const item = '' +
        `<div class="monthview-legend-item">
          <span class="monthview-legend-swatch" style="background-color: ${colorUtils.hexToRgba(series.color, 0.3)}"></span>
          <span class="monthview-legend-text">${series.name}</span>
        </div>`;

      this.legend.append(item);
    }
    this.table.after(this.legend);
  },

  /**
   * Set range on given cell -or- current month/year.
   * @private
   * @param {object} cell to set range.
   * @returns {void}
   */
  setRangeOnCell(cell) {
    const self = this;
    const s = this.settings;

    if (s.range.useRange && s.range.first && !s.range.second) {
      const first = s.range.first;
      const extra = s.range.extra;
      const len = extra.cellLength - 1;
      const firstCell = first.rowIdx + first.cellIdx + (len * first.rowIdx);
      cell = $(cell);// First date selected cell element

      if (cell.length && !cell.is('.is-disabled, .is-selected')) {
        const row = cell.closest('tr');
        const cellIdx = cell.index();
        const rowIdx = row.index();
        const thisCell = rowIdx + cellIdx + (len * rowIdx);
        const d = self.getCellDate(cell);
        const cellDate = new Date(d.year, d.month, d.day);
        const max = this.getDifferenceToDate(s.range.first.date, s.range.maxDays);

        self.days.find('td:visible').each(function (i) {
          const thisTd = $(this);
          if (cellDate > s.range.first.date && !s.range.selectBackward &&
            (!s.range.maxDays || (s.range.maxDays > 0 && cellDate.getTime() <= max.aftertime)) &&
            ((i > firstCell && i <= thisCell) || (cellDate > extra.max && i <= thisCell))) {
            thisTd.addClass('range-next');
          } else if (cellDate < s.range.first.date && !s.range.selectForward &&
            (!s.range.maxDays || (s.range.maxDays > 0 && cellDate.getTime() >= max.beforetime)) &&
            ((i < firstCell && i >= thisCell) || (cellDate < extra.min && i >= thisCell))) {
            thisTd.addClass('range-prev');
          } else {
            thisTd.removeClass('range-next range-prev');
          }
        });
      } else if (!cell.length) {
        self.days.find('td').removeClass('range-next range-prev');
      }
    }
    if (!cell && s.range.second) {
      self.setRangeSelected();
    }
  },

  /**
   * Get difference to given date
   * @private
   * @param {object} date .
   * @param {number} days .
   * @param {boolean} includeDisabled .
   * @returns {object} before/after difference to given date
   */
  getDifferenceToDate(date, days, includeDisabled) {
    const difference = {};
    const move = (d, daystomove, isNext) => {
      d = new Date(d);
      while (daystomove > 0) {
        d.setDate(d.getDate() + (isNext ? 1 : -1));
        if (includeDisabled || (!includeDisabled &&
          !this.isDateDisabled(d.getFullYear(), d.getMonth(), d.getDate()))) {
          daystomove--;
          difference[isNext ? 'after' : 'before'] = new Date(d);
        }
      }
      if (isNext && difference.after) {
        difference.aftertime = difference.after.getTime();
      } else if (difference.before) {
        difference.beforetime = difference.before.getTime();
      }
    };
    includeDisabled = typeof includeDisabled !== 'undefined' ? includeDisabled : this.settings.range.includeDisabled;
    move(date, days); // previous
    move(date, days, true); // next
    return difference;
  },

  /**
   * Set range selected value
   * @private
   * @returns {void}
   */
  setRangeSelected() {
    const self = this;
    const s = this.settings;
    const dateObj = d => new Date(d.year, d.month, d.day);

    if (s.range.useRange && s.range.second && s.range.second.date &&
      this.days && this.days.length) {
      this.days.find('td').removeClass('range range-next range-prev range-selection end-date is-selected');
      this.days.find('td:visible').each(function () {
        const cell = $(this);
        const isDisabled = cell.is('.is-disabled') && !s.range.includeDisabled;
        const includeDisabled = cell.is('.is-disabled') && s.range.includeDisabled;
        const includeDisableClass = includeDisabled ? ' include-disabled' : '';
        const getTime = (d) => {
          d = new Date(d);
          d.setHours(0, 0, 0);
          return d.getTime();
        };
        const date = getTime(dateObj(self.getCellDate(cell)));
        const d1 = getTime(s.range.first.date);
        const d2 = getTime(s.range.second.date);

        if ((date === d1 || date === d2) && !isDisabled) {
          cell.addClass(`is-selected${includeDisableClass}${d1 !== d2 ? ` range-selection${date === d2 ? ' end-date' : ''}` : ''}`);
        } else if ((date > d1 && date < d2) && !isDisabled) {
          cell.addClass(`range-selection${includeDisableClass}`);
        }
      });
    }
  },

  /**
   * Set range selection to active cell with click.
   * @private
   * @returns {number} status
   */
  setRangeSelByClick() {
    // 0: cell did not found
    // 1: cell found but not changed and not clicked
    // 2: cell found and changed but not clicked
    // 3: cell found and clicked
    let status = 0;

    const s = this.settings;
    if (s.range.useRange) {
      if (s.range.first && s.range.first.date && s.range.second && s.range.second.date) {
        if (s.showTime && this.datepickerApi) {
          const getTime = d => (new Date(d)).getTime();
          const d = {
            time1: getTime(s.range.first.date),
            time2: getTime(s.range.second.date),
            first: this.datepickerApi.setTime(s.range.first.date),
            second: this.datepickerApi.setTime(s.range.second.date)
          };
          if (d.time1 !== getTime(d.first)) {
            this.datepickerApi.setRangeToElem(d.first, true);
            this.datepickerApi.setRangeToElem(d.second, false);
            status = 2; // 2: cell found and changed but not clicked
          }
        }
        // 1: cell found but not changed and not clicked
        status = (status === 0) ? 1 : status;
      } else {
        let cell;
        if (!s.range.first || (s.range.first && !s.range.first.date)) {
          cell = this.dayMap.filter(d => d.elem.is('.is-selected'));
          if (cell && cell.length) {
            this.days.find('td:visible').removeClass('is-selected').removeAttr('aria-selected');
            cell[0].elem.focus().trigger('click');
            status = 3; // 3: cell found and clicked
          }
        } else if (!s.range.second || (s.range.second && !s.range.second.date)) {
          cell = this.days.find('td.range-prev:visible').first();
          if (!cell.length) {
            cell = this.days.find('td.range-next:visible').last();
          }
          if (!cell.length) {
            cell = this.dayMap.filter(d => d.elem.is('.is-selected'));
          }
          if (cell && cell.length) {
            const elem = cell[0].elem || cell;
            elem.focus().trigger('click');
            status = 3; // 3: cell found and clicked
          }
        }
      }
    }

    return status;
  },

  /**
   * Get date from given cell.
   * @private
   * @param {object} cell to get date.
   * @returns {object} as: year, month, day
   */
  getCellDate(cell) {
    const day = parseInt(cell.text(), 10);
    let month = parseInt(this.header.find('.month').attr('data-month'), 10);
    let year = parseInt(this.header.find('.year').text(), 10);

    if (cell.hasClass('prev-month')) {
      if (month === 0) {
        month = 11;
        year--;
      } else {
        month--;
      }
    } else if (cell.hasClass('next-month')) {
      if (month === 11) {
        month = 0;
        year++;
      } else {
        month++;
      }
    }

    return { year, month, day };
  },

  /**
   * Set range selection before first date selected
   * @private
   * @param {object} elem to set selection
   * @returns {void}
   */
  setRangeSelBeforeFirstSel(elem) {
    const s = this.settings;
    if (s.range.useRange && $('#monthview-popup:visible')) {
      if (!s.range.first) {
        $('td', this.element).removeClass('is-selected');
        elem.addClass('is-selected');
      }
    }
  },

  /**
   * Check if file type allowed
   * @private
   * @param {object} elem to set fouus
   * @param {boolean} isFocus true if need to set foucs
   * @returns {object} element passed in
   */
  activeTabindex(elem, isFocus) {
    $('td', this.element).removeAttr('tabindex');
    elem.attr('tabindex', 0);

    if (isFocus) {
      elem.focus();
    }
    return elem;
  },

  /**
   * Handle updated settings and values.
   * @returns {object} [description]
   */
  updated() {
    return this
      .destroy()
      .init();
  },

  /**
   * Simple Teardown - remove events & rebuildable markup.
   * @returns {object} The Component prototype, useful for chaining.
   * @private
   */
  teardown() {
    this.header.off();
    this.days.off();
    this.element.off();
    if (this.monthYearPane) {
      this.monthYearPane.off();
      this.monthYearPane = null;
    }
    return this;
  },

  /**
   * Teardown - Remove added markup and events.
   * @private
   * @returns {object} The prototype.
   */
  destroy() {
    this.teardown();
    this.element.empty();
    $.removeData(this.element[0], COMPONENT_NAME);
    return this;
  }
};

export { MonthView, COMPONENT_NAME };<|MERGE_RESOLUTION|>--- conflicted
+++ resolved
@@ -177,31 +177,7 @@
         <span>${Locale.translate('NextMonth', { locale: this.locale.name, language: this.language })}</span>
       </button>`;
 
-<<<<<<< HEAD
     this.table = $(`<table class="monthview-table" aria-label="${Locale.translate('Calendar', { locale: this.locale.name })}" role="application"></table>`);
-=======
-    let monthYearPaneButton = `<button type="button" class="btn btn-monthyear-pane expandable-area-trigger" id="btn-monthyear-pane">
-        <span class="month">november</span>
-        <span class="year">2015</span>
-        <svg class="icon icon-closed" focusable="false" aria-hidden="true" role="presentation">
-          <use xlink:href="#icon-dropdown"></use>
-        </svg>
-        <svg class="icon icon-opened" focusable="false" aria-hidden="true" role="presentation">
-          <use xlink:href="#icon-dropdown"></use>
-        </svg>
-      </button>`;
-
-    if (this.settings.hideDays) {
-      monthYearPaneButton = '';
-    }
-
-    this.header = $('' +
-      `<div class="monthview-header">
-        ${this.settings.showMonthYearPicker ? monthYearPaneButton : '<span class="month">november</span><span class="year">2015</span>'}
-        ${(this.isRTL ? this.nextButton + this.prevButton : this.prevButton + this.nextButton)}
-      </div>`);
-    this.table = $(`<table class="monthview-table" aria-label="${Locale.translate('Calendar', { locale: this.locale.name, language: this.language })}" role="application"></table>`);
->>>>>>> 9f3430fd
     this.dayNames = $('' +
       `<thead>
         <tr>
@@ -278,21 +254,8 @@
     }
 
     // Reconfigure the header
-    // TODO
     this.header = $('<div class="monthview-header"><div class="calendar-toolbar"></div></div>');
     if (this.settings.headerStyle === 'full') {
-<<<<<<< HEAD
-=======
-      this.header = $('' +
-        `<div class="monthview-header full">
-          ${(this.isRTL ? this.nextButton + this.prevButton : this.prevButton + this.nextButton)}
-          <span class="monthview-datepicker">
-            <span class="hidden month"></span><span class="hidden year"></span>
-            <input aria-label="${Locale.translate('Today', { locale: this.locale.name, language: this.language })}" id="monthview-datepicker-field" readonly data-init="false" class="datepicker" name="monthview-datepicker-field" type="text"/>
-          </span>
-          ${this.settings.showToday ? `<a class="hyperlink today" href="#">${Locale.translate('Today', { locale: this.locale.name, language: this.language })}</a>` : ''}
-        </div>`);
->>>>>>> 9f3430fd
       this.monthPicker = this.header.find('#monthview-datepicker-field');
     } else if (this.settings.showToday) {
       this.header.find('.btn-icon.prev').before(`<a class="hyperlink today" href="#">${Locale.translate('Today', { locale: this.locale.name, language: this.language })}</a>`);
