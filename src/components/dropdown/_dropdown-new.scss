// Uplift Dropdown
//================================================== //

// Create a token for this
$dropdown-size-padding-x-r: 30px;

div.dropdown,
div.multiselect {
  + .icon {
    right: 8px;
    top: 3px;
  }

  > .listoption-icon {
    left: 12px;
    top: 11px;

    &.swatch {
      left: 13px;
    }

    + span {
      padding-left: 25px;
    }
  }

  &.has-tags {
    padding: 0;

    .tag-content {
      line-height: 19px;
    }

    + .icon {
      height: 30px;
    }
  }

  .tag-list {
    padding: 2px 30px 4px 10px;

    &.empty {
      padding: 16px 0 15px;
    }

    .btn-dismissible,
    .btn-linkable {
      .icon {
        vertical-align: middle;
      }
    }
  }
}

.dropdown-list {
  &.small-rowheight {
    &.datagrid-dropdown-list .trigger .icon {
      top: 8.5px;
      margin-left: -0.5px;
    }
  }

  &.has-icons {
    .dropdown-search {
      padding-left: 35px;
    }
  }

  > .trigger {
    width: $dropdown-size-padding-x-r;

    .icon {
      top: 9px;
    }
  }

  > .listoption-icon {
    top: 10px;

    &.swatch {
      left: 12px;
    }
  }

  li {
    span {
      &.swatch {
        margin-left: -18px;
      }
    }
  }

  &.ffdropdown {
    &.is-ontop {
      > .trigger {
        .icon {
          top: 11px;
        }
      }
    }
  }

  &.is-ontop {
    > .listoption-icon {
      bottom: 8px;
      top: auto;
    }
  }

  &.text-align-reverse {
    input.dropdown-search {
      &.text-align-reverse {
        padding-right: 19px !important;
      }
    }

    &.search-mode {
      input.dropdown-search {
        padding-right: 20px !important;
      }
    }
  }
}

// Adjust Short Field Dropdowns
.field-short,
.form-layout-compact .field {
  div.dropdown,
  div.multiselect {
    + .icon {
      top: 3px;
      width: 16px;
    }

    > .listoption-icon {
      top: 8.5px;
    }

    &.has-tags {
      .tag-content {
        line-height: 17px;
      }
    }
  }
}

.dropdown-list.dropdown-short {
  .trigger {
    .icon {
      left: -5px;
      top: 6px;
      width: 16px;
    }
  }

  &.ffdropdown {
    .trigger .icon {
      left: -36px;
    }
  }

  > .listoption-icon {
    top: 8px;
  }

  .dropdown-search {
    padding: 2px 16px 2px 5px;
  }
}

// Dropdown Arrow is finicky on IE11
.ie.ie11 {
  div.dropdown,
  div.multiselect {
    > .listoption-icon {
      left: 12px;
      top: 12px;

      &.swatch {
        left: 12px;

        + span {
          position: relative;
          top: 1px;
        }
      }

      + span {
        padding-left: 26px;
      }
    }
  }

  .dropdown-list {
    &.has-icons {
      .dropdown-search {
        padding-left: 36px;
      }
    }

    > ul {
      li.dropdown-option {
        .listoption-icon {
          top: 3px;
        }
      }

      li {
        &.is-swatch {
          padding-left: 26px;
        }

        span.swatch {
          margin-left: -15px;
        }
      }
    }

    &:not(.dropdown-short) {
      > .trigger {
        margin-left: -29px;
      }

      .listoption-icon {
        top: 11px;

        &.swatch {
          left: 11px;
        }
      }

      &.is-ontop {
        > .listoption-icon {
          bottom: 6px;
          top: auto;
        }
      }
    }

    &.dropdown-short {
      > .trigger .icon {
        left: -8px;
      }
    }
  }

  .field-short,
  .form-layout-compact .field {
    div.dropdown,
    div.multiselect {
      > .listoption-icon {
        top: 8.5px;
      }
    }
  }
}

// Fix Tag icon placement on Mac OSX
.is-mac {
  div.dropdown,
  div.multiselect {
    .btn-dismissible,
    .btn-linkable {
      .icon {
        top: -2px;
      }
    }
  }
}

// Fix Tag icon placement on IE/Edge
.ie {
  div.dropdown,
  div.multiselect {
    .tag-list {
      .btn-dismissible,
      .btn-linkable {
        .icon {
          top: -1px;
        }
      }
    }
  }
}

.is-safari,
.ios {
  div.dropdown,
  div.multiselect {
    .tag-list {
      .btn-dismissible,
      .btn-linkable {
        .icon {
          top: -1px;
        }
      }
    }
  }
}

// Dropdown icon and Tags for Firefox
.is-firefox {
  div.dropdown,
  div.multiselect {
    > .listoption-icon {
      left: 12px;

      &.swatch {
        left: 12px;
      }
    }

    .tag-content {
      line-height: normal;
    }

    .btn-dismissible,
    .btn-linkable {
      .icon {
        top: -1px;
      }
    }
  }

  .dropdown-list {
    > .listoption-icon {
      &.swatch {
        left: 11px;
      }
    }

    .dropdown-option {
      &.is-swatch {
        padding-left: 26px;
      }

      .swatch {
        margin-left: -15px;
      }
    }

    &.is-ontop {
      > .listoption-icon {
        bottom: 8px;
        top: auto;
      }
    }
  }

  &.android {
    .field-short,
    .form-layout-compact .field {
      div.dropdown,
      div.multiselect {
        + .icon {
          top: 2px;
        }
      }
    }
  }
}

// Icon placement isn't quite right on Firefox
html.is-firefox:not([dir='rtl']) {
  div.dropdown,
  div.multiselect {
    padding: 5px 30px 6px 10px;

    + .icon {
      top: 2px;
    }

    > .listoption-icon {
      top: 10px;

      + span {
        padding-left: 26px;
      }
    }

    &.has-tags {
      padding: 0;
    }

    .tag-list {
      padding: 4px 30px 6px 10px;

      &.empty {
        &::after {
          content: ' ';
          display: inline-block;
        }
      }
    }
  }

  .dropdown-search {
    padding: 6px 30px 6px 10px;
  }

  .dropdown-list {
    > .trigger .icon {
      top: 7.5px;
    }

    &.datagrid-dropdown-list.is-editing .trigger .icon {
      top: 8.5px;
      margin-left: -0.5px;
    }

    &.small-rowheight {
      &.datagrid-dropdown-list .trigger .icon {
        top: 7.5px;
        margin-left: 0.5px;
      }
    }

    &.extra-small-rowheight {
      &.datagrid-dropdown-list .trigger .icon {
        top: 7px;
        margin-left: 0;
      }
    }

    > .listoption-icon {
      top: 9px;
    }

    &.is-ontop {
      > .listoption-icon {
        bottom: 8px;
        top: auto;
      }
    }

    &.has-icons {
      .dropdown-search {
        padding: 6px 30px 6px 36px;
      }
    }

    &.dropdown-short {
      .dropdown-search {
        padding: 2px 16px 5px 5px !important;
      }

      > .trigger .icon {
        top: 6px;
      }

      &.has-icons {
        .dropdown-search {
          padding: 3px 16px 2px 25px;
        }
      }
    }
  }

  .field-short,
  .form-layout-compact .field {
    div.dropdown,
    div.multiselect {
      padding: 2px 16px 2px 5px;

      + .icon {
        top: 3px;
      }

      &.has-tags {
        .tag-content {
          line-height: 17px;
        }
      }
    }
  }

  .form-layout-compact .field {
    .dropdown.has-tags {
      + .icon {
        height: 31px;
        top: 1px;
      }
    }
  }

  .field {
    .dropdown.has-tags {
      + .icon {
        height: 35px;
      }
    }
  }
}

// Reset the `.dropdown-search` padding on Firefox RTL
html[dir='rtl'] {
  div.dropdown,
  div.multiselect {
    + .icon {
      left: 8px;
    }

    .listoption-icon {
      top: 10px;
    }
  }

  .dropdown-list {
    > .listoption-icon {
      top: 9px;
    }

    > .trigger {
      .icon {
        margin-right: -24px;
      }
    }
  }

  .dropdown-search {
    padding: 8px 10px 7px 39px;
  }

  .field-short,
  .form-layout-compact .field {
    div.dropdown,
    div.multiselect {
      padding: 5px 5px 2px 8px;

      + .icon {
        left: 5px;
        top: 0;
      }

      .listoption-icon {
        top: 5px;
      }
    }
  }

  .dropdown-list {
    &.has-icons {
      .dropdown-search {
        padding: 8px 39px 7px 30px;
      }
    }
  }

  .dropdown-list.dropdown-short {
    .dropdown-search {
      padding: 2px 5px 2px 16px;
    }

    > .trigger .icon {
      margin-right: -21px;
      right: auto;
      top: 6px;
    }

    > .listoption-icon {
      top: 4px;
    }

    &.has-icons {
      .dropdown-search {
        padding: 2px 25px 2px 16px;
      }
    }

    &.is-ontop {
      > .trigger .icon {
        top: 8px;
      }
    }
  }

  // Dropdown Arrow is finicky on IE11
  &.ie.ie11 {
    .dropdown-list {
      &:not(.dropdown-short) {
        > .trigger {
          margin-left: -29px;
        }
      }

      &.dropdown-short {
        > .trigger .icon {
          left: -5px;
        }
      }
    }
  }

  // Re-apply extended padding for Firefox
  &.is-firefox {
    .field-short,
    .form-layout-compact .field {
      div.dropdown,
      div.multiselect {
        padding: 2px 5px 2px 16px;

        + .icon {
          top: -2px;
        }
      }
    }

    .dropdown-search {
      padding: 9px 10px 7px 32px;
    }

    .dropdown-list.dropdown-short {
      .dropdown-search {
        padding: 3px 5px 2px 16px;
      }

      > .trigger .icon {
        right: 5px;
        top: 3px;
      }

      &.has-icons {
        .dropdown-search {
          padding: 3px 25px 2px 21px;
        }
      }
    }
  }
}

.compound-field {
  .field-short,
  .form-layout-compact .field {
    div.dropdown,
    div.multiselect {
      + .icon {
        top: -1px;
      }
    }
  }
}

.dropdown-list.dropdown-short > .trigger .icon.search {
  left: -1px;
  right: 0;
  top: 3px;
}

// Default swatch's list option icon color
div.dropdown > .listoption-icon,
div.multiselect > .listoption-icon,
.dropdown-list > .listoption-icon,
.dropdown-list li span {
  &.swatch {
    html.theme-new-light &.primary-bg-color,
    html.theme-new-contrast &.primary-bg-color {
<<<<<<< HEAD
      border: 1px solid $ids-color-palette-slate-30;
      background-color: $ids-color-palette-white;
=======
      border: 1px solid $input-color-initial-border;
>>>>>>> f031a5d9
    }

    html.theme-new-dark &.primary-bg-color {
      background-color: $ids-color-brand-primary-base;
    }
  }
}<|MERGE_RESOLUTION|>--- conflicted
+++ resolved
@@ -654,12 +654,7 @@
   &.swatch {
     html.theme-new-light &.primary-bg-color,
     html.theme-new-contrast &.primary-bg-color {
-<<<<<<< HEAD
-      border: 1px solid $ids-color-palette-slate-30;
-      background-color: $ids-color-palette-white;
-=======
       border: 1px solid $input-color-initial-border;
->>>>>>> f031a5d9
     }
 
     html.theme-new-dark &.primary-bg-color {
