import * as debug from '../../utils/debug';
import { deprecateMethod } from '../../utils/deprecated';
import { utils } from '../../utils/utils';
import { DOM } from '../../utils/dom';
import { Environment as env } from '../../utils/environment';
import { Locale } from '../locale/locale';
import { ListFilter } from '../listfilter/listfilter';
import { TagList } from '../tag/tag.list';
import { xssUtils } from '../../utils/xss';
import { stringUtils } from '../../utils/string';

// jQuery Components
import '../icons/icons.jquery';
import '../../utils/lifecycle/lifecycle.jquery';
import '../place/place.jquery';
import '../tooltip/tooltip.jquery';

// Name of this component.
const COMPONENT_NAME = 'dropdown';

// Dropdown Settings and Options
const moveSelectedOpts = ['none', 'all', 'group'];
const reloadSourceStyles = ['none', 'open', 'typeahead'];

/**
* The Dropdown allows users to select from a list. Like an Html Select.
* @class Dropdown
* @param {object} element The component element.
* @param {object} [settings] The component settings.
* @param {boolean} [settings.closeOnSelect = true]  When an option is selected, the list will close if set to "true".  List stays open if "false".
* @param {string} [settings.cssClass = null]  Append an optional css class to dropdown-list
* @param {string} [settings.filterMode = 'contains']  Search mode to use between 'startsWith' and 'contains', false will not allow client side filter
* @param {boolean} [settings.noSearch = false]  If true, disables the ability of the user to enter text
* in the Search Input field in the open combo box
* @param {boolean} [settings.showEmptyGroupHeaders = false]  If true, displays optgroup headers in the list
* even if no selectable options are present underneath.
* @param {boolean} [settings.showSelectAll] if true, shows a `Select All` option at the top of a multiselect.
* @param {boolean} [settings.showTags] if true, replaces the text-based pseudo-element in the page with a dismissible, tag-based display.
* @param {boolean} [settings.showSearchUnderSelected=false] if true, moves the Searchfield in the Dropdown list from directly on top of the pseudo-element to underneath/above, providing visibility into the currently selected results.  When configured as a Multiselect with Tags, this is the default option.
* @param {boolean} [settings.source]  A function that can do an ajax call.
* @param {boolean} [settings.sourceArguments = {}]  If a source method is defined, this flexible object can be
* passed into the source method, and augmented with parameters specific to the implementation.
* @param {boolean|string} [settings.reload = 'none']  Determines how a Dropdown list will repopulate its contents, when operating via AJAX.
* @param {boolean} [settings.reloadSourceOnOpen = false]  If set to true, will always perform an ajax call
* whenever the list is opened.  If false, the first AJAX call's results are cached.
* @param {boolean} [settings.empty = false]  Initialize Empty Value
* @param {boolean} [settings.delay = 300]  Typing buffer delay in ms
* @param {number} [settings.maxWidth = null] If set the width of the dropdown is limited to this pixel width.
* Fx 300 for the 300 px size fields. Default is size of the largest data.
* @param {object} [settings.placementOpts = null]  Gets passed to this control's Place behavior
* @param {function} [settings.onKeyDown = null]  Allows you to hook into the onKeyDown. If you do you can access the keydown event data. And optionally return false to cancel the keyDown action.
* @param {object} [settings.tagSettings] if defined, passes along 'clickHandler' and 'dismissHandler' functions to any Tags in the Taglist
* @param {number|undefined} [settings.tagListMaxHeight=120] if defined, sets a maximum height for a rendered tag list, and makes it scrollable.
* @param {string} [settings.allTextString]  Custom text string for `All` text header use in MultiSelect.
* @param {string} [settings.selectedTextString]  Custom text string for `Selected` text header use in MultiSelect.
* @param {boolean} [settings.selectAllFilterOnly = true] if true, when using the optional "Select All" checkbox, the Multiselect will only select items that are in the current filter.  If false, or if there is no filter present, all items will be selected.
*/
const DROPDOWN_DEFAULTS = {
  closeOnSelect: true,
  cssClass: null,
  filterMode: 'contains',
  maxSelected: undefined, // (multiselect) sets a limit on the number of items that can be selected
  moveSelected: 'none',
  moveSelectedToTop: undefined,
  multiple: false, // Turns the dropdown into a multiple selection box
  noSearch: false,
  showEmptyGroupHeaders: false,
  showSelectAll: false,
  showTags: false,
  showSearchUnderSelected: false,
  source: undefined,
  sourceArguments: {},
  reload: reloadSourceStyles[0],
  empty: false,
  delay: 300,
  maxWidth: null,
  placementOpts: null,
  onKeyDown: null,
  tagSettings: {},
  tagListMaxHeight: 120,
  allTextString: null,
  selectedTextString: null,
  selectAllFilterOnly: true
};

function Dropdown(element, settings) {
  this.settings = utils.mergeSettings(element, settings, DROPDOWN_DEFAULTS);
  this.element = $(element);
  debug.logTimeStart(COMPONENT_NAME);
  this.init();
  debug.logTimeEnd(COMPONENT_NAME);
}

// Actual DropDown Code
Dropdown.prototype = {

  /**
   * @returns {array|string} currently-selected options
   */
  get value() {
    const reload = this.settings.reload;
    const multiple = this.settings.multiple;

    if (reload === 'typeahead') {
      if (multiple) {
        return this.selectedValues;
      }
      return this.element.val();
    }

    const result = [];
    const options = this.element[0].options;
    let opt;

    for (let i = 0; i < options.length; i++) {
      opt = options[i];
      if (opt.selected) {
        result.push(opt.value || opt.text);
      }
    }

    if (!multiple && result.length === 1) {
      return result[0];
    }
    return result;
  },

  /**
   * @returns {boolean} whether or not the text inside the in-page pseudo element too big to fit
   */
  get overflowed() {
    if (!this.isMobile() || (this.isMobile() && !this.isOpen())) {
      const span = this.pseudoElem.find('span').css('max-width', '');
      if (Math.round(span.width()) > Math.round(this.pseudoElem.width())) {
        span.css('max-width', '100%');
        return true;
      }
    }
    return false;
  },

  /**
   * @returns {boolean} whether or not the pseudo-element, or one of elements inside the Dropdown List has focus.
   */
  get isFocused() {
    const active = document.activeElement;
    const pseudoIsActive = this.pseudoElem.length && this.pseudoElem.is($(active));
    const listContainsActive = this.list && this.list.length && this.list[0].contains(active);
    const tagActive = this.tagListAPI && this.tagListAPI.element.contains(active);

    if (pseudoIsActive || listContainsActive || tagActive) {
      return true;
    }
    return false;
  },

  /**
   * @returns {boolean} whether or not this Dropdown component is a "short" field.
   */
  get isShortField() {
    return this.element.closest('.field-short').length > 0 ||
      this.element.closest('.form-layout-compact').length > 0;
  },

  /**
   * @returns {array} a list of currently selected options' values.
   */
  get selectedValues() {
    return this.selectedOptions.map(opt => opt.value);
  },

  /**
   * @returns {array} a list of selected options from inside this component's base element.
   */
  get selectedOptions() {
    return utils.getArrayFromList(this.element[0].querySelectorAll('option')).filter(opt => opt.selected);
  },

  /**
   * Initialize the dropdown.
   * @private
   * @returns {object} The api for chaining
   */
  init() {
    let orgId = this.element.attr('id');
    orgId = orgId ? xssUtils.stripTags(orgId) : '';

    this.inlineLabel = this.element.closest('label');
    this.inlineLabelText = this.inlineLabel.find('.label-text');
    this.isInlineLabel = this.element.parent().is('.inline');

    this.timer = null;
    this.filterTerm = '';

    if (!orgId) {
      orgId = utils.uniqueId(this.element, 'dropdown');
      DOM.setAttribute(this.element[0], 'id', orgId);
      DOM.setAttribute(this.element.parent().find('label').first()[0], 'for', orgId);
    }

    if (env.os.name === 'ios' || env.os.name === 'android') {
      this.settings.noSearch = true;
    }

    // Add "is-disabled" class to greyed-out the field
    if (this.element.is(':disabled')) {
      this.element.closest('.field').addClass('is-disabled');
    }

    // convert <select> tag's size css classes for the pseudo element
    const elemClassList = this.element[0].classList;
    if (elemClassList.length === 0) {
      this.element[0].classList = 'dropdown';
    }
    let pseudoClassString = elemClassList.contains('dropdown-xs') ? 'dropdown input-xs' : //eslint-disable-line
      elemClassList.contains('dropdown-sm') ? 'dropdown input-sm' : //eslint-disable-line
        elemClassList.contains('dropdown-lg') ? 'dropdown input-lg' : 'dropdown'; //eslint-disable-line

    // Detect Inline Styles
    const style = this.element.attr('style');
    this.isHidden = style && style.indexOf('display: none') >= 0;

    // Build the wrapper if it doesn't exist
    const baseElement = this.isInlineLabel ? this.inlineLabel : this.element;
    this.wrapper = baseElement.next('.dropdown-wrapper');
    this.isWrapped = this.wrapper.length > 0;

    if (!this.isWrapped) {
      this.wrapper = $('<div class="dropdown-wrapper"></div>').insertAfter(baseElement);
    }

    if (this.isWrapped) {
      this.pseudoElem = this.wrapper.find(`.${pseudoClassString}`);
      this.trigger = this.wrapper.find('.trigger');
    } else {
      this.pseudoElem = $(`div#${orgId}-shdo`);
    }

    if (elemClassList.contains('text-align-reverse')) {
      pseudoClassString += ' text-align-reverse';
    } else if (elemClassList.contains('text-align-center')) {
      pseudoClassString += ' text-align-center';
    }

    // Build sub-elements if they don't exist
    this.label = $(`label[for="${xssUtils.stripTags(orgId)}"]`);

    if (!this.pseudoElem.length) {
      this.pseudoElem = $(`<div class="${pseudoClassString}">`);
    } else {
      this.pseudoElem[0].setAttribute('class', pseudoClassString);
    }

    if (!this.isWrapped) {
      this.pseudoElem.append($('<span></span>'));
    }
    const toExclude = ['data-validate'];
    const attributes = DOM.getAttributes(this.element[0]);
    const attributesToCopy = this.getDataAttributes(attributes, toExclude);

    this.pseudoElem
      .attr(attributesToCopy.obj)
      .attr({
        role: 'button',
        'aria-haspopup': 'listbox'
      });

    // Pass disabled/readonly from the original element, if applicable
    // "disabled" is a stronger setting than "readonly" - should take precedent.
    function handleStates(self) {
      const disabled = self.element.prop('disabled');
      const readonly = self.element.prop('readonly');

      if (disabled) {
        return self.disable();
      }

      if (readonly) {
        return self.readonly();
      }

      return self.enable();
    }
    handleStates(this);

    if (!this.isWrapped) {
      this.wrapper.append(this.pseudoElem, this.trigger);
    }

    // Check for and add the icon
    this.icon = this.wrapper.find('.icon');
    if (!this.icon.length) {
      this.icon = $.createIconElement('dropdown');
      this.wrapper.append(this.icon);
    }

    // Setup the incoming options that can be set as properties/attributes
    if (this.element.prop('multiple') && !this.settings.multiple) {
      this.settings.multiple = true;
    }
    if (this.settings.multiple && !this.element.prop('multiple')) {
      this.element.prop('multiple', true);
    }

    // Create a taglist, if applicable
    if (this.settings.showTags) {
      // Force searchfield to be beneath/above the pseudo element
      // to prevent conflicts with the Tag List.
      this.settings.showSearchUnderSelected = true;
      this.pseudoElem[0].classList.add('has-tags');
      this.renderTagList();
    }

    const dataSource = this.element.attr('data-source');
    if (dataSource && dataSource !== 'source') {
      this.settings.source = dataSource;
    }
    const dataMaxselected = this.element.attr('data-maxselected');
    if (dataMaxselected && !isNaN(dataMaxselected)) { //eslint-disable-line
      this.settings.maxSelected = parseInt(dataMaxselected, 10);
    }

    // TODO: deprecate "moveSelectedToTop" in favor of "moveSelected"
    // _getMoveSelectedSetting()_ converts the old setting to the new text type.
    function getMoveSelectedSetting(incomingSetting, useText) {
      switch (incomingSetting) {
        case (useText ? 'true' : true):
          return 'all';
        case (useText ? 'false' : false):
          return 'none';
        default:
          if (moveSelectedOpts.indexOf(incomingSetting) > -1) {
            return incomingSetting;
          }
          return 'none';
      }
    }

    // Backwards compatibility for deprecated "moveSelectedToTop" setting.
    if (this.settings.moveSelectedToTop !== undefined) {
      this.settings.moveSelected = this.settings.moveSelectedToTop;
    }

    const dataMoveSelected = this.element.attr('data-move-selected');
    if (dataMoveSelected) {
      this.settings.moveSelected = getMoveSelectedSetting(dataMoveSelected, true);
    } else {
      this.settings.moveSelected = getMoveSelectedSetting(this.settings.moveSelected);
    }

    // Backwards compatibility with `settings.reloadSourceOnOpen`
    if (this.settings.reloadSourceOnOpen) {
      this.settings.reload = 'open';
      delete this.settings.reloadSourceOnOpen;
    }

    const dataCloseOnSelect = this.element.attr('data-close-on-select');
    if (dataCloseOnSelect && !this.settings.closeOnSelect) {
      this.settings.closeOnSelect = dataCloseOnSelect === 'true';
    }
    const dataNoSearch = this.element.attr('data-no-search');
    if (dataNoSearch && !this.settings.noSearch) {
      this.settings.noSearch = dataNoSearch === 'true';
    }

    // Persist sizing defintions
    const sizingStrings = ['-xs', '-sm', '-mm', '-md', '-lg'];
    const classString = this.element.attr('class');
    let s = null;

    for (let i = 0; i < sizingStrings.length; i++) {
      s = sizingStrings[i];
      if (classString.match(s)) {
        this.pseudoElem.addClass(`dropdown${s}`);
      }
    }

    // Cached dataset (from AJAX, if applicable)
    this.dataset = [];

    this.listfilter = new ListFilter({
      filterMode: this.settings.filterMode
    });

    this.setListIcon();
    this.setDisplayedValues();
    this.setInitial();
    this.setWidth();

    setTimeout(() => {
      this.toggleTooltip();
    }, 0);

    this.element.triggerHandler('rendered');

    return this.handleEvents();
  },

  /**
   * Updates/Renders the TagList
   * @private
   * @returns {void}
   */
  renderTagList() {
    const self = this;
    function dismissHandler(tag) {
      // Run a dismissHandler, if defined
      if (self.settings.dismissHandler) {
        self.settings.dismissHandler(tag);
      }

      const targets = self.selectedOptions.filter((el) => {
        const optionValue = xssUtils.stripHTML(el.value);
        return optionValue === tag.settings.value;
      });
      if (targets.length) {
        self.deselect(targets[0]);
      }
      self.tagListAPI.element.classList[self.selectedOptions.length ? 'remove' : 'add']('empty');
      if (self.isOpen()) {
        self.updateList();
      }
    }

    const tags = this.toTagData();
    tags.forEach((tag) => {
      tag.dismissHandler = dismissHandler;
      if (self.settings.clickHandler) {
        tag.clickHandler = self.settings.clickHandler;
      }
      if (self.isDisabled()) {
        tag.disabled = true;
      }
    });

    const span = this.pseudoElem.children('span')[0];
    if (!this.tagListAPI) {
      this.tagListAPI = new TagList(span, {
        tags
      });
      span.classList.add('tag-list');
    } else {
      this.tagListAPI.updated({
        tags
      });
    }

    this.tagListAPI.element.classList[this.selectedOptions.length ? 'remove' : 'add']('empty');
    if (!isNaN(this.settings.tagListMaxHeight)) {
      span.classList.add('scrollable');
      span.style.maxHeight = tags.length ? `${this.settings.tagListMaxHeight}px` : '';
    }

    // Detect scrollbar, if applicable, to push the dropdown icon away from the scrollbar.
    const hasScrollbar = span.scrollHeight > span.clientHeight;
    this.pseudoElem[0].classList[hasScrollbar ? 'add' : 'remove']('has-scrollbar');

    if (this.isOpen()) {
      this.position();
    }
  },

  /**
   * Used for preventing menus from popping open/closed when they shouldn't.
   * Gets around the need for timeouts everywhere
   * @private
   * @returns {boolean} If the timeout should be cancelled.
    */
  inputTimer() {
    if (this.inputTimeout) {
      return false;
    }

    const self = this;

    this.inputTimeout = setTimeout(() => {
      clearTimeout(self.inputTimeout);
      self.inputTimeout = null;
    }, 100);

    return true;
  },

  /**
   * Set Width on the field
   * @private
   */
  setWidth() {
    const style = this.element[0].style;

    if (style.width) {
      this.pseudoElem[0].style.width = style.width;
    }
    if (style.position === 'absolute') {
      this.pseudoElem[0].style.position = 'absolute';
      this.pseudoElem[0].style.left = style.left;
      this.pseudoElem[0].style.top = style.top;
      this.pseudoElem[0].style.bottom = style.bottom;
      this.pseudoElem[0].style.right = style.right;
    }
  },

  /**
   * Set list item icon
   * @private
   * @param  {object} listIconItem The icon info to use on the list.
   */
  setItemIcon(listIconItem) {
    const self = this;
    let specColor = null;

    if (!listIconItem.icon) {
      listIconItem.isIcon = false;
      listIconItem.html = '';
      self.listIcon.items.push(listIconItem);
      return;
    }

    // Set icon properties
    if (typeof listIconItem.icon === 'object') {
      listIconItem.obj = listIconItem.icon;
      listIconItem.icon = listIconItem.icon.icon;

      // Color
      if (listIconItem.obj.color) {
        specColor = listIconItem.obj.color.indexOf('#') === 0;
        if (specColor) {
          listIconItem.specColor = listIconItem.obj.color;
        } else {
          listIconItem.classList = ` ${listIconItem.obj.color}`;
        }
      } else if (listIconItem.obj.class) {
        specColor = listIconItem.obj.class.indexOf('#') === 0;
        if (specColor) {
          listIconItem.specColor = listIconItem.obj.class;
        } else {
          listIconItem.classList = ` ${listIconItem.obj.class}`;
        }
      }

      // Color Over
      if (listIconItem.obj.colorOver) {
        specColor = listIconItem.obj.colorOver.indexOf('#') === 0;
        if (specColor) {
          listIconItem.specColorOver = listIconItem.obj.colorOver;
        } else {
          listIconItem.classListOver = ` ${listIconItem.obj.colorOver}`;
        }
      } else if (listIconItem.obj.classOver) {
        specColor = listIconItem.obj.classOver.indexOf('#') === 0;
        if (specColor) {
          listIconItem.specColorOver = listIconItem.obj.classOver;
        } else {
          listIconItem.classListOver = ` ${listIconItem.obj.classOver}`;
        }
      }
    }

    // Set flags
    listIconItem.isIcon = (listIconItem.icon && listIconItem.icon.length);

    if (listIconItem.classList && listIconItem.classList.length) {
      listIconItem.isClassList = true;
    }
    if (listIconItem.classListOver && listIconItem.classListOver.length) {
      listIconItem.isClassListOver = true;
    }

    // Build icon
    listIconItem.html = $.createIcon({
      icon: listIconItem.isIcon ? listIconItem.icon : '',
      class: `listoption-icon${listIconItem.isClassList ? ` ${listIconItem.classList}` : ''}`
    });

    if (listIconItem.icon === 'swatch') {
      listIconItem.isSwatch = true;
      listIconItem.html = `<span class="swatch ${listIconItem.isClassList ? listIconItem.classList : ''}"></span>`;
    }

    self.listIcon.items.push(listIconItem);
  },

  /**
   * Set all icons on the list.
   * @private
   */
  setListIcon() {
    const self = this;
    let hasIcons = self.settings.multiple ? false : self.element.find('[data-icon]').length > 0;
    const opts = hasIcons ? this.element.find('option') : [];

    self.listIcon = { hasIcons, items: [] };

    if (hasIcons) {
      let count = 0;

      opts.each(function (i) {
        const iconAttr = $(this).attr('data-icon');
        let icon = null;

        if (typeof iconAttr !== 'string' || !iconAttr.length) {
          return;
        }

        if (iconAttr.indexOf('{') !== 0) {
          icon = iconAttr;
        } else {
          icon = $.fn.parseOptions(this, 'data-icon');
        }
        self.setItemIcon({ html: '', icon });

        if (self.listIcon.items[i] && self.listIcon.items[i].isIcon) {
          count++;
        }
      });

      hasIcons = count > 0;
    }

    if (hasIcons) {
      self.pseudoElem.prepend($.createIcon({ icon: '', class: 'listoption-icon' }));
      self.listIcon.pseudoElemIcon = self.pseudoElem.find('> .listoption-icon');
      self.listIcon.idx = -1;
    }

    self.listIcon.hasIcons = hasIcons;
  },

  /**
   * Toggle toooltip (add if text over flowed)
   * @private
   * @returns {void}
   */
  toggleTooltip() {
    if (this.overflowed) {
      this.setTooltip();
    } else if (this.tooltipApi) {
      this.removeTooltip();
    }
  },

  /**
   * Triggers tooltip in multiselect
   * @returns {void}
   */
  setTooltip() {
    const opts = this.element.find('option:selected');
    const optText = this.getOptionText(opts);
    this.tooltipApi = this.pseudoElem.find('span')
      .tooltip({
        content: xssUtils.escapeHTML(optText),
        parentElement: this.pseudoElem,
        trigger: this.isMobile() ? 'immediate' : 'hover',
      })
      .on('blur.dropdowntooltip', () => {
        this.removeTooltip();
      })
      .data('tooltip');
  },

  /**
   * Removes a tooltip
   * @returns {void}
   */
  removeTooltip() {
    if (this.tooltipApi) {
      this.tooltipApi.element.off('blur.dropdowntooltip');
      this.tooltipApi.destroy();
      this.tooltipApi = null;
    }
  },

  /**
   * Set over color for list item icon,
   * if run without pram {target}, it will make on only
   * @private
   * @param  {object} target The dom target.
   */
  setItemIconOverColor(target) {
    const self = this;
    if (self.listIcon.hasIcons) {
      const targetIcon = target ? target.find('.listoption-icon') : null;
      self.list.find('li').each(function (i) {
        const li = $(this);
        const icon = li.find('.listoption-icon');
        const iconRef = self.listIcon.items[i];

        if (!iconRef) {
          return;
        }

        // make it on
        if (li.is('.is-focused')) {
          if (iconRef.isClassListOver) {
            icon.removeClass(iconRef.classListOver)
              .addClass(iconRef.classList);
          }
        }
        // make it over
        if (targetIcon && li.is(target)) {
          if (iconRef.isClassListOver) {
            targetIcon.removeClass(iconRef.classList);
            targetIcon.addClass(iconRef.classListOver);
          }
        }
      });
    }
  },

  /**
   * Update the icon.
   * @private
   * @param {object} opt The dom target.
   */
  updateItemIcon(opt) {
    const self = this;
    if (self.listIcon.hasIcons) {
      const target = self.listIcon.pseudoElemIcon;
      const i = opt.index();
      const idx = self.listIcon.idx;
      const iconRef = self.listIcon.items[i];
      const icon = iconRef && iconRef.isIcon ? iconRef.icon : '';

      // Return out if this item has no icon
      if (!iconRef) {
        return;
      }

      // Reset class and color
      if (idx > -1) {
        const iconAtIndex = self.listIcon.items[idx];
        if (iconAtIndex) {
          target.removeClass(`${iconAtIndex.classList} ${iconAtIndex.classListOver}`);
          target[0].style.fill = '';
        }
      }

      // Update new stuff
      self.listIcon.idx = i;
      target.changeIcon(icon);
      if (iconRef.isClassList) {
        target.addClass(iconRef.classList);
      }
    }
  },

  /**
   * Update the visible list object.
   * @param {string} [term = undefined] an optional search term that will cause highlighting of text
   * @private
   */
  updateList(term) {
    const self = this;
    const s = this.settings;
    const isMobile = self.isMobile();
    const listExists = self.list !== undefined && self.list !== null && self.list.length > 0;
    let listContents = '';
    let ulContents = '';
    let upTopOpts = 0;
    const hasOptGroups = this.element.find('optgroup').length;
    let reverseText = '';
    const isMultiselect = this.settings.multiple === true;
    let moveSelected = `${this.settings.moveSelected}`;
    const showSelectAll = this.settings.showSelectAll === true;
    const headerText = {
      all: Locale.translate('All'),
      selected: Locale.translate('Selected'),
      labelText: self.isInlineLabel ? self.inlineLabelText.text() : this.label.text()
    };
    headerText.all = (typeof s.allTextString === 'string' && s.allTextString !== '') ?
      self.settings.allTextString : `${headerText.all} ${headerText.labelText}`;
    headerText.selected = (typeof s.selectedTextString === 'string' && s.selectedTextString !== '') ?
      self.settings.selectedTextString : `${headerText.selected} ${headerText.labelText}`;

    if (this.element[0].classList.contains('text-align-reverse')) {
      reverseText = ' text-align-reverse';
    } else if (this.element[0].classList.contains('text-align-center')) {
      reverseText = ' text-align-center';
    }

    if (!listExists) {
      listContents = `<div class="dropdown-list${reverseText}${isMobile ? ' mobile' : ''}${this.settings.multiple ? ' multiple' : ''}" id="dropdown-list" ${this.settings.multiple ? 'aria-multiselectable="true"' : ''}>
        <label for="dropdown-search" class="audible">${Locale.translate('TypeToFilter')}</label>
        <input type="text" class="dropdown-search${reverseText}" id="dropdown-search" autocomplete="off" />
        <span class="trigger">${isMobile ? $.createIcon({ icon: 'close', classes: ['close'] }) : $.createIcon('dropdown')}<span class="audible">${isMobile ? Locale.translate('Close') : Locale.translate('Collapse')}</span></span>
        <ul role="listbox" aria-label="${Locale.translate('Dropdown')}">`;
    }

    // Get a current list of <option> elements
    // If none are available, simply return out
    let opts = this.element.find('option');
    let groups = this.element.find('optgroup');
    let selectedFilterMethod = ':selected';
    const groupsSelectedOpts = [];

    // For typeahead reloading, the <option> tags are not used for determining what's already
    // selected.  Use the internal storage of selected values instead.
    if (this.settings.reload === 'typeahead') {
      selectedFilterMethod = function (i, opt) {
        if (!self.selectedValues) {
          return false;
        }
        return self.selectedValues.indexOf(opt.value) > -1;
      };
    }

    const selectedOpts = opts.filter(selectedFilterMethod);

    // Re-inforce typeahead-reloaded options' `selected` properties
    if (this.settings.reload === 'typeahead') {
      selectedOpts.prop('selected', true);
    }

    function buildLiHeader(textContent) {
      return `<li role="presentation" class="group-label" focusable="false">
        ${textContent}
      </li>`;
    }

    function buildLiOption(option, index) {
      let liMarkup = '';
      let text = option.innerHTML;
      const attributes = DOM.getAttributes(option);
      const value = attributes.getNamedItem('value');
      const title = attributes.getNamedItem('title');
      const hasTitle = title ? `" title="${title.value}"` : '';
      const badge = attributes.getNamedItem('data-badge');
      const badgeColor = attributes.getNamedItem('data-badge-color');
      let badgeHtml = '';
      const isSelected = option.selected ? ' is-selected' : '';
      const isDisabled = option.disabled ? ' is-disabled' : '';
      let liCssClasses = option.className ? ` ${option.className.value}` : '';
      const aCssClasses = liCssClasses.indexOf('clear') > -1 ? ' class="clear-selection"' : '';
      const tabIndex = ` tabIndex="${index && index === 0 ? 0 : -1}"`;
      const toExclude = ['data-badge', 'data-badge-color', 'data-val', 'data-icon'];
      const copiedDataAttrs = ` ${self.getDataAttributes(attributes, toExclude).str}`;
      const trueValue = (value && 'value' in value ? value.value : text).replace(/"/g, '/quot/');
      let iconHtml = '';

      if (self.listIcon.hasIcons && self.listIcon.items[index]) {
        iconHtml = self.listIcon.items[index].html;
      }

      if (badge) {
        badgeHtml = `<span class="badge ${badgeColor ? badgeColor.value : 'azure07'}">${badge.value}</span>`;
      }

      if (liCssClasses.indexOf('clear') > -1 && text === '') {
        text = Locale.translate('ClearSelection');
      }

      // Highlight search term
      if (term && term.length > 0) {
        const exp = self.getSearchRegex(term);
        text = text.replace(exp, '<span class="dropdown-highlight">$1</span>').trim();
      }

      if (self.listIcon.hasIcons &&
        self.listIcon.items[index] &&
        self.listIcon.items[index].isSwatch) {
        liCssClasses += ' is-swatch';
      }

      liMarkup += `<li class="dropdown-option${isSelected}${isDisabled}${liCssClasses}" ${isSelected ? 'aria-selected="true"' : ''} data-val="${trueValue}" ${copiedDataAttrs}${tabIndex}${hasTitle} role="option">
        <a id="list-option-${index}" href="#" ${aCssClasses} role="option">${iconHtml}${text}${badgeHtml}</a></li>`;

      return liMarkup;
    }

    // In multiselect scenarios, shows an option at the top of the list that will
    // select all available options if checked.
    if (isMultiselect && showSelectAll && opts.length) {
      const allSelected = opts.not('[disabled], .hidden').length === selectedOpts.not('[disabled], .hidden').length;

      ulContents += `<li role="presentation" class="dropdown-select-all-list-item${allSelected ? ' is-selected' : ''}">` +
        `<a role="option" href="#" id="dropdown-select-all-anchor" class="dropdown-select-all-anchor">${
          Locale.translate('SelectAll')
        }</a>` +
      '</li>';
    }

    // Move selected options in each group to just underneath their corresponding group headers.
    if (moveSelected === 'group') {
      // If no optgroups exist, change to "all" and skip this part.
      if (!groups || !groups.length) {
        moveSelected = 'all';
      } else {
        // Break apart selectedOpts into groups.
        // These selected items are applied when the header is generated.
        groups.each((i, g) => {
          const els = selectedOpts.filter(function () {
            return $.contains(g, this);
          });
          groupsSelectedOpts.push(els);
        });
      }
    }

    // Move all selected options to the top of the list if the setting is true.
    // Also adds a group heading if other option groups are found in the <select> element.
    if (moveSelected === 'all') {
      opts = opts.not(selectedOpts);

      // Show a "selected" header if there are selected options
      if (selectedOpts.length > 0) {
        ulContents += buildLiHeader(headerText.selected);
      }

      selectedOpts.each(function (i) {
        ulContents += buildLiOption(this, i);
        upTopOpts++;
      });

      // Only show the "all" header beneath the selected options if there
      // are no other optgroups present
      if (!hasOptGroups && opts.length > 0) {
        ulContents += buildLiHeader(headerText.all);
      }
    }

    opts.each(function (i) {
      const count = i + upTopOpts;
      const option = $(this);
      const parent = option.parent();
      let optgroupIsNotDrawn;
      let optgroupIndex;

      // Add Group Header if this is an <optgroup>
      // Remove the group header from the queue.
      if (parent.is('optgroup') && groups.length) {
        optgroupIndex = parent.index();
        optgroupIsNotDrawn = groups.index(parent) > -1;

        if (optgroupIsNotDrawn) {
          groups = groups.not(parent);
          ulContents += buildLiHeader(`${parent.attr('label')}`);

          // Add all selected items for this group
          if (moveSelected === 'group') {
            groupsSelectedOpts[optgroupIndex].each(function (j) {
              ulContents += buildLiOption(this, j);
              upTopOpts++;
            });
          }
        }
      }

      if (moveSelected !== 'none' && option.is(':selected')) {
        return;
      }

      ulContents += buildLiOption(this, count);
    });

    // Render the new list contents to the page.
    // Build the entire thing and set references if this is the first opening.
    // Otherwise, simply replace the elements inside the <ul>.
    if (!listExists) {
      listContents += `${ulContents}</ul>` +
        '</div>';

      // Append markup to the DOM
      this.list = $(listContents);

      // Get references
      this.listUl = this.list.find('ul');
      this.searchInput = this.list.find('#dropdown-search');
    } else {
      this.listUl.html(ulContents);
    }

    if (this.listIcon.hasIcons) {
      this.list.addClass('has-icons');
      this.listIcon.pseudoElemIcon.clone().appendTo(this.list);
    }

    if (hasOptGroups) {
      this.listUl.addClass('has-groups');
    }

    if ($.fn.tooltip) {
      this.listUl.find('[title]').addClass('has-tooltip').tooltip();
    }

    if (this.isOpen()) {
      this.position();
      this.highlightOption(this.listUl.find('li:visible:not(.separator):not(.group-label):not(.is-disabled)').first());
    }
  },

  /**
   * Sets the displayed value of the Pseudo-Element based on currently-selected options.
   * @private
   */
  setDisplayedValues() {
    const opts = this.element.find('option:selected');
    let text = this.getOptionText(opts);

    // Clear Text
    if (opts.hasClass('clear')) {
      text = '';
    }

    // Displays the tags/text on the pseudo-element
    if (this.settings.showTags && this.tagListAPI) {
      // Render tags
      this.renderTagList();
    } else {
      // If empty, render an accessibility message
      if (this.settings.empty && opts.length === 0) {
        let span = this.pseudoElem.find('span').first();
        DOM.html(span, `<span class="audible">${this.label.text()} </span>`, '<div><p><span><ul><li><a><abbr><b><i><kbd><small><strong><sub><svg><use><br>');
        span = $(`#${this.element.attr('id')}`).next().find('span').first();
        DOM.html(span, `<span class="audible">${this.label.text()} </span>`, '<div><p><span><ul><li><a><abbr><b><i><kbd><small><strong><sub><svg><use><br>');
        this.setPlaceholder(text);
        return;
      }

      // Render text
      const maxlength = this.element.attr('maxlength');
      if (maxlength) {
        text = text.substr(0, maxlength);
      }
      text = text.trim();
      const span = this.pseudoElem.find('span');
      if (span.length > 0) {
        span[0].innerHTML = `<span class="audible">${this.label.text()} </span>${xssUtils.escapeHTML(text)}`;
      }

      if (!this.settings.showSearchUnderSelected) {
        this.setPlaceholder(text);
      }
    }

    // Set the "previousActiveDescendant" to the first of the items
    this.previousActiveDescendant = opts.first().val();

    this.updateItemIcon(opts);
    this.setBadge(opts);
  },

  /**
   * Copy classes from the two objects
   * @private
   * @param  {object} from The from element
   * @param  {object} to  The to element
   * @param  {string} prop The property to set
   */
  copyClass(from, to, prop) {
    if (from.hasClass(prop)) {
      to.addClass(prop);
    }
  },

  /**
   * Copy initial stuff from the drop down to the pseudo element.
   * @private
   */
  setInitial() {
    if (this.element.is(':disabled')) {
      this.disable();
    }
    if (this.element.is('[readonly]')) {
      this.readonly();
    }
    if (this.isHidden) {
      this.pseudoElem.hide().prev('label').hide();
      this.pseudoElem.next('svg').hide();
    }
  },

  /**
   * Set placeholder text, if value empty
   * @private
   * @param  {string} text The selected text value.
   * @returns {void}
   */
  setPlaceholder(text) {
    this.placeholder = this.placeholder || { text: this.element.attr('placeholder') };
    if (this.placeholder.text) {
      const isEmpty = (typeof text !== 'string' || (typeof text === 'string' && text === ''));
      this.placeholder.elem = this.placeholder.elem || this.pseudoElem.find('span:not(.audible)');
      this.placeholder.elem.attr('data-placeholder-text', isEmpty ? this.placeholder.text : '');
    } else {
      delete this.placeholder;
    }
  },

  /**
   * Figure out which keys to ignore on typehead.
   * @private
   * @param  {element} input The input element.
   * @param  {object} e  The event.
   * @returns {boolean} False if the key should be ignored.
   */
  ignoreKeys(input, e) {
    const charCode = e.which;

    // Needed for browsers that use keypress events to manipulate the window.
    if (e.altKey && (charCode === 38)) {
      e.stopPropagation();
      e.preventDefault();
      return false;
    }

    if (input.is(':disabled') || input.hasClass('is-readonly')) {
      return; // eslint-disable-line
    }

    if (e.ctrlKey) {
      if (this.settings.onKeyDown) {
        const ret = this.settings.onKeyDown(e);
        if (ret === false) {
          e.stopPropagation();
          e.preventDefault();
          return false;
        }
      }
    }

    return true;
  },

  /**
   * Handle events while search is focus'd
   * @private
   * @returns {void}
   */
  handleSearchEvents() {
    if (this.settings.noSearch) {
      this.searchInput.prop('readonly', true);
    }

    // Used to determine how spacebar should function.
    // False means space will select/deselect.  True means
    // Space will add a space inside the search input.
    if (!this.filterTerm) {
      this.searchKeyMode = false;
    }

    const searchInputVal = this.searchInput[0].value;
    const isIE11 = env.browser.name === 'ie' && env.browser.version === '11';
    let rectStr;
    if (!isIE11) {
      /* eslint-disable */
      rectStr = String.fromCodePoint(8);
      /* eslint-enable no-alert, no-console */
    }
    if (searchInputVal === '.' || searchInputVal === rectStr) {
      this.searchInput[0].value = '';
    }

    this.searchInput
      .on(`keydown.${COMPONENT_NAME}`, (e) => {
        const searchInput = $(this);
        if (!this.ignoreKeys(searchInput, e)) {
          return false;
        }

        return this.handleKeyDown(searchInput, e);
      })
      .on(`input.${COMPONENT_NAME}`, (e) => {
        this.isFiltering = true;
        this.handleAutoComplete(e);
      });
  },

  /**
   * Filter the list elements by term.
   * @private
   * @param  {string} term The search term
   */
  filterList(term) {
    let typeahead = false;
    // 'typeahead' reloading skips client-side filtering in favor of server-side
    if (this.settings.source && this.settings.reload === 'typeahead') {
      typeahead = true;
      this.callSource();
    }

    const self = this;
    let selected = false;
    const list = $('.dropdown-option', this.listUl);
    const headers = $('.group-label', this.listUl);
    let hasIcons = false;
    let results;

    if (!list.length || !this.list || this.list && !this.list.length) {
      return;
    }

    if (!term) {
      term = '';
    }

    if (!typeahead && term && term.length) {
      results = this.listfilter.filter(list, term);
    } else {
      results = list;
    }

    this.list.addClass('search-mode');
    this.list.find('.trigger').find('.icon').attr('class', 'icon search').changeIcon('search');
    this.searchInput.removeAttr('aria-activedescendant');

    this.unhighlightOptions();

    if (!results || !results.length && !term) {
      this.resetList();
      return;
    }

    results.removeClass('hidden');
    list.not(results).add(headers).addClass('hidden');

    this.filteredItems = list.filter(results);
    this.filteredItems.each(function (i) {
      const li = $(this);
      const a = li.children('a');
      li.attr('tabindex', i === 0 ? '0' : '-1');

      if (!selected) {
        self.highlightOption(li);
        selected = true;
      }

      // Highlight Term
      const exp = self.getSearchRegex(term);
      let text = li.text();
      text = xssUtils.escapeHTML(text);
      text = text.replace(/&lt;/g, '&#16;');
      text = text.replace(/&gt;/g, '&#17;');
      text = text.replace(/&apos;/g, '&#18;');
      text = text.replace(/&quot;/g, '&#19;');
      text = text.replace(/&amp;/g, '&');
      text = text.replace(exp, '<span class="dropdown-highlight">$1</span>').trim();
      text = text.replace(/&#16;/g, '&lt;');
      text = text.replace(/&#17;/g, '&gt;');
      text = text.replace(/&#18;/g, '&apos;');
      text = text.replace(/&#19;/g, '&quot;');

      const icon = li.children('a').find('svg').length !== 0 ? new XMLSerializer().serializeToString(li.children('a').find('svg')[0]) : '';
      const swatch = li.children('a').find('.swatch');
      const swatchHtml = swatch.length !== 0 ? swatch[0].outerHTML : '';

      if (icon) {
        hasIcons = true;
      }
      if (a[0]) {
        a[0].innerHTML = swatchHtml + icon + text;
      }
    });

    headers.each(function () {
      const children = $(this).nextUntil('.group-label, .selector').not('.hidden');
      if (self.settings.showEmptyGroupHeaders || children.length) {
        $(this).removeClass('hidden');
      }
    });

    term = '';
    this.position();

    if (hasIcons && this.list.find('svg').length > 2) {
      this.list.find('svg').last().changeIcon('icon-empty-circle');
    }
  },

  /**
   * Removes filtering from an open Dropdown list and turns off "search mode"
   * @private
   */
  resetList() {
    // 'typeahead' reloading skips client-side filtering in favor of server-side
    if (this.settings.source && this.settings.reload === 'typeahead') {
      this.filterTerm = '';
      this.searchKeyMode = false;
      this.callSource(null, true);
      return;
    }

    if (!this.list || this.list && !this.list.length) {
      return;
    }

    this.list.removeClass('search-mode');
    const lis = this.listUl.find('li');
    let hasIcons = false;
    lis.removeAttr('style').each(function () {
      const a = $(this).children('a');
      const li = $(this);

      const text = xssUtils.escapeHTML(a.text());
      const icon = li.children('a').find('svg').length !== 0 ? new XMLSerializer().serializeToString(li.children('a').find('svg')[0]) : '';
      const swatch = li.children('a').find('.swatch');
      const swatchHtml = swatch.length !== 0 ? swatch[0].outerHTML : '';

      if (icon) {
        hasIcons = true;
      }

      if (a[0]) {
        a[0].innerHTML = swatchHtml + icon + text;
      }
    });

    // Adjust height / top position
    if (this.list.hasClass('is-ontop')) {
      this.list[0].style.top = `${this.pseudoElem.offset().top - this.list.height() + this.pseudoElem.outerHeight() - 2}px`;
    } else {
      this.list[0].style.top = '';
    }

    delete this.filteredItems;

    if (this.settings.multiple) {
      this.updateList();
    }

    lis.removeClass('hidden');
    this.position();

    if (hasIcons && this.list.find('svg').length > 2) {
      this.list.find('svg').last().changeIcon('icon-empty-circle');
    }

    if (this.list.find('svg').length === 2) {
      this.list.find('svg').last().remove();
    }
  },

  /**
   * Select the blank item (if present)
   * @private
   */
  selectBlank() {
    const blank = this.element.find('option').filter(function () {
      return !this.value || $.trim(this.value).length === 0;
    });

    if (!blank.length) {
      return;
    }

    // TODO: Refactor this in v4.9.0 to call `selectOption` instead.  Can't currently
    // do that because `selectOption` depends on the list being open.
    blank[0].selected = true;
    blank[0].setAttribute('selected', true);
    this.element.triggerHandler('updated');
    this.element.triggerHandler('change');
  },

  /**
   * Handle the key down event actions.
   * @private
   * @param  {object} input The dom element.
   * @param  {object} e The event element.
   * @returns {boolean} Returns the event in some situations.
   */
  handleKeyDown(input, e) {
    let selectedIndex = this.element[0].selectedIndex || -1;
    let options = this.element[0].options;
    const key = e.which;
    const self = this;
    const excludes = 'li:visible:not(.separator):not(.group-label):not(.is-disabled)';
    let next;

    if (this.isLoading()) {
      return;
    }

    if (self.settings.onKeyDown) {
      const ret = self.settings.onKeyDown(e);
      if (ret === false) {
        e.stopPropagation();
        e.preventDefault();
        return false; //eslint-disable-line
      }
    }

    if (self.isOpen()) {
      options = this.listUl.find(excludes);
      selectedIndex = -1;
      $(options).each(function (index) {
        if ($(this).is('.is-focused')) {
          selectedIndex = index;
        }
      });
    }

    switch (key) {  //eslint-disable-line
      case 37: // backspace
      case 8: // del & backspace
      case 46: { // del
        if (!self.isOpen()) {
          self.selectBlank();
          // Prevent Backspace from returning to the previous page.
          e.stopPropagation();
          e.preventDefault();
          return false;  //eslint-disable-line
        }
        break;
      }
      case 9: { // tab - save the current selection
        // If "search mode" is currently off, Tab should turn this mode on and place focus back
        // into the SearchInput.
        // If search mode is on, Tab should 'select' the currently highlighted
        // option in the list, update the SearchInput and close the list.
        if (self.isOpen()) {
          if (!this.settings.multiple && options.length && selectedIndex > -1) {
            // store the current selection
            // selectValue
            self.selectOption(this.correctValue($(options[selectedIndex])));
          }

          self.closeList('tab');
          this.activate();
        }
        // allow tab to propagate otherwise
        return true;   //eslint-disable-line
      }
      case 27: { // Esc - Close the Combo and Do not change value
        if (self.isOpen()) {
          // Close the option list
          self.element.closest('.modal.is-visible').data('listclosed', true);
          const tdContainer = self.pseudoElem ? self.pseudoElem.parents('td') : null;
          self.closeList('cancel');
          self.activate();

          if (tdContainer) {
            tdContainer.focus();
          }

          e.stopPropagation();
          return false;  //eslint-disable-line
        }
        // Allow Esc to propagate if the menu was closed, since some other Controls
        // that rely on dropdown may need to trigger routines when the Esc key is pressed.
        break;
      }
      case 32: // Spacebar
      case 13: { // enter
        if (self.isOpen()) {
          if (key === 32 && self.searchKeyMode === true) {
            break;
          }

          e.preventDefault();

          if (options.length && selectedIndex > -1) {
            // store the current selection
            const li = $(options[selectedIndex]);
            self.selectListItem(li);
          }
        }
        e.stopPropagation();
        return false;  //eslint-disable-line
      }
      case 38: { // up
        if (e.shiftKey) {
          return;
        }
        this.searchKeyMode = false;

        if (selectedIndex > 0) {
          next = $(options[selectedIndex - 1]);
          this.highlightOption(next);
          self.setItemIconOverColor(next);
          // NOTE: Do not also remove the ".is-selected" class here!
          // It's not the same as ".is-focused"!
          // Talk to ed coyle if you need to know why.
          next.parent().find('.is-focused').removeClass('is-focused');
          next.addClass('is-focused');
        }

        e.stopPropagation();
        e.preventDefault();
        return false;  //eslint-disable-line
      }
      case 40: { // down
        if (e.shiftKey) {
          return;
        }
        this.searchKeyMode = false;

        if (selectedIndex < options.length - 1) {
          next = $(options[selectedIndex + 1]);
          this.highlightOption(next);
          self.setItemIconOverColor(next);
          // NOTE: Do not also remove the ".is-selected" class here!
          //  It's not the same as ".is-focused"!
          // Talk to ed coyle if you need to know why.
          next.parent().find('.is-focused').removeClass('is-focused');
          next.addClass('is-focused');
        }

        e.stopPropagation();
        e.preventDefault();
        return false;  //eslint-disable-line
      }
      case 35: { // end
        this.searchKeyMode = false;

        const last = $(options[options.length - 1]);
        this.highlightOption(last);

        e.stopPropagation();
        return false;  //eslint-disable-line
      }
      case 36: { // home
        this.searchKeyMode = false;

        const first = $(options[0]);
        this.highlightOption(first);

        e.stopPropagation();
        return false;  //eslint-disable-line
      }
    }

    if (!self.isOpen() && !self.isControl(key) &&
      !this.settings.source && !this.settings.noSearch) {
      // Make this into Auto Complete
      self.isFiltering = true;
      self.filterTerm = $.actualChar(e);

      if (self.searchInput && self.searchInput.length) {
        self.searchInput.val($.actualChar(e));
      }
      self.toggle();
    }

    this.searchKeyMode = true;
    if (self.searchInput) {
      self.searchInput.attr('aria-activedescendant', '');
    }
    return true;  // eslint-disable-line
  },

  /**
   * @private
   * @param {jQuery.Event} e incoming keydown event
   * @returns {boolean} whether or not the keydown event is allowed to continue
   */
  handlePseudoElemKeydown(e) {
    const target = $(e.target);
    const key = e.key;

    // No need to execute if readonly
    if (target.is('.is-readonly')) {
      return true;
    }

    // "Esc" is used by IE11
    const isEscapeKey = key === 'Esc' || key === 'Escape';

    // Control Keydowns are ignored
    const controlKeys = ['Alt', 'Shift', 'Control', 'Meta'];
    if (controlKeys.indexOf(key) > -1) {
      return false;
    }

    if (!this.ignoreKeys(target, e)) {
      return false;
    }

    if (this.settings.onKeyDown) {
      const ret = this.settings.onKeyDown(e);
      if (ret === false) {
        e.stopPropagation();
        e.preventDefault();
        return false; //eslint-disable-line
      }
    }

    // Down arrow opens the list.
    // Down/Up are for IE/Edge.
    // ArrowDown/ArrowUp are for all others.
    const openKeys = ['ArrowDown', 'ArrowUp', 'Down', 'Up', 'Enter', 'Spacebar', ' '];
    if (openKeys.indexOf(key) > -1) {
      if (!this.isOpen()) {
        this.open();
      }

      // TODO: refactor this out so that `handleKeyDown` is no longer necessary.
      // This is necessary here because in `noSearch` mode, there is no actionable searchInput.
      if (this.settings.noSearch && !e.ctrlKey) {
        this.handleKeyDown(target, e);
      }

      return false;
    }

    // Mac OSX: "backspace" delete key
    // Everything else: DEL key (numpad, control keys)
    const isOSX = env.os.name === 'Mac OS X';
    if ((!isOSX && key === 'Delete') || (isOSX && key === 'Backspace')) {
      this.selectBlank();

      // Stop the backspace key from navigating back a page
      if (key === 'Backspace') {
        e.stopPropagation();
        e.preventDefault();
      }
      return true;
    }

    if (isEscapeKey || key === 'Tab') {
      // In nosearch mode, bypass the typeahead autocomplete and pass keydown events
      // along to the list elements
      if (this.settings.noSearch && this.isOpen()) {
        return this.handleKeyDown(target, e);
      }

      // Allow some keys to pass through with no changes in functionality
      return true;
    }

    this.handleAutoComplete(e);
    return true;
  },

  /**
   * Handle the typeahead.
   * @private
   * @param {object} e The event object
   */
  handleAutoComplete(e) {
    if (this.isLoading()) {
      return;
    }

    const self = this;
    if (this.timer) {
      clearTimeout(this.timer);
    }

    if (e.type === 'input') {
      this.filterTerm = this.searchInput.val();
    } else {
      this.filterTerm += $.actualChar(e).toLowerCase();

      if (this.filterTerm === '') {
        return;
      }

      if (e.key !== this.filterTerm && e.key.toLowerCase() === this.filterTerm &&
          !self.settings.noSearch) {
        this.filterTerm = e.key;
      }
    }

    // if called by `open()`, runs in the context of this Dropdown's API
    function filter() {
      if (self.filterTerm === '') {
        self.resetList();
      } else {
        self.filterList(self.filterTerm.toLowerCase());
      }
    }

    this.timer = setTimeout(() => {
      if (self.settings.noSearch) {
        self.selectStartsWith(self.filterTerm);
        return;
      }

      this.searchKeyMode = true;
      if (!self.isOpen()) {
        self.open(filter);
        return;
      }

      filter();
    }, self.settings.delay);
  },

  /**
   * Determine if the key is a control key
   * @private
   * @param  {number} keycode The keycode to check.
   * @returns {boolean} true if the key is a control key.
   */
  isControl(keycode) {
    const valid =
      (keycode > 7 && keycode < 48) || // control chars
      (keycode > 90 && keycode < 94) || // windows keys
      (keycode > 111 && keycode < 146); // function keys

    return valid;
  },

  /**
   * Focus the input element. Since the select is hidden this is needed over normal focus()
   * @private
   * @param  {boolean} [useSearchInput] If true the search is used.
   * @returns {void}
   */
  activate(useSearchInput) {
    const self = this;
    let input = this.pseudoElem;

    if (useSearchInput || self.isMobile()) {
      input = this.searchInput;
    }

    if (this.currentlyScrolledPos) {
      this.listUl.scrollTop(this.currentlyScrolledPos);
      delete this.currentlyScrolledPos;
    }

    if (useSearchInput && (input && (input.hasClass('is-readonly') || input.prop('readonly') === true))) {
      return;
    }

    function selectText() {
      if (self.isMobile() || self.filterTerm || !input) {
        return;
      }

      if (input[0].setSelectionRange) {
        input[0].setSelectionRange(0, input[0].value.length); // scroll to left
      } else if (input[0].tagName === 'INPUT') { // using Search Input instead of Pseudo Div
        input[0].select();
      }
    }

    selectText();

    // Set focus back to the element
    if (input) {
      input[0].focus();
    }
  },

  /**
   * @private
   * @param {string} term incoming search term
   * @returns {RegExp} a valid regex object used to filter search results
   */
  getSearchRegex(term) {
    let regex;

    try {
      regex = new RegExp(`(${stringUtils.escapeRegExp(term)})`, 'i');
    } catch (e) {
      // create a "matches all" regex if we can't create a regex from the search term
      regex = /[\s\S]*/i;
    }

    return regex;
  },

  /**
   * Retrieves a string containing all text for currently selected options.
   * @private
   * @param  {array} opts The current option elements.
   * @returns {string} The selection options in a string  delimited by commas.
   */
  getOptionText(opts) {
    let text = '';

    if (!opts) {
      opts = this.element.find('option:selected');
    }

    opts.each(function () {
      if (text.length > 0) {
        text += ', ';
      }
      text += $(this).text().trim();
    });

    return text;
  },

  /**
   * Open the dropdown list of options
   * @param {function} callback additional items that can be run after the opening process completes
   * @returns {void}
   */
  open(callback) {
    const self = this;

    if (!this.inputTimer()) {
      return;
    }

    if (this.element.is(':disabled') || this.pseudoElem.hasClass('is-disabled') || this.pseudoElem.hasClass('is-readonly')) {
      return;
    }

    function completeOpen() {
      if (self.isMobile()) {
        $('.tooltip:not(.is-hidden)').hide();
      }

      self.updateList();
      self.openList();

      if (callback && typeof callback === 'function') {
        callback.call(this);
      }
    }

    if (!self.callSource(completeOpen)) {
      completeOpen();
    }
  },

  /**
   * Popup the list of options for selection.
   * @private
   */
  openList() {
    const current = this.previousActiveDescendant ?
      this.list.find(`.dropdown-option[data-val="${this.previousActiveDescendant.replace(/"/g, '/quot/')}"]`) :
      this.list.find('.is-selected');
    const self = this;
    const threshold = 10;
    let pos;

    this.touchPrevented = false;

    // Close any other drop downs.
    $('select').each(function () {
      const data = $(this).data();
      if (data.dropdown) {
        data.dropdown.closeList('cancel');
      }
    });

    // Close any open popup menus
    const otherMenus = $('.popupmenu.is-open').filter(function () {
      return $(this).parents('.popupmenu').length === 0;
    }); // close others.

    otherMenus.each(function () {
      const trigger = $(this).data('trigger');
      if (!trigger || !trigger.length) {
        return;
      }

      const api = $(this).data('trigger').data('popupmenu');
      if (api && typeof api.close === 'function') {
        api.close();
      }
    });

    if (!this.isOpen()) {
      this.list.appendTo('body');
    }
    this.list.show();

    // Persist the "short" input field
    if (this.isShortField) {
      this.list[0].classList.add('dropdown-short');
    }

    this.pseudoElem
      .attr('aria-expanded', 'true')
      .addClass('is-open');

    this.searchInput.attr('aria-activedescendant', current.children('a').attr('id'));
    if (this.settings.showSearchUnderSelected) {
      this.list.find('.trigger').find('.icon').attr('class', 'icon search').changeIcon('search');
    }

    // In a grid cell
    this.isInGrid = this.pseudoElem.closest('.datagrid-row').length === 1;
    if (this.pseudoElem.parent().hasClass('is-inline')) {
      this.isInGrid = false;
    }

    if (this.isInGrid) {
      const rowHeight = this.pseudoElem.closest('.datagrid').attr('class').replace('datagrid', '');
      this.list.addClass(`datagrid-dropdown-list ${rowHeight}`);
    }

    if (this.pseudoElem.closest('.datagrid-filter-wrapper').length === 1) {
      this.list.addClass('datagrid-filter-dropdown');
    }

    const cssClass = this.settings.cssClass;
    if (cssClass && typeof cssClass === 'string') {
      this.list.addClass(cssClass);
    }

    this.position();

    // Limit the width
    if (this.settings.maxWidth) {
      this.list.css('max-width', `${this.settings.maxWidth}px`);
    }

    // Set the contents of the search input.
    // If we've got a stored typeahead
    if (typeof this.filterTerm === 'string' && this.filterTerm.length > 0) {
      this.searchInput.val(this.filterTerm);
    } else if (!this.settings.showSearchUnderSelected) {
      const selectedOpts = $(this.selectedOptions);
      const text = this.getOptionText(selectedOpts);
      this.searchInput.val(text);
    }

    const noScroll = this.settings.multiple;
    this.highlightOption(current, noScroll);
    if (this.settings.multiple && this.listUl.find('.is-selected').length > 0) {
      this.highlightOption(this.listUl.find('.dropdown-option').eq(0));
      setTimeout(() => {
        self.listUl.scrollTop(0);
      }, 0);
    }

    this.handleSearchEvents();
    this.activate(true); // Focus the Search Input

    /**
    *  Fires as the dropdown list is opened.
    *
    * @event listopened
    * @memberof Dropdown
    * @property {object} event - The jquery event object
    * @property {object} ui - The dialog object
    */
    this.element.trigger('listopened');

    if (this.isMobile()) {
      // iOS-specific keypress event that listens for when you click the "done" button
      self.searchInput.on('keypress.dropdown', (e) => {
        if (e.which === 13) {
          self.closeList('select');
        }
      });
    }

    self.list
      .removeClass('dropdown-tall')
      .on('touchend.list click.list', 'li', function (e) {
        if (self.touchPrevented) {
          return;
        }

        const itemSelected = self.selectListItem($(this));
        e.preventDefault();
        if (!itemSelected) {
          return;
        }
        e.stopPropagation();
      })
      .on('mouseenter.list', 'li', function () {
        self.highlightOption($(this), true);
      });

    // Some list-closing events are on a timer to prevent immediate list close
    // There would be several things to check with a setTimeout, so this is done with a CSS
    // class to keep things a bit cleaner
    setTimeout(() => {
      self.list.addClass('is-closable');
    }, 100);

    // Is the jQuery Element a component of the current Dropdown list?
    function isDropdownElement(target) {
      return target.closest('.dropdown, .multiselect').length > 0 ||
        target.closest('.dropdown-list').length > 0 ||
        self.touchmove === true;
    }

    // Triggered when the user scrolls the page.
    // Ignores Scrolling on Mobile, and will not close the list if accessing an item within the list
    function scrollDocument(e) {
      const focus = $('*:focus'); // dont close on timepicker arrow down and up
      if (self.touchPrevented || isDropdownElement($(e.target)) || focus.is('.timepicker')) {
        self.touchPrevented = false;
        return;
      }
      self.closeList('cancel');
    }

    // Triggered when the user clicks anywhere in the document
    // Will not close the list if the clicked target is anywhere inside the dropdown list.

    function clickDocument(e) {
      const target = $(e.target);
      if (self.touchPrevented || (isDropdownElement(target) && !target.is('.icon'))) {
        e.preventDefault();

        self.touchPrevented = false;
        return;
      }

      self.closeList('cancel');
    }

    function touchStartCallback(e) {
      self.touchPrevented = false;

      pos = {
        x: e.originalEvent.touches[0].pageX,
        y: e.originalEvent.touches[0].pageY
      };

      $(document).on('touchmove.dropdown', (evt) => {
        const newPos = {
          x: evt.originalEvent.touches[0].pageX,
          y: evt.originalEvent.touches[0].pageY
        };

        if ((newPos.x >= pos.x + threshold) || (newPos.x <= pos.x - threshold) ||
            (newPos.y >= pos.y + threshold) || (newPos.y <= pos.y - threshold)) {
          self.touchPrevented = true;
        }
      });
    }

    function touchEndCallback(e) {  //eslint-disable-line
      $(document).off('touchmove.dropdown');
      e.preventDefault();

      if (self.touchPrevented) {
        e.stopPropagation();
        return false;
      }

      clickDocument(e);
    }

    // Need to detect whether or not scrolling is happening on a touch-capable device
    // The dropdown list should not close on mobile if scrolling is occuring, but should close
    // if the user is simply tapping outside the list.
    $(document)
      .on('touchstart.dropdown', touchStartCallback)
      .on('touchend.dropdown touchcancel.dropdown', touchEndCallback)
      .on('click.dropdown', clickDocument);

    // When the Dropdown is located within a scrollable section,
    // the dropdown must close if that section is scrolled.
    let parentScrollableArea = $('.modal.is-visible .modal-body-wrapper');
    const subScrollableSection = self.element.parents('.scrollable, .scrollable-x, .scrollable-y, .card-content');
    if (subScrollableSection.length) {
      parentScrollableArea = subScrollableSection;
    }
    if (parentScrollableArea.length) {
      this.parentScrollableArea = parentScrollableArea;
      this.parentScrollableArea.on('scroll.dropdown', scrollDocument);
    }

    $('body').on('resize.dropdown', () => {
      self.position();

      // in desktop environments, close the list on viewport resize
      if (window.orientation === undefined) {
        self.closeList('cancel');
      }
    });

    // In mobile environments, close the list on an orientation change.
    // Don't do this on mobile against a resize because of the software keyboard's potential
    // to cause a "resize" event to fire.
    if (window.orientation !== undefined) {
      $(window).on('orientationchange.dropdown', () => {
        self.closeList('cancel');
      });
    }
  },

  /**
   * Set size and positioning of the list
   * @private
   */
  position() {
    const self = this;
    const positionOpts = {
      parentXAlignment: 'left',
      placement: 'bottom',
      strategies: ['flip', 'shrink-y']
    };

    function dropdownAfterPlaceCallback(e, placementObj) {
      // Turn upside-down if flipped to the top of the pseudoElem
      self.list[placementObj.wasFlipped === true ? 'addClass' : 'removeClass']('is-ontop');
      self.listUl[placementObj.wasFlipped === true ? 'prependTo' : 'appendTo'](self.list);

      const listStyle = window.getComputedStyle(self.list[0]);
      const listStyleTop = listStyle.top ? parseInt(listStyle.top, 10) : 0;

      // Firefox has different alignments without an adjustment:
      let browserOffset = 0;
      if (env.browser.name === 'firefox') {
        browserOffset = 4;
      }

      // Set the <UL> height to 100% of the `.dropdown-list` minus the size of the search input
      const ulHeight = parseInt(self.listUl[0].offsetHeight, 10);
      const listHeight = parseInt(self.list[0].offsetHeight, 10) + 5;
      const searchInputHeight = parseInt(self.searchInput[0].offsetHeight, 10);
      const isToBottom = parseInt(self.list[0].offsetTop, 10) +
        parseInt(self.list[0].offsetHeight, 10) >= window.innerHeight;
      const isSmaller = (searchInputHeight < listHeight - (searchInputHeight * 2)) &&
        (ulHeight + searchInputHeight >= listHeight);

      let adjustedUlHeight;
      if (isSmaller) {
        adjustedUlHeight = `${listHeight - searchInputHeight - 5}px`;
        if (isToBottom) {
          self.list[0].style.height = `${parseInt(listHeight, 10) - 10}px`;
        }
      }

      if (placementObj.wasFlipped) {
        adjustedUlHeight = `${listHeight - searchInputHeight - browserOffset - 5}px`;

        if (!self.isShortField) {
          self.list[0].style.top = `${listStyleTop}px`;
        }
      }

      if (adjustedUlHeight) {
        self.listUl[0].style.height = adjustedUlHeight;
      }

      if (adjustedUlHeight === undefined && self.list[0].classList.contains('is-ontop')) {
        adjustedUlHeight = `${listHeight - searchInputHeight - browserOffset - 7}`;
        self.list[0].style.top = `${listStyleTop - adjustedUlHeight}px`;
      }

      return placementObj;
    }

    // Reset styles that may have been appended to the list
    this.list[0].removeAttribute('style');
    this.listUl[0].removeAttribute('style');

    let parentElement = this.pseudoElem;
    if (this.isInGrid) {
      parentElement = this.element.closest('.datagrid-cell-wrapper');
    }

    // If the list would end up being wider parent,
    // use the list's width instead of the parent's width
    const parentElementStyle = window.getComputedStyle(parentElement[0]);
    const parentElementBorderWidth = parseInt(parentElementStyle.borderLeftWidth, 10) * 2;
    const parentElementWidth = Math.round(parseInt(parentElement[0].clientWidth, 10) +
      parentElementBorderWidth);

    // Temporarily shrink the value of the search input, and compare the size of the list to
    // the parent element.
    this.searchInput[0].style.cssText = `width: ${parentElementWidth}px !important`;
    const listDefaultWidth = Math.round(this.list.width());
    const useParentWidth = listDefaultWidth <= parentElementWidth;
    this.searchInput[0].style.width = '';

    // Add parent info to positionOpts
    positionOpts.parent = parentElement;
    positionOpts.useParentWidth = useParentWidth;

    // Use negative height of the pseudoElem to get the Dropdown list to overlap the input.
    // This is used when rendering a tag list, or if the Dropdown is explicitly configured for placing the Search outside the pseudo-element.
    // Otherwise, always position below/above the field.
    if (!this.settings.showSearchUnderSelected) {
      const isRetina = window.devicePixelRatio > 1;
      const isChrome = env.browser.name === 'chrome';
      positionOpts.y = -(parseInt(parentElement[0].clientHeight, 10) +
        parseInt(parentElementStyle.borderTopWidth, 10) +
        parseInt(parentElementStyle.borderBottomWidth, 10) - (!isChrome && isRetina ? 1 : 0));
      positionOpts.x = 0;
    }

    if (self.settings.placementOpts && self.settings.placementOpts.x) {
      positionOpts.x = self.settings.placementOpts.x;
    }

    this.list.one('afterplace.dropdown', dropdownAfterPlaceCallback).place(positionOpts);
    this.list.data('place').place(positionOpts);
  },

  /**
   * @param {jQuery[]} target a jQuery-wrapped <option> or <li> tag representing an option.
   * @returns {boolean} whether or not the item was successfully selected.
   */
  selectListItem(target) {
    const ddOption = target.closest('li');

    if (ddOption.length) {
      target = ddOption;
    }

    if (target.is('.separator, .group-label')) {
      return false;
    }

    if (target.is('.dropdown-select-all-anchor')) {
      target = target.parent();
    }

    // If this is the Select All option, select/deselect all.
    if (this.settings.multiple && target[0].classList.contains('dropdown-select-all-list-item')) {
      const doSelectAll = !(target[0].classList.contains('is-selected'));
      target[0].classList[doSelectAll ? 'add' : 'remove']('is-selected');
      if (doSelectAll) {
        target[0].setAttribute('aria-selected', 'true');
      } else {
        target[0].removeAttribute('aria-selected');
      }
      this.selectAll(doSelectAll);
      return true;  //eslint-disable-line
    }

    const cur = this.correctValue(target);

    if (cur.is(':disabled')) {
      return false; //eslint-disable-line
    }

    this.selectOption(cur);

    if (this.settings.closeOnSelect) {
      this.closeList('select');
    }

    if (this.isMobile()) {
      return true;  //eslint-disable-line
    }

    this.activate(!this.settings.closeOnSelect);

    // Check/uncheck select all depending on no. of selected items
    if (this.settings.showSelectAll && this.list) {
      const opts = this.element.find('option');
      const selectedOpts = opts.filter(':selected');

      if (opts.length > selectedOpts.length) {
        this.list.find('.dropdown-select-all-list-item').removeClass('is-selected').removeAttr('aria-selected');
      } else {
        this.list.find('.dropdown-select-all-list-item').addClass('is-selected').attr('aria-selected', 'true');
      }
    }

    return true;  //eslint-disable-line
  },

  /**
   * Try matching the option's text if 'cur' comes back empty or overpopulated.
   * Supports options that don't have a 'value' attribute, And also some special &quote handling.
   * @private
   * @param  {object} option The object to correct.
   * @returns {object} The corrected object
   */
  correctValue(option) {
    const val = option.attr('data-val').replace(/"/g, '/quot/');
    let cur = this.element.find(`option[value="${val}"]`);
    if (cur.length === 0 || cur.length > 1) {
      cur = this.element.find('option').filter(function () {
        const elem = $(this);
        const attr = elem.attr('value');
        return elem.text() === val || (attr && attr.replace(/"/g, '/quot/') === val);
      });
    }
    return cur;
  },

  /**
  * Close the list of options if open.
  * @returns {void}
  */
  close() {
    return this.closeList('cancel'); // See "js/lifecycle.js"
  },

  /**
   * Close the list of options if open.
   * @private
   * @param  {string} [action] The action that trigger the closing (cancel fx) this
   * is passed to the events.
   * @returns {void}
   */
  closeList(action) {
    //  Also see "js/lifecycle.js" alias that works with the global "closeChildren" method.
    if (!this.list || !this.list.is(':visible') || !this.isListClosable()) {
      return;
    }

    if (!this.inputTimer()) {
      return;
    }

    if (this.touchmove) {
      this.touchmove = false;
    }

    // Rendering-related resets
    this.filterTerm = '';
    this.searchKeyMode = false;
    this.setDisplayedValues();
    delete this.filteredItems;

    // Scroll TagList to the top
    if (this.tagListAPI) {
      this.scrollTagList();
    }

    this.searchInput.off([
      `input.${COMPONENT_NAME}`,
      `keydown.${COMPONENT_NAME}`,
    ].join(' '));

    // Destroy any tooltip items
    this.listUl.find('.has-tooltip').each(function () {
      const api = $(this).data('tooltip');
      if (api) {
        api.destroy();
      }
    });

    this.list
      .off([
        `click.${COMPONENT_NAME}`,
        `touchmove.${COMPONENT_NAME}`,
        `touchend.${COMPONENT_NAME}`,
        `touchcancel.${COMPONENT_NAME}`,
        `mousewheel.${COMPONENT_NAME}`,
        `mouseenter.${COMPONENT_NAME}`].join(' '))
      .remove();

    this.pseudoElem
      .removeClass('is-open')
      .removeAttr('aria-expanded');

    this.searchInput
      .removeAttr('aria-activedescendant');

    $(document)
      .off([
        `click.${COMPONENT_NAME}`,
        `scroll.${COMPONENT_NAME}`,
        `touchstart.${COMPONENT_NAME}`,
        `touchmove.${COMPONENT_NAME}`,
        `touchend.${COMPONENT_NAME}`,
        `touchcancel.${COMPONENT_NAME}`].join(' '));

    if (this.parentScrollableArea) {
      this.parentScrollableArea.off('scroll.dropdown');
      delete this.parentScrollableArea;
    }

    $('body').off('resize.dropdown');
    $(window).off('orientationchange.dropdown');

    /**
    * Fires as the dropdown list is closed
    *
    * @event listclosed
    * @memberof Dropdown
    * @property {object} event - The jquery event object
    * @property {object} ui - The dialog object
    */
    this.element.trigger('listclosed', action);
    this.activate();
    this.toggleTooltip();
    this.list = null;
    this.searchInput = null;
    this.listUl = null;
  },

  /**
  * Scroll to a particular option and make it in view.
  * @private
  * @param  {object} current The option element to scroll to.
  * @returns {void}
  */
  scrollToOption(current) {
    const self = this;
    if (!current) {
      return;
    }
    if (current.length === 0) {
      return;
    }
    // scroll to the currently selected option
    self.listUl.scrollTop(0);
    self.listUl.scrollTop(current.offset().top - self.listUl.offset().top -
      self.listUl.scrollTop() - 40);
  },

  /**
   * Scrolls an overflowed Tag List
   * @private
   * @returns {void}
   */
  scrollTagList() {
    if (!this.tagListAPI) {
      return;
    }

    setTimeout(() => {
      if (!this.isFocused) {
        this.tagListAPI.element.scrollTop = 0;
      }
    }, 5);
  },

  /**
  * Blur and Close List
  * @private
  * @returns {void}
  */
  handleBlur() {
    const self = this;
    self.closeList('cancel');

    return true;
  },

  /**
   * Function that is used to check if the field is loading from an ajax call.
   * @returns {void} Returns true if the field is attempting to load via AJAX.
   */
  isLoading() {
    return this.element.is('.is-loading') && this.element.is('.is-blocked');
  },

  /**
   * Return true/false depending on if the list is open.
   * @returns {boolean} The current state (open = true).
   */
  isOpen() {
    return !!(this.pseudoElem.hasClass('is-open'));
  },

  /**
   * Toggle the current state of the list between open and closed.
   * @private
   */
  toggle() {
    if (this.isOpen() || this.isLoading()) {
      this.closeList('cancel');
      return;
    }
    this.open();
  },

  /**
   * Toggle the current state of the list between open and closed.
   * This method is slated to be removed in a future v4.10.0 or v5.0.0.
   * @deprecated as of v4.4.0.  Please use `toggle()` instead.
   * @private
   * @returns {void}
   */
  toggleList() {
    return deprecateMethod(this.toggle, this.toggleList).apply(this);
  },

  /**
   * Highlight the option that is being typed.
   * @private
   * @param {object} listOption The option element
   * @param {boolean} noScroll If true will scroll to the option
   */
  highlightOption(listOption, noScroll) { //eslint-disable-line
    if (!listOption) {
      return;
    }

    if (listOption.length === 0) {
      listOption = this.list.find('.dropdown-option').eq(0);
    }

    if (listOption.is('.separator, .group-label')) {
      return;
    }

    // Get corresponding option from the list
    const option = this.element.find(`option[value="${listOption.attr('data-val')}"]`);

    if (option.hasClass('.is-disabled') || option.is(':disabled')) {
      return; //eslint-disable-line
    }

    if (!this.isOpen()) {
      return;
    }

    this.setItemIconOverColor();
    this.list.find('.is-focused').removeClass('is-focused').attr({ tabindex: '-1' });
    if (!option.hasClass('clear')) {
      this.setItemIconOverColor(listOption);
      listOption.addClass('is-focused').attr({ tabindex: '0' });
    }

    // Set activedescendent for new option
    // this.pseudoElem.attr('aria-activedescendant', listOption.attr('id'));
    this.searchInput.attr('aria-activedescendant', listOption.children('a').attr('id'));

    if (!noScroll || noScroll === false || noScroll === undefined) {
      this.scrollToOption(listOption);
    }
  },

  /**
   * Un Highlight the option that is being typed.
   * @private
   * @param  {object} listOptions The option element
   * @param  {boolean} noScroll If true will scroll to the option
   */
  unhighlightOptions(listOptions, noScroll) {
    if (!listOptions || !listOptions.length) {
      listOptions = this.list.find('.is-selected');
    }
    this.setItemIconOverColor();
    listOptions.removeClass('is-focused').attr({ tabindex: '-1' });

    this.searchInput.removeAttr('aria-activedescendant');

    if (!noScroll || noScroll === false || noScroll === undefined) {
      this.scrollToOption(listOptions.first());
    }
  },

  /**
   * Renders a Dropdown/Multiselect item based on its corresponding <option> element's state
   * @private
   * @param {HTMLOptionElement} optionEl the option element
   * @returns {void}
   */
  renderListItem(optionEl) {
    const optionVal = optionEl.value;
    const selected = optionEl.selected;
    const li = this.listUl.find(`li[data-val="${optionVal}"]`);

    if (selected) {
      li[0].classList.add('is-selected');
      li[0].setAttribute('aria-selected', true);
      return;
    }

    li[0].classList.remove('is-selected');
    li[0].removeAttribute('aria-selected');
  },

  /**
   * Toggle all selection for items.
   * @private
   * @param {boolean} doSelectAll true to select and false will clear selection for all items.
   * @returns {void}
   */
  selectAll(doSelectAll) {
    const selector = {
      options: 'option:not(.is-disabled):not(:disabled)',
      items: 'li.dropdown-option:not(.separator):not(.group-label):not(.is-disabled)'
    };
    let options = utils.getArrayFromList(this.element[0].querySelectorAll(selector.options));
    let items = utils.getArrayFromList(this.listUl[0].querySelectorAll(selector.items));
    const last = options[options.length - 1];

    // If the Multiselect should only select from filtered items,
    // filter the full result sets down to the ones that aren't hidden.
    if (this.settings.selectAllFilterOnly && this.filteredItems) {
      options = [];
      items = $.makeArray(this.filteredItems);
      items.forEach((item) => {
        const val = item.getAttribute('data-val');
        if (!val) {
          return;
        }
        const opt = this.element[0].querySelector(`option[value="${val}"]`);
        if (opt) {
          options.push(opt);
        }
      });
    }

    if (doSelectAll) {
      // Select all
      items.forEach((node) => {
        node.classList.add('is-selected');
        node.setAttribute('aria-selected', true);
      });
      options.forEach((node) => {
        node.selected = true;
        node.setAttribute('selected', true);
      });
    } else {
      // Clear all
      items.forEach((node) => {
        node.classList.remove('is-selected');
        node.removeAttribute('aria-selected');
      });
      options.forEach((node) => {
        // Fix for ie-edge
        // https://developer.microsoft.com/en-us/microsoft-edge/platform/issues/12087679/
        node.selected = false;
        node.setAttribute('selected', false);
        node.removeAttribute('selected');
      });
    }
    this.previousActiveDescendant = last.value || '';

    this.setDisplayedValues();
    this.updateItemIcon(last);

    if (!this.settings.selectAllFilterOnly && this.list[0].classList.contains('search-mode')) {
      this.resetList();
    }

    this.activate(true);
    this.setBadge(last);
    this.toggleTooltip();

    this.element.trigger('change').triggerHandler('selected');
  },

  /**
   * Convenience method for running _selectOption()_ on a set of list options.
   * Accepts an array or jQuery selector containing valid list options and selects/deselects them.
   * @private
   * @param {object} options incoming options
   * @param {boolean} noTrigger if true, causes the 'selected' and 'change' events
   * not to fire on each list item.
   */
  selectOptions(options, noTrigger) {
    // Use a jQuery selector if the incoming options are inside an array
    if (Array.isArray(options)) {
      options = $(options);
    }

    const self = this;
    options.each(function () {
      self.selectOption($(this), noTrigger);
    });

    self.element.trigger('change').triggerHandler('selected');
  },

  /**
   * Select an option and conditionally trigger events.
   * Accepts an array or jQuery selector containing valid list options and selects/deselects them.
   * @private
   * @param {object} option - the incoming li option
   * @param {boolean} noTrigger - if true, causes the 'selected' and 'change' events not to
   * @returns {void}
   * fire on the list item.
   */
  selectOption(option, noTrigger) {
    if (!option || !option.length) {
      return;
    }
    let li;

    // Discovers a `<option>` incoming item from its corresponding Dropdown List item's `data-val` attribute.
    if (option.is('li')) {
      li = option;
      option = this.element.find(`option[value="${option.attr('data-val')}"]`);

      // Try matching the option's text if 'cur' comes back empty.
      // Supports options that don't have a 'value' attribute.
      if (option.length === 0) {
        option = this.element.find('option').filter(function () {
          return $(this).text() === li.attr('data-val');
        });
      }

      if (option.prop('disabled')) {
        return;
      }
    }

    let optionVal = option.val();

    if (typeof option === 'string') {
      li = this.listUl.find(`li[data-val="${option}"]`);
      optionVal = option;
      option = this.element.find(`option[value="${optionVal}"]`);
    } else if (typeof optionVal === 'string') {
      optionVal = optionVal.replace(/"/g, '/quot/');
      li = this.listUl.find(`li[data-val="${optionVal}"]`);
    }

    let isAdded = true;
    let currentValue = this.selectedValues;
    let clearSelection = false;

    if (option.hasClass('clear') || !li) {
      clearSelection = true;
    }

    // If in single-select mode, or forcing a clear, unset all selections.
    if (clearSelection) {
      this.deselectAll();
    }

    // In a multi-select setting, it's possible for deselection to happen instead of selection.
    if (this.settings.multiple) {
      if (!Array.isArray(currentValue)) {
        currentValue = [currentValue];
      }
      if (currentValue.indexOf(optionVal) > -1) {
        isAdded = false;
      }
    }

    if (isAdded) {
      this.select(option[0]);
      this.previousActiveDescendant = optionVal;
    } else {
      this.deselect(option[0]);
      this.previousActiveDescendant = undefined;
    }

    const listScrollTop = this.listUl[0].scrollTop;
    if (listScrollTop > 0) {
      this.currentlyScrolledPos = listScrollTop;
    }

    this.renderListItem(option[0]);
    this.setDisplayedValues();
    this.updateItemIcon(option);

    /**
    * Fires after the value in the input is changed by any means.
    * @event change
    * @memberof Dropdown
    * @property {object} event The jquery event object
    */
    if (!noTrigger) {
      // Fire the change event with the new value if the noTrigger flag isn't set
      this.element.trigger('change').triggerHandler('selected', [option, isAdded]);
      this.toggleTooltip();
    }

    // If multiselect, reset the menu to the unfiltered mode
    if (this.settings.multiple) {
      this.activate(true);
    }

    this.setBadge(option);

    const id = this.element.attr('id');
    if (env.browser.isIE11() && id) {
      const ieHtml = $(`#${id}`).html();
      const ieVal = $(`#${id}`).val();
      if (ieHtml) {
        this.element.html(ieHtml);
      }
      if (ieVal) {
        this.element.val(ieVal);
      }
    }
  },

  /**
   * Selects an option element directly.
   * @param {HTMLOptionElement} optionEl the option to be deselected
   * @returns {void}
   */
  select(optionEl) {
    if (!optionEl || !(optionEl instanceof HTMLOptionElement)) {
      return;
    }

    // If this is a multselect, never allow more items to be selected than
    // defined by settings.
    if (this.settings.multiple) {
      if (this.selectedValues.length >= this.settings.maxSelected) {
        return;
      }
    }

    optionEl.selected = true;
  },

  /**
   * Select an option by its value.
   * @param {string} value - A string containing the value to look for. (Case insensitive)
   * @returns {void}
   */
  selectValue(value) {
    if (typeof value !== 'string') {
      return;
    }

    const option = this.element.find(`option[value="${value}"]`);
    if (!option || !option.length) {
      return;
    }

    this.select(option[0]);
    this.updated();
  },

  /**
   * Deselects an option element directly.
   * @param {HTMLOptionElement} optionEl the option to be deselected
   * @returns {void}
   */
  deselect(optionEl) {
    if (!optionEl || !(optionEl instanceof HTMLOptionElement)) {
      return;
    }

    optionEl.selected = false;
  },

  /**
   * Deselect an option by its value.
   * @param {string} value - A string containing the value to look for. (Case insensitive)
   * @returns {void}
   */
  deselectValue(value) {
    if (typeof value !== 'string') {
      return;
    }

    const option = this.element.find(`option[value="${value}"]`);
    if (!option || !option.length) {
      return;
    }

    this.deselect(option[0]);
    this.updated();
  },

  /**
   * Deselects all <select> options.
   * @returns {void}
   */
  deselectAll() {
    const allOptions = this.element.find('option');
    allOptions.each((i, option) => {
      $(option).prop('selected', false);
      this.deselectValue(option);
    });
  },

  /**
   * Select the next item that starts with a given character (text of the option).
   * @param {string} char - The starting letter to match for. (Case insensitive)
   */
  selectStartsWith(char) {
    if (typeof char !== 'string') {
      return;
    }

    const elem = this.element[0];
    this.filterTerm = '';

    let newIdx = -1;
    let totalMatches = 0;

    // Log search matches
    if (!this.searchMatches || !this.searchMatches[char]) {
      this.searchMatches = {};
      this.searchMatches[char] = [];
    }

    for (let i = 0; i < elem.options.length; i++) {
      const option = elem.options[i];
      // Check if its a match (Case insensitive)
      const isMatch = option.innerText.toLowerCase().indexOf(char) === 0;

      if (isMatch) {
        if (this.searchMatches[char].indexOf(i) === -1) {
          this.searchMatches[char].push(i);
          newIdx = i;
          break;
        }
        totalMatches++;
        continue;
      }
    }

    if (newIdx === -1) {
      if (!this.searchMatches[char].length) {
        return;
      }

      if (totalMatches === this.searchMatches[char].length) {
        newIdx = this.searchMatches[char][0];
        this.searchMatches[char].length = 1; // reset
      }
    }

    elem.selectedIndex = newIdx;
    this.updated();
    this.element.trigger('change');
  },

  /**
   * Set the bade on the option from the config.
   * @private
   * @param {string} option - A string containing the value to look for. (Case insensitive)
   */
  setBadge(option) {
    // Badge Support
    if (this.badges) {
      let badge = this.element.parent().find('.badge');

      if (badge.length === 0) {
        this.element.parent().find('.dropdown-wrapper').append('<span class="badge">1</span>');
        badge = this.element.parent().find('.badge');
      }

      badge.attr('class', `badge ${option.attr('data-badge-color') ? option.attr('data-badge-color') : 'azure07'}`)
        .text(option.attr('data-badge'));
    }
  },

  /**
   * Execute the source ajax option
   * @private
   * @param {function} callback  The function call back.
   * @param {boolean} doReset  if defined, acts as a "reset" source call, where the search term will be ignored.
   * @returns {function} The callback for execution.
   */
  callSource(callback, doReset) {
    const self = this;
    let searchTerm = '';

    if (!doReset && this.isOpen() && !this.element.hasClass('search-mode')) {
      searchTerm = this.searchInput.val();
    }

    // Return false and let the normal display codepath run.
    if (!this.settings.source) {
      return false;
    }

    this.isFiltering = false;

    const sourceType = typeof this.settings.source;
    const response = function (data, isManagedByTemplate) {
      // to do - no results back do not open.
      let list = '';
      const val = self.element.val();

      function replaceDoubleQuotes(content) {
        return content.replace(/"/g, '\'');
      }

      function buildOption(option) {
        if (option === null || option === undefined) {
          return;
        }

        const isString = typeof option === 'string';
        const stringContent = option;
        let id = '';
        let selected = '';
        let textContent = '';

        if (isString) {
          option = {
            value: stringContent
          };
        }

        if (option.value !== undefined) {
          option.value = replaceDoubleQuotes(option.value);
        }

        if (option.id !== undefined) {
          if (!isNaN(option.id)) {  //eslint-disable-line
            option.id = `${option.id}`;
          }
          option.id = replaceDoubleQuotes(option.id);
          id = ` id="${option.id}"`;
        }

        if (option.label !== undefined && option.label.length) {
          option.label = replaceDoubleQuotes(option.label);
          textContent = option.label;
        }

        // Detect whether or not the `<option>` should be selected
        const selectedValues = self.selectedValues;
        const hasSelectedValues = selectedValues.indexOf(val) > -1;
        if (self.settings.multiple) {
          val.forEach((value) => {
            if (value === option.value) {
              option.selected = true;
            }
          });
        } else if (option.value === val || hasSelectedValues) {
          option.selected = true;
        }
        if (option.selected) {
          selected = ' selected';
        }

        // Make sure that text content is populated.
        // If all else fails, just use the value.
        if (!textContent.length && textContent !== option.value) {
          textContent += option.value;
        }

        // Render the option element
        list += `<option${id} value="${option.value}"${selected}>
          ${textContent}
        </option>`;
      }

      // If the incoming dataset is different than the one we started with,
      // replace the contents of the list, and rerender it.
      if (!self.isFiltering && !utils.equals(data, self.dataset)) {
        self.dataset = data;

        if (!isManagedByTemplate) {
          self.element.empty();
          for (let i = 0; i < data.length; i++) {
            let opts;

            if (data[i].group) {
              opts = data[i].options;
              list += `<optgroup label="${data[i].group}">`;
              for (let ii = 0; ii < opts.length; ii++) {
                buildOption(opts[ii]);
              }
              list += '</optgroup>';
            } else {
              buildOption(data[i]);
            }
          }

          self.element.append(list);
        }
      }

      self.element.triggerHandler('complete'); // For Busy Indicator
      self.element.trigger('requestend', [searchTerm, data]);

      if (typeof callback !== 'function') {
        self.updateList(searchTerm);
        return;
      }
      callback();
    };

    self.element.triggerHandler('start'); // For Busy Indicator
    self.element.trigger('requeststart');

    if (sourceType === 'function') {
      // Call the 'source' setting as a function with the done callback.
      this.settings.source(response, searchTerm, this.settings.sourceArguments);
    } else if (sourceType === 'object') {
      // Use the 'source' setting as pre-existing data.
      // Sanitize accordingly.
      const sourceData = $.isArray(this.settings.source) ? this.settings.source :
        [this.settings.source];
      response(sourceData);
    } else {
      // Attempt to resolve source as a URL string.  Do an AJAX get with the URL
      const sourceURL = this.settings.source.toString();
      const request = $.getJSON(sourceURL);

      request.done((data) => {
        response(data);
      }).fail(() => {
        response([]);
      });
    }

    return true;
  },

  /**
   * Get data attributes from passed list of attributes
   * @private
   * @param {array} attr - List of all attributes.
   * @param {array} attrToExclude - List of attributes to be excluded from passed list.
   * @returns {object} It will return an object containing two keys
   * str - string of attributes
   * obj - object of attributes
   */
  getDataAttributes(attr, attrToExclude) {
    if (!attr) {
      return;
    }
    if (typeof attr === 'string') {
      attr = [attr];
    }

    let toExclude = attrToExclude || [];
    if (typeof toExclude === 'string') {
      toExclude = [toExclude];
    }
    const attrToCopy = {
      obj: {},
      str: '',
      isExclude(attrib) {
        return $.inArray(attrib, toExclude) > -1;
      }
    };
    for (const key in attr) { //eslint-disable-line
      if (!attr.hasOwnProperty(key)) {  //eslint-disable-line
        continue; //eslint-disable-line
      }
      attrToCopy.name = `${attr[key].name}`;
      attrToCopy.isData = attrToCopy.name.substr(0, 5) === 'data-';
      if (attrToCopy.isData && !attrToCopy.isExclude(attrToCopy.name)) {
        attrToCopy.obj[attrToCopy.name] = attr[key].value;
        attrToCopy.str += ` ${
          attrToCopy.name}="${attr[key].value}"`;
      }
    }
    return { str: attrToCopy.str, obj: attrToCopy.obj };  //eslint-disable-line
  },

  /**
   * Public API for setting the `<select>`'s value.
   * @private
   * @param {string} code - The value to match and set on the value element.
   */
  setCode(code) {
    const self = this;
    const doSetting = function () {
      self.element.val(code);
      self.updated();
    };

    if (!self.callSource(doSetting)) {
      doSetting();
    }
  },

  /**
   * Returns true if the object is a mobile element.
   * @private
   * @returns {boolean} code - True if this is a mobile device
   */
  isMobile() {
    return ['ios', 'android'].indexOf(env.os.name) > -1;
  },

  /**
   * Returns true if the element already has the closable class.
   * @private
   * @returns {object} The list
   */
  isListClosable() {
    return this.list.hasClass('is-closable');
  },

  /**
   * Gets a data-representation of the currently-selected Multiselect items in a format
   * compatible with the TagList component.
   * @returns {array} containing JSON-compatible data representing a collection of tags
   */
  toTagData() {
    const tagData = [];
    let componentID = this.element[0].id;
    if (!componentID) {
      componentID = utils.uniqueId(this.element[0], this.element[0].className);
    }

    this.selectedOptions.forEach((opt) => {
      tagData.push({
        content: opt.innerText.trim(),
        dismissible: true,
        href: '#',
        id: `${componentID}-tag-${opt.value}`,
        style: 'secondary',
        value: opt.value
      });
    });
    return tagData;
  },

  /**
   * Disable the input element.
   */
  disable() {
    this.element
      .prop('disabled', true)
      .prop('readonly', false);
<<<<<<< HEAD

    this.pseudoElem.addClass('is-disabled');
=======
>>>>>>> d84de01d

    this.pseudoElem.addClass('is-disabled');

    if (this.pseudoElem.is($(document.activeElement))) {
      this.pseudoElem.blur();
    }

    this.pseudoElem
      .addClass('is-disabled')
      .removeClass('is-readonly')
      .attr('tabindex', '-1')
      .prop('readonly', false)
      .prop('disabled', true);
    this.closeList('cancel');

    if (this.settings.showTags) {
      this.pseudoElem.find('.tag').addClass('is-disabled');
    }
  },

  /**
  * Returns true if the dropdown is disabled.
  * @returns {boolean} True if the element is disabled.
  */
  isDisabled() {
    return this.element.prop('disabled');
  },

  /**
   * Enable the input element.
   */
  enable() {
    this.element
      .prop('disabled', false)
      .prop('readonly', false);
    this.pseudoElem
      .prop('disabled', false)
      .prop('readonly', false)
      .attr('tabindex', '0')
      .removeClass('is-disabled')
      .removeClass('is-readonly');

    if (this.settings.showTags) {
      this.pseudoElem.find('.tag').removeClass('is-disabled');
    }
  },

  /**
   * Make the input element readonly.
   */
  readonly() {
    this.element
      .prop('disabled', false)
      .prop('readonly', true);
    this.pseudoElem
      .removeClass('is-disabled')
      .addClass('is-readonly')
      .attr('tabindex', this.element.attr('tabindex') || '0')
      .prop('disabled', false)
      .prop('readonly', true);
    this.closeList('cancel');
  },

  /**
   * Tear down events and restore to original state.
   * @param  {object} settings The settings object to use.
   * @returns {void}
   */
  updated(settings) {
    if (settings) {
      this.settings = utils.mergeSettings(this.element, settings, this.settings);
    }

    this.closeList('cancel');

    if (this.pseudoElem && this.pseudoElem.hasClass('is-open')) {
      this.pseudoElem
        .removeClass('is-open')
        .removeAttr('aria-expanded');
    }

    // Update the 'multiple' property
    if (this.settings.multiple && this.settings.multiple === true) {
      this.element.prop('multiple', true);
    } else {
      this.element.prop('multiple', false);
    }

    // update "readonly" prop
    if (this.element.prop('readonly') === true) {
      this.readonly();
    } else {
      this.pseudoElem.removeClass('is-readonly');
    }

    // update "disabled" prop
    this.pseudoElem[this.element.prop('disabled') ? 'addClass' : 'removeClass']('is-disabled');

    // update the list and set a new value, if applicable
    this.updateList();
    this.setDisplayedValues();
    this.toggleTooltip();

    this.element.trigger('has-updated');

    return this;
  },

  /**
   * Tear down events and restore to original state.
   */
  destroy() {
    if (this.placeholder) {
      delete this.placeholder;
    }

    if (this.currentlyScrolledPos) {
      delete this.currentlyScrolledPos;
    }

    $.removeData(this.element[0], COMPONENT_NAME);
    this.closeList('cancel');
    this.pseudoElem.off().remove();
    this.icon.remove();
    this.wrapper.remove();
    this.listfilter.destroy();
    this.element.removeAttr('style');
    this.element.closest('form').off('reset.dropdown');
    this.element.off();
    this.label.off();

    const list = document.body.querySelector('#dropdown-list');
    if (list && this.isOpen()) {
      list.parentNode.removeChild(list);
    }
  },

  /**
   * Setup the internal event handlers.
   * @private
   */
  handleEvents() {
    const self = this;

    function isTagEl(e) {
      // If the element clicked is a tag, ignore and let the tag handle it.
      const containedByTag = $(e.target).parents('.tag').length > 0;
      let isTag = false;
      if (e.target instanceof HTMLElement && typeof e.target.className === 'string') {
        isTag = e.target.classList.contains('tag');
      }

      if (isTag || containedByTag) {
        return true;
      }

      return false;
    }

    this.pseudoElem
      .on('keydown.dropdown', e => this.handlePseudoElemKeydown(e))
      .on('click.dropdown touchstart.dropdown', (e) => {
        // Would like the click event to bubble up if ctrl and shift are pressed
        if (!(e.originalEvent.ctrlKey && e.originalEvent.shiftKey)) {
          e.stopPropagation();
        }
      }).on('mouseup.dropdown touchend.dropdown', (e) => {
        if (e.button === 2) {
          return;
        }
        if (isTagEl(e)) {
          return;
        }
        self.toggle();
      })
      .on('touchcancel.dropdown', (e) => {
        if (isTagEl(e)) {
          return;
        }
        e.stopPropagation();
        self.toggle();
        e.preventDefault();
      });

    // If the Dropdown/Multiselect loses focus while tags are showing,
    // the tag list will scroll itself to the top.
    if (this.tagListAPI) {
      this.pseudoElem.on('focusout.dropdown', () => {
        this.scrollTagList();
      });
    }

    self.element.on('activated.dropdown', () => {
      self.label.trigger('click');
    }).on('updated.dropdown', (e) => {
      e.stopPropagation();
      self.updated();
    }).on('openlist.dropdown', () => {
      self.toggle();
    });

    // for form resets.
    self.element.closest('form').on('reset.dropdown', () => {
      setTimeout(() => {
        self.element.triggerHandler('updated');
      }, 1);
    });

    // Handle Label click
    this.label.on('click', () => {
      self.pseudoElem.focus();
    });
  }
};

export { Dropdown, COMPONENT_NAME };<|MERGE_RESOLUTION|>--- conflicted
+++ resolved
@@ -3171,11 +3171,6 @@
     this.element
       .prop('disabled', true)
       .prop('readonly', false);
-<<<<<<< HEAD
-
-    this.pseudoElem.addClass('is-disabled');
-=======
->>>>>>> d84de01d
 
     this.pseudoElem.addClass('is-disabled');
 
