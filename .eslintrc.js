// ======================================================
// NOTE: Depends on airbnb's basic eslint settings, which need to be installed
// via npm install. To install specific versions and update the package.json
// se
// some pretty specific commands per your environment.
// See: https://github.com/airbnb/javascript/tree/master/packages/eslint-config-airbnb
// ======================================================

module.exports = {
  // Only import some air bnb rules
  // https://github.com/airbnb/javascript/tree/master/packages/eslint-config-airbnb-base/rules
  'extends': [
    'airbnb-base',
    'plugin:jasmine/recommended',
    'plugin:jasmine-jquery/recommended'
  ],
  'parserOptions': {
    'ecmaVersion': 8,
    'sourceType': 'module'
  },
  'plugins': [
    'jasmine',
    'jasmine-jquery'
  ],
  'env': {
    'browser': true,
    'jquery': true,
    'node': true,
    'jasmine': true,
    'protractor': true
  },
  'rules': {
    // require function expressions to have a name
    // https://eslint.org/docs/rules/func-names
    'func-names': 'off',

    // require trailing commas in multiline object literals
    'comma-dangle': ['off', {
      'arrays': 'never',
      'objects': 'never',
      'imports': 'never',
      'exports': 'never',
      'functions': 'never'
    }],

    // enforce line breaks between braces
    // https://eslint.org/docs/rules/object-curly-newline
    'object-curly-newline': ['error', {
      ObjectExpression: { minProperties: 8, multiline: true, consistent: true },
      ObjectPattern: { minProperties: 8, multiline: true, consistent: true }
    }],

    // disallow use of unary operators, ++ and --
    // https://eslint.org/docs/rules/no-plusplus
    'no-plusplus': 'off',

    // disallow multiple empty lines and only one newline at the end
    'no-multiple-empty-lines': ['warn', { max: 1, maxEOF: 1 }],

    // set "no-trailing-spaces" to only a warning (this shouldn't fail builds)
    'no-trailing-spaces': ['warn'],

    // ensure JSDoc comments are valid
    // https://eslint.org/docs/rules/valid-jsdoc
    'valid-jsdoc': ['warn', {
      'prefer': {
        'arg': 'param',
        'argument': 'param',
        'class': 'class',
        'return': 'returns'
      },
      'requireReturn': false
    }],

    // disallow use of chained assignment expressions
    // https://eslint.org/docs/rules/no-multi-assign
    'no-multi-assign': ['warn'],

    // disallow reassignment of function parameters
    // disallow parameter object manipulation except for specific exclusions
    // rule: https://eslint.org/docs/rules/no-param-reassign.html
    'no-param-reassign': ['off', {
      props: true,
      ignorePropertyModificationsFor: [
        'acc', // for reduce accumulators
        'e', // for e.returnvalue
        'ctx', // for Koa routing
        'req', // for Express requests
        'request', // for Express requests
        'res', // for Express responses
        'response', // for Express responses
        '$scope', // for Angular 1 scopes
      ]
    }],

    // Prefer destructuring from arrays and objects
    // https://eslint.org/docs/rules/prefer-destructuring
    'prefer-destructuring': ['off', {
      VariableDeclarator: {
        array: false,
        object: true,
      },
      AssignmentExpression: {
        array: true,
        object: true,
      },
    }, {
      enforceForRenamedProperties: false,
    }],

    // don't enforce arrow functions
    // https://eslint.org/docs/rules/prefer-arrow-callback
    'prefer-arrow-callback': ['warn', {}],

    // don't enforce disallowing of mixed operators.
    // We use lots of algebra for positioning/etc that gets flagged by this.
    // https://eslint.org/docs/rules/no-mixed-operators
    'no-mixed-operators': ['off'],

    // Require modules with a single export to use a default export
    // Will ignore because of https://medium.com/@timoxley/named-exports-as-the-default-export-api-670b1b554f65
    // https://github.com/benmosher/eslint-plugin-import/blob/master/docs/rules/prefer-default-export.md
    'import/prefer-default-export': 'off',

    // Ignore certain globals:
    // - IsNaN - due to our previous assumptions in code about how it sometimes will return 'false', and because `Number.isNaN` has no native IE11 support.
    // for things that are not numbers (see https://developer.mozilla.org/en-US/docs/Web/JavaScript/Reference/Global_Objects/Number/isNaN#Examples).
    // https://eslint.org/docs/rules/no-restricted-globals
    'no-restricted-globals': ['off', 'isNaN'],

    // Ignore usage of certain properties:
    // - Math.pow (not really sure why AirBNB doesn't allow this)
    //
    'no-restricted-properties': ['off', {
      'object': 'Math',
      'property': 'pow'
    }],

    // Ignore errors for continue statements, currently used in:
    // - Mask
    // - Validation
    // https://eslint.org/docs/rules/no-continue
    'no-continue': ['off'],

    // Forbid the use of extraneous packages
    // https://github.com/benmosher/eslint-plugin-import/blob/master/docs/rules/no-extraneous-dependencies.md
    // paths are treated both as absolute paths, and relative to process.cwd()
    'import/no-extraneous-dependencies': ['off'],

    // specify the maximum length of a line in your program
    // https://eslint.org/docs/rules/max-len
    'max-len': ['error', {
      code: 100,
      comments: 350,
      ignoreUrls: true,
      ignoreComments: false,
      ignoreRegExpLiterals: true,
      ignoreStrings: true,
      ignoreTemplateLiterals: true,
    }],

<<<<<<< HEAD
    // Disallow use of disabled tests (Jasmine)
    'jasmine/no-disabled-tests': ['off'],

=======
>>>>>>> 8357b502
    // Allow same name in different describes
    "jasmine/no-spec-dupes": [1, "branch"],
    "jasmine/no-suite-dupes": [1, "branch"],

  },
  'globals': {
    'd3': false,
    'spyOnEvent': true,
    'requireHelper': true
  }
};<|MERGE_RESOLUTION|>--- conflicted
+++ resolved
@@ -158,17 +158,11 @@
       ignoreStrings: true,
       ignoreTemplateLiterals: true,
     }],
-
-<<<<<<< HEAD
     // Disallow use of disabled tests (Jasmine)
     'jasmine/no-disabled-tests': ['off'],
-
-=======
->>>>>>> 8357b502
     // Allow same name in different describes
     "jasmine/no-spec-dupes": [1, "branch"],
     "jasmine/no-suite-dupes": [1, "branch"],
-
   },
   'globals': {
     'd3': false,
