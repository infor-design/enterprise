const { getConfig } = require('../../helpers/e2e-utils.js');

describe('Flex Toolbar', () => {
  const baseUrl = 'http://localhost:4000/components/toolbar-flex';

  describe('Index', () => {
    const url = `${baseUrl}/example-more-actions-ajax?theme=classic&layout=nofrills`;

    beforeAll(async () => {
      await page.goto(url, { waitUntil: ['domcontentloaded', 'networkidle0'] });
    });

    it('should show the title', async () => {
      await expect(page.title()).resolves.toMatch('IDS Enterprise');
    });

    it('should render without error', async () => {
      await page.waitForSelector('#flex-toolbar', { visible: true })
        .then(element => expect(element).toBeTruthy());
    });

    it('should not visual regress', async () => {
      await page.waitForSelector('.no-frills', { visible: true })
        .then(element => expect(element).toBeTruthy());

      const button = await page.$('button#menu-button');
      await button.click();

      await page.waitForSelector('#menu-button-popupmenu', { visible: true })
        .then(element => expect(element).toBeTruthy());

      const image = await page.screenshot();
      const config = getConfig('flextool-index-open-menu-button-submenu');

      expect(image).toMatchImageSnapshot(config);
<<<<<<< HEAD
=======

      const subMenu = await page.$('#menu-button-popupmenu li.submenu');
      await subMenu.hover();

      await page.waitForSelector('#flex-toolbar-menu-button-submenu', { visible: true })
        .then(element => expect(element).toBeTruthy());

      const image2 = await page.screenshot();
      const config2 = getConfig('flextool-index-open-menu-button-with-submenu');

      expect(image2).toMatchImageSnapshot(config2);

      const buttonActions = await page.$('button.btn-actions');
      await buttonActions.click();

      await page.waitForSelector('#popupmenu-2', { visible: true })
        .then(element => expect(element).toBeTruthy());

      const image3 = await page.screenshot();
      const config3 = getConfig('flextool-index-open-more-menu');

      expect(image3).toMatchImageSnapshot(config3);
>>>>>>> 2418d625
    });

    it('should not visual regress - windowed', async () => {
      await page.setViewport({ width: 450, height: 1000 });
      await page.waitForSelector('.no-frills', { visible: true })
        .then(element => expect(element).toBeTruthy());

      const button = await page.$('button#menu-button');
      await button.click();

      await page.waitForSelector('#menu-button-popupmenu', { visible: true })
        .then(element => expect(element).toBeTruthy());

      const image = await page.screenshot();
      const config = getConfig('flextool-index-open-menu-button-submenu-windowed');

      expect(image).toMatchImageSnapshot(config);

      const subMenu = await page.$('#menu-button-popupmenu li.submenu');
      await subMenu.hover();

      await page.waitForSelector('#flex-toolbar-menu-button-submenu', { visible: true })
        .then(element => expect(element).toBeTruthy());

      const image2 = await page.screenshot();
      const config2 = getConfig('flextool-index-open-menu-button-with-submenu-windowed');

      expect(image2).toMatchImageSnapshot(config2);

      const buttonActions = await page.$('button.btn-actions');
      await buttonActions.click();

      await page.waitForSelector('#popupmenu-2', { visible: true })
        .then(element => expect(element).toBeTruthy());

      const image3 = await page.screenshot();
      const config3 = getConfig('flextool-index-open-more-menu-windowed');

      expect(image3).toMatchImageSnapshot(config3);
    });
  });
});<|MERGE_RESOLUTION|>--- conflicted
+++ resolved
@@ -33,8 +33,6 @@
       const config = getConfig('flextool-index-open-menu-button-submenu');
 
       expect(image).toMatchImageSnapshot(config);
-<<<<<<< HEAD
-=======
 
       const subMenu = await page.$('#menu-button-popupmenu li.submenu');
       await subMenu.hover();
@@ -57,7 +55,6 @@
       const config3 = getConfig('flextool-index-open-more-menu');
 
       expect(image3).toMatchImageSnapshot(config3);
->>>>>>> 2418d625
     });
 
     it('should not visual regress - windowed', async () => {
