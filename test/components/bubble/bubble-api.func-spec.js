--- conflicted
+++ resolved
@@ -197,7 +197,7 @@
   name: 'Series 02'
 }];
 
-fdescribe('Bubble Chart API', () => {
+describe('Bubble Chart API', () => {
   beforeEach(() => {
     bubbleEl = null;
     bubbleObj = null;
@@ -223,15 +223,6 @@
     expect(document.body.querySelectorAll('.chart-legend')[0].innerText.replace(/[\r\n]+/g, '')).toEqual('Series 01Series 02');
   });
 
-<<<<<<< HEAD
-  it('Should render selected dot', () => {
-    debugger;
-    expect(document.body.querySelectorAll('[data-group-id="0"]').length).toEqual(1);
-    expect(document.body.querySelector('[data-group-id="0"]').classList.contains('is-selected')).toBeTruthy();
-  });
-
-=======
->>>>>>> f5fe9a03
   it('Should be able to get the get and set the selected bubble', () => {
     // Use group "name" to select
     let options = {
