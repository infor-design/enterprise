const { browserStackErrorReporter } = requireHelper('browserstack-error-reporter');
const utils = requireHelper('e2e-utils');
const config = requireHelper('e2e-config');
requireHelper('rejection');

jasmine.getEnv().addReporter(browserStackErrorReporter);

describe('Hierarchy stacked layout', () => {
  beforeEach(async () => {
    await utils.setPage('/components/hierarchy/example-stacked?layout=nofrills');
  });

  it('Should Render', async () => {
    await browser.driver
      .wait(protractor.ExpectedConditions.presenceOf(await element(by.id('hierarchy'))), config.waitsFor);

    expect(await element(by.id('hierarchy')).isDisplayed()).toBeTruthy();
    expect(await element.all(by.css('.leaf')).count()).toEqual(3);
  });

  it('Should render legend', async () => {
    await browser.driver
      .wait(protractor.ExpectedConditions.presenceOf(await element(by.id('hierarchy'))), config.waitsFor);

    expect(await element(by.tagName('legend')).isDisplayed()).toBeTruthy();
  });

  it('Should load next set of records', async () => {
    await browser.driver
      .wait(protractor.ExpectedConditions.presenceOf(await element(by.id('hierarchy'))), config.waitsFor);

    await element.all(by.css('.btn')).get(2).click();
<<<<<<< HEAD

    expect(await element.all(by.css('.leaf')).count()).toEqual(5);

    await element.all(by.css('.btn')).get(4).click();

=======
    await browser.driver.sleep(config.sleep);
    expect(await element.all(by.css('.leaf')).count()).toEqual(5);

    await element.all(by.css('.btn')).get(4).click();
    await browser.driver.sleep(config.sleep);
>>>>>>> d6c8bd80
    expect(await element.all(by.css('.leaf')).count()).toEqual(5);
    expect(await element.all(by.css('.ancestor')).count()).toEqual(3);
  });

  it('Should go back to the initial page', async () => {
    await browser.driver
      .wait(protractor.ExpectedConditions.presenceOf(await element(by.id('hierarchy'))), config.waitsFor);

    // Load children
    await element.all(by.css('.btn')).get(2).click();
<<<<<<< HEAD

=======
    await browser.driver.sleep(config.sleep);
>>>>>>> d6c8bd80
    expect(await element.all(by.css('.leaf')).count()).toEqual(5);

    // Go back
    await element.all(by.css('.btn')).get(0).click();
<<<<<<< HEAD

=======
    await browser.driver.sleep(config.sleep);
>>>>>>> d6c8bd80
    expect(await element.all(by.css('.leaf')).count()).toEqual(3);
    expect(await element.all(by.css('.btn-collapse')).count()).toEqual(3);
  });

  it('Should not have errors', async () => {
    await utils.checkForErrors();
  });
});<|MERGE_RESOLUTION|>--- conflicted
+++ resolved
@@ -30,19 +30,12 @@
       .wait(protractor.ExpectedConditions.presenceOf(await element(by.id('hierarchy'))), config.waitsFor);
 
     await element.all(by.css('.btn')).get(2).click();
-<<<<<<< HEAD
-
-    expect(await element.all(by.css('.leaf')).count()).toEqual(5);
-
-    await element.all(by.css('.btn')).get(4).click();
-
-=======
     await browser.driver.sleep(config.sleep);
+    
     expect(await element.all(by.css('.leaf')).count()).toEqual(5);
 
     await element.all(by.css('.btn')).get(4).click();
     await browser.driver.sleep(config.sleep);
->>>>>>> d6c8bd80
     expect(await element.all(by.css('.leaf')).count()).toEqual(5);
     expect(await element.all(by.css('.ancestor')).count()).toEqual(3);
   });
@@ -53,20 +46,14 @@
 
     // Load children
     await element.all(by.css('.btn')).get(2).click();
-<<<<<<< HEAD
+    await browser.driver.sleep(config.sleep);
 
-=======
-    await browser.driver.sleep(config.sleep);
->>>>>>> d6c8bd80
     expect(await element.all(by.css('.leaf')).count()).toEqual(5);
 
     // Go back
     await element.all(by.css('.btn')).get(0).click();
-<<<<<<< HEAD
+    await browser.driver.sleep(config.sleep);
 
-=======
-    await browser.driver.sleep(config.sleep);
->>>>>>> d6c8bd80
     expect(await element.all(by.css('.leaf')).count()).toEqual(3);
     expect(await element.all(by.css('.btn-collapse')).count()).toEqual(3);
   });
