const { browserStackErrorReporter } = requireHelper('browserstack-error-reporter');
const config = requireHelper('e2e-config');
const utils = requireHelper('e2e-utils');

requireHelper('rejection');

jasmine.getEnv().addReporter(browserStackErrorReporter);

describe('Bar Chart example-index tests', () => {
  beforeEach(async () => {
    await utils.setPage('/components/bar/example-index?layout=nofrills');
  });

  it('Should not have errors', async () => {
    await utils.checkForErrors();
  });

  it('Should have names for the graphs', async () => {
    const namesEl = await element.all(by.css('.axis.y .tick text')).count();

    expect(await namesEl).toBe(3);
  });

  it('Should have greyed out bars when not selected', async () => {
    const barEl = await element(by.css('.bar.series-0'));
    const barTestEl = await element(by.css('.bar.series-1'));

    await barEl.click();
    await browser.driver
      .wait(protractor.ExpectedConditions.presenceOf(await element(by.css('.bar.is-selected'))), config.waitsFor);

    expect(await barEl.getAttribute('class')).toContain('is-selected');
    expect(await barTestEl.getCssValue('opacity')).toBe('0.6');
  });

  if (utils.isChrome() && utils.isCI()) {
    it('Should not visual regress', async () => {
      const containerEl = await element(by.className('container'));
      await browser.driver.sleep(config.sleep);

      await browser.driver
        .wait(protractor.ExpectedConditions.presenceOf(containerEl), config.waitsFor);
      await browser.driver.sleep(config.sleep);

      expect(await browser.protractorImageComparison.checkElement(containerEl, 'bar-index')).toEqual(0);
    });
  }
});

describe('Bar Chart example-selected tests', () => {
  beforeEach(async () => {
    await utils.setPage('/components/bar/test-selected');
  });

  it('Should not have errors', async () => {
    await utils.checkForErrors();
  });

  it('Should have greyed out bars when not selected', async () => {
    const notSelectedBarEl = await element(by.css('.bar.series-1'));

    expect(await notSelectedBarEl.getCssValue('opacity')).toBe('0.6');
  });
});

describe('Bar Chart example-negative-value tests', () => {
  beforeEach(async () => {
    await utils.setPage('/components/bar/example-negative-value');
  });

  it('Should not have errors', async () => {
    await utils.checkForErrors();
  });

  it('Should have negative values', async () => {
    const valueEl = await element.all(by.css('.axis.x .tick .negative-value')).count();

    expect(await valueEl).toBe(2);
  });
});

<<<<<<< HEAD
describe('Bar Chart example-patterns tests', () => {
=======
describe('Bar Chart example-hide-legend tests', () => {
  beforeEach(async () => {
    await utils.setPage('/components/bar/example-hide-legend');
  });

  it('Should not have errors', async () => {
    await utils.checkForErrors();
  });

  it('Should not have visible legends', async () => {
    const chartEl = await element(by.css('.chart-legend'));

    const resultEl = await browser.driver
      .wait(protractor.ExpectedConditions.invisibilityOf(chartEl), config.waitsFor);

    expect(await resultEl).toBe(true);
  });
});

describe('Bar Chart example-colors', () => {
>>>>>>> 3676e9ad
  beforeEach(async () => {
    await utils.setPage('/components/bar/example-colors?layout=nofrills');
  });

  it('Should not have errors', async () => {
    await utils.checkForErrors();
  });

  it('Should detect that first bar is blue', async () => {
    const blueEl = await element(by.css('.bar.series-0'));

    expect(await blueEl.getCssValue('fill')).toBe('rgb(29, 95, 138)');
  });

  it('Should detect that second bar is green', async () => {
    const blueEl = await element(by.css('.bar.series-1'));

    expect(await blueEl.getCssValue('fill')).toBe('rgb(142, 209, 198)');
  });

  it('Should detect that third bar is violet', async () => {
    const blueEl = await element(by.css('.bar.series-2'));

    expect(await blueEl.getCssValue('fill')).toBe('rgb(146, 121, 166)');
  });

  if (utils.isChrome() && utils.isCI()) {
    it('Should not visual regress', async () => {
      const containerEl = await element(by.className('container'));
      await browser.driver.sleep(config.sleep);

      await browser.driver
        .wait(protractor.ExpectedConditions.presenceOf(containerEl), config.waitsFor);
      await browser.driver.sleep(config.sleep);

      expect(await browser.protractorImageComparison.checkElement(containerEl, 'bar-color')).toEqual(0);
    });
  }
});

describe('Bar Chart alignment tests', () => {
  beforeEach(async () => {
    await utils.setPage('/components/bar/test-alignment?layout=nofrills');
  });

  it('Should not have errors', async () => {
    await utils.checkForErrors();
  });

  if (utils.isChrome() && utils.isCI()) {
    it('Should not visual regress', async () => {
      const containerEl = await element(by.className('container'));
      await browser.driver.sleep(config.sleep);

      await browser.driver
        .wait(protractor.ExpectedConditions.presenceOf(containerEl), config.waitsFor);
      await browser.driver.sleep(config.sleep);

      expect(await browser.protractorImageComparison.checkElement(containerEl, 'bar-alignment')).toEqual(0);
    });
  }
});

describe('Bar Chart axis adjust tests', () => {
  beforeEach(async () => {
    await utils.setPage('/components/bar/test-axis-adjust?layout=nofrills');
  });

  it('Should not have errors', async () => {
    await utils.checkForErrors();
  });

  if (utils.isChrome() && utils.isCI()) {
    it('Should not visual regress', async () => {
      const containerEl = await element(by.className('container'));
      await browser.driver.sleep(config.sleep);

      await browser.driver
        .wait(protractor.ExpectedConditions.presenceOf(containerEl), config.waitsFor);
      await browser.driver.sleep(config.sleep);

      expect(await browser.protractorImageComparison.checkElement(containerEl, 'bar-axis-adjust')).toEqual(0);
    });
  }
});

describe('Bar Chart axis formatter tests', () => {
  beforeEach(async () => {
    await utils.setPage('/components/bar/test-axis-formatter?layout=nofrills');
  });

  it('Should not have errors', async () => {
    await utils.checkForErrors();
  });

  if (utils.isChrome() && utils.isCI()) {
    it('Should not visual regress', async () => {
      const containerEl = await element(by.className('container'));
      await browser.driver.sleep(config.sleep);

      await browser.driver
        .wait(protractor.ExpectedConditions.presenceOf(containerEl), config.waitsFor);
      await browser.driver.sleep(config.sleep);

      expect(await browser.protractorImageComparison.checkElement(containerEl, 'bar-axis-formatter')).toEqual(0);
    });
  }
});<|MERGE_RESOLUTION|>--- conflicted
+++ resolved
@@ -79,9 +79,6 @@
   });
 });
 
-<<<<<<< HEAD
-describe('Bar Chart example-patterns tests', () => {
-=======
 describe('Bar Chart example-hide-legend tests', () => {
   beforeEach(async () => {
     await utils.setPage('/components/bar/example-hide-legend');
@@ -102,7 +99,6 @@
 });
 
 describe('Bar Chart example-colors', () => {
->>>>>>> 3676e9ad
   beforeEach(async () => {
     await utils.setPage('/components/bar/example-colors?layout=nofrills');
   });
