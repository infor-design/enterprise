--- conflicted
+++ resolved
@@ -213,7 +213,6 @@
     expect(await element.all(by.css('.calendar-event')).count()).toEqual(16);
   });
 
-<<<<<<< HEAD
   it('Should be able to add with the modal', async () => {
     const beforeCount = await element.all(by.css('.calendar-monthview .calendar-event')).count();
     await element.all(by.cssContainingText('.monthview-table td', '13')).first().click();
@@ -231,7 +230,8 @@
     const afterCount = await element.all(by.css('.calendar-event')).count();
 
     expect(afterCount).toEqual(beforeCount + 1);
-=======
+  });
+
   it('Should update datepicker date', async () => {
     const nextButton = await element(by.css('.calendar-monthview button.next'));
     await nextButton.click();
@@ -245,7 +245,6 @@
 
     expect(await element(by.css('#monthview-popup .month')).getText()).toEqual('January');
     expect(await element(by.css('#monthview-popup .year')).getText()).toEqual('2019');
->>>>>>> d47aa817
   });
 });
 
