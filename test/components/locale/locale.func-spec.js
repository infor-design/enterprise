--- conflicted
+++ resolved
@@ -802,7 +802,6 @@
     }
   });
 
-<<<<<<< HEAD
   it('Should convert date from Gregorian (if needed) before formatting date (when fromGregorian is true)', () => {
     Locale.set('ar-SA');
     expect(Locale.formatDate(new Date(2018, 5, 20), { pattern: 'yyyy/MM/dd', fromGregorian: true })).toEqual('1439/10/06');
@@ -813,7 +812,8 @@
     Locale.set('ar-SA');
     expect(Locale.formatDate(Locale.parseDate('1439/10/06', Locale.calendar().dateFormat.short, false), { pattern: 'yyyyMMdd', toGregorian: true })).toEqual('20180620');
     Locale.set('en-US');
-=======
+  });
+
   it('Should parse dates with and without spaces, dash, comma format', () => {
     Locale.set('en-US');
 
@@ -824,6 +824,5 @@
 
     // Date without spaces, dashes and comma
     expect(Locale.parseDate('20141211', 'yyyyMMdd').getTime()).toEqual(new Date(2014, 11, 11, 0, 0, 0).getTime());
->>>>>>> 9cb1fd59
   });
 });