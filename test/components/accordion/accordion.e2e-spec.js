--- conflicted
+++ resolved
@@ -119,7 +119,6 @@
 
     expect(await element(by.className('is-expanded'))).toBeTruthy();
   });
-<<<<<<< HEAD
 
   if (utils.isChrome() && utils.isCI()) {
     it('Should not visual regress', async () => {
@@ -132,7 +131,6 @@
       expect(await browser.protractorImageComparison.checkElement(containerEl, 'accordion-index')).toEqual(0);
     });
   }
-=======
 });
 
 describe('Accordion expand multiple tests', () => {
@@ -153,5 +151,4 @@
       expect(size.height).not.toBeLessThan(50);
     });
   });
->>>>>>> d7a7a7a4
 });