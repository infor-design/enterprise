--- conflicted
+++ resolved
@@ -235,19 +235,16 @@
     });
   });
 
-<<<<<<< HEAD
   describe('Header icon with tooltip', () => {
     const url = `${baseUrl}/example-header-icon-with-tooltip`;
-=======
+
   describe('Can add multiple rows', () => {
     const url = `${baseUrl}/test-selected-rows-addnew.html`;
->>>>>>> 3830b5ac
-
-    beforeAll(async () => {
-      await page.goto(url, { waitUntil: ['domcontentloaded', 'networkidle0'] });
-    });
-
-<<<<<<< HEAD
+
+    beforeAll(async () => {
+      await page.goto(url, { waitUntil: ['domcontentloaded', 'networkidle0'] });
+    });
+
     it('should show the info icon in header column', async () => {
       expect(await page.waitForSelector('.datagrid', { visible: true })).toBeTruthy();
       expect(await page.waitForSelector('.icon.datagrid-header-icon', { visible: true })).toBeTruthy();
@@ -263,7 +260,7 @@
     it('should have a custom class in the column header', async () => {
       await page.evaluate(() => document.getElementById('example-header-icon-with-tooltip-datagrid-1-header-2').getAttribute('class'))
         .then(el => expect(el).toContain('lm-custom-class-header'));
-=======
+
     it('should add new row on button click', async () => {
       await page.click('#add-row-top-btn');
       const ariaRowTop = await page.$eval('tr.datagrid-row.rowstatus-row-new.is-tooltips-enabled', element => element.getAttribute('aria-rowindex'));
@@ -274,7 +271,6 @@
       await page.click('#popupmenu-2 > li:nth-child(3) > a');
       const ariaRowT4 = await page.$eval('tr.datagrid-row.rowstatus-row-new.is-tooltips-enabled', element => element.getAttribute('aria-rowindex'));
       expect(ariaRowT4).toMatch('9');
->>>>>>> 3830b5ac
     });
   });
 });