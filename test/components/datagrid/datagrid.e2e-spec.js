const { browserStackErrorReporter } = requireHelper('browserstack-error-reporter');
const utils = requireHelper('e2e-utils');
const config = requireHelper('e2e-config');
requireHelper('rejection');

jasmine.getEnv().addReporter(browserStackErrorReporter);

const openPersonalizationDialog = async () => {
  await element.all(by.css('.btn-actions')).first().click();
  await browser.driver
    .wait(protractor.ExpectedConditions.visibilityOf(await element(by.css('.popupmenu.is-open'))), config.waitsFor);
  await element(by.css('li a[data-option="personalize-columns"')).click();
  await browser.driver.sleep(config.sleep);
  await browser.driver
    .wait(protractor.ExpectedConditions.visibilityOf(await element(by.css('.modal-content'))), config.waitsFor);
};

describe('Datagrid Alternate Row Tests', () => {
  beforeEach(async () => {
    await utils.setPage('/components/datagrid/example-alternate-row-shading?layout=nofrills');

    const datagridEl = await element(by.css('#datagrid tbody tr:nth-child(1)'));
    await browser.driver
      .wait(protractor.ExpectedConditions.presenceOf(datagridEl), config.waitsFor);
  });

  it('Should not have errors', async () => {
    await utils.checkForErrors();
  });

  it('Should render alternate rows', async () => {
    expect(await element.all(by.css('.datagrid-row')).count()).toEqual(7);
    expect(await element.all(by.css('.datagrid-row.alt-shading')).count()).toEqual(3);
  });
});

describe('Datagrid Colspan Tests', () => {
  beforeEach(async () => {
    await utils.setPage('/components/datagrid/example-colspan?layout=nofrills');

    const datagridEl = await element(by.css('#datagrid tbody tr:nth-child(1)'));
    await browser.driver
      .wait(protractor.ExpectedConditions.presenceOf(datagridEl), config.waitsFor);
  });

  it('Should not have errors', async () => {
    await utils.checkForErrors();
  });

  it('Should hide colspan columns in personalize', async () => {
    await openPersonalizationDialog();

    expect(await element(by.css('input[data-column-id="productId"]')).isEnabled()).toBe(false);
    expect(await element(by.css('input[data-column-id="productDesc"]')).isEnabled()).toBe(false);
    expect(await element(by.css('input[data-column-id="activity"]')).isEnabled()).toBe(false);
    expect(await element(by.css('input[data-column-id="status"]')).isEnabled()).toBe(true);
  });

  if (utils.isChrome() && utils.isCI()) {
    it('Should not visual regress', async () => {
      const containerEl = await element(by.className('container'));
      await browser.driver.sleep(config.sleep);

      expect(await browser.protractorImageComparison.checkElement(containerEl, 'datagrid-colspan')).toEqual(0);
    });
  }
});

describe('Datagrid Comments Tests', () => {
  beforeEach(async () => {
    await utils.setPage('/components/datagrid/example-comments?layout=nofrills');

    const datagridEl = await element(by.css('#datagrid tbody tr:nth-child(1)'));
    await browser.driver
      .wait(protractor.ExpectedConditions.presenceOf(datagridEl), config.waitsFor);
  });

  it('Should not have errors', async () => {
    await utils.checkForErrors();
  });

  if (utils.isChrome() && utils.isCI()) {
    it('Should not visual regress', async () => {
      const containerEl = await element(by.className('container'));
      await browser.driver.sleep(config.sleep);

      expect(await browser.protractorImageComparison.checkElement(containerEl, 'datagrid-comments')).toEqual(0);
    });
  }
});

describe('Datagrid Custom Filter Option Tests', () => {
  beforeEach(async () => {
    await utils.setPage('/components/datagrid/example-custom-filter-conditions?layout=nofrills');

    const datagridEl = await element(by.css('#datagrid tbody tr:nth-child(1)'));
    await browser.driver
      .wait(protractor.ExpectedConditions.presenceOf(datagridEl), config.waitsFor);
  });

  it('Should not have errors', async () => {
    await utils.checkForErrors();
  });

  it('Should have custom filter options', async () => {
    const selector = '#example-custom-filter-conditions-datagrid-1-header-1 button';
    await element(by.css(selector)).click();

    expect(await element.all(await by.css('.popupmenu')).count()).toEqual(4);
    await browser.driver
      .wait(protractor.ExpectedConditions.visibilityOf(await element(by.id('popupmenu-2'))), config.waitsFor);

    const text = await element(by.id('popupmenu-2')).getText();

    expect(await text.replace(/[\s\r\n]+/g, '')).toEqual('ContainsEquals');
  });
});

describe('Datagrid Disable Rows Tests', () => {
  beforeEach(async () => {
    await utils.setPage('/components/datagrid/example-disabled-rows?layout=nofrills');

    const datagridEl = await element(by.css('#datagrid tbody tr:nth-child(1)'));
    await browser.driver
      .wait(protractor.ExpectedConditions.presenceOf(datagridEl), config.waitsFor);
  });

  it('Should not have errors', async () => {
    await utils.checkForErrors();
  });

  it('Should Make Rows Disabled', async () => {
    expect(await element(by.css('#datagrid tbody tr:nth-child(1)')).getAttribute('aria-disabled')).toBeFalsy();
    expect(await element(by.css('#datagrid tbody tr:nth-child(2)')).getAttribute('aria-disabled')).toEqual('true');
    expect(await element(by.css('#datagrid tbody tr:nth-child(3)')).getAttribute('aria-disabled')).toEqual('true');
    expect(await element(by.css('#datagrid tbody tr:nth-child(4)')).getAttribute('aria-disabled')).toEqual('true');
    expect(await element(by.css('#datagrid tbody tr:nth-child(5)')).getAttribute('aria-disabled')).toBeFalsy();
  });

  if (utils.isChrome() && utils.isCI()) {
    it('Should not visual regress', async () => {
      const containerEl = await element(by.className('container'));
      await browser.driver.sleep(config.sleep);

      expect(await browser.protractorImageComparison.checkElement(containerEl, 'datagrid-disabled-rows')).toEqual(0);
    });
  }
});

describe('Datagrid Editable Tests', () => {
  beforeEach(async () => {
    await utils.setPage('/components/datagrid/example-editable?layout=nofrills');

    const datagridEl = await element(by.css('#datagrid .datagrid-body tbody tr:nth-child(1) td:nth-child(1)'));
    await browser.driver
      .wait(protractor.ExpectedConditions.presenceOf(datagridEl), config.waitsFor);
  });

  it('Should not have errors', async () => {
    await utils.checkForErrors();
  });

  it('Should render row statuses', async () => {
    await element(by.id('toggle-row-status')).click();

    expect(await element.all(by.css('#datagrid .rowstatus-row-error')).count()).toEqual(1);
    expect(await element.all(by.css('#datagrid .rowstatus-row-alert')).count()).toEqual(1);
    expect(await element.all(by.css('#datagrid .rowstatus-row-info')).count()).toEqual(1);
    expect(await element.all(by.css('#datagrid .rowstatus-row-in-progress')).count()).toEqual(1);
    expect(await element.all(by.css('#datagrid .rowstatus-row-success')).count()).toEqual(1);
  });

  it('Should render row statuses across page', async () => {
    await element(by.id('toggle-row-status')).click();
    await element(by.css('.pager-next a')).click();
    await browser.driver.sleep(350);
    await element(by.css('.pager-prev a')).click();
    await browser.driver.sleep(350);

    expect(await element.all(by.css('#datagrid .rowstatus-row-error')).count()).toEqual(1);
    expect(await element.all(by.css('#datagrid .rowstatus-row-alert')).count()).toEqual(1);
    expect(await element.all(by.css('#datagrid .rowstatus-row-info')).count()).toEqual(1);
    expect(await element.all(by.css('#datagrid .rowstatus-row-in-progress')).count()).toEqual(1);
    expect(await element.all(by.css('#datagrid .rowstatus-row-success')).count()).toEqual(1);
  });

  it('Should not show indicator on showNewRowIndicator false', async () => {
    await element(by.id('toggle-row-status')).click();
    await element.all(await by.css('.toolbar .btn-actions')).get(0).click();
    await browser.driver.sleep(350);
    await element(by.cssContainingText('li a', 'Add')).click();
    await browser.driver.sleep(350);

    expect(await element.all(by.css('#datagrid .rowstatus-row-new')).count()).toEqual(0);
    expect(await element.all(by.css('#datagrid .rowstatus-row-error')).count()).toEqual(1);
    expect(await element.all(by.css('#datagrid .rowstatus-row-alert')).count()).toEqual(1);
    expect(await element.all(by.css('#datagrid .rowstatus-row-info')).count()).toEqual(1);
    expect(await element.all(by.css('#datagrid .rowstatus-row-in-progress')).count()).toEqual(1);
    expect(await element.all(by.css('#datagrid .rowstatus-row-success')).count()).toEqual(0);
    await utils.checkForErrors();
  });
});

describe('Datagrid Empty Message Tests', () => {
  beforeEach(async () => {
    await utils.setPage('/components/datagrid/example-empty-message?layout=nofrills');

    const datagridEl = await element(by.css('#datagrid .empty-message'));
    await browser.driver
      .wait(protractor.ExpectedConditions.presenceOf(datagridEl), config.waitsFor);
  });

  it('Should not have errors', async () => {
    await utils.checkForErrors();
  });

  it('Should render empty message', async () => {
    expect(await element(by.css('.datagrid-header-container + .empty-message'))).toBeTruthy();
  });
});

describe('Datagrid Expandable Cells Tests', () => {
  beforeEach(async () => {
    await utils.setPage('/components/datagrid/example-expandable-cells?layout=nofrills');

    const datagridEl = await element(by.css('#datagrid tbody tr:nth-child(1)'));
    await browser.driver
      .wait(protractor.ExpectedConditions.presenceOf(datagridEl), config.waitsFor);
  });

  it('Should not have errors', async () => {
    await utils.checkForErrors();
  });

  it('Should expand on cell click', async () => {
    const elem = await element(by.css('#datagrid tbody tr:nth-child(3) td:nth-child(4)'));
    await elem.getSize().then((size) => {
      expect(size.height).toEqual(50);
    });
    await elem.click();
    await elem.getSize().then((size) => {
      expect(size.height).toBeGreaterThan(100);
    });
  });
});

describe('Datagrid Expandable Row Tests', () => {
  beforeEach(async () => {
    await utils.setPage('/components/datagrid/example-expandable-row?layout=nofrills');

    const datagridEl = await element(by.css('#datagrid tbody tr:nth-child(1)'));
    await browser.driver
      .wait(protractor.ExpectedConditions.presenceOf(datagridEl), config.waitsFor);
  });

  it('Should not have errors', async () => {
    await utils.checkForErrors();
  });

  it('Should expand/collapse on row click', async () => {
    const detailRow = await element(by.css('#datagrid tbody tr:nth-child(4)'));
    const button = await element(by.css('#datagrid tbody tr:nth-child(3) td:nth-child(1) button'));
    await detailRow.getSize().then((size) => {
      expect(size.height).toEqual(0);
    });
    await button.click();
    await browser.driver.sleep(config.sleep);
    await detailRow.getSize().then((size) => {
      expect(size.height).toBeGreaterThan(150);
    });
    await button.click();
    await browser.driver.sleep(config.sleep);
    await detailRow.getSize().then((size) => {
      expect(size.height).toEqual(0);
    });
  });
});

describe('Datagrid filter tests', () => {
  beforeEach(async () => {
    await utils.setPage('/components/datagrid/example-filter?layout=nofrills');

    const datagridEl = await element(by.css('#datagrid .datagrid-body tbody tr:nth-child(5)'));
    await browser.driver
      .wait(protractor.ExpectedConditions.presenceOf(datagridEl), config.waitsFor);
  });

  it('Should not have errors', async () => {
    await utils.checkForErrors();
  });

  it('Should single select row, filter and restore', async () => {
    expect(await element.all(by.css('.datagrid-body:nth-child(2) .datagrid-row')).count()).toEqual(9);
    await element(by.css('#datagrid .datagrid-body:nth-child(2) tbody tr:nth-child(1) td:nth-child(1)')).click();

    expect(await element(by.css('#datagrid .datagrid-body:nth-child(2) tbody tr:nth-child(1)')).getAttribute('class')).toMatch('is-selected');
    expect(await element(by.css('#datagrid .datagrid-body:nth-child(2) tbody tr:nth-child(2)')).getAttribute('class')).not.toMatch('is-selected');

    await element(by.id('example-filter-datagrid-1-header-filter-1')).clear();
    await element(by.id('example-filter-datagrid-1-header-filter-1')).sendKeys('2241202');
    await element(by.id('example-filter-datagrid-1-header-filter-1')).sendKeys(protractor.Key.ENTER);
    await browser.driver.sleep(350);

    expect(await element.all(by.css('.datagrid-body:nth-child(2) .datagrid-row')).count()).toEqual(1);

    await element(by.id('example-filter-datagrid-1-header-filter-1')).clear();
    await element(by.id('example-filter-datagrid-1-header-filter-1')).sendKeys(protractor.Key.ENTER);
    await browser.driver.sleep(350);

    expect(await element.all(by.css('.datagrid-body:nth-child(2) .datagrid-row')).count()).toEqual(9);
    expect(await element(by.css('#datagrid .datagrid-body:nth-child(2) tbody tr:nth-child(1)')).getAttribute('class')).toMatch('is-selected');
    expect(await element(by.css('#datagrid .datagrid-body:nth-child(2) tbody tr:nth-child(2)')).getAttribute('class')).not.toMatch('is-selected');
  });
});

describe('Datagrid frozen column tests', () => {
  beforeEach(async () => {
    await utils.setPage('/components/datagrid/example-frozen-columns?layout=nofrills');

    const datagridEl = await element(by.css('#datagrid .datagrid-body tr:first-child'));
    await browser.driver
      .wait(protractor.ExpectedConditions.presenceOf(datagridEl), config.waitsFor);
  });

  it('Should not have errors', async () => {
    await utils.checkForErrors();
  });

  if (utils.isChrome() && utils.isCI()) {
    it('Should not visual regress', async () => {
      const containerEl = await element(by.id('datagrid'));
      await browser.driver.sleep(config.sleep);

      expect(await browser.protractorImageComparison.checkElement(containerEl, 'datagrid-frozen')).toEqual(0);
    });
  }

  it('Should render frozen columns', async () => {
    // Check all containers rendered on the header
    expect(await element.all(by.css('.datagrid-header th')).count()).toEqual(15);
    expect(await element.all(by.css('.datagrid-header.left th')).count()).toEqual(2);
    expect(await element.all(by.css('.datagrid-header.right th')).count()).toEqual(1);

    // Check all containers rendered on the body
    expect(await element.all(by.css('.datagrid-body tr:first-child td')).count()).toEqual(15);
    expect(await element.all(by.css('.datagrid-body.left tr:first-child td')).count()).toEqual(2);
    expect(await element.all(by.css('.datagrid-body.right tr:first-child td')).count()).toEqual(1);

    // Check all rows rendered on the body
    expect(await element.all(by.css('.datagrid-body tr')).count()).toEqual(150);
    expect(await element.all(by.css('.datagrid-body.left tr')).count()).toEqual(50);
    expect(await element.all(by.css('.datagrid-body.right tr')).count()).toEqual(50);
  });

  it('Should hide frozen columns in personalize', async () => {
    await openPersonalizationDialog();

    expect(await element(by.css('input[data-column-id="productId"]')).isEnabled()).toBe(false);
    expect(await element(by.css('input[data-column-id="productName"]')).isEnabled()).toBe(false);
  });
});

describe('Datagrid grouping headers and filter tests', () => {
  beforeEach(async () => {
    await utils.setPage('/components/datagrid/example-grouping-filter?layout=nofrills');

    const datagridEl = await element(by.css('.datagrid-rowgroup-header'));
    await browser.driver
      .wait(protractor.ExpectedConditions.presenceOf(datagridEl), config.waitsFor);
  });

  it('Should not have errors', async () => {
    await utils.checkForErrors();
  });

  it('Should filter and show groups', async () => {
    expect(await element.all(by.css('.datagrid-row')).count()).toEqual(16);
    expect(await element.all(by.css('.datagrid-rowgroup-header')).count()).toEqual(7);

    await element(by.css('#example-grouping-filter-datagrid-1-header-filter-1')).sendKeys('Ha');
    await element(by.css('#example-grouping-filter-datagrid-1-header-filter-1')).sendKeys(protractor.Key.ENTER);

    expect(await element.all(by.css('.datagrid-row')).count()).toEqual(5);
    expect(await element.all(by.css('.datagrid-rowgroup-header')).count()).toEqual(2);
  });

  if (utils.isChrome() && utils.isCI()) {
    it('Should not visual regress', async () => {
      const containerEl = await element(by.className('container'));
      await browser.driver.sleep(config.sleep);

      expect(await browser.protractorImageComparison.checkElement(containerEl, 'datagrid-grouping')).toEqual(0);
    });
  }
});

describe('Datagrid grouping with paging tests', () => {
  beforeEach(async () => {
    await utils.setPage('/components/datagrid/example-grouping-paging');

    const datagridEl = await element(by.css('#datagrid .datagrid-body tbody tr:nth-child(5)'));
    await browser.driver
      .wait(protractor.ExpectedConditions.presenceOf(datagridEl), config.waitsFor);
  });

  it('Should not have errors', async () => {
    await utils.checkForErrors();
  });

  it('Should handle click', async () => {
    const cell = '#datagrid .datagrid-body tbody tr:nth-child(2) td:nth-child(2)';

    expect(await element(by.css(cell)).getText()).toEqual('214220');

    await element(by.css(cell)).click();

    expect(await element(by.css(cell)).getAttribute('tabindex')).toEqual('0');

    await element(by.css('.pager-next')).click();

    await browser.driver
      .wait(protractor.ExpectedConditions.elementToBeClickable(await element(by.css('.pager-prev'))), config.waitsFor);

    expect(await element(by.css(cell)).getText()).toEqual('214225');

    await element(by.css(cell)).click();

    expect(await element(by.css(cell)).getAttribute('tabindex')).toEqual('0');
  });

  it('Should handle selection', async () => {
    await browser.driver
      .wait(protractor.ExpectedConditions.elementToBeClickable(await element(by.css('.pager-next a'))), config.waitsFor);

    const cell = '#datagrid .datagrid-body tbody tr:nth-child(2) td:nth-child(2)';
    const row = '#datagrid .datagrid-body tbody tr:nth-child(2)';
    await element(by.css(cell)).click();

    expect(await element(by.css(row)).getAttribute('class')).toMatch('is-selected');

    await element(by.css(cell)).click();

    expect(await element(by.css(row)).getAttribute('class')).not.toMatch('is-selected');

    await element(by.css('.pager-next')).click();

    await browser.driver
      .wait(protractor.ExpectedConditions.elementToBeClickable(await element(by.css('.pager-prev a'))), config.waitsFor);

    await element(by.css(cell)).click();

    expect(await element(by.css(row)).getAttribute('class')).toMatch('is-selected');

    await element(by.css(cell)).click();

    expect(await element(by.css(row)).getAttribute('class')).not.toMatch('is-selected');
  });
});

describe('Datagrid index tests', () => {
  beforeEach(async () => {
    await utils.setPage('/components/datagrid/example-index?layout=nofrills');

    const datagridEl = await element(by.css('#datagrid tbody tr:nth-child(1)'));
    await browser.driver
      .wait(protractor.ExpectedConditions.presenceOf(datagridEl), config.waitsFor);
    await element(by.css('body')).sendKeys(protractor.Key.TAB);
    await element(by.css('body')).sendKeys(protractor.Key.TAB);
  });

  it('Should not have errors', async () => {
    await utils.checkForErrors();
  });

  it('Should show results', async () => {
    expect(await element(by.className('datagrid-result-count')).getText()).toBe('(7 Results)');
  });

  it('Should navigate with arrow keys', async () => {
    await browser.driver.actions().sendKeys(protractor.Key.ARROW_DOWN).perform();
    await browser.driver.actions().sendKeys(protractor.Key.ARROW_DOWN).perform();

    let cellEl = await browser.driver.switchTo().activeElement();

    expect(await cellEl.getAttribute('aria-colindex')).toBe('1');

    await browser.driver.actions().sendKeys(protractor.Key.ARROW_RIGHT).perform();
    cellEl = await browser.driver.switchTo().activeElement();

    expect(await cellEl.getAttribute('aria-colindex')).toBe('2');

    await browser.driver.actions().sendKeys(protractor.Key.ARROW_LEFT).perform();
    cellEl = await browser.driver.switchTo().activeElement();

    expect(await cellEl.getAttribute('aria-colindex')).toBe('1');

    await browser.driver.actions().sendKeys(protractor.Key.ARROW_UP).perform();
    cellEl = await browser.driver.switchTo().activeElement();

    expect(await cellEl.getAttribute('aria-colindex')).toBe('1');
  });

  if (utils.isChrome() && utils.isCI()) {
    it('Should not visual regress', async () => {
      await browser.driver.actions().sendKeys(protractor.Key.ARROW_DOWN).perform();
      await browser.driver.actions().sendKeys(protractor.Key.ARROW_DOWN).perform();

      const datagridEl = await element(by.id('datagrid'));
      await browser.driver.sleep(config.sleep);

      expect(await browser.protractorImageComparison.checkElement(datagridEl, 'datagrid-index')).toEqual(0);
    });
  }
});

describe('Datagrid keyword search tests', () => {
  beforeEach(async () => {
    await utils.setPage('/components/datagrid/example-keyword-search?layout=nofrills');

    const datagridEl = await element(by.css('#datagrid tbody tr:nth-child(1)'));
    await browser.driver
      .wait(protractor.ExpectedConditions.presenceOf(datagridEl), config.waitsFor);
  });

  it('Should not have errors', async () => {
    await utils.checkForErrors();
  });

  it('Should filter keyword results', async () => {
    expect(await element.all(by.css('.datagrid-body:nth-child(2) tr')).count()).toEqual(12);
    await element(by.id('gridfilter')).sendKeys('T');
    await element(by.id('gridfilter')).sendKeys(protractor.Key.ENTER);

    expect(await element.all(by.css('.datagrid-body:nth-child(2) tr')).count()).toEqual(11);
  });

  it('Should highlight keyword results', async () => {
    expect(await element.all(by.css('.datagrid-body:nth-child(2) tr')).count()).toEqual(12);
    await element(by.id('gridfilter')).sendKeys('26');
    await element(by.id('gridfilter')).sendKeys(protractor.Key.ENTER);

    expect(await element.all(by.css('.datagrid-body:nth-child(2) tr')).count()).toEqual(6);
    expect(await element.all(by.css('.search-mode i')).count()).toEqual(6);
    expect(await element.all(by.css('.search-mode i')).get(0).getText()).toEqual('26');
  });
});

describe('Datagrid List Styles Tests', () => {
  beforeEach(async () => {
    await utils.setPage('/components/datagrid/example-list?layout=nofrills');

    const datagridEl = await element(by.css('#datagrid tbody tr:nth-child(1)'));
    await browser.driver
      .wait(protractor.ExpectedConditions.presenceOf(datagridEl), config.waitsFor);
  });

  it('Should not have errors', async () => {
    await utils.checkForErrors();
  });

  if (utils.isChrome() && utils.isCI()) {
    it('Should not visual regress', async () => {
      const containerEl = await element(by.className('container'));
      await browser.driver.sleep(config.sleep);

      expect(await browser.protractorImageComparison.checkElement(containerEl, 'datagrid-islist')).toEqual(0);
    });
  }
});

describe('Datagrid mixed selection tests', () => {
  beforeEach(async () => {
    await utils.setPage('/components/datagrid/example-mixed-selection');

    const datagridEl = await element(by.css('#datagrid-header .datagrid-body:nth-child(1) tbody tr:nth-child(1) td:nth-child(2)'));
    await browser.driver
      .wait(protractor.ExpectedConditions.presenceOf(datagridEl), config.waitsFor);
  });

  it('Should not have errors', async () => {
    await utils.checkForErrors();
  });

  it('Should allow activation and deactivation', async () => {
    expect(await element(by.css('#datagrid-header .datagrid-body:nth-child(1) tbody tr:nth-child(1) td:nth-child(2)')).getText()).toEqual('52106');
    await element(by.css('#datagrid-header .datagrid-body:nth-child(1) tbody tr:nth-child(1) td:nth-child(2)')).click();

    expect(await element(by.css('#datagrid-header .datagrid-body:nth-child(1) tbody tr:nth-child(1)')).getAttribute('class')).toMatch('is-rowactivated');
    await element(by.css('#datagrid-header .datagrid-body:nth-child(1) tbody tr:nth-child(1) td:nth-child(2)')).click();

    expect(await element(by.css('#datagrid-header .datagrid-body:nth-child(1) tbody tr:nth-child(1)')).getAttribute('class')).not.toMatch('is-rowactivated');
  });

  it('Should handle selection ', async () => {
    await element(by.css('#datagrid-header .datagrid-body:nth-child(1) tbody tr:nth-child(1) td:nth-child(1)')).click();

    expect(await element(by.css('#datagrid-header .datagrid-body:nth-child(1) tbody tr:nth-child(1)')).getAttribute('class')).not.toMatch('is-rowactivated');
    expect(await element(by.css('#datagrid-header .datagrid-body:nth-child(1) tbody tr:nth-child(1)')).getAttribute('class')).toMatch('is-selected');
  });
});

describe('Datagrid multiselect tests', () => {
  beforeEach(async () => {
    await utils.setPage('/components/datagrid/example-multiselect.html?layout=nofrills');

    const datagridEl = await element(by.css('#datagrid tbody tr:nth-child(1)'));
    await browser.driver
      .wait(protractor.ExpectedConditions.presenceOf(datagridEl), config.waitsFor);
  });

  it('Should not have errors', async () => {
    await utils.checkForErrors();
  });

  it('Should allow selection and deselection', async () => {
    await element(by.css('#datagrid .datagrid-body tbody tr:nth-child(1) td:nth-child(2)')).click();
    await element(by.css('#datagrid .datagrid-body tbody tr:nth-child(2) td:nth-child(2)')).click();

    expect(await element(by.css('.selection-count')).getText()).toEqual('2 Selected');
    await element(by.css('#datagrid .datagrid-body tbody tr:nth-child(1) td:nth-child(2)')).click();

    expect(await element(by.css('.selection-count')).getText()).toEqual('1 Selected');
    await element(by.css('#datagrid .datagrid-body tbody tr:nth-child(1) td:nth-child(2)')).click();

    expect(await element.all(by.css('.datagrid-row.is-selected')).count()).toEqual(2);
  });

  it('Should handle removing selected rows ', async () => {
    expect(await element.all(by.css('.datagrid-row')).count()).toEqual(7);

    await element(by.css('#datagrid .datagrid-body tbody tr:nth-child(1) td:nth-child(1)')).click();
    await element(by.css('#datagrid .datagrid-body tbody tr:nth-child(2) td:nth-child(2)')).click();

    await element(by.id('remove-btn')).click();

    expect(await element.all(by.css('.datagrid-row')).count()).toEqual(5);
  });

  it('Should work with sort', async () => {
    await element(by.css('#datagrid .datagrid-body tbody tr:nth-child(1) td:nth-child(2)')).click();
    await element(by.css('#datagrid .datagrid-body tbody tr:nth-child(2) td:nth-child(2)')).click();

    expect(await element(by.css('.selection-count')).getText()).toEqual('2 Selected');
    expect(await element.all(by.css('.datagrid-row.is-selected')).count()).toEqual(2);

    await element(by.css('#datagrid .datagrid-header th:nth-child(2)')).click();
    await element(by.css('#datagrid .datagrid-header th:nth-child(2)')).click();

    await element(by.css('#datagrid .datagrid-body tbody tr:nth-child(1) td:nth-child(2)')).click();

    expect(await element(by.css('.selection-count')).getText()).toEqual('3 Selected');
    expect(await element.all(by.css('.datagrid-row.is-selected')).count()).toEqual(3);

    await element(by.css('#datagrid .datagrid-body tbody tr:nth-child(6) td:nth-child(2)')).click();

    expect(await element(by.css('.selection-count')).getText()).toEqual('2 Selected');
    expect(await element.all(by.css('.datagrid-row.is-selected')).count()).toEqual(2);
  });

  it('Should hide checkbox column in personalize', async () => {
    await openPersonalizationDialog();

    expect(await element.all(by.css('.modal-content input[type="checkbox"]')).count()).toEqual(5);
  });

  if (utils.isChrome() && utils.isCI()) {
    it('Should not visual regress', async () => {
      const containerEl = await element(by.className('container'));
      await browser.driver.sleep(config.sleep);

      expect(await browser.protractorImageComparison.checkElement(containerEl, 'datagrid-multiselect')).toEqual(0);
    });
  }
});

describe('Datagrid paging tests', () => {
  beforeEach(async () => {
    await utils.setPage('/components/datagrid/example-paging');

    const datagridEl = await element(by.css('#datagrid tr:nth-child(10)'));
    await browser.driver
      .wait(protractor.ExpectedConditions.presenceOf(datagridEl), config.waitsFor);
    await browser.driver.sleep(config.sleep);
  });

  it('Should not have errors', async () => {
    await utils.checkForErrors();
  });

  it('Should be able to move to last', async () => {
    expect(await element(by.css('tbody tr:nth-child(1) td:nth-child(2) span')).getText()).toEqual('0');
    expect(await element(by.css('tbody tr:nth-child(10) td:nth-child(2) span')).getText()).toEqual('9');

    await element(by.css('.pager-last a')).click();
    await browser.driver.sleep(config.sleep);

    expect(await element(by.css('tbody tr:nth-child(1) td:nth-child(2) span')).getText()).toEqual('990');
    expect(await element(by.css('tbody tr:nth-child(10) td:nth-child(2) span')).getText()).toEqual('999');
  });

  it('Should be able to move to first', async () => {
    expect(await element(by.css('tbody tr:nth-child(1) td:nth-child(2) span')).getText()).toEqual('0');
    expect(await element(by.css('tbody tr:nth-child(10) td:nth-child(2) span')).getText()).toEqual('9');

    await element(by.css('.pager-last a')).click();
    await element(by.css('.pager-first a')).click();
    await browser.driver.sleep(config.sleep);

    expect(await element(by.css('tbody tr:nth-child(1) td:nth-child(2) span')).getText()).toEqual('0');
    expect(await element(by.css('tbody tr:nth-child(10) td:nth-child(2) span')).getText()).toEqual('9');
  });

  it('Should be able to move to next/prev', async () => {
    expect(await element(by.css('tbody tr:nth-child(1) td:nth-child(2) span')).getText()).toEqual('0');
    expect(await element(by.css('tbody tr:nth-child(10) td:nth-child(2) span')).getText()).toEqual('9');

    await element(by.css('.pager-next a')).click();
    await browser.driver.sleep(config.sleep);

    expect(await element(by.css('tbody tr:nth-child(1) td:nth-child(2) span')).getText()).toEqual('10');
    expect(await element(by.css('tbody tr:nth-child(10) td:nth-child(2) span')).getText()).toEqual('19');

    await element(by.css('.pager-prev a')).click();
    await browser.driver.sleep(config.sleep);

    expect(await element(by.css('tbody tr:nth-child(1) td:nth-child(2) span')).getText()).toEqual('0');
    expect(await element(by.css('tbody tr:nth-child(10) td:nth-child(2) span')).getText()).toEqual('9');
  });

  it('Should be able to move to specific page', async () => {
    expect(await element(by.css('tbody tr:nth-child(1) td:nth-child(2) span')).getText()).toEqual('0');
    expect(await element(by.css('tbody tr:nth-child(10) td:nth-child(2) span')).getText()).toEqual('9');

    await element(by.css('.pager-count input')).sendKeys(protractor.Key.BACK_SPACE);
    await element(by.css('.pager-count input')).sendKeys('5');
    await element(by.css('.pager-count input')).sendKeys(protractor.Key.ENTER);
    await browser.driver.sleep(config.sleep);

    expect(await element(by.css('tbody tr:nth-child(1) td:nth-child(2) span')).getText()).toEqual('40');
    expect(await element(by.css('tbody tr:nth-child(10) td:nth-child(2) span')).getText()).toEqual('49');
  });

  it('Should sort correctly', async () => {
    expect(await element(by.css('tbody tr:nth-child(1) td:nth-child(2) span')).getText()).toEqual('0');
    expect(await element(by.css('tbody tr:nth-child(10) td:nth-child(2) span')).getText()).toEqual('9');

    await element(by.css('#datagrid .datagrid-header th:nth-child(2)')).click();
    await element(by.css('#datagrid .datagrid-header th:nth-child(2)')).click();

    await browser.driver.sleep(config.sleep);

    expect(await element(by.css('tbody tr:nth-child(1) td:nth-child(2) span')).getText()).toEqual('999');
    expect(await element(by.css('tbody tr:nth-child(10) td:nth-child(2) span')).getText()).toEqual('990');
  });

  if (!utils.isCI()) {
    it('Should work with sort', async () => {
      expect(await element(by.css('#datagrid .datagrid-header th:nth-child(2).is-sorted-desc')).isPresent()).toBeFalsy();

      await element(by.css('#datagrid .datagrid-header th:nth-child(2)')).click();
      await element(by.css('#datagrid .datagrid-header th:nth-child(2)')).click();
      await browser.driver.sleep(config.sleep);

      expect(await element(by.css('#datagrid .datagrid-header th:nth-child(2).is-sorted-desc')).isPresent()).toBeTruthy();

      await element(by.css('.pager-next a')).click();
      await element(by.css('.pager-prev a')).click();
      await browser.driver.sleep(config.sleep);

      expect(await element(by.css('#datagrid .datagrid-header th:nth-child(2).is-sorted-desc')).isPresent()).toBeTruthy();
    });
  }

  if (!utils.isCI()) {
    it('Should not move on a page that is more than the max', async () => {
      expect(await element(by.css('tbody tr:nth-child(1) td:nth-child(2) span')).getText()).toEqual('0');
      expect(await element(by.css('tbody tr:nth-child(10) td:nth-child(2) span')).getText()).toEqual('9');

      await element(by.css('.pager-count input')).clear();
      await element(by.css('.pager-count input')).sendKeys('101');
      await element(by.css('.pager-count input')).sendKeys(protractor.Key.ENTER);
      await browser.driver.sleep(config.sleep);

      expect(await element(by.css('tbody tr:nth-child(1) td:nth-child(2) span')).getText()).toEqual('0');
      expect(await element(by.css('tbody tr:nth-child(10) td:nth-child(2) span')).getText()).toEqual('9');
    });
  }
});

describe('Datagrid Align Header Text Tests', () => {
  beforeEach(async () => {
    await utils.setPage('/components/datagrid/test-align-header-text?layout=nofrills');

    const datagridEl = await element(by.css('#datagrid tbody tr:nth-child(1)'));
    await browser.driver
      .wait(protractor.ExpectedConditions.presenceOf(datagridEl), config.waitsFor);
  });

  it('Should not have errors', async () => {
    await utils.checkForErrors();
  });

  if (utils.isChrome() && utils.isCI()) {
    it('Should not visual regress', async () => {
      const containerEl = await element(by.className('container'));
      await browser.driver.sleep(config.sleep);

      expect(await browser.protractorImageComparison.checkElement(containerEl, 'datagrid-test-align-header-text')).toEqual(0);
    });
  }
});

describe('Datagrid Align Header Text Toggle Tests', () => {
  beforeEach(async () => {
    await utils.setPage('/components/datagrid/test-align-header-text-toggle?layout=nofrills');

    const datagridEl = await element(by.css('#datagrid tbody tr:nth-child(1)'));
    await browser.driver
      .wait(protractor.ExpectedConditions.presenceOf(datagridEl), config.waitsFor);
  });

  it('Should toggle filter row', async () => {
    await element.all(by.css('.btn-actions')).first().click();
    await browser.driver
      .wait(protractor.ExpectedConditions.visibilityOf(await element(by.css('.popupmenu.is-open'))), config.waitsFor);
    await element(by.css('li a[data-option="show-filter-row"')).click();
    await browser.driver.sleep(config.sleep);

    expect(await element(by.css('.has-filterable-columns'))).toBeTruthy();
  });

  it('Should not have errors', async () => {
    await utils.checkForErrors();
  });

  if (utils.isChrome() && utils.isCI()) {
    it('Should not visual regress', async () => {
      const containerEl = await element(by.className('container'));
      await element.all(by.css('.btn-actions')).first().click();
      await browser.driver
        .wait(protractor.ExpectedConditions.visibilityOf(await element(by.css('.popupmenu.is-open'))), config.waitsFor);
      await element(by.css('li a[data-option="show-filter-row"')).click();
      await browser.driver.sleep(config.sleep);

      expect(await element(by.css('.has-filterable-columns'))).toBeTruthy();

      expect(await browser.protractorImageComparison.checkElement(containerEl, 'datagrid-test-align-header-text-toggle')).toEqual(0);
    });
  }
});

describe('Datagrid page size selector tests', () => {
  beforeEach(async () => {
    await utils.setPage('/components/datagrid/test-paging-page-size-selector');

    const datagridEl = await element(by.css('#datagrid .datagrid-body tbody tr:nth-child(1) td:nth-child(1)'));
    await browser.driver
      .wait(protractor.ExpectedConditions.presenceOf(datagridEl), config.waitsFor);
  });

  it('Should not have errors', async () => {
    await utils.checkForErrors();
  });

  it('Should toggle and use pagesize selector', async () => {
    expect(await element.all(by.css('.datagrid-row')).count()).toEqual(3);
    await element(by.id('toggle-pagesize-selector')).click();
    await element(by.css('.pager-pagesize .btn-menu')).click();

    await element(by.css('#popupmenu-3 li:nth-child(2) a')).click();

    expect(await element.all(by.css('.datagrid-row')).count()).toEqual(10);
  });
});

describe('Datagrid single select tests', () => {
  beforeEach(async () => {
    await utils.setPage('/components/datagrid/example-singleselect');

    const datagridEl = await element(by.css('#datagrid tbody tr:nth-child(1)'));
    await browser.driver
      .wait(protractor.ExpectedConditions.presenceOf(datagridEl), config.waitsFor);
  });

  it('Should not have errors', async () => {
    await utils.checkForErrors();
  });

  it('Should single select rows', async () => {
    await element(by.css('#datagrid .datagrid-body tbody tr:nth-child(1) td:nth-child(1)')).click();

    expect(await element(by.css('#datagrid .datagrid-body tbody tr:nth-child(1)')).getAttribute('class')).toMatch('is-selected');
    expect(await element(by.css('#datagrid .datagrid-body tbody tr:nth-child(2)')).getAttribute('class')).not.toMatch('is-selected');

    await element(by.css('#datagrid .datagrid-body tbody tr:nth-child(2) td:nth-child(1)')).click();

    expect(await element(by.css('#datagrid .datagrid-body tbody tr:nth-child(1)')).getAttribute('class')).not.toMatch('is-selected');
    expect(await element(by.css('#datagrid .datagrid-body tbody tr:nth-child(2)')).getAttribute('class')).toMatch('is-selected');

    await element(by.css('#datagrid .datagrid-body tbody tr:nth-child(2) td:nth-child(1)')).click();

    expect(await element(by.css('#datagrid .datagrid-body tbody tr:nth-child(1)')).getAttribute('class')).not.toMatch('is-selected');
    expect(await element(by.css('#datagrid .datagrid-body tbody tr:nth-child(2)')).getAttribute('class')).not.toMatch('is-selected');
  });

  it('Should work with sort', async () => {
    await element(by.css('#datagrid .datagrid-body tbody tr:nth-child(1) td:nth-child(1)')).click();

    expect(await element(by.css('#datagrid .datagrid-body tbody tr:nth-child(1)')).getAttribute('class')).toMatch('is-selected');
    expect(await element(by.css('#datagrid .datagrid-body tbody tr:nth-child(2)')).getAttribute('class')).not.toMatch('is-selected');
    expect(await element(by.css('#datagrid .datagrid-row.is-selected td:nth-child(1) span')).getText()).toEqual('2142201');

    // Sort
    await element(by.css('#datagrid .datagrid-header th:nth-child(4)')).click();
    await browser.driver.sleep(350);
    await element(by.css('#datagrid .datagrid-header th:nth-child(4)')).click();

    expect(await element(by.css('#datagrid .datagrid-row.is-selected td:nth-child(1) span')).getText()).toEqual('2142201');

    await browser.driver.sleep(350);

    await element(by.css('#datagrid .datagrid-body tbody tr:nth-child(1) td:nth-child(1)')).click();

    await browser.driver.sleep(350);

    expect(await element(by.css('#datagrid .datagrid-body tbody tr:nth-child(1)')).getAttribute('class')).toMatch('is-selected');
    expect(await element(by.css('#datagrid .datagrid-body tbody tr:nth-child(2)')).getAttribute('class')).not.toMatch('is-selected');
    expect(await element(by.css('#datagrid .datagrid-row.is-selected td:nth-child(1) span')).getText()).toEqual('2642205');
  });
});

describe('Datagrid Client Side Filter and Sort Tests', () => {
  beforeEach(async () => {
    await utils.setPage('/components/datagrid/test-disable-client-filter-and-sort');

    const datagridEl = await element(by.css('#datagrid tbody tr:nth-child(1)'));
    await browser.driver
      .wait(protractor.ExpectedConditions.presenceOf(datagridEl), config.waitsFor);
  });

  it('Should retain sort indicator', async () => {
    await element(by.css('#datagrid thead th:nth-child(2) .datagrid-header-text')).click();

    expect(await element(by.css('#datagrid thead th:nth-child(2)')).getText()).toEqual('Product Id');
    await browser.driver.sleep(350);

    expect(await element(by.css('#datagrid thead th:nth-child(2)')).getAttribute('class')).toContain('is-sorted-asc');
  });

  it('Should retain filter criteria', async () => {
    await element(by.css('#datagrid thead th:nth-child(2) input')).sendKeys('22');

    expect(await element(by.css('#datagrid thead th:nth-child(2) input')).getAttribute('value')).toEqual('22');
    await browser.driver.sleep(500);

    expect(await element(by.css('#datagrid thead th:nth-child(2) input')).getAttribute('value')).toEqual('22');
  });

  it('Should retain both filter and sort criteria', async () => {
    await element(by.css('#datagrid thead th:nth-child(2) .datagrid-header-text')).click();
    await browser.driver.sleep(350);
    await element(by.css('#datagrid thead th:nth-child(2) input')).sendKeys('22');
    await browser.driver.sleep(500);

    expect(await element(by.css('#datagrid thead th:nth-child(2) input')).getAttribute('value')).toEqual('22');
    expect(await element(by.css('#datagrid thead th:nth-child(2)')).getAttribute('class')).toContain('is-sorted-asc');
  });
});

describe('Datagrid Checkbox Disabled Editor', () => {
  beforeEach(async () => {
    await utils.setPage('/components/datagrid/test-editable-checkboxes?layout=nofrills');

    const datagridEl = await element(by.css('#datagrid tbody tr:nth-child(1)'));
    await browser.driver
      .wait(protractor.ExpectedConditions.presenceOf(datagridEl), config.waitsFor);
  });

  it('Should not have errors', async () => {
    await utils.checkForErrors();
  });

  if (utils.isChrome() && utils.isCI()) {
    it('Should not visual regress', async () => {
      const containerEl = await element(by.className('container'));
      await browser.driver.sleep(config.sleep);

      expect(await browser.protractorImageComparison.checkElement(containerEl, 'datagrid-checkbox-disabled')).toEqual(0);
    });
  }
});

describe('Datagrid Lookup Editor', () => {
  beforeEach(async () => {
    await utils.setPage('/components/datagrid/test-editable-lookup-mask');

    const datagridEl = await element(by.css('#datagrid tbody tr:nth-child(1)'));
    await browser.driver
      .wait(protractor.ExpectedConditions.presenceOf(datagridEl), config.waitsFor);
  });

  it('should be usable with a Mask', async () => {
    await element(by.css('#datagrid .datagrid-body tbody tr:nth-child(3) td:nth-child(2)')).click();

    const editCellSelector = '.has-editor.is-editing input';
    const inputEl = await element(by.css(editCellSelector));
    await browser.driver.wait(protractor.ExpectedConditions.presenceOf(inputEl), config.waitsFor);
    await element(by.css(editCellSelector)).sendKeys('aaa');

    expect(await element(by.css(editCellSelector)).getAttribute('value')).toEqual('');

    await element(by.css(editCellSelector)).sendKeys('12345678');

    expect(await element(by.css(editCellSelector)).getAttribute('value')).toEqual('1234567');
  });
});

describe('Datagrid editor dropdown source tests', () => {
  beforeEach(async () => {
    await utils.setPage('/components/datagrid/test-editor-dropdown-source');

    const datagridEl = await element(by.css('#datagrid tbody tr:nth-child(1)'));
    await browser.driver
      .wait(protractor.ExpectedConditions.presenceOf(datagridEl), config.waitsFor);
  });

  it('Should datagrid exists', async () => {
    expect(await element(by.css('.datagrid-container'))).toBeTruthy();
  });

  it('Should highlight the selected value', async () => {
    const triggerEl = await element.all(await by.css('.datagrid-row')).first();
    const testEl = await triggerEl.all(by.tagName('td')).get(4);
    await testEl.click();

    expect(await element(by.css('.is-focused'))).toBeTruthy();
    const focusEl = await element(by.css('.is-focused'));

    expect(await focusEl.getText()).toEqual('Place On-Hold');
  });

  it('Should select and filter', async () => {
    expect(await element.all(by.css('#datagrid tbody tr')).count()).toEqual(7);
    const multiselectEl = await element(by.css('.datagrid-filter-wrapper div.dropdown'));
    await browser.driver
      .wait(protractor.ExpectedConditions.presenceOf(multiselectEl), config.waitsFor);
    await multiselectEl.click();
    await browser.driver
      .wait(protractor.ExpectedConditions.presenceOf(await element(by.css('ul[role="listbox"]'))), config.waitsFor);
    const multiselectSearchEl = await element(by.id('dropdown-search'));
    await multiselectSearchEl.click();
    await multiselectSearchEl.sendKeys(protractor.Key.ARROW_DOWN);
    await multiselectSearchEl.sendKeys(protractor.Key.ARROW_DOWN);
    await multiselectSearchEl.sendKeys(protractor.Key.SPACE);
    await multiselectSearchEl.sendKeys(protractor.Key.ARROW_DOWN);
    await multiselectSearchEl.sendKeys(protractor.Key.SPACE);

    expect(await element.all(by.css('#datagrid tbody tr')).count()).toEqual(4);
  });

  it('Should filter twice in a row and filter', async () => {
    expect(await element.all(by.css('#datagrid tbody tr')).count()).toEqual(7);
    const inputEl = await element(by.id('test-editor-dropdown-source-datagrid-1-header-filter-1'));
    await inputEl.click();
    await inputEl.sendKeys('Com');
    await inputEl.sendKeys(protractor.Key.ENTER);
    await inputEl.sendKeys('Com');
    await inputEl.sendKeys(protractor.Key.ENTER);
    await inputEl.sendKeys('');
    await inputEl.sendKeys(protractor.Key.ENTER);

    expect(await element.all(by.css('.toast-title')).count()).toEqual(3);
  });
});

describe('Datagrid Header Alignment With Ellipsis', () => {
  beforeEach(async () => {
    await utils.setPage('/components/datagrid/test-ellipsis-header-align?layout=nofrills');

    const datagridEl = await element(by.css('#datagrid tr:nth-child(1)'));
    await browser.driver
      .wait(protractor.ExpectedConditions.presenceOf(datagridEl), config.waitsFor);
  });

  it('Should not have errors', async () => {
    await utils.checkForErrors();
  });

  if (utils.isChrome() && utils.isCI()) {
    it('Should not visual regress', async () => {
      const containerEl = await element(by.className('container'));
      await browser.driver.sleep(config.sleep);

      expect(await browser.protractorImageComparison.checkElement(containerEl, 'datagrid-header-align-short-row')).toEqual(0);
    });
  }
});

describe('Datagrid Empty Message Tests After Load', () => {
  beforeEach(async () => {
    await utils.setPage('/components/datagrid/test-empty-message-after-load');

    const datagridEl = await element(by.css('#datagrid .datagrid-body'));
    await browser.driver
      .wait(protractor.ExpectedConditions.presenceOf(datagridEl), config.waitsFor);
  });

  it('Should not show empty indicator initially', async () => {
    expect(await element.all(by.css('.empty-message')).count()).toEqual(0);
  });

  it('Should show empty indicator on load', async () => {
    await element(by.id('show-empty-message')).click();

    expect(await element.all(by.css('.empty-message')).count()).toEqual(1);
  });
});

describe('Datagrid contextmenu tests', () => {
  beforeEach(async () => {
    await utils.setPage('/components/datagrid/test-contextmenu');

    const datagridEl = await element(by.css('#readonly-datagrid .datagrid-body'));
    await browser.driver
      .wait(protractor.ExpectedConditions.presenceOf(datagridEl), config.waitsFor);
  });

  it('Should not have errors', async () => {
    await utils.checkForErrors();
  });

  if (!utils.isBS()) {
    it('Should show context menu', async () => {
      const td = await element(by.css('#readonly-datagrid tr:first-child td:first-child')).getLocation();
      await browser.actions()
        .mouseMove(td)
        .click(protractor.Button.RIGHT)
        .perform();

      await browser.driver
        .wait(protractor.ExpectedConditions.visibilityOf(await element(by.css('#grid-actions-menu'))), config.waitsFor);

      expect(await element(by.css('#grid-actions-menu > li:nth-child(1)')).getText()).toBe('Action One');
      expect(await element(by.css('#grid-actions-menu > li:nth-child(1)')).isDisplayed()).toBeTruthy();

      expect(await element(by.css('#grid-actions-menu > li:nth-child(3)')).getText()).toBe('Action Three');
      expect(await element(by.css('#grid-actions-menu > li:nth-child(3)')).isDisplayed()).toBeTruthy();

      expect(await element(by.css('#grid-actions-menu .submenu .popupmenu')).isDisplayed()).toBeFalsy();

      await browser.actions().mouseMove(element(by.css('#grid-actions-menu .submenu'))).perform();

      await browser.driver
        .wait(protractor.ExpectedConditions.visibilityOf(await element(by.css('#grid-actions-menu .submenu .popupmenu'))), config.waitsFor);

      expect(await element(by.css('#grid-actions-menu .submenu ul > li:nth-child(1)')).getText()).toBe('Action Four');
      expect(await element(by.css('#grid-actions-menu .submenu ul > li:nth-child(1)')).isDisplayed()).toBeTruthy();
    });
  }
});

describe('Datagrid Custom Tooltip tests', () => {
  beforeEach(async () => {
    await utils.setPage('/components/datagrid/test-custom-tooltip-dynamic?layout=nofrills');

    const datagridEl = await element(by.css('#datagrid tbody tr:nth-child(1)'));
    await browser.driver
      .wait(protractor.ExpectedConditions.presenceOf(datagridEl), config.waitsFor);
  });

  it('Should not have errors', async () => {
    await utils.checkForErrors();
  });

  it('Should show tooltip on text cut off', async () => {
    await browser.actions().mouseMove(element(by.css('tbody tr[aria-rowindex="1"] td[aria-colindex="4"]'))).perform();
    await browser.driver
      .wait(protractor.ExpectedConditions.visibilityOf(await element(by.css('.grid-tooltip'))), config.waitsFor);
    const tooltip = await element(by.css('.grid-tooltip'));

    expect(await tooltip.getAttribute('class')).not.toContain('is-hidden');
    expect(await tooltip.getText()).toEqual('Row: 0 Cell: 3 Value: Error');
  });
});

describe('Datagrid filter single select tests', () => {
  beforeEach(async () => {
    await utils.setPage('/components/datagrid/test-filter-singleselect');

    const datagridEl = await element(by.css('#datagrid tbody tr:nth-child(1)'));
    await browser.driver
      .wait(protractor.ExpectedConditions.presenceOf(datagridEl), config.waitsFor);
  });

  it('Should not have errors', async () => {
    await utils.checkForErrors();
  });

  it('Should single select rows, filter and restore', async () => {
    expect(await element.all(by.css('.datagrid-row')).count()).toEqual(8);
    await element(by.css('#datagrid .datagrid-body tbody tr:nth-child(1) td:nth-child(1)')).click();

    expect(await element(by.css('#datagrid .datagrid-body tbody tr:nth-child(1)')).getAttribute('class')).toMatch('is-selected');
    expect(await element(by.css('#datagrid .datagrid-body tbody tr:nth-child(2)')).getAttribute('class')).not.toMatch('is-selected');

    await element(by.id('test-filter-singleselect-datagrid-1-header-filter-1')).sendKeys('23');
    await element(by.id('test-filter-singleselect-datagrid-1-header-filter-1')).sendKeys(protractor.Key.ENTER);

    expect(await element.all(by.css('.datagrid-row')).count()).toEqual(1);

    await element(by.id('test-filter-singleselect-datagrid-1-header-filter-1')).clear();
    await element(by.id('test-filter-singleselect-datagrid-1-header-filter-1')).sendKeys(protractor.Key.ENTER);

    expect(await element.all(by.css('.datagrid-row')).count()).toEqual(8);
    expect(await element(by.css('#datagrid .datagrid-body tbody tr:nth-child(1)')).getAttribute('class')).toMatch('is-selected');
    expect(await element(by.css('#datagrid .datagrid-body tbody tr:nth-child(2)')).getAttribute('class')).not.toMatch('is-selected');
  });
});

describe('Datagrid filter lookup custom click function tests', () => {
  beforeEach(async () => {
    await utils.setPage('/components/datagrid/test-filter-lookup-click-function');

    const datagridEl = await element(by.css('#datagrid tbody tr:nth-child(1)'));
    await browser.driver
      .wait(protractor.ExpectedConditions.presenceOf(datagridEl), config.waitsFor);
  });

  it('Should not have errors', async () => {
    await utils.checkForErrors();
  });

  it('Should attempt to open the filter and have the correct popup', async () => {
    expect(await element.all(by.css('.datagrid-row')).count()).toEqual(9);

    await element(by.css('#test-filter-lookup-click-function-datagrid-1-header-1 div.datagrid-filter-wrapper span.lookup-wrapper span.trigger')).click();

    expect(browser.driver.switchTo().alert().getText()).toBe('Grid information found');
    await browser.driver.switchTo().alert().accept();
  });

  it('Should use custom filter conditions for filter button popup', async () => {
    expect(await element.all(by.css('.datagrid-row')).count()).toEqual(9);
    const filterBtn = await element(by.css('#test-filter-lookup-click-function-datagrid-1-header-1 div.datagrid-filter-wrapper .btn-filter'));

    expect(await filterBtn.getAttribute('data-default')).toEqual('equals');
    await filterBtn.click();

    expect(await element(by.css('ul.popupmenu.is-open')).isDisplayed()).toBeTruthy();
    expect(await element(by.css('ul.popupmenu.is-open > li:nth-child(1)')).getText()).toBe('Equals');
  });
});

describe('Datagrid filter masks', () => {
  beforeEach(async () => {
    await utils.setPage('/components/datagrid/test-filter-mask');

    const datagridEl = await element(by.css('#datagrid tbody tr:nth-child(1)'));
    await browser.driver
      .wait(protractor.ExpectedConditions.presenceOf(datagridEl), config.waitsFor);
  });

  it('Should not have errors', async () => {
    await utils.checkForErrors();
  });

  it('Should mask on text filters', async () => {
    await element(by.id('test-filter-mask-datagrid-1-header-filter-2')).sendKeys('Compressor');
    await element(by.id('test-filter-mask-datagrid-1-header-filter-2')).sendKeys(protractor.Key.ENTER);
    await element(by.id('test-filter-mask-datagrid-1-header-filter-4')).sendKeys('999999');
    await element(by.id('test-filter-mask-datagrid-1-header-filter-2')).sendKeys(protractor.Key.ENTER);

    expect(await element(by.id('test-filter-mask-datagrid-1-header-filter-2')).getAttribute('value')).toEqual('Compr');
    expect(await element(by.id('test-filter-mask-datagrid-1-header-filter-4')).getAttribute('value')).toEqual('999');
  });
});

describe('Datagrid grouping multiselect tests', () => {
  beforeEach(async () => {
    await utils.setPage('/components/datagrid/test-grouping-multiselect');

    const datagridEl = await element(by.css('#datagrid tbody tr:nth-child(1)'));
    await browser.driver
      .wait(protractor.ExpectedConditions.presenceOf(datagridEl), config.waitsFor);
  });

  it('Should not have errors', async () => {
    await utils.checkForErrors();
  });

  it('Should be able to select within groups', async () => {
    await element(by.css('#datagrid .datagrid-body-container .datagrid-body:nth-child(1) tr:nth-child(2) td:nth-child(1)')).click();

    expect(await element(by.css('#datagrid .datagrid-body-container .datagrid-body:nth-child(1) tbody tr:nth-child(2)')).getAttribute('class')).toMatch('is-selected');
    expect(await element(by.css('#datagrid .datagrid-body-container .datagrid-body:nth-child(1) tbody tr:nth-child(3)')).getAttribute('class')).not.toMatch('is-selected');
    expect(await element(by.css('#datagrid .datagrid-body-container .datagrid-body:nth-child(2) tbody tr:nth-child(2)')).getAttribute('class')).toMatch('is-selected');
    expect(await element(by.css('#datagrid .datagrid-body-container .datagrid-body:nth-child(2) tbody tr:nth-child(3)')).getAttribute('class')).not.toMatch('is-selected');

    await element(by.css('#datagrid .datagrid-body-container .datagrid-body:nth-child(1) tr:nth-child(7) td:nth-child(1)')).click();

    expect(await element(by.css('#datagrid .datagrid-body-container .datagrid-body:nth-child(1) tbody tr:nth-child(7)')).getAttribute('class')).toMatch('is-selected');
    expect(await element(by.css('#datagrid .datagrid-body-container .datagrid-body:nth-child(1) tbody tr:nth-child(8)')).getAttribute('class')).not.toMatch('is-selected');
    expect(await element(by.css('#datagrid .datagrid-body-container .datagrid-body:nth-child(2) tbody tr:nth-child(7)')).getAttribute('class')).toMatch('is-selected');
    expect(await element(by.css('#datagrid .datagrid-body-container .datagrid-body:nth-child(2) tbody tr:nth-child(8)')).getAttribute('class')).not.toMatch('is-selected');

    await element(by.css('#datagrid .datagrid-body-container .datagrid-body:nth-child(1) tr:nth-child(11) td:nth-child(1)')).click();

    expect(await element(by.css('#datagrid .datagrid-body-container .datagrid-body:nth-child(1) tr:nth-child(11)')).getAttribute('class')).toMatch('is-selected');
    expect(await element(by.css('#datagrid .datagrid-body-container .datagrid-body:nth-child(2) tr:nth-child(11)')).getAttribute('class')).toMatch('is-selected');

    // Expect it marked as selected on both sides (frozenColumns)
    expect(await element.all(by.css('#datagrid .datagrid-body-container .datagrid-body:nth-child(1) .datagrid-row.is-selected')).count()).toEqual(3);
    expect(await element.all(by.css('#datagrid .datagrid-body-container .datagrid-body:nth-child(2) .datagrid-row.is-selected')).count()).toEqual(3);
  });
});

describe('Datagrid hide selection checkbox tests', () => {
  beforeEach(async () => {
    await utils.setPage('/components/datagrid/test-hide-selection-checkbox');

    const datagridEl = await element(by.css('#datagrid .datagrid-header thead .datagrid-checkbox'));
    await browser.driver
      .wait(protractor.ExpectedConditions.presenceOf(datagridEl), config.waitsFor);
  });

  it('Should not have errors', async () => {
    await utils.checkForErrors();
  });

  it('Should not show selection checkbox', async () => {
    expect(await element(by.css('#datagrid .datagrid-header thead .datagrid-checkbox')).isDisplayed()).toBeFalsy();
  });
});

describe('Datagrid icon buttons tests', () => {
  beforeEach(async () => {
    await utils.setPage('/components/datagrid/test-icon-buttons');

    const datagridEl = await element(by.css('#readonly-datagrid .datagrid-body tbody tr:nth-child(1)'));
    await browser.driver
      .wait(protractor.ExpectedConditions.presenceOf(datagridEl), config.waitsFor);
  });

  it('Should not have errors', async () => {
    await utils.checkForErrors();
  });

  if (utils.isChrome() && utils.isCI()) {
    it('Should not visual regress', async () => {
      const containerEl = await element(by.id('readonly-datagrid'));
      await browser.driver.sleep(config.sleep);

      expect(await browser.protractorImageComparison.checkElement(containerEl, 'datagrid-icon-buttons')).toEqual(0);
    });
  }
});

describe('Datagrid loaddata selected rows tests', () => {
  beforeEach(async () => {
    await utils.setPage('/components/datagrid/test-loaddata-selected-rows');

    const datagridEl = await element(by.css('#datagrid tbody tr:nth-child(1)'));
    await browser.driver
      .wait(protractor.ExpectedConditions.presenceOf(datagridEl), config.waitsFor);
  });

  it('Should not have errors', async () => {
    await utils.checkForErrors();
  });

  it('Should be able to select and reload and clear rows', async () => {
    await element(by.css('#datagrid .datagrid-body tbody tr:nth-child(1) td:nth-child(2)')).click();

    expect(await element.all(by.css('.datagrid-row.is-selected')).count()).toEqual(1);

    await element(by.id('clear')).click();

    expect(await element.all(by.css('.datagrid-row.is-selected')).count()).toEqual(0);
  });

  it('Should be able to select and reload and preserve rows', async () => {
    await element(by.css('#datagrid .datagrid-body tbody tr:nth-child(1) td:nth-child(2)')).click();

    expect(await element.all(by.css('.datagrid-row.is-selected')).count()).toEqual(1);

    await element(by.id('save')).click();

    expect(await element.all(by.css('.datagrid-row.is-selected')).count()).toEqual(1);
  });
});

describe('Datagrid disableRowDeactivation setting tests', () => {
  beforeEach(async () => {
    await utils.setPage('/components/datagrid/test-mixed-selection-disable-row-dectivation');

    const datagridEl = await element(by.css('#datagrid-header .datagrid-body tbody tr:nth-child(1)'));
    await browser.driver
      .wait(protractor.ExpectedConditions.presenceOf(datagridEl), config.waitsFor);
  });

  it('Should not have errors', async () => {
    await utils.checkForErrors();
  });

  it('Should allow activation but not deactivation', async () => {
    expect(await element(by.css('#datagrid-header .datagrid-body tbody tr:nth-child(1) td:nth-child(2)')).getText()).toEqual('52106');
    await element(by.css('#datagrid-header .datagrid-body tbody tr:nth-child(1) td:nth-child(2)')).click();

    expect(await element(by.css('#datagrid-header .datagrid-body tbody tr:nth-child(1)')).getAttribute('class')).toMatch('is-rowactivated');
    await element(by.css('#datagrid-header .datagrid-body tbody tr:nth-child(1) td:nth-child(2)')).click();

    expect(await element(by.css('#datagrid-header .datagrid-body tbody tr:nth-child(1)')).getAttribute('class')).toMatch('is-rowactivated');
  });
});

describe('Datagrid on modal with no default size', () => {
  beforeEach(async () => {
    await utils.setPage('/components/datagrid/test-modal-datagrid-single-column');

    const datagridEl = await element(by.css('#datagrid tbody tr:nth-child(1)'));
    await browser.driver
      .wait(protractor.ExpectedConditions.presenceOf(datagridEl), config.waitsFor);
  });

  it('Should not have errors', async () => {
    await utils.checkForErrors();
  });

  if (utils.isChrome() && utils.isCI()) {
    it('Should not visual regress', async () => {
      await element(by.id('add-context')).click();

      const containerEl = await element(by.css('body.no-scroll'));
      await browser.driver.sleep(config.sleep);

      expect(await browser.protractorImageComparison.checkElement(containerEl, 'datagrid-modal-size')).toEqual(0);
    });
  }
});

describe('Datagrid multiselect with no selection checkbox', () => {
  beforeEach(async () => {
    await utils.setPage('/components/datagrid/test-multiselect-no-checkboxes');

    const datagridEl = await element(by.css('#datagrid tbody tr:nth-child(1)'));
    await browser.driver
      .wait(protractor.ExpectedConditions.presenceOf(datagridEl), config.waitsFor);
  });

  it('Should not have errors', async () => {
    await utils.checkForErrors();
  });

  it('Should allow multiselect with no selection checkbox', async () => {
    await element(by.css('#datagrid .datagrid-body tbody tr:nth-child(1) td:nth-child(2)')).click();
    await element(by.css('#datagrid .datagrid-body tbody tr:nth-child(2) td:nth-child(2)')).click();

    expect(await element(by.css('#datagrid .datagrid-body tbody tr:nth-child(1)')).getAttribute('class')).toMatch('is-selected');
    expect(await element(by.css('#datagrid .datagrid-body tbody tr:nth-child(2)')).getAttribute('class')).toMatch('is-selected');
  });
});

describe('Datagrid disable last page', () => {
  beforeEach(async () => {
    await utils.setPage('/components/datagrid/test-paging-disable-lastpage');

    const datagridEl = await element(by.css('#datagrid tbody tr:nth-child(1)'));
    await browser.driver
      .wait(protractor.ExpectedConditions.presenceOf(datagridEl), config.waitsFor);
  });

  it('Should not have errors', async () => {
    await utils.checkForErrors();
  });

  it('Should be have last and next page disabled', async () => {
    expect(await element.all(by.css('.pager-toolbar .is-disabled')).count()).toEqual(2);
  });
});

describe('Datagrid paging force disabled', () => {
  beforeEach(async () => {
    await utils.setPage('/components/datagrid/test-paging-force-disabled');

    const datagridEl = await element(by.css('#datagrid tbody tr:nth-child(1)'));
    await browser.driver
      .wait(protractor.ExpectedConditions.presenceOf(datagridEl), config.waitsFor);
  });

  it('Should not have errors', async () => {
    await utils.checkForErrors();
  });

  it('Should be able force disable and reenable the pager', async () => {
    await browser.driver.sleep(config.sleep);
    await element(by.id('force-disabled')).click();
    await browser.driver.sleep(config.sleep);

    expect(await element.all(by.css('.pager-toolbar .is-disabled')).count()).toEqual(4);

    await element(by.id('force-enabled')).click();
    await browser.driver.sleep(config.sleep);

    expect(await element.all(by.css('.pager-toolbar .is-disabled')).count()).toEqual(0);
  });
});

describe('Datagrid paging multiselect across pages', () => {
  beforeEach(async () => {
    await utils.setPage('/components/datagrid/test-paging-multiselect-select-across-page');

    const datagridEl = await element(by.css('#datagrid .datagrid-body tbody tr:nth-child(2)'));
    await browser.driver
      .wait(protractor.ExpectedConditions.presenceOf(datagridEl), config.waitsFor);
  });

  it('Should not have errors', async () => {
    await utils.checkForErrors();
  });

  it('Should be able to select across pages', async () => {
    await element(by.css('#datagrid .datagrid-body tbody tr:nth-child(1) td:nth-child(1)')).click();
    await element(by.css('#datagrid .datagrid-body tbody tr:nth-child(2) td:nth-child(1)')).click();

    expect(await element.all(by.css('.datagrid-row.is-selected')).count()).toEqual(2);

    await element(by.css('.pager-next')).click();

    await browser.driver.sleep(config.sleep);

    expect(await element.all(by.css('.datagrid-row.is-selected')).count()).toEqual(0);

    await element(by.css('.pager-prev')).click();

    await browser.driver
      .wait(protractor.ExpectedConditions.visibilityOf(await element(by.css('#datagrid .datagrid-body tbody tr:nth-child(1).is-selected'))), config.waitsFor);

    expect(await element.all(by.css('.datagrid-row.is-selected')).count()).toEqual(2);
  });
});

describe('Datagrid paging multiselect tests', () => {
  beforeEach(async () => {
    await utils.setPage('/components/datagrid/test-paging-multiselect');

    const datagridEl = await element(by.css('#datagrid .datagrid-body tbody tr:nth-child(1)'));
    await browser.driver
      .wait(protractor.ExpectedConditions.presenceOf(datagridEl), config.waitsFor);
  });

  it('Should not have errors', async () => {
    await utils.checkForErrors();
  });

  it('Should be able to select and when changing pages the selections reset', async () => {
    await element(by.css('#datagrid .datagrid-body tbody tr:nth-child(1) td:nth-child(1)')).click();
    await element(by.css('#datagrid .datagrid-body tbody tr:nth-child(2) td:nth-child(1)')).click();

    expect(await element.all(by.css('.datagrid-row.is-selected')).count()).toEqual(2);

    await element(by.css('.pager-next')).click();

    await browser.driver.sleep(config.sleep);

    expect(await element.all(by.css('.datagrid-row.is-selected')).count()).toEqual(0);

    await element(by.css('.pager-prev')).click();

    await browser.driver.sleep(config.sleep);

    expect(await element.all(by.css('.datagrid-row.is-selected')).count()).toEqual(0);
  });
});

describe('Datagrid paging clientside multiselect tests', () => {
  beforeEach(async () => {
    await utils.setPage('/components/datagrid/test-paging-select-clientside-multiple');

    const datagridEl = await element(by.css('#datagrid tbody tr:nth-child(1)'));
    await browser.driver
      .wait(protractor.ExpectedConditions.presenceOf(datagridEl), config.waitsFor);
  });

  it('Should not have errors', async () => {
    await utils.checkForErrors();
  });

  it('Should be able to select across pages', async () => {
    await element(by.css('#datagrid .datagrid-body tbody tr:nth-child(1) td:nth-child(1)')).click();
    await element(by.css('#datagrid .datagrid-body tbody tr:nth-child(2) td:nth-child(1)')).click();

    expect(await element.all(by.css('.datagrid-row.is-selected')).count()).toEqual(2);

    await element(by.css('.pager-next')).click();

    await browser.driver.sleep(config.sleep);

    expect(await element.all(by.css('.datagrid-row.is-selected')).count()).toEqual(0);

    await element(by.css('.pager-prev')).click();

    await browser.driver.sleep(config.sleep);

    expect(await element.all(by.css('.datagrid-row.is-selected')).count()).toEqual(2);
  });
});

describe('Datagrid paging clientside single select tests', () => {
  beforeEach(async () => {
    await utils.setPage('/components/datagrid/test-paging-select-clientside-single');

    const datagridEl = await element(by.css('#datagrid tbody tr:nth-child(1)'));
    await browser.driver
      .wait(protractor.ExpectedConditions.presenceOf(datagridEl), config.waitsFor);
  });

  it('Should not have errors', async () => {
    await utils.checkForErrors();
  });

  it('Should be able to select across pages', async () => {
    await element(by.css('#datagrid .datagrid-body tbody tr:nth-child(1) td:nth-child(1)')).click();
    await element(by.css('#datagrid .datagrid-body tbody tr:nth-child(2) td:nth-child(1)')).click();

    expect(await element.all(by.css('.datagrid-row.is-selected')).count()).toEqual(1);

    await element(by.css('.pager-next a')).click();
    await browser.driver.sleep(config.sleep);

    expect(await element.all(by.css('.datagrid-row.is-selected')).count()).toEqual(0);

    await element(by.css('.pager-prev a')).click();
    await browser.driver.sleep(config.sleep);

    expect(await element.all(by.css('.datagrid-row.is-selected')).count()).toEqual(1);
  });
});

describe('Datagrid paging indeterminate multiple select tests', () => {
  beforeEach(async () => {
    await utils.setPage('/components/datagrid/test-paging-select-indeterminate-multiple');

    const datagridEl = await element(by.css('#datagrid tbody tr:nth-child(1)'));
    await browser.driver
      .wait(protractor.ExpectedConditions.presenceOf(datagridEl), config.waitsFor);
  });

  it('Should not have errors', async () => {
    await utils.checkForErrors();
  });

  it('Should be able to select and have it clear when paging', async () => {
    await element(by.css('#datagrid .datagrid-body tbody tr:nth-child(1) td:nth-child(1)')).click();
    await element(by.css('#datagrid .datagrid-body tbody tr:nth-child(2) td:nth-child(1)')).click();

    expect(await element.all(await by.css('.datagrid-row.is-selected')).count()).toEqual(2);

    await browser.driver.sleep(config.sleep);
    await element(by.css('.pager-next a')).click();
    await browser.driver.sleep(config.sleep);

    expect(await element.all(await by.css('.datagrid-row.is-selected')).count()).toEqual(0);

    await browser.driver.sleep(config.sleep);
    await element(by.css('.pager-prev a')).click();
    await browser.driver.sleep(config.sleep);

    expect(await element.all(by.css('.datagrid-row.is-selected')).count()).toEqual(0);
  });
});

describe('Datagrid paging indeterminate single select tests', () => {
  beforeEach(async () => {
    await utils.setPage('/components/datagrid/test-paging-select-indeterminate-single?layout=nofrills');

    const datagridEl = await element(by.css('#datagrid tbody tr:nth-child(1)'));
    await browser.driver
      .wait(protractor.ExpectedConditions.presenceOf(datagridEl), config.waitsFor);
  });

  it('Should not have errors', async () => {
    await utils.checkForErrors();
  });

  it('Should be able to select and have it clear when paging', async () => {
    await element(by.css('#datagrid .datagrid-body tbody tr:nth-child(1) td:nth-child(1)')).click();
    await element(by.css('#datagrid .datagrid-body tbody tr:nth-child(2) td:nth-child(1)')).click();

    expect(await element.all(by.css('.datagrid-row.is-selected')).count()).toEqual(1);

    await element(by.css('.pager-next a')).click();
    await browser.driver.sleep(config.sleep);

    expect(await element.all(by.css('.datagrid-row.is-selected')).count()).toEqual(0);

    await element(by.css('.pager-prev a')).click();
    await browser.driver.sleep(config.sleep);

    expect(await element.all(by.css('.datagrid-row.is-selected')).count()).toEqual(0);
  });

  if (utils.isChrome() && utils.isCI()) {
    it('Should not visual regress', async () => {
      const containerEl = await element(by.className('container'));
      await browser.driver.sleep(config.sleep);

      expect(await browser.protractorImageComparison.checkElement(containerEl, 'datagrid-paging-indeterminate-single-first-page')).toEqual(0);
      await element(by.css('.pager-last')).click();
      await browser.driver.sleep(config.sleep);

      expect(await browser.protractorImageComparison.checkElement(containerEl, 'datagrid-paging-indeterminate-single-last-page')).toEqual(0);
    });
  }
});

describe('Datagrid paging serverside multi select tests', () => {
  beforeEach(async () => {
    await utils.setPage('/components/datagrid/test-paging-select-serverside-multiple');

    const datagridEl = await element(by.css('#datagrid tbody tr:nth-child(1)'));
    await browser.driver
      .wait(protractor.ExpectedConditions.presenceOf(datagridEl), config.waitsFor);
  });

  it('Should not have errors', async () => {
    await utils.checkForErrors();
  });

  it('Should be able to select and have selections clear when paging', async () => {
    await element(by.css('#datagrid .datagrid-body tbody tr:nth-child(1) td:nth-child(1)')).click();
    await element(by.css('#datagrid .datagrid-body tbody tr:nth-child(2) td:nth-child(1)')).click();

    expect(await element.all(by.css('.datagrid-row.is-selected')).count()).toEqual(2);

    await element(by.css('.pager-next')).click();
    await browser.driver.sleep(config.sleep);

    expect(await element.all(by.css('.datagrid-row.is-selected')).count()).toEqual(0);

    await element(by.css('.pager-prev')).click();
    await browser.driver.sleep(config.sleep);

    expect(await element.all(by.css('.datagrid-row.is-selected')).count()).toEqual(0);
  });
});

describe('Datagrid paging serverside multi select tests 2nd page', () => {
  beforeEach(async () => {
    await utils.setPage('/components/datagrid/example-paging');

    const datagridEl = await element(by.css('#datagrid tbody tr:nth-child(1)'));
    await browser.driver
      .wait(protractor.ExpectedConditions.presenceOf(datagridEl), config.waitsFor);
  });

  it('Should not have errors', async () => {
    await utils.checkForErrors();
  });

  it('Should be able to select and have selections clear when paging on 2nd page', async () => {
    await element(by.css('.pager-next a')).click();
    await browser.driver.sleep(config.sleep);

    expect(await element.all(by.css('.datagrid-row.is-selected')).count()).toEqual(0);

    const checkboxTd = await element(by.css('#datagrid .datagrid-header th .datagrid-checkbox-wrapper'));
    await browser.actions().mouseMove(checkboxTd).perform();
    await browser.actions().click(checkboxTd).perform();

    expect(await element.all(by.css('.datagrid-row.is-selected')).count()).toEqual(10);
    expect(await element.all(by.css('.contextual-toolbar .title.selection-count')).getText()).toEqual(['10 Selected']);
    expect(await element(by.css('#datagrid .datagrid-header th .datagrid-checkbox.is-checked.is-partial')).isPresent()).toBeFalsy();
    expect(await element(by.css('#datagrid .datagrid-header th .datagrid-checkbox.is-checked')).isPresent()).toBeTruthy();

    await element(by.css('#datagrid .datagrid-body tbody tr:nth-child(1) td:nth-child(1)')).click();
    await element(by.css('#datagrid .datagrid-body tbody tr:nth-child(2) td:nth-child(1)')).click();

    expect(await element.all(by.css('.datagrid-row.is-selected')).count()).toEqual(8);
    expect(await element.all(by.css('.contextual-toolbar .title.selection-count')).getText()).toEqual(['8 Selected']);
    expect(await element(by.css('#datagrid .datagrid-header th .datagrid-checkbox.is-checked.is-partial')).isPresent()).toBeTruthy();
    expect(await element(by.css('#datagrid .datagrid-header th .datagrid-checkbox.is-checked')).isPresent()).toBeTruthy();
  });
});

describe('Datagrid Paging with Summary Row test', () => {
  beforeEach(async () => {
    await utils.setPage('/components/datagrid/test-paging-with-summary-row');

    const datagridEl = await element(by.css('#datagrid tbody tr:nth-child(1)'));
    await browser.driver
      .wait(protractor.ExpectedConditions.presenceOf(datagridEl), config.waitsFor);
  });

  it('Should not have errors', async () => {
    await utils.checkForErrors();
  });

  it('Should display summary row', async () => {
    expect(await element.all(by.css('tr.datagrid-summary-row')).count()).toEqual(1);
  });
});

describe('Datagrid paging serverside single select tests', () => {
  beforeEach(async () => {
    await utils.setPage('/components/datagrid/test-paging-select-serverside-single');

    const datagridEl = await element(by.css('#datagrid tbody tr:nth-child(1)'));
    await browser.driver
      .wait(protractor.ExpectedConditions.presenceOf(datagridEl), config.waitsFor);
  });

  it('Should not have errors', async () => {
    await utils.checkForErrors();
  });

  it('Should be able to select and have selections clear when paging', async () => {
    await element(by.css('#datagrid .datagrid-body tbody tr:nth-child(1) td:nth-child(1)')).click();
    await element(by.css('#datagrid .datagrid-body tbody tr:nth-child(2) td:nth-child(1)')).click();

    expect(await element.all(by.css('.datagrid-row.is-selected')).count()).toEqual(1);

    await element(by.css('.pager-next a')).click();
    await browser.driver.sleep(config.sleep);

    await browser.driver
      .wait(protractor.ExpectedConditions.elementToBeClickable(await element(by.css('.pager-prev'))), config.waitsFor);

    expect(await element.all(by.css('.datagrid-row.is-selected')).count()).toEqual(0);

    await element(by.css('.pager-prev a')).click();
    await browser.driver.sleep(config.sleep);

    await browser.driver
      .wait(protractor.ExpectedConditions.elementToBeClickable(await element(by.css('.pager-next'))), config.waitsFor);

    expect(await element.all(by.css('.datagrid-row.is-selected')).count()).toEqual(0);
  });
});

describe('Datagrid save user settings', () => {
  beforeEach(async () => {
    await utils.setPage('/components/datagrid/test-save-settings');

    const datagridEl = await element(by.css('#datagrid tbody tr:nth-child(4)'));
    await browser.driver
      .wait(protractor.ExpectedConditions.presenceOf(datagridEl), config.waitsFor);
  });

  afterEach(async () => {
    browser.executeScript('window.sessionStorage.clear();');
    browser.executeScript('window.localStorage.clear();');
  });

  it('Should not have errors', async () => {
    await utils.checkForErrors();
  });

  it('Should save active page on reload', async () => {
    await element(by.css('li.pager-next a')).click();
    await browser.driver.sleep(config.sleep);

    expect(await element(by.css('.pager-count input')).getAttribute('value')).toEqual('2');
    await browser.refresh();

    expect(await element(by.css('.pager-count input')).getAttribute('value')).toEqual('2');
  });

  if (!utils.isCI()) {
    it('Should save sort on reload', async () => {
      expect(await element(by.css('#datagrid tbody tr:nth-child(1) td:nth-child(1)')).getText()).toEqual('0');
      await element(by.css('#datagrid .datagrid-header th:nth-child(1)')).click();
      await element(by.css('#datagrid .datagrid-header th:nth-child(1)')).click();
      await browser.driver.sleep(config.sleep);

      expect(await element(by.css('#datagrid tbody tr:nth-child(1) td:nth-child(1)')).getText()).toEqual('99');
      await browser.refresh();

      await browser.driver.sleep(config.sleep);

      expect(await element(by.css('#datagrid tbody tr:nth-child(1) td:nth-child(1)')).getText()).toEqual('99');
    });
  }
});

describe('Datagrid select and focus row', () => {
  beforeEach(async () => {
    await utils.setPage('/components/datagrid/test-select-and-focus-row');

    const datagridEl = await element(by.css('#datagrid tbody tr:nth-child(1)'));
    await browser.driver
      .wait(protractor.ExpectedConditions.presenceOf(datagridEl), config.waitsFor);
  });

  it('Should not have errors', async () => {
    await utils.checkForErrors();
  });

  it('Should focus and activate the first row', async () => {
    await element(by.css('#datagrid .datagrid-body tbody tr:nth-child(1) td:nth-child(1)')).click();
    await element(by.css('#datagrid .datagrid-body tbody tr:nth-child(2) td:nth-child(1)')).click();

    expect(await element.all(by.css('.is-selected.is-active-row')).count()).toEqual(1);
  });
});

describe('Datagrid select and filter tests', () => {
  beforeEach(async () => {
    await utils.setPage('/components/datagrid/test-select-filter-issue');

    const datagridEl = await element(by.css('#datagrid .datagrid-body tbody tr:nth-child(2)'));
    await browser.driver
      .wait(protractor.ExpectedConditions.presenceOf(datagridEl), config.waitsFor);
  });

  it('Should not have errors', async () => {
    await utils.checkForErrors();
  });

  it('Should focus and activate the first row', async () => {
    await element(by.css('#datagrid .datagrid-body tbody tr:nth-child(1) td:nth-child(1)')).click();
    await element(by.css('#datagrid .datagrid-body tbody tr:nth-child(2) td:nth-child(1)')).click();

    expect(await element.all(by.css('tr.is-selected')).count()).toEqual(2);

    await element(by.id('test-select-filter-issue-datagrid-1-header-filter-2')).sendKeys('1');
    await element(by.id('test-select-filter-issue-datagrid-1-header-filter-2')).sendKeys(protractor.Key.ENTER);

    await utils.checkForErrors();

    expect(await element.all(by.css('tbody tr')).count()).toEqual(2);
    expect(await element.all(by.css('tr.is-selected')).count()).toEqual(1);
    await utils.checkForErrors();

    await element(by.css('#datagrid .datagrid-body tbody tr:nth-child(1) td:nth-child(1)')).click();
    await utils.checkForErrors();

    expect(await element.all(by.css('tr.is-selected')).count()).toEqual(0);
  });
});

describe('Datagrid select event tests', () => {
  beforeEach(async () => {
    await utils.setPage('/components/datagrid/test-selected-event');

    const datagridEl = await element(by.id('testing-datagrid'));
    await browser.driver
      .wait(protractor.ExpectedConditions.presenceOf(datagridEl), config.waitsFor);
  });

  it('Should not have errors', async () => {
    await utils.checkForErrors();
  });

  it('Should fire a toast on select', async () => {
    await element(by.css('#testing-datagrid .datagrid-body tbody tr:nth-child(1) td:nth-child(2)')).click();
    await browser.driver
      .wait(protractor.ExpectedConditions.visibilityOf(await element(by.id('toast-container'))), config.waitsFor);

    expect(await element.all(by.css('#toast-container .toast-message')).getText()).toEqual(['The row #1 containing the product name Compressor triggered a selected event']);
  });
});

describe('Datagrid Targeted Achievement', () => {
  beforeEach(async () => {
    await utils.setPage('/components/datagrid/test-targeted-achievement?layout=nofrills');

    const datagridEl = await element(by.css('.datagrid tr:nth-child(1)'));
    await browser.driver
      .wait(protractor.ExpectedConditions.presenceOf(datagridEl), config.waitsFor);
  });

  it('Should not have errors', async () => {
    await utils.checkForErrors();
  });

  if (utils.isChrome() && utils.isCI()) {
    it('Should not visual regress', async () => {
      const containerEl = await element(by.className('container'));
      await browser.driver.sleep(config.sleep);

      expect(await browser.protractorImageComparison.checkElement(containerEl, 'datagrid-targetted')).toEqual(0);
    });
  }
});

describe('Datagrid timezone tests', () => {
  beforeEach(async () => {
    await utils.setPage('/components/datagrid/test-timezone-formats?layout=nofrills&locale=nl-NL');

    const datagridEl = await element(by.css('.datagrid tr:nth-child(1)'));
    await browser.driver
      .wait(protractor.ExpectedConditions.presenceOf(datagridEl), config.waitsFor);
  });

  it('Should not have errors', async () => {
    await utils.checkForErrors();
  });

  if (utils.isChrome() && !utils.isCI()) {
    it('Should Render Timezones', async () => {
      expect(await element(by.css('.datagrid tr:nth-child(1) td:nth-child(1)')).getText()).toEqual('03-04-2019');
      let text = await element(by.css('.datagrid tr:nth-child(1) td:nth-child(2)')).getText();

      expect(['03-04-2019 00:00 GMT-5', '03-04-2019 00:00 GMT-4', '03-04-2019 00:00 EDT']).toContain(text);
      text = await element(by.css('.datagrid tr:nth-child(1) td:nth-child(3)')).getText();

      expect(['03-04-2019 00:00 Eastern-standaardtijd', '03-04-2019 00:00 Eastern-zomertijd']).toContain(text);

      text = await element(by.css('.datagrid tr:nth-child(1) td:nth-child(4)')).getText();

      expect(['03-04-2019 00:00 GMT-5', '03-04-2019 00:00 GMT-4', '03-04-2019 00:00 EDT']).toContain(text);

      text = await element(by.css('.datagrid tr:nth-child(1) td:nth-child(5)')).getText();

      expect(['03-04-2019 00:00 GMT-5', '03-04-2019 00:00 GMT-4', '03-04-2019 00:00 EDT']).toContain(text);
<<<<<<< HEAD
    });
  }
});

describe('Datagrid editable tree tests', () => {
  beforeEach(async () => {
    await utils.setPage('/components/datagrid/test-tree-editable?layout=nofrills');

    const datagridEl = await element(by.css('.datagrid tr:nth-child(10)'));
    await browser.driver
      .wait(protractor.ExpectedConditions.presenceOf(datagridEl), config.waitsFor);
  });

  it('Should not have errors', async () => {
    await utils.checkForErrors();
  });

  it('Should fire is editable going into edit mode', async () => {
    await element(by.css('#datagrid .datagrid-body tbody tr:nth-child(8) td:nth-child(5)')).click();
    await browser.driver.sleep(config.sleepShort);

    expect(await element(by.css('#toast-container .toast-message')).getText()).toEqual('You initiated edit on id: 8');
    expect(await element(by.css('#datagrid .datagrid-body tbody tr:nth-child(8) td:nth-child(5) input')).isPresent()).toBe(true);
  });

  if (utils.isChrome() && utils.isCI()) {
    it('Should not visual regress', async () => {
      const containerEl = await element(by.className('container'));
      await browser.driver.sleep(config.sleep);

      expect(await browser.protractorImageComparison.checkElement(containerEl, 'datagrid-edit-tree')).toEqual(0);
=======
>>>>>>> d402b40d
    });
  }
});

describe('Datagrid select tree tests', () => {
  beforeEach(async () => {
    await utils.setPage('/components/datagrid/test-tree-multiselect');

    const datagridEl = await element(by.css('.datagrid tr:nth-child(10)'));
    await browser.driver
      .wait(protractor.ExpectedConditions.presenceOf(datagridEl), config.waitsFor);
  });

  it('Should not have errors', async () => {
    await utils.checkForErrors();
  });

  it('Should select parent nodes', async () => {
    await element(by.css('#datagrid .datagrid-body tbody tr:nth-child(1) td:nth-child(1)')).click();

    expect(await element.all(by.css('tr.is-selected')).count()).toEqual(4);
  });

  it('Should partially select root nodes', async () => {
    await element(by.css('#datagrid .datagrid-body tbody tr:nth-child(5) td:nth-child(1)')).click();

    expect(await element.all(by.css('tr.is-selected')).count()).toEqual(1);
    expect(await element.all(by.css('.is-partial')).count()).toEqual(1);
  });
});

describe('Datagrid Tree Paging Tests', () => {
  beforeEach(async () => {
    await utils.setPage('/components/datagrid/test-tree-paging-serverside?layout=nofrills');

    const datagridEl = await element(by.css('#datagrid tbody tr:nth-child(1)'));
    await browser.driver
      .wait(protractor.ExpectedConditions.presenceOf(datagridEl), config.waitsFor);
  });

  it('Should not have errors', async () => {
    await utils.checkForErrors();
  });

  it('Should expand/collapse on first page click', async () => {
    expect(await element.all(by.css('tr.is-hidden')).count()).toEqual(3);
    expect(await element.all(by.css('tr:not(.is-hidden)')).count()).toEqual(20);
    await element(by.css('#datagrid tbody tr:nth-child(1) td:nth-child(1) button')).click();

    expect(await element.all(by.css('tr.is-hidden')).count()).toEqual(0);
    expect(await element.all(by.css('tr:not(.is-hidden)')).count()).toEqual(23);
  });

  it('Should expand/collapse on second page click', async () => {
    await element(by.css('li.pager-next a')).click();
    await browser.driver.sleep(config.sleep);

    expect(await element.all(by.css('tr[aria-rowindex="26"]')).count()).toEqual(1);
    expect(await element.all(by.css('tr.is-hidden')).count()).toEqual(3);
    expect(await element.all(by.css('tr:not(.is-hidden)')).count()).toEqual(20);
    await element(by.css('#datagrid tbody tr:nth-child(1) td:nth-child(1) button')).click();

    expect(await element.all(by.css('tr.is-hidden')).count()).toEqual(0);
    expect(await element.all(by.css('tr:not(.is-hidden)')).count()).toEqual(23);
  });
});

describe('Datagrid tree do not select children tests', () => {
  beforeEach(async () => {
    await utils.setPage('/components/datagrid/test-tree-select-children');

    const datagridEl = await element(by.css('#datagrid tbody tr:nth-child(1)'));
    await browser.driver
      .wait(protractor.ExpectedConditions.presenceOf(datagridEl), config.waitsFor);
  });

  it('Should not have errors', async () => {
    await utils.checkForErrors();
  });

  it('Should not select children', async () => {
    await element(by.css('#datagrid .datagrid-body tbody tr:nth-child(1) td:nth-child(1)')).click();

    expect(await element.all(by.css('tr.is-selected')).count()).toEqual(1);

    await element(by.css('#datagrid .datagrid-body tbody tr:nth-child(5) td:nth-child(1)')).click();

    expect(await element.all(by.css('tr.is-selected')).count()).toEqual(2);
  });
});

describe('Datagrid tree do not select siblings tests', () => {
  beforeEach(async () => {
    await utils.setPage('/components/datagrid/test-tree-select-siblings');

    const datagridEl = await element(by.css('#datagrid .datagrid-body tbody tr:nth-child(1) td:nth-child(1)'));
    await browser.driver
      .wait(protractor.ExpectedConditions.presenceOf(datagridEl), config.waitsFor);
  });

  it('Should not have errors', async () => {
    await utils.checkForErrors();
  });

  it('Should select siblings', async () => {
    await element(by.css('#datagrid .datagrid-body tbody tr:nth-child(1) td:nth-child(1)')).click();

    expect(await element.all(by.css('tr.is-selected')).count()).toEqual(5);

    await element(by.css('#datagrid .datagrid-body tbody tr:nth-child(1) td:nth-child(1)')).click();

    expect(await element.all(by.css('tr.is-selected')).count()).toEqual(0);

    await element(by.css('#datagrid .datagrid-body tbody tr:nth-child(8) td:nth-child(1)')).click();

    expect(await element.all(by.css('tr.is-selected')).count()).toEqual(3);
  });
});

describe('Datagrid tree single select tests', () => {
  beforeEach(async () => {
    await utils.setPage('/components/datagrid/test-tree-singleselect');

    const datagridEl = await element(by.css('#datagrid .datagrid-body tbody tr:nth-child(5)'));
    await browser.driver
      .wait(protractor.ExpectedConditions.presenceOf(datagridEl), config.waitsFor);
  });

  it('Should not have errors', async () => {
    await utils.checkForErrors();
  });

  it('Should single select', async () => {
    await element(by.css('#datagrid .datagrid-body tbody tr:nth-child(5) td:nth-child(1)')).click();

    expect(await element.all(await by.css('tr.is-selected')).count()).toEqual(1);

    await element(by.css('#datagrid .datagrid-body tbody tr:nth-child(5) td:nth-child(1)')).click();

    expect(await element.all(by.css('tr.is-selected')).count()).toEqual(0);

    await element(by.css('#datagrid .datagrid-body tbody tr:nth-child(6) td:nth-child(1)')).click();

    expect(await element.all(by.css('tr.is-selected')).count()).toEqual(1);

    await element(by.css('#datagrid .datagrid-body tbody tr:nth-child(5) td:nth-child(1)')).click();

    expect(await element.all(by.css('tr.is-selected')).count()).toEqual(1);
  });
});

describe('Datagrid tooltip tests', () => {
  beforeEach(async () => {
    await utils.setPage('/components/datagrid/example-tooltips');

    const datagridEl = await element(by.css('#datagrid tbody tr:nth-child(1)'));
    await browser.driver
      .wait(protractor.ExpectedConditions.presenceOf(datagridEl), config.waitsFor);
  });

  it('Should not have errors', async () => {
    await utils.checkForErrors();
  });

  it('Should show tooltip on text cut off', async () => {
    await browser.actions().mouseMove(element(by.css('tbody tr[aria-rowindex="3"] td[aria-colindex="9"]'))).perform();
    await browser.driver
      .wait(protractor.ExpectedConditions.presenceOf(await element(by.css('.grid-tooltip'))), config.waitsFor);
    let tooltip = await element(by.css('.grid-tooltip'));

    expect(await tooltip.getAttribute('class')).toContain('is-hidden');

    await browser.actions().mouseMove(element(by.css('tbody tr[aria-rowindex="1"] td[aria-colindex="9"]'))).perform();
    await browser.driver
      .wait(protractor.ExpectedConditions.visibilityOf(await element(by.css('.grid-tooltip'))), config.waitsFor);
    tooltip = await element(by.css('.grid-tooltip'));

    expect(await tooltip.getAttribute('class')).not.toContain('is-hidden');
  });

  it('Should show tooltip on header text cut off with ellipsis', async () => {
    await browser.actions().mouseMove(element(by.css('.datagrid-header thead th[data-column-id="orderDate"] .datagrid-column-wrapper'))).perform();
    await browser.driver.sleep(config.sleep);
    await browser.driver
      .wait(protractor.ExpectedConditions.presenceOf(await element(by.css('.grid-tooltip'))), config.waitsFor);
    const tooltip = await element(by.css('.grid-tooltip'));

    expect(await element(by.css('.datagrid-header thead th[data-column-id="orderDate"]')).getAttribute('class')).toContain('text-ellipsis');
    expect(await tooltip.getAttribute('class')).not.toContain('is-hidden');
  });
});

describe('Datagrid Row Activation tests', () => {
  beforeEach(async () => {
    await utils.setPage('/components/datagrid/test-tree-row-activated');

    const datagridEl = await element(by.css('#datagrid tbody tr:nth-child(1)'));
    await browser.driver
      .wait(protractor.ExpectedConditions.presenceOf(datagridEl), config.waitsFor);
  });

  it('Should not have errors', async () => {
    await utils.checkForErrors();
  });

  it('Should show rowactivated', async () => {
    let row = await element(by.css('tbody tr[aria-rowindex="6"]'));

    expect(await row.getAttribute('class')).not.toContain('is-rowactivated');
    const cell = await element(by.css('tbody tr[aria-rowindex="6"] td[aria-colindex="2"]'));
    await cell.click();
    row = await element(by.css('tbody tr[aria-rowindex="6"]'));

    expect(await row.getAttribute('class')).toContain('is-rowactivated');
  });
});

describe('Datagrid Row Indeterminate Activation tests', () => {
  beforeEach(async () => {
    await utils.setPage('/components/datagrid/example-paging-indeterminate');

    const datagridEl = await element(by.css('#datagrid tbody tr:nth-child(1)'));
    await browser.driver
      .wait(protractor.ExpectedConditions.presenceOf(datagridEl), config.waitsFor);
  });

  it('Should not have errors', async () => {
    await utils.checkForErrors();
  });

  it('Should show activation row for indeterminate with mixed selection', async () => {
    await browser.driver
      .wait(protractor.ExpectedConditions.visibilityOf(await element(by.css('tbody tr[aria-rowindex="2"]'))), config.waitsFor);

    expect(await element(by.css('tbody tr[aria-rowindex="2"]')).getAttribute('class')).not.toContain('is-rowactivated');
    await element(by.css('tbody tr[aria-rowindex="2"] td[aria-colindex="2"]')).click();
    await browser.driver
      .wait(protractor.ExpectedConditions.visibilityOf(await element(by.css('tbody tr[aria-rowindex="2"]'))), config.waitsFor);

    expect(await element(by.css('tbody tr[aria-rowindex="2"]')).getAttribute('class')).toContain('is-rowactivated');
    await element(by.css('li.pager-next a')).click();
    await browser.driver.sleep(config.sleep);
    await browser.driver
      .wait(protractor.ExpectedConditions.visibilityOf(await element(by.css('tbody tr[aria-rowindex="2"]'))), config.waitsFor);

    expect(await element(by.css('tbody tr[aria-rowindex="2"]')).getAttribute('class')).toContain('is-rowactivated');
  });
});

describe('Datagrid paging with empty dataset', () => {
  beforeEach(async () => {
    await utils.setPage('/components/datagrid/test-paging-empty-dataset?layout=nofrills');
    await browser.driver
      .wait(protractor.ExpectedConditions.presenceOf(await element(by.css('#datagrid .empty-message'))), config.waitsFor);
  });

  it('should increase total page count when the pagesize is exceeded', async () => {
    expect(await element(by.css('#datagrid tbody tr[aria-rowindex]')).isPresent()).toBeFalsy();

    // Click 11 Times
    await element(by.id('add-btn')).click();
    await element(by.id('add-btn')).click();
    await element(by.id('add-btn')).click();
    await element(by.id('add-btn')).click();
    await element(by.id('add-btn')).click();
    await element(by.id('add-btn')).click();
    await element(by.id('add-btn')).click();
    await element(by.id('add-btn')).click();
    await element(by.id('add-btn')).click();
    await element(by.id('add-btn')).click();
    await element(by.id('add-btn')).click();
    await browser.driver.sleep(config.sleep);

    expect(await element.all(by.css('#datagrid tbody tr[aria-rowindex]')).count()).toEqual(10);
    expect(await element(by.css('.datagrid-result-count')).getText()).toEqual('(11 Results)');
    expect(await element(by.css('.pager-toolbar .pager-next a')).getAttribute('disabled')).toBeFalsy();

    await element(by.css('.pager-toolbar .pager-next')).click();
    await browser.driver.sleep(config.sleep);

    expect(await element.all(by.css('#datagrid tbody tr:nth-child(1)')).count()).toEqual(1);
  });
});

describe('Datagrid multiselect sorting test', () => {
  beforeEach(async () => {
    await utils.setPage('/components/datagrid/example-grouping-multiselect?layout=nofrills');

    const datagridEl = await element(by.css('#datagrid thead th:nth-child(2)'));
    await browser.driver
      .wait(protractor.ExpectedConditions.presenceOf(datagridEl), config.waitsFor);
  });

  it('Should not have errors', async () => {
    const thEl = await element(by.css('#datagrid thead th:nth-child(2)'));
    await thEl.click();
    await utils.checkForErrors();
  });
});

describe('Datagrid Personalization tests', () => {
  beforeEach(async () => {
    await utils.setPage('/components/datagrid/example-index?layout=nofrills');

    const datagridEl = await element(by.css('#datagrid thead th:nth-child(2)'));
    await browser.driver
      .wait(protractor.ExpectedConditions.presenceOf(datagridEl), config.waitsFor);

    await openPersonalizationDialog();
  });

  it('Should render checkboxes for every column', async () => {
    expect(await element.all(by.css('.modal-content input[type="checkbox"]')).count()).toEqual(8);
  });

  it('Should uncheck for hidden columns', async () => {
    expect(await element(by.css('input[data-column-id="hidden"]')).getAttribute('checked')).toBeFalsy();
  });

  it('Should disable not hideable columns', async () => {
    expect(await element(by.css('input[data-column-id="productId"]')).isEnabled()).toBe(false);
  });

  it('Should filter when typing two chars', async () => {
    await element(by.id('gridfilter')).sendKeys('id');

    expect(await element.all(by.css('.modal-content input[type="checkbox"]')).count()).toEqual(2);
  });

  it('Should filter when typing three chars', async () => {
    await element(by.id('gridfilter')).sendKeys('act');

    expect(await element.all(by.css('.modal-content input[type="checkbox"]')).count()).toEqual(3);

    await element(by.css('svg.icon.close')).click();

    expect(await element.all(by.css('.modal-content input[type="checkbox"]')).count()).toEqual(8);
  });

  it('Should clear filter', async () => {
    await element(by.id('gridfilter')).sendKeys('name');

    expect(await element.all(by.css('.modal-content input[type="checkbox"]')).count()).toEqual(1);
    await element(by.css('svg.icon.close')).click();

    expect(await element.all(by.css('.modal-content input[type="checkbox"]')).count()).toEqual(8);
  });
});<|MERGE_RESOLUTION|>--- conflicted
+++ resolved
@@ -2013,7 +2013,6 @@
       text = await element(by.css('.datagrid tr:nth-child(1) td:nth-child(5)')).getText();
 
       expect(['03-04-2019 00:00 GMT-5', '03-04-2019 00:00 GMT-4', '03-04-2019 00:00 EDT']).toContain(text);
-<<<<<<< HEAD
     });
   }
 });
@@ -2045,8 +2044,6 @@
       await browser.driver.sleep(config.sleep);
 
       expect(await browser.protractorImageComparison.checkElement(containerEl, 'datagrid-edit-tree')).toEqual(0);
-=======
->>>>>>> d402b40d
     });
   }
 });
