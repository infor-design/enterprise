--- conflicted
+++ resolved
@@ -1,11 +1,6 @@
-<<<<<<< HEAD
-import AxeBuilder from 'axe-webdriverjs';
-import rules from './default-axe-options.js';
-=======
 // eslint-disable-next-line import/no-extraneous-dependencies
 const AxeBuilder = require('axe-webdriverjs');
 const rules = require('./default-axe-options.js');
->>>>>>> 4c0a446d
 
 const AxePageObject = async function (theme) {
   let res;
