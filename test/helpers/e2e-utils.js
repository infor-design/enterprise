const chalk = require('chalk');
const logger = require('../../scripts/logger');
const config = require('./e2e-config.js');

module.exports = {
  isIE: () => browser.browserName === 'ie',
  isFF: () => browser.browserName === 'firefox',
  isSafari: () => browser.browserName === 'safari',
  isChrome: () => browser.browserName === 'chrome',
  isMac: async () => {
    const capabilities = await browser.getCapabilities();
    return capabilities.platform === 'MAC';
  },
  isBS: () => process.env.isBrowserStack,
  isCI: () => process.env.CI,
  setPage: async (url) => {
    const pageurl = `${browser.baseUrl + url}`;
    await browser.waitForAngularEnabled(false);
    await browser.driver.get(pageurl);
  },
  checkForErrors: async () => {
    try {
      await browser.manage().logs().get('browser').then((browserLog) => {
        let errors = 0;
        for (let i = 0; i < browserLog.length; i++) {
          logger('error', browserLog[i].message);
          errors++;
        }
        expect(errors).toEqual(0);
      });
    } catch (e) {
      // Do nothing
    }
  },
  getSelectedText: async () => {
    await browser.executeScript(() => {
      let text = '';
      if (window.getSelection) {
        text = window.getSelection().toString();
      } else if (document.selection && document.selection.type !== 'Control') {
        text = document.selection.createRange().text;
      }
      return text;
    });
  },
  reportAxeViolations: (res) => {
    let msg = '';
    if (!res || !res.violations || !res.violations.length) {
      return;
    }

    msg += 'Axe Violations:\n\n';
    res.violations.forEach((violation) => {
      msg += `${chalk.bold(violation.help)}\n`;

      const violationNodes = violation.nodes || [];
      let failureSummary;
      let targetList = '';
      violationNodes.forEach((node) => {
        if (!failureSummary) {
          failureSummary = node.failureSummary;
        }
        node.target.forEach((target) => {
          targetList += `  \`${target}\`\n`;
        });
      });

      msg += `${chalk.yellow('Targets:')}\n`;
      msg += `${targetList}\n`;
      msg += `${chalk.yellow('Suggested Fix:')} ${failureSummary}\n`;
    });

    logger('error', msg);
  },
  rgb2hex: (str) => {
    const newStr = str.match(/^rgba?[\s+]?\([\s+]?(\d+)[\s+]?,[\s+]?(\d+)[\s+]?,[\s+]?(\d+)[\s+]?/i);
    return (newStr && newStr.length === 4) ? `#${(`0${parseInt(newStr[1], 10).toString(16)}`).slice(-2)}${(`0${parseInt(newStr[2], 10).toString(16)}`).slice(-2)}${(`0${parseInt(newStr[3], 10).toString(16)}`).slice(-2)}` : '';
  },
  waitsFor: async (condition, el) => {
    if (condition && el && protractor && browser && browser.driver) {
      const expected = protractor.ExpectedConditions;
      await browser.driver.wait(expected[condition](el), config.waitsFor);
    }
  },

  /**
     * Get the computed style of a particular element.
     * param {string} selector - The selector for the element to get the property for.
     * returns {string} style - The css property of the element.
     */
  getComputedStyle: async (selector, style) => {
    const elem = await page.$eval(selector, e => JSON.parse(JSON.stringify(getComputedStyle(e))));
    const { [style]: props } = elem;
    return props;
  },

  /**
     * Checks the computed style of a particular element with strict equality.
     * param {string} selector - The selector for the element.
     * param {string} style - The css property to look for.
     * param {string} value - The value to compare. Expected Value.
     * returns {boolean} isFailed - return true if the comparison is failed, return false otherwise.
     */
  checkElementCssProperty: async (selector, style, value) => {
    let isFailed = false;
    try {
      const elem = await page.$eval(selector, e => JSON.parse(JSON.stringify(getComputedStyle(e))));
      const { [style]: props } = elem;
      expect(props).toBe(value);
    } catch (error) {
      isFailed = true;
    }
    return isFailed;
  },

  /**
     * Checks if data automation id matches the given value.
     * param {string} selector - The selector for the element to get the property value for.
     * param {string} value - The value to compare. Expected Value.
     * returns {boolean} isFailed - return true if the comparison is failed, return false otherwise.
     */
  checkDataAutomationID: async (selector, value) => {
    let isFailed = false;
    try {
      const elemHandle = await page.$(selector);
      const elemID = await page.evaluate(elem => elem.getAttribute('data-automation-id'), elemHandle);
      expect(elemID).toEqual(value);
    } catch (error) {
      isFailed = true;
    }
    return isFailed;
  },

  /**
     * Checks if Inner HTML contains the given value.
     * param {string} selector - The selector for the element.
     * param {string} value - The value to compare. Expected Value.
     * returns {boolean} isFailed - return true if the comparison is failed, return false otherwise.
     */
  checkInnerHTMLValue: async (selector, value) => {
    let isFailed = false;
    try {
      const elem = await page.$eval(selector, element => element.innerHTML);
      expect(elem).toContain(value);
    } catch (error) {
      isFailed = true;
    }
    return isFailed;
  },

  /**
     * Checks if tooltip of the element matches the given value.
     * param {string} parentEL - The selector for the element you want to see the tooltip.
     * param {string} tooltipEL - The selector for the tooltip element.
     * param {string} elHandle - The selector for the tooltip content.
     * param {string} expectedValue - The tooltip value to compare.
     * returns {boolean} isFailed - return true if the comparison is failed, return false otherwise.
     */
  checkTooltipValue: async (parentEL, tooltipEL, elHandle, expectedValue) => {
    let isFailed = false;
    try {
      await page.hover(parentEL);
      await page.waitForSelector(tooltipEL, { visible: true });
      const tooltipHandle = await page.$(elHandle);
      const tooltipValue = await page.evaluate(el => el.innerText, tooltipHandle);
      expect(tooltipValue).toEqual(expectedValue);
    } catch (error) {
      isFailed = true;
    }
    return isFailed;
  },

  /**
     * Checks if the element exists on the page.
     * param {string} selector - The selector for the element to get the property value for
     * returns {boolean} isFailed - return true if the comparison is failed, return false otherwise
     */
  checkIfElementExist: async (selector) => {
    let isFailed = false;
    try {
      const elem = await page.$eval(selector, el => el !== null);
      expect(elem).toBe(true);
    } catch (error) {
      isFailed = true;
    }
    return isFailed;
  },

  /**
     * Checks if the element has focused.
     * param {string} selector - The selector for the element.
     * returns {boolean} isFailed - return true if the comparison is failed, return false otherwise
     */
  checkIfElementHasFocused: async (selector) => {
    let isFailed = false;
    try {
      // const elemHandle = await page.$(selector);
      // const element = await page.evaluate(elem => elem === document.activeElement, elemHandle);
      const elem = await page.$eval(selector, el => el === document.activeElement);
      expect(elem).toBe(true);
    } catch (error) {
      isFailed = true;
    }
    return isFailed;
  },

  /**
     * Checks if the Class Name of an element contains the given value.
     * param {string} selector - The selector for the element.
     * param {string} value - The value to compare. Expected Value.
     * returns {boolean} isFailed - return true if the comparison is failed, return false otherwise.
     */
  checkClassNameValue: async (selector, value) => {
    let isFailed = false;
    try {
      const elemHandle = await page.$(selector);
      const elemID = await page.evaluate(elem => elem.getAttribute('class'), elemHandle);
      expect(elemID).toEqual(value);
    } catch (error) {
      isFailed = true;
    }
    return isFailed;
  },

  /**
     * Checks if the 1st and Last item on the list contains the given value.
     * param {string} listElement - The selector for the element to get the property value for.
     * param {string} firstItem - The selector of the first item on the list.
     * param {string} lasttItem - The selector of the last item on the list.
     * returns {boolean} isFailed - return true if the comparison is failed, return false otherwise.
     */
  checkList_1stnLast_ItemValue: async (listElement, firstItem, lastItem) => {
    let hasFailed = false;
    const elHandleArray = await page.$$(listElement);
    const lastIndex = elHandleArray.length - 1;
    // eslint-disable-next-line compat/compat
    await Promise.all(elHandleArray.map(async (el, index) => {
      try {
        if (index === 0) {
          expect(await page.$eval(`${listElement}:first-child`, items => items.textContent))
            .toContain(firstItem);
        }
        if (index === lastIndex) {
          expect(await page.$eval(`${listElement}:last-child`, items => items.textContent))
            .toContain(lastItem);
        }
      } catch (error) {
        hasFailed = true;
      }
      index += 1;
    }));
    return hasFailed;
  },
<<<<<<< HEAD
};
=======
};
>>>>>>> 45f2c9f9
<|MERGE_RESOLUTION|>--- conflicted
+++ resolved
@@ -251,8 +251,4 @@
     }));
     return hasFailed;
   },
-<<<<<<< HEAD
 };
-=======
-};
->>>>>>> 45f2c9f9
