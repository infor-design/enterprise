--- conflicted
+++ resolved
@@ -3,14 +3,11 @@
   isFF: () => browser.browserName === 'firefox',
   isSafari: () => browser.browserName === 'safari',
   isChrome: () => browser.browserName === 'chrome',
-<<<<<<< HEAD
   isMac: async () => {
     const capabilities = await browser.getCapabilities();
     return capabilities.platform === 'MAC';
   },
-=======
   isCI: () => process.env.TRAVIS,
->>>>>>> d3472593
   setPage: async (url) => {
     const pageurl = `${browser.baseUrl + url}?theme=${browser.params.theme}`;
     await browser.waitForAngularEnabled(false);
