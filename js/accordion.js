/**
* Accordion Control (TODO: bitly link to soho xi docs)
*/

$.fn.accordion = function(options) {

  'use strict';

  // Settings and Options
  var pluginName = 'accordion',
      defaults = {
        allowOnePane: false // If true, only allows one pane open at a time
      },
      settings = $.extend({}, defaults, options);
<<<<<<< HEAD

  // Plugin Constructor
  function Accordion(element) {
    this.settings = $.extend({}, settings);
    this.element = $(element);
    this.init();
  }

  // Plugin Methods
  Accordion.prototype = {

    init: function() {
      this
        .setup()
        .build()
        .handleEvents();
    },

    updated: function() {
      this.anchors.off();
      return this.init();
    },

    setup: function() {
      var allowOnePane = this.element.attr('data-allow-one-pane');
      this.settings.allowOnePane = allowOnePane !== undefined ? allowOnePane === 'true' : this.settings.allowOnePane;

      this.anchors = this.element.find('.accordion-header > a');
      this.headers = this.element.find('.accordion-header').filter(function() {
        return $(this).children('.accordion-pane').length > 0;
      });

      var active = this.anchors.parent().filter('.is-selected').children('a');
      if (!active.length) {
        active = this.anchors.filter(':not(:disabled):not(:hidden)').first();
      }
      this.setActiveAnchor(active);

      return this;
    },

    build: function() {
      var self = this;
      this.element.attr({
        'aria-multiselectable': 'true'
      }).find('.accordion-pane').attr({
        'aria-multiselectable': 'false'
      });

=======

  // Plugin Constructor
  function Accordion(element) {
    this.settings = $.extend({}, settings);
    this.element = $(element);
    this.init();
  }

  // Plugin Methods
  Accordion.prototype = {

    init: function() {
      this
        .setup()
        .build()
        .handleEvents();
    },

    updated: function() {
      this.anchors.off();
      return this.init();
    },

    setup: function() {
      var allowOnePane = this.element.attr('data-allow-one-pane');
      this.settings.allowOnePane = allowOnePane !== undefined ? allowOnePane === 'true' : this.settings.allowOnePane;

      this.anchors = this.element.find('.accordion-header > a');
      this.headers = this.element.find('.accordion-header').filter(function() {
        return $(this).children('.accordion-pane').length > 0;
      });

      var active = this.anchors.parent().filter('.is-selected').children('a');
      if (!active.length) {
        active = this.anchors.filter(':not(:disabled):not(:hidden)').first();
      }
      this.setActiveAnchor(active);

      return this;
    },

    build: function() {
      var self = this;
      this.element.attr({
        'aria-multiselectable': 'true'
      }).find('.accordion-pane').attr({
        'aria-multiselectable': 'false'
      });

>>>>>>> cc2b877d
      if (this.settings.allowOnePane) {
        this.element.attr({
          'aria-multiselectable': 'false'
        });
      }

      this.headers.attr({
        'role' : 'presentation'
      });

      this.element.find('a + .accordion-pane').parent().each(function() {
        var header = $(this),
          pane = header.children('.accordion-pane');

        pane.addClass('no-transition');
        if (header.hasClass('is-expanded')) {
          header.attr('aria-expanded', 'true');
          pane.one('animateOpenComplete', function() {
            $(this).removeClass('no-transition');
          });
          self.openHeader(header);
        } else {
          pane.one('animateClosedComplete', function() {
            $(this).removeClass('no-transition');
          });
          self.closeHeader(header);
        }
      });

      return this;
    },

    handleEvents: function() {
      var self = this;

      this.anchors.onTouchClick('accordion').on('click.accordion', function(e) {
        self.handleClick(e);
      }).on('keydown.accordion', function(e) {
        self.handleKeydown(e);
      }).on('focus.accordion', function(e) {
        self.handleFocus(e, $(this));
      }).on('blur.accordion', function(e) {
        self.handleBlur(e, $(this));
      });

      this.element.one('updated.accordion', function() {
        self.updated();
      });

      return this;
    },

    handleClick: function(e) {
      if (this.element.hasClass('is-disabled')) {
        e.preventDefault();
        e.stopPropagation();
        return false;
      }

      this.setActiveAnchor($(e.target));
      this.handleSelected(e);
    },

    handleFocus: function(e, anchor) {
      if (this.element.hasClass('is-disabled')) {
        e.preventDefault();
        return false;
      }
      anchor.parent().addClass('is-focused');
    },

    handleBlur: function(e, anchor) {
      if (this.element.hasClass('is-disabled')) {
        e.preventDefault();
        return false;
      }
      anchor.parent().removeClass('is-focused');
    },

    handleKeydown: function(e) {
      if (this.element.hasClass('is-disabled')) {
        return false;
      }

      var self = this,
        key = e.which,
        anchors = this.anchors.filter(':not(:disabled):not(:hidden)'),
        selected = this.element.find('.is-selected').children('a'),
        next, prev;

      if (!selected.length) {
        selected = anchors.first();
      }

      // NOTE: Enter is handled by the anchor's default implementation
      if (key === 9) { // Tab

        if (!e.shiftKey) {
          // Go Forward
          var panel = selected.next('.accordion-pane'),
            firstItem;

          if (panel.length && panel.parent().hasClass('is-expanded')) {
            e.preventDefault();
            firstItem = panel.find(':focusable').first();
            if (firstItem[0].tagName === 'A') {
              this.setActiveAnchor(firstItem);
            } else {
              firstItem.focus();
            }
            return false;
          }

          // Navigate to the next header
          next = anchors.eq(anchors.index(selected) + 1);
          if (next.length) {
            e.preventDefault();
            this.setActiveAnchor(next);
            return false;
          }

        } else {
          // Go Backward
          var index = anchors.index(selected) - 1;
          prev = anchors.eq(index);
          if (prev.length && index > -1) {
            e.preventDefault();
            this.setActiveAnchor(prev);
            return false;
          }

          var parent = selected.parentsUntil(this.element, '.accordion-header').eq(1);
          if (parent.length) {
            e.preventDefault();
            this.setActiveAnchor(parent.children('a'));
            return false;
          }

        }

        // If e.preventDefault() doesn't fire, focus may be on an element outside of the accordion.
        // If this happens, trigger a 'blur' event on the main accordion so we can communicate to other
        // plugins that focus is no longer here.
        setTimeout(function() {
          if (!$.contains(self.element[0], document.activeElement)) {
            self.element.trigger('blur');
          }
        }, 0);
      }

      if (key === 32) { // Spacebar
        this.handleSelected(selected);
        return false;
      }

      if (key === 37 || key === 38) { // Left/Up
        e.preventDefault();
        prev = anchors.eq(anchors.index(selected) - 1);
        if (!prev.length) {
          prev = anchors.last();
        }
        this.setActiveAnchor(prev);
        return false;
      }

      if (key === 39 || key === 40) { // Right/Down
        e.preventDefault();
        next = anchors.eq(anchors.index(selected) + 1);
        if (!next.length) {
          next = anchors.first();
        }
        this.setActiveAnchor(next);
      }
    },

    // NOTE: "e" is either an event or a jQuery object
    handleSelected: function(e) {
      if (this.element.hasClass('is-disabled')) {
        return false;
      }

      var isEvent = e !== undefined && e.type !== undefined,
        target = isEvent ? $(e.target) : e,
        href = target.attr('href');

      if (isEvent && (href === '' || href === '#')) {
        e.preventDefault();
      }

      this.element.trigger('selected', [target]);
      this.toggleHeader(target.parent());
    },

    setActiveAnchor: function(anchor) {
      this.headers.removeClass('child-selected');

      this.anchors.attr({
        'aria-selected': 'false'
      }).parent().removeClass('is-selected');

      anchor.attr({
        'aria-selected': 'true'
      }).parent().addClass('is-selected')

      .parentsUntil(this.element, '.accordion-header')
        .addClass('child-selected');

      anchor.focus();
    },

    toggleHeader: function(header, forceClosed) {
      if (forceClosed || header.hasClass('is-expanded')) {
        this.closeHeader(header);
      } else {
        this.openHeader(header);
      }
    },

    openHeader: function(header) {
      var self = this,
        a = header.children('a'),
        source = header.attr('data-source'),
        childPane = header.children('.accordion-pane');

      function open() {
        if (self.settings.allowOnePane) {
          self.headers.not(header).filter(function() {
            return header.parentsUntil(this.element).filter($(this)).length === 0;
          }).each(function() {
            if ($(this).hasClass('is-expanded')) {
              self.closeHeader($(this));
            }
          });
        }
        header.attr('aria-expanded', 'true').addClass('is-expanded');
<<<<<<< HEAD
        header.children('.accordion-pane').css('display','block').one('animateOpenComplete', function() {
          header.trigger('expanded-accordion');
        }).animateOpen();
=======
        header.children('.accordion-pane').css('display','block').animateOpen();
>>>>>>> cc2b877d
      }

      if (source && source !== null && source !== undefined && !childPane.contents().length) {
        this.loadExternalSource(a, source, open);
      } else {
        if (!childPane.length) {
          return;
        }
        open();
      }
    },

    closeHeader: function(header) {
      if (!header.children('.accordion-pane').length) {
        return;
      }

      header.attr('aria-expanded', 'false').removeClass('is-expanded');
      header.children('.accordion-pane').one('animateClosedComplete', function(e) {
        e.stopPropagation();
        $(this).add($(this).find('.accordion-pane')).css('display', 'none');
<<<<<<< HEAD
          header.trigger('collapsed-accordion');
=======
>>>>>>> cc2b877d
      }).animateClosed();
    },

    loadExternalSource: function(target, source, callback) {
      var self = this,
        paneEl = target.next('.accordion-pane'),
        sourceType = typeof source;

      function done(markup) {
        target
          .removeClass('busy')
          .trigger('requestend');

        paneEl.append(markup);
        self.element.trigger('updated');
        if (callback && typeof callback === 'function') {
          callback();
        }
      }

      if (!paneEl.length) {
        var parentEl = this.element[0].tagName.toLowerCase();
        paneEl = $('<' + parentEl + ' class="accordion-pane"></' + parentEl + '>').appendTo(target.parent());
      }

      target
        .addClass('busy')
        .trigger('requeststart');

      if (sourceType === 'function') {
        // Call the 'source' setting as a function with the done callback.
        settings.source(done);
      } else {
        // Convert source to string, and check for existing DOM elements that match the selectors.
        var str = source.toString(),
          request,
          jqRegex = /\$\(\'/,
          idRegex = /#[A-Za-z0-9]+/;

        if (jqRegex.test(str)) {
          str = str.replace("$('", '').replace("')", ''); //jshint ignore:line
          done($(str).html());
          return;
        }

        if (idRegex.test(str)) {
          done($(str).html());
          return;
        }

        // String is a URL.  Attempt an AJAX GET.
        request = $.get(str);

        request.done(function(data) {
          done(data);
        }).fail(function() {
          console.warn('Request to ' + str + ' could not be processed...');
          done('');
        });
      }

    },

    disable: function() {
      this.element
        .addClass('is-disabled');
    },

    enable: function() {
      this.element
        .removeClass('is-disabled');
    },

    // Teardown - Remove added markup and events
    destroy: function() {
      this.anchors.parent()
        .removeClass('is-focused')
        .removeClass('is-selected')
        .removeClass('is-expanded')
        .removeAttr('aria-expanded')
        .removeAttr('role');
      this.anchors
        //.removeAttr('tabindex')
        .removeAttr('aria-selected')
        .offTouchClick('accordion')
        .off('click.accordion keydown.accordion focus.accordion blur.accordion');
      this.element
        .off('updated')
        .removeAttr('role')
        .removeAttr('aria-multiselectable');
      $.removeData(this.element[0], pluginName);
    }
  };

  // Initialize the plugin (Once)
  return this.each(function() {
    var instance = $.data(this, pluginName);
    if (instance) {
      instance.settings = $.extend({}, instance.settings, options);
    } else {
      instance = $.data(this, pluginName, new Accordion(this, settings));
    }
  });
<<<<<<< HEAD
=======

>>>>>>> cc2b877d
};<|MERGE_RESOLUTION|>--- conflicted
+++ resolved
@@ -12,7 +12,6 @@
         allowOnePane: false // If true, only allows one pane open at a time
       },
       settings = $.extend({}, defaults, options);
-<<<<<<< HEAD
 
   // Plugin Constructor
   function Accordion(element) {
@@ -62,57 +61,6 @@
         'aria-multiselectable': 'false'
       });
 
-=======
-
-  // Plugin Constructor
-  function Accordion(element) {
-    this.settings = $.extend({}, settings);
-    this.element = $(element);
-    this.init();
-  }
-
-  // Plugin Methods
-  Accordion.prototype = {
-
-    init: function() {
-      this
-        .setup()
-        .build()
-        .handleEvents();
-    },
-
-    updated: function() {
-      this.anchors.off();
-      return this.init();
-    },
-
-    setup: function() {
-      var allowOnePane = this.element.attr('data-allow-one-pane');
-      this.settings.allowOnePane = allowOnePane !== undefined ? allowOnePane === 'true' : this.settings.allowOnePane;
-
-      this.anchors = this.element.find('.accordion-header > a');
-      this.headers = this.element.find('.accordion-header').filter(function() {
-        return $(this).children('.accordion-pane').length > 0;
-      });
-
-      var active = this.anchors.parent().filter('.is-selected').children('a');
-      if (!active.length) {
-        active = this.anchors.filter(':not(:disabled):not(:hidden)').first();
-      }
-      this.setActiveAnchor(active);
-
-      return this;
-    },
-
-    build: function() {
-      var self = this;
-      this.element.attr({
-        'aria-multiselectable': 'true'
-      }).find('.accordion-pane').attr({
-        'aria-multiselectable': 'false'
-      });
-
->>>>>>> cc2b877d
       if (this.settings.allowOnePane) {
         this.element.attr({
           'aria-multiselectable': 'false'
@@ -348,13 +296,9 @@
           });
         }
         header.attr('aria-expanded', 'true').addClass('is-expanded');
-<<<<<<< HEAD
         header.children('.accordion-pane').css('display','block').one('animateOpenComplete', function() {
           header.trigger('expanded-accordion');
         }).animateOpen();
-=======
-        header.children('.accordion-pane').css('display','block').animateOpen();
->>>>>>> cc2b877d
       }
 
       if (source && source !== null && source !== undefined && !childPane.contents().length) {
@@ -376,10 +320,7 @@
       header.children('.accordion-pane').one('animateClosedComplete', function(e) {
         e.stopPropagation();
         $(this).add($(this).find('.accordion-pane')).css('display', 'none');
-<<<<<<< HEAD
-          header.trigger('collapsed-accordion');
-=======
->>>>>>> cc2b877d
+        header.trigger('collapsed-accordion');
       }).animateClosed();
     },
 
@@ -483,8 +424,4 @@
       instance = $.data(this, pluginName, new Accordion(this, settings));
     }
   });
-<<<<<<< HEAD
-=======
-
->>>>>>> cc2b877d
 };