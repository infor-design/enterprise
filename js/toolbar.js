--- conflicted
+++ resolved
@@ -27,12 +27,8 @@
     // Settings and Options
     var pluginName = 'toolbar',
         defaults = {
-<<<<<<< HEAD
-          maxVisibleButtons: 3 // Total amount of buttons that can be present, including the More button
-=======
           rightAligned: false, // Will always attempt to right-align the contents of the toolbar.
           maxVisibleButtons: 3 // Total amount of buttons that can be present, not including the More button
->>>>>>> b74b1c22
         },
         settings = $.extend({}, defaults, options);
 
