--- conflicted
+++ resolved
@@ -549,13 +549,8 @@
           windowH = $(window).height(),
           windowW = $(window).width(),
           mouse =  {
-<<<<<<< HEAD
-            x: e && e.clientX ? e.clientX : window.event.clientX,
-            y: e && e.clientY ? e.clientY : window.event.clientY
-=======
             x: e && e.clientX ? e.clientX : (window.event && window.event.clientX) ? window.event.clientX : 0,
             y: e && e.clientY ? e.clientY : (window.event && window.event.clientY) ? window.event.clientY : 0
->>>>>>> 7d1dd613
           },
           menuDimensions = {
             width: this.menu.outerWidth(),
@@ -797,21 +792,12 @@
 
         //If the menu is off the bottom, fix its position so it's on-screen
         if ((top + menuDimensions.height) > scrollPosY) {
-<<<<<<< HEAD
 
           // Only nudge on Y if we're using coordinate-based positioning.
           if (usedCoords) {
             d = (top + menuDimensions.height) - scrollPosY;
             top = top - d;
 
-=======
-
-          // Only nudge on Y if we're using coordinate-based positioning.
-          if (usedCoords) {
-            d = (top + menuDimensions.height) - scrollPosY;
-            top = top - d;
-
->>>>>>> 7d1dd613
             hideArrow();
 
             // Check if we've bled off the top edge.  If yes, shrink the menu's height
@@ -862,21 +848,13 @@
         this.menu.css({'height': menuDimensions.height, 'width': menuDimensions.width});
 
         // Flip arrow to the opposite side
-<<<<<<< HEAD
-=======
         var arrow = wrapper.find('div.arrow');
->>>>>>> 7d1dd613
         if (wasFlipped) {
           wrapper.removeClass('bottom').addClass('top');
         }
 
-<<<<<<< HEAD
-        if (this.element.is('.btn-filter, .searchfield-category-button')) {
-          wrapper.find('.arrow').css({ 'right': (isRTL ? '20px' : 'auto'), 'left': (isRTL ? 'auto' : '20px') });
-=======
         if (this.element.is('.btn-menu', '.btn-filter, .btn-split-menu, .searchfield-category-button')) {
           arrow.css({ 'right': (isRTL ? '20px' : 'auto'), 'left': (isRTL ? 'auto' : '20px') });
->>>>>>> 7d1dd613
         }
       },
 
