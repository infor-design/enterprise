/* start-amd-strip-block */
(function(factory) {
  if (typeof define === 'function' && define.amd) {
    // AMD. Register as an anonymous module
    define(['jquery'], factory);
  } else if (typeof exports === 'object') {
    // Node/CommonJS
    module.exports = factory(require('jquery'));
  } else {
    // Browser globals
    factory(jQuery);
  }
}(function($) {
/* end-amd-strip-block */

  $.fn.dropdown = function(options) {

    'use strict';

    // Dropdown Settings and Options
    var pluginName = 'dropdown',
        defaults = {
          closeOnSelect: true, // When an option is selected, the list will close if set to "true".  List stays open if "false".
          cssClass: null,  //Append a css class to dropdown-list
          filterMode: 'contains',  // startsWith and contains Supported - false will not client side filter
          maxSelected: undefined, //If in multiple mode, sets a limit on the number of items that can be selected
          moveSelectedToTop: false, //When the menu is opened, displays all selected options at the top of the list
          multiple: false, //Turns the dropdown into a multiple selection box
          noSearch: false, //If true, disables the ability of the user to enter text in the Search Input field in the open combo box
          source: undefined, //A function that can do an ajax call.
          sourceArguments: {}, // If a source method is defined, this flexible object can be passed into the source method, and augmented with parameters specific to the implementation.
          reloadSourceOnOpen: false, // If set to true, will always perform an ajax call whenever the list is opened.  If false, the first AJAX call's results are cached.
          empty: false, //Initialize Empty Value
          delay: 300 //Typing Buffer Delay
        },
        settings = $.extend({}, defaults, options);

    /**
     * @constructor
     * @param {Object} element
     */
    function Dropdown(element) {
      this.settings = $.extend({}, settings);
      this.element = $(element);
      Soho.logTimeStart(pluginName);
      this.init();
      Soho.logTimeEnd(pluginName);
    }

    // Actual DropDown Code
    Dropdown.prototype = {
      init: function() {
        var orgId = this.element.attr('id');

        this.isIe10 = (Soho.env.browser.name === 'ie' && Soho.env.browser.version === '10');
        this.isIe11 = (Soho.env.browser.name === 'ie' && Soho.env.browser.version === '11');

        this.inlineLabel = this.element.closest('label');
        this.inlineLabelText = this.inlineLabel.find('.label-text');
        this.isInlineLabel = this.element.parent().is('.inline');

        if (orgId === undefined) {
          orgId = this.element.uniqueId('dropdown');
          this.element.attr('id', orgId);
          this.element.parent().find('label').first().attr('for', orgId);
        }

        // convert <select> tag's size css classes for the pseudo element
        var elemClassList = this.element[0].classList;
        var pseudoClassString = elemClassList.contains('dropdown-xs') ? 'dropdown input-xs' :
            elemClassList.contains('dropdown-sm') ? 'dropdown input-sm' :
            elemClassList.contains('dropdown-lg') ? 'dropdown input-lg' : 'dropdown';

        //Detect Inline Styles
        var style = this.element.attr('style');
        this.isHidden = style && style.indexOf('display: none') > 0;

        // Build the wrapper if it doesn't exist
        var baseElement = this.isInlineLabel ? this.inlineLabel : this.element;
        this.wrapper = baseElement.next('.dropdown-wrapper');
        if (!this.wrapper.length) {
          this.wrapper = $('<div class="dropdown-wrapper"></div>').insertAfter(baseElement);
        }

        // Build sub-elements if they don't exist
        this.label = $('label[for="'+ orgId +'"]');

        this.pseudoElem = $('div#'+ orgId + '-shdo');
        if (!this.pseudoElem.length) {
          this.pseudoElem = $('<div class="'+ pseudoClassString + '"' +
            ' role="combobox"' +
            ' aria-autocomplete="list"' +
            ' aria-controls="dropdown-list"' +
            ' aria-readonly="true"' +
            ' aria-expanded="false"' +
            ' aria-label="'+ this.label.text() + '"' +
          '>');
        } else {
          this.pseudoElem[0].setAttribute('class', pseudoClassString);
        }

        this.pseudoElem.append($('<span></span>'));

        // Pass disabled/readonly from the original element, if applicable
        // "disabled" is a stronger setting than "readonly" - should take precedent.
        function handleStates(self) {
          var disabled = self.element.prop('disabled'),
            readonly = self.element.prop('readonly');

          if (disabled) {
            return self.disable();
          }

          if (readonly) {
            return self.readonly();
          }

          return self.enable();
        }
        handleStates(this);

        this.wrapper.append(this.pseudoElem, this.trigger);

        // Check for and add the icon
        this.icon = this.wrapper.find('.icon');
        if (!this.icon.length) {
          this.icon = $.createIconElement('dropdown');
          this.wrapper.append(this.icon);
        }

        // Setup the incoming options that can be set as properties/attributes
        if (this.element.prop('multiple') && !this.settings.multiple) {
          this.settings.multiple = true;
        }
        var dataSource = this.element.attr('data-source');
        if (dataSource && dataSource !== 'source') {
          this.settings.source = dataSource;
        }
        var dataMaxselected = this.element.attr('data-maxselected');
        if (dataMaxselected && !isNaN(dataMaxselected)) {
          this.settings.maxSelected = parseInt(dataMaxselected, 10);
        }
        var dataMoveSelected = this.element.attr('data-move-selected');
        if (dataMoveSelected && !this.settings.moveSelectedToTop) {
          this.settings.moveSelectedToTop = dataMoveSelected === 'true';
        }
        var dataCloseOnSelect = this.element.attr('data-close-on-select');
        if (dataCloseOnSelect && !this.settings.closeOnSelect) {
          this.settings.closeOnSelect = dataCloseOnSelect === 'true';
        }
        var dataNoSearch = this.element.attr('data-no-search');
        if (dataNoSearch && !this.settings.noSearch) {
          this.settings.noSearch = dataNoSearch === 'true';
        }

        // Persist sizing defintions
        var sizingStrings = ['-xs', '-sm', '-md', '-lg'],
          classString = this.element.attr('class'),
          s;

        for (var i = 0; i < sizingStrings.length; i++) {
          s = sizingStrings[i];
          if (classString.match(s)) {
            this.pseudoElem.addClass('dropdown' + s);
          }
        }

        // Cached dataset (from AJAX, if applicable)
        this.dataset = [];

        this.listfilter = new ListFilter({
          filterMode: this.settings.filterMode
        });

        this.setValue();
        this.setInitial();
        this.setWidth();

        this.element.triggerHandler('rendered');

        return this.handleEvents();
      },

      // Used for preventing menus from popping open/closed when they shouldn't.
      // Gets around the need for timeouts everywhere
      inputTimer: function() {
        if (this.inputTimeout) {
          return false;
        }

        var self = this;

        this.inputTimeout = setTimeout(function inputTimeout(){
          clearTimeout(self.inputTimeout);
          self.inputTimeout = null;
        }, 100);

        return true;
      },

      // Set Field Width
      setWidth: function() {
        var style = this.element[0].style;

        if (style.width) {
          this.pseudoElem[0].style.width = style.width;
        }
        if (style.position === 'absolute') {
          this.pseudoElem[0].style.position = 'absolute';
          this.pseudoElem[0].style.left = style.left;
          this.pseudoElem[0].style.top = style.top;
          this.pseudoElem[0].style.bottom = style.bottom;
          this.pseudoElem[0].style.right = style.right;
        }
      },

      // Keep a generated list of items and update as needed
      updateList: function() {
        var self = this,
          isMobile = self.isMobile(),
          listExists = self.list !== undefined && self.list !== null && self.list.length > 0,
          listContents = '',
          ulContents = '',
          upTopOpts = 0,
          hasOptGroups = this.element.find('optgroup').length;

        if (!listExists) {
          listContents = '<div class="dropdown-list' +
            (isMobile ? ' mobile' : '') +
            (this.settings.multiple ? ' multiple' : '') + '" id="dropdown-list" role="application" ' + (this.settings.multiple ? 'aria-multiselectable="true"' : '') + '>' +
            '<label for="dropdown-search" class="audible">' + Locale.translate('Search') + '</label>' +
            '<input type="text" class="dropdown-search" role="combobox" aria-expanded="true" id="dropdown-search" aria-autocomplete="list">' +
            '<span class="trigger">' +
              (isMobile ? $.createIcon({ icon: 'close', classes: ['close'] }) : $.createIcon('dropdown')) +
              '<span class="audible">' + (isMobile ? Locale.translate('Close') : Locale.translate('Collapse')) + '</span>' +
            '</span>' +
            '<ul role="listbox">';
        }

        // Get a current list of <option> elements
        // If none are available, simply return out
        var opts = this.element.find('option');
        var selectedOpts = opts.filter(':selected');

        function buildLiHeader(textContent) {
          return '<li role="presentation" class="group-label" focusable="false">' +
              textContent +
            '</li>';
        }

        function buildLiOption(option, index) {
          var liMarkup = '',
            attributes = Soho.DOM.getAttributes(option),
            text = option.innerHTML,
            value = attributes.getNamedItem('value'),
            title = attributes.getNamedItem('title'),
            badge = attributes.getNamedItem('data-badge'),
            badgeColor = attributes.getNamedItem('data-badge-color'),
            isSelected = option.selected,
            isDisabled = option.disabled,
            cssClasses = option.className;

          var trueValue = value && value.value ? value.value : text;

          liMarkup += '<li role="presentation" class="dropdown-option'+ (isSelected ? ' is-selected' : '') +
                        (isDisabled ? ' is-disabled' : '') +
                        (cssClasses ? ' ' + cssClasses.value : '' ) + '"' +
                        ' data-val="' + trueValue.replace('"', '/quot/') + '"' +
                        ' tabindex="' + (index && index === 0 ? 0 : -1) + '">' +
                        (title ? '" title="' + title.value + '"' : '') +
                        '<a role="option" href="#" id="list-option'+ index +'">' +
                          text +
                        '</a>' +
                        (badge ? '<span class="badge "' + (badgeColor ? badgeColor.value : 'azure07') + '"> '+ badge.value + '</span>' : '') +
                      '</li>';

          return liMarkup;
        }

        // Move all selected options to the top of the list if the setting is true.
        // Also adds a group heading if other option groups are found in the <select> element.
        if (self.settings.moveSelectedToTop) {
          opts = opts.not(selectedOpts);

          // Show a "selected" header if there are selected options
          if (selectedOpts.length > 0) {
            ulContents += buildLiHeader(Locale.translate('Selected') + ' ' + (self.isInlineLabel ? self.inlineLabelText.text() : this.label.text()));
          }

          selectedOpts.each(function(i) {
            ulContents += buildLiOption(this, i);
            upTopOpts++;
          });

          // Only show the "all" header beneath the selected options if there are no other optgroups present
          if (!hasOptGroups) {
            ulContents += buildLiHeader('All ' + (self.isInlineLabel ? self.inlineLabelText.text() : this.label.text()));
          }
        }

        opts.each(function(i) {
          var count = i + upTopOpts,
            option = $(this);

          // Add Group Header if this is an <optgroup>
          if (option.is(':first-child') && option.parent().is('optgroup')) {
            ulContents += buildLiHeader('' + option.parent().attr('label'));
          }

          if (self.settings.moveSelectedToTop && option.is(':selected')) {
            return;
          }

          ulContents += buildLiOption(this, count);
        });

        // Render the new list contents to the page.
        // Build the entire thing and set references if this is the first opening.
        // Otherwise, simply replace the elements inside the <ul>.
        if (!listExists) {
          listContents += ulContents + '</ul>' +
            '</div>';

          // Append markup to the DOM
          this.list = $(listContents);

          // Get references
          this.listUl = this.list.find('ul');
          this.searchInput = this.list.find('#dropdown-search');
        } else {
          this.listUl.html(ulContents);
        }
      },

      // Set the value based on selected options
      setValue: function () {
        var opts = this.element.find('option:selected'),
          text = this.getOptionText(opts);

        if (this.settings.empty && opts.length === 0) {
          this.pseudoElem.find('span').text('');
          return;
        }

        //Set initial values for the edit box
        this.setPseudoElemDisplayText(text);
        if (this.element.attr('maxlength')) {
           this.setPseudoElemDisplayText(text.substr(0, this.element.attr('maxlength')));
        }

        //Set the "previousActiveDescendant" to the first of the items
        this.previousActiveDescendant = opts.first().val();

        this.setBadge(opts);
      },

      // Sets only the display text of the Dropdown/Mutliselect
      // Can be used for setting a pre-populated value when working with an AJAX call.
      setPseudoElemDisplayText: function(text) {
        this.pseudoElem.find('span').text(text);
      },

      copyClass: function(from, to, prop) {
        if (from.hasClass(prop)) {
          to.addClass(prop);
        }
      },

      // Copy initial stuff from the drop down.
      setInitial: function() {

        if (this.element.is(':disabled')) {
          this.disable();
        }
        if (this.element.is('[readonly]')) {
          this.readonly();
        }
        if (this.isHidden) {
          this.pseudoElem.hide().prev('label').hide();
          this.pseudoElem.next('svg').hide();
        }

        //TODO: Empty Selection
        if (this.element.attr('placeholder')) {
          this.pseudoElem.attr('placeholder', this.element.attr('placeholder'));
          this.element.removeAttr('placeholder');
        }
      },

      //Bind mouse and key events
      handleEvents: function() {
        var self = this;

        this.pseudoElem.on('keydown.dropdown', function(e) {
          self.ignoreKeys($(this), e);
          self.handleKeyDown($(this), e);
        }).on('keypress.dropdown', function(e) {
          self.ignoreKeys($(this), e);
          self.toggleList();
          self.handleAutoComplete(e);
        }).on('click.dropdown', function(e) {
          e.stopPropagation();
        }).on('mouseup.dropdown', function(e) {
          if (e.button === 2) {
            return;
          }

          self.toggleList();
        }).on('touchend.dropdown touchcancel.dropdown', function(e) {
          e.stopPropagation();
          self.toggleList();
          e.preventDefault();
        });

        self.element.on('activated.dropdown', function () {
          self.label.trigger('click');
        }).on('updated.dropdown', function (e) {
          e.stopPropagation();
          self.updated();
        }).on('openlist.dropdown', function() {
          self.toggleList();
        });

        //for form resets.
        self.element.closest('form').on('reset.dropdown', function() {
          setTimeout(function () {
            self.element.triggerHandler('updated');
          }, 1);
        });

        //Handle Label click
        this.label.onTouchClick().on('click', function () {
          self.pseudoElem.focus();
        });

      },

      ignoreKeys: function (input, e) {
        var charCode = e.which;

        //Needed for browsers that use keypress events to manipulate the window.
        if (e.altKey && (charCode === 38 || charCode === 40)) {
          e.stopPropagation();
          e.preventDefault();
          return false;
        }

        if (charCode === 8 && input.hasClass('dropdown')) {
          e.stopPropagation();
          e.preventDefault();
          return false;
        }

        if (input.is(':disabled') || input.hasClass('is-readonly')) {
          return;
        }

        return true;
      },

      //handle events while search is focus'd
      handleSearchEvents: function () {
        var self = this, timer;

        if (this.settings.noSearch) {
          this.searchInput.prop('readonly', true);
        }

        // Used to determine how spacebar should function.  False means space will select/deselect.  True means
        // Space will add a space inside the search input.
        this.searchKeyMode = false;

        this.searchInput.on('keydown.dropdown', function(e) {
          var searchInput = $(this);

          if (!self.ignoreKeys(searchInput, e)) {
            return;
          }

          if (!self.handleKeyDown(searchInput, e)) {
            return;
          }

          if (self.settings.noSearch === false && !self.settings.source) {
            clearTimeout(timer);
            timer = setTimeout(function () {
              if (searchInput.val() === '') {
                self.resetList();
              } else {
                self.filterList(searchInput.val().toLowerCase());
              }
            }, 100);
          }
        }).on('keypress.dropdown', function (e) {
          self.isFiltering = true;
          self.handleAutoComplete(e);
        });

      },

      filterList: function(term) {
        var self = this,
          selected = false,
          list = $('li', this.listUl),
          results;

        if (!list.length || !this.list || this.list && !this.list.length) {
          return;
        }

        if (!term) {
          term = '';
        }

        if (term && term.length) {
          results = this.listfilter.filter(list, term);
        }

        this.list.addClass('search-mode');
        this.list.find('.icon').attr('class', 'icon search').changeIcon('search');
        this.searchInput.removeAttr('aria-activedescendant');

        this.unhighlightOptions();

        if (!results || !results.length && !term) {
          this.resetList();
          return;
        }

        list.not(results).addClass('hidden');
        list.filter(results).each(function(i) {
          var li = $(this);
          li.attr('tabindex', i === 0 ? '0' : '-1');

          if (!selected) {
            self.highlightOption(li);
            selected = true;
          }

          //Highlight Term
          var exp = new RegExp('(' + term + ')', 'i');
          var text = li.text().replace(exp, '<i>$1</i>');
          li.removeClass('hidden').children('a').html(text);
        });

        term = '';

        /*
        //Adjust height / top position
        if (self.list.hasClass('is-ontop')) {
          self.list[0].style.top = (self.pseudoElem.offset().top - self.list.height() + self.pseudoElem.outerHeight() - 2) + 'px';
        }
        */
        this.position();
      },

      // Removes filtering from an open Dropdown list and turns off "search mode"
      resetList: function() {
        if (!this.list || this.list && !this.list.length) {
          return;
        }
        var isMobile = this.isMobile(),
          cssClass = 'icon' + (isMobile ? ' close' : ''),
          icon = $.getBaseURL(isMobile ? 'close' : 'dropdown');

        this.list.removeClass('search-mode');
        this.list.find('.icon').attr('class', cssClass) // needs to be 'attr' here because .addClass() doesn't work with SVG
          .changeIcon(icon);

        function stripHtml(obj) {
          if (!obj[0]) {
            return '';
          }

          return obj[0].textContent || obj[0].innerText;
        }

        var lis = this.listUl.find('li');
        lis.removeAttr('style').each(function() {
          var a = $(this).children('a');
          a.text(stripHtml(a));
        });

        //Adjust height / top position
        if (this.list.hasClass('is-ontop')) {
          this.list[0].style.top = (this.pseudoElem.offset().top - this.list.height() + this.pseudoElem.outerHeight() - 2) +'px';
        }

        if (this.settings.multiple) {
          this.updateList();
        }
      },

      selectBlank: function() {
        var blank = this.element.find('option').filter(function() {
          return !this.value || $.trim(this.value).length === 0;
        });

        if (blank.length > 0) {
          blank[0].selected = true;
          this.element.triggerHandler('updated').triggerHandler('change');
        }

      },

      handleKeyDown: function(input, e) {
        var selectedIndex = this.element[0].selectedIndex,
            options = this.element[0].options,
            key = e.which,
            self = this,
            excludes = 'li:visible:not(.separator):not(.group-label):not(.is-disabled)',
            next;

        if (this.isLoading()) {
          return;
        }

        //Down arrow, Up arrow, or Spacebar to open
        if (!self.isOpen() && (key === 38 || key === 40 || key === 32)) {
          self.toggleList();
          return;
        }

        if (self.isOpen()) {
          options = this.listUl.find(excludes);
          selectedIndex = -1;
          $(options).each(function(index) {
            if ($(this).is('.is-focused')) {
              selectedIndex = index;
            }
          });
        }

        switch (key) {
          case 37: //backspace
          case 8: //del & backspace
          case 46: { //del

            if (!self.isOpen()) {
              self.selectBlank();
              // Prevent Backspace from returning to the previous page.
              e.stopPropagation();
              e.preventDefault();
              return false;
            }
            break;
          }
          case 9: {  //tab - save the current selection
            // If "search mode" is currently off, Tab should turn this mode on and place focus back
            // into the SearchInput.  If search mode is on, Tab should 'select' the currently highlighted
            // option in the list, update the SearchInput and close the list.
            if (self.isOpen()) {
              self.selectOption($(options[selectedIndex])); // store the current selection
              self.closeList('tab');
              this.activate();
            }
            // allow tab to propagate otherwise
            return true;
          }
          case 27: { //Esc - Close the Combo and Do not change value
            if (self.isOpen()) {
              // Close the option list
              self.closeList('cancel');
              self.activate();
              e.stopPropagation();
              return false;
            }
            // Allow Esc to propagate if the menu was closed, since some other Controls
            // that rely on dropdown may need to trigger routines when the Esc key is pressed.
            break;
          }
          case 32: // spacebar // TODO: Figure Out what to do about using Spacebar.
          case 13: { //enter
            if (self.isOpen()) {
              if (key === 32 && self.searchKeyMode === true) {
                break;
              }

              e.preventDefault();
              self.selectOption($(options[selectedIndex])); // store the current selection
              if (self.settings.closeOnSelect) {
                self.closeList('select');  // Close the option list
                self.activate();
              }
            }
            e.stopPropagation();
            return false;
          }
          case 38: {  //up
            if (e.shiftKey) {
              return;
            }
            this.searchKeyMode = false;

            if (selectedIndex > 0) {
              next = $(options[selectedIndex - 1]);
              this.highlightOption(next);
              // NOTE: Do not also remove the ".is-selected" class here!  It's not the same as ".is-focused"!
              // Talk to ed.coyle@infor.com if you need to know why.
              next.parent().find('.is-focused').removeClass('is-focused');
              next.addClass('is-focused');
            }

            e.stopPropagation();
            e.preventDefault();
            return false;
          }
          case 40: {  //down
            if (e.shiftKey) {
              return;
            }
            this.searchKeyMode = false;

            if (selectedIndex < options.length - 1) {
              next = $(options[selectedIndex + 1]);
              this.highlightOption(next);
              // NOTE: Do not also remove the ".is-selected" class here!  It's not the same as ".is-focused"!
              // Talk to ed.coyle@infor.com if you need to know why.
              next.parent().find('.is-focused').removeClass('is-focused');
              next.addClass('is-focused');
            }

            e.stopPropagation();
            e.preventDefault();
            return false;
          }
          case 35: { //end
            this.searchKeyMode = false;

            var last = $(options[options.length - 1]);
            this.highlightOption(last);

            e.stopPropagation();
            return false;
          }
          case 36: {  //home
            this.searchKeyMode = false;

            var first = $(options[0]);
            this.highlightOption(first);

            e.stopPropagation();
            return false;
          }
        }

        if (self.isOpen() && self.isControl(key) && key !== 8) {
          return false;
        }

        var isSearchInput = self.searchInput && self.searchInput.length;

        self.initialFilter = false;

        if (!self.isOpen() && !self.isControl(key) && !this.settings.source) {
          //Make this into Auto Complete
          self.initialFilter = true;
          self.isFiltering = true;
          self.filterTerm = $.actualChar(e);
          if (isSearchInput) {
            self.searchInput.val($.actualChar(e));
          }
          self.toggleList();
        }

        this.searchKeyMode = true;
        if (self.searchInput) {
          self.searchInput.attr('aria-activedescendant', '');
        }
        return true;
      },

      timer: null,
      filterTerm: '',

      handleAutoComplete: function(e) {
        if (this.isLoading()) {
          return;
        }

        var self = this;
        clearTimeout(this.timer);

        if (!self.settings.source) {
          return;
        }

        self.initialFilter = true;
        self.filterTerm += $.actualChar(e);

        this.timer = setTimeout(function () {
          if (!self.isOpen()) {
            self.searchInput.val(self.filterTerm);
            self.toggleList();
          } else {
            self.filterList(self.searchInput.val().toLowerCase());
          }
        }, self.settings.delay);
      },

      isControl: function(keycode) {
        var valid =
          (keycode > 7 && keycode < 48)   || // control chars
          (keycode > 90 && keycode < 94)   || // windows keys
          (keycode > 111 && keycode < 146);  // function keys

          return valid;
      },

      // Focus the Element
      activate: function (useSearchInput) {
        var self = this,
          input = this.pseudoElem;

        if (useSearchInput || self.isMobile()) {
          input = this.searchInput;
        }

        if (useSearchInput && (input.hasClass('is-readonly') || input.prop('readonly') === true)) {
          return;
        }

        function selectText() {
          if (self.isMobile()) {
            return;
          }

          if (input[0].setSelectionRange) {
            input[0].setSelectionRange(0, input[0].value.length);  //scroll to left
          } else {
            if (input[0].tagName === 'INPUT') { // using Search Input instead of Pseudo Div
              input[0].select();
            }
          }
        }

        selectText();

        if (document.activeElement !== input[0] &&
          $(document.activeElement).is('body, .dropdown.is-open')) {
          input[0].focus();
        }

        if ((self.isIe10 || self.isIe11) && input.closest('.time-parts').length) {
          setTimeout(function() {
            input[0].focus();
          }, 0);
        }
      },

      // Retrieves a string containing all text for currently selected options delimited by commas
      getOptionText: function(opts) {
        var text = '';

        if (!opts) {
          opts = this.element.find('option:selected');
        }

        opts.each(function() {
          if (text.length > 0) {
            text += ', ';
          }
          text += $(this).text();
        });

        return text;
      },

      // Prep for opening list,make ajax call ect...
      open: function() {
        var self = this;

        if (!this.inputTimer()) {
          return;
        }

        if (this.element.is(':disabled') || this.pseudoElem.hasClass('is-disabled') || this.pseudoElem.hasClass('is-readonly')) {
          return;
        }

        if (!self.callSource(function () {
          self.updateList();
          self.openList();
        })) {
          self.updateList();
          this.openList();
        }
      },

      // Actually Show The List
      openList: function () {
        var current = this.previousActiveDescendant ? this.list.find('.dropdown-option[data-val="'+ this.previousActiveDescendant.replace('"', '/quot/') +'"]') : this.list.find('.is-selected'),
          self =  this,
          touchPrevented = false,
          threshold = 10,
          isEmpty = true,
          pos;

        if (current.length > 0) {
          isEmpty = true;
        }

        if (Soho.env.os.name === 'ios') {
          $('head').triggerHandler('disable-zoom');
        }

        // Persist the "short" input field
        var isShort = (this.element.closest('.field-short').length === 1);

        this.pseudoElem
          .attr('aria-expanded', 'true')
          .addClass('is-open');

        this.pseudoElem.attr('aria-label', this.label.text());
        this.searchInput.attr('aria-activedescendant', current.children('a').attr('id'));

        //Close any other drop downs.
        $('select').each(function () {
          var data = $(this).data();
          if (data.dropdown) {
            data.dropdown.closeList('cancel');
          }
        });

        this.list.appendTo('body').show();

        //In a grid cell
        this.isInGrid = this.pseudoElem.closest('.datagrid-row').length === 1;

        if (this.isInGrid) {
          var rowHeight = this.pseudoElem.closest('.datagrid').attr('class').replace('datagrid', '');
          this.list.addClass('datagrid-dropdown-list ' + rowHeight);
        }

        if (this.pseudoElem.closest('.datagrid-filter-wrapper').length === 1) {
          this.list.addClass('datagrid-filter-dropdown');
        }

        var cssClass = this.settings.cssClass;
        if (cssClass && typeof cssClass === 'string') {
          this.list.addClass(cssClass);
        }

        this.position();

        if (!this.settings.multiple && this.initialFilter) {
          setTimeout(function () {
            self.searchInput.val(self.filterTerm);
            self.filterList(self.searchInput.val());
          }, 0);
          this.initialFilter = false;
        } else {
          // Change the values of both inputs and swap out the active descendant
          this.searchInput.val(this.pseudoElem.text());
        }

        var noScroll = this.settings.multiple;
        this.highlightOption(current, noScroll);
        if (this.settings.multiple && this.listUl.find('.is-selected').length > 0) {
          this.highlightOption(this.listUl.find('.dropdown-option').eq(0));
          setTimeout(function() {
            self.listUl.scrollTop(0);
          }, 0);
        }

        if (!this.settings.multiple && !isEmpty) {
          this.searchInput.val(current.find('a').text());
        }

        this.handleSearchEvents();
        this.activate(true); // Focus the Search Input
        this.element.trigger('listopened');

        if (this.isMobile()) {
          // iOS-specific keypress event that listens for when you click the "done" button
          self.searchInput.on('keypress.dropdown', function(e) {
            if (e.which === 13) {
              self.closeList('select');
            }
          });
        }

        function listItemClickHandler(e) {
          var target = $(e.target),
            ddOption = target.closest('li.dropdown-option');

          if (ddOption.length) {
            target = ddOption;
          }

          e.preventDefault();
          e.stopPropagation();

          var val = target.attr('data-val').replace('"','/quot/'),
            cur = self.element.find('option[value="'+ val +'"]');
          //Try matching the option's text if 'cur' comes back empty or overpopulated.
          //Supports options that don't have a 'value' attribute
          //And also some special &quote handling
          if (cur.length === 0 || cur.length > 1) {
            cur = self.element.find('option').filter(function() {
              var elem = $(this),
                attr = elem.attr('value');
              return elem.text() === val || (attr && attr.replace('"','/quot/') === val);
            });
          }

          //Select the clicked item
          if (cur.is(':disabled')) {
            return false;
          }
          self.selectOption(cur);

          if (self.settings.closeOnSelect) {
            self.closeList('select');
          }

          if (self.isMobile()) {
            return true;
          }

          self.activate(!self.settings.closeOnSelect);
          return true;
        }

        self.list
          .removeClass('dropdown-tall')
          .addClass(isShort ? 'dropdown-short' : '')
          .onTouchClick('list', 'li')
          .on('click.list', 'li', listItemClickHandler)
          .on('mouseenter.list', 'li', function() {
            var target = $(this);

            if (target.is('.separator, .group-label')) {
              return;
            }
          });

        // Some list-closing events are on a timer to prevent immediate list close
        // There would be several things to check with a setTimeout, so this is done with a CSS
        // class to keep things a bit cleaner
        setTimeout(function delayedListCloseEvents() {
          self.list.addClass('is-closable');
        }, 100);

        // Is the jQuery Element a component of the current Dropdown list?
        function isDropdownElement(target) {
          return target.closest('.dropdown, .multiselect').length > 0 ||
            target.closest('.dropdown-list').length > 0 ||
            self.touchmove === true;
        }

        // Triggered when the user scrolls the page.
        // Ignores Scrolling on Mobile, and will not close the list if accessing an item within the list
        function scrollDocument(e) {
          if (touchPrevented || isDropdownElement($(e.target))) {
            return;
          }
          self.closeList('cancel');
        }

        // Triggered when the user clicks anywhere in the document
        // Will not close the list if the clicked target is anywhere inside the dropdown list.

        function clickDocument(e) {
          var target = $(e.target);
          if (touchPrevented || (isDropdownElement(target) && !target.is('.icon'))) {
            e.preventDefault();

            touchPrevented = false;
            return;
          }

          self.closeList('cancel');
        }

        function touchStartCallback(e) {
          touchPrevented = false;

          pos = {
            x: e.originalEvent.touches[0].pageX,
            y: e.originalEvent.touches[0].pageY
          };

          $(document).on('touchmove.dropdown', function touchMoveCallback(e) {
            var newPos = {
              x: e.originalEvent.touches[0].pageX,
              y: e.originalEvent.touches[0].pageY
            };

            if ((newPos.x >= pos.x + threshold) || (newPos.x <= pos.x - threshold) ||
                (newPos.y >= pos.y + threshold) || (newPos.y <= pos.y - threshold)) {
              touchPrevented = true;
            }
          });
        }

        function touchEndCallback(e) {
          $(document).off('touchmove.dropdown');
          e.preventDefault();

          if (touchPrevented) {
            return false;
          }

          clickDocument(e);
        }

        // Need to detect whether or not scrolling is happening on a touch-capable device
        // The dropdown list should not close on mobile if scrolling is occuring, but should close
        // if the user is simply tapping outside the list.
        $(document)
          .on('touchstart.dropdown', touchStartCallback)
          .on('touchend.dropdown touchcancel.dropdown', touchEndCallback)
          .on('click.dropdown', clickDocument);

        var parentScroll = self.element.closest('.scrollable').length ? self.element.closest('.scrollable') : $(document);
        parentScroll = self.element.closest('.scrollable-y').length ? self.element.closest('.scrollable-y') : parentScroll;
        parentScroll.on('scroll.dropdown', scrollDocument);

        $('body').on('resize.dropdown', function() {
          self.position();

          // in desktop environments, close the list on viewport resize
          if (window.orientation === undefined) {
            self.closeList('cancel');
          }
        });

        // In mobile environments, close the list on an orientation change.
        // Don't do this on mobile against a resize because of the software keyboard's potential
        // to cause a "resize" event to fire.
        if (window.orientation !== undefined) {
          $(window).on('orientationchange.dropdown', function() {
            self.closeList('cancel');
          });
        }

        if (Soho.env.os.name === 'ios') {
          $('head').triggerHandler('enable-zoom');
        }
      },

      /**
       * Set size and positioning of the list
       * @returns {undefined}
       */
      position: function() {
        var self = this,
          positionOpts = {
            parentXAlignment: 'left',
            placement: 'bottom',
            strategies: ['flip', 'shrink-y']
          };

        function dropdownAfterPlaceCallback(e, placementObj) {
          // Turn upside-down if flipped to the top of the pseudoElem
          if (placementObj.wasFlipped === true) {
            self.list.addClass('is-ontop');
            self.listUl.prependTo(self.list);
          }

          // Set the <UL> height to 100% of the `.dropdown-list` minus the size of the search input
          var ulHeight = parseInt(window.getComputedStyle(self.listUl[0]).height),
            listHeight = parseInt(window.getComputedStyle(self.list[0]).height),
            searchInputHeight = 34;
          if (ulHeight + searchInputHeight > listHeight) {
            self.listUl[0].style.height = (listHeight - searchInputHeight) + 'px';
          }

          return placementObj;
        }

        // Reset styles that may have been appended to the list
        this.list[0].removeAttribute('style');
        this.listUl[0].removeAttribute('style');

        var parentElement = this.pseudoElem;
        if (this.isInGrid) {
          parentElement = this.element.closest('.datagrid-cell-wrapper');
        }

        // If the list would end up being wider parent,
        // use the list's width instead of the parent's width
        var parentElementStyle = window.getComputedStyle(parentElement[0]),
          parentElementWidth = parseInt(parentElementStyle.width + parentElementStyle.borderLeftWidth + parentElementStyle.borderRightWidth),
          listDefaultWidth = this.list.outerWidth(),
          useParentWidth = listDefaultWidth <= parentElementWidth;

        // Add parent info to positionOpts
        positionOpts.parent = parentElement;
        positionOpts.useParentWidth = useParentWidth;

        // use negative height of the pseudoElem to get the Dropdown list to overlap the input.
        positionOpts.y = parseInt(parentElementStyle.height + parentElementStyle.borderTopWidth + parentElementStyle.borderBottomWidth) * -1;

<<<<<<< HEAD
           //But not off the left side
           var wWidth = $(window).width(),
              intListWidth = parseInt(listWidth),
              maxWidth = wWidth - parseInt(this.list[0].style.left, 10);
           if (intListWidth > maxWidth) {
             this.list[0].style.left = (wWidth - intListWidth - 5) +'px';
            }
        } else {
          var pseudoElemOuterWidth = this.pseudoElem.outerWidth();
          this.list[0].style.width = pseudoElemOuterWidth + 'px';

          // Fix: text was hard to view,
          // when cell width smaller then text with editable Datagrid
          if (this.isInGrid) {
            this.searchInput[0].style.cssText = 'width:'+ pseudoElemOuterWidth +'px !important';
            this.list[0].style.width = '';
            var glistWidth = this.list.outerWidth(),
              gCellWidth = this.element.closest('.datagrid-cell-wrapper').outerWidth(),
              gWidth = glistWidth > gCellWidth ? (glistWidth + 20) : gCellWidth;
            this.list[0].style.width = gWidth +'px';
            this.searchInput[0].style.width = '';
          }
        }
=======
        this.list.one('afterplace.dropdown', dropdownAfterPlaceCallback).place(positionOpts);
        this.list.data('place').place(positionOpts);
>>>>>>> 4e6e25fa
      },

      // Alias that works with the global "closeChildren" method.  See "js/lifecycle.js"
      close: function() {
        return this.closeList('cancel');
      },

      //Close list and detach events
      closeList: function(action) {
        if (!this.list || !this.list.is(':visible') || !this.isListClosable()) {
          return;
        }

        if (!this.inputTimer()) {
          return;
        }

        if (this.touchmove) {
          this.touchmove = false;
        }

        this.filterTerm = '';
        this.searchInput.off('keydown.dropdown keypress.dropdown keypress.dropdown');

        this.list
          .off('click.list touchmove.list touchend.list touchcancel.list mousewheel.list mouseenter.list')
          .remove();

        this.pseudoElem
          .removeClass('is-open')
          .attr('aria-expanded', 'false');

        this.searchInput
          .removeAttr('aria-activedescendant');

        $(document)
          .off('click.dropdown scroll.dropdown touchmove.dropdown touchend.dropdown touchcancel.dropdown');

        $('body').off('resize.dropdown');
        $(window).off('orientationchange.dropdown');
        this.element.trigger('listclosed', action);
        this.activate();
        this.list = null;
        this.searchInput = null;
        this.listUl = null;
      },

      //Set option into view
      scrollToOption: function(current) {
        var self = this;
        if (!current) {
          return;
        }
        if (current.length === 0) {
          return;
        }
        // scroll to the currently selected option
        self.listUl.scrollTop(0);
        self.listUl.scrollTop(current.offset().top - self.listUl.offset().top - self.listUl.scrollTop() - 40);
      },

      //Blur and Close List
      handleBlur: function() {
        var self = this;

        if (this.isOpen()) {
          this.timer = setTimeout(function() {
            self.closeList('cancel');
          }, 40);
        }

        return true;
      },

      // returns true if the field is attempting to load via AJAX.
      isLoading: function() {
        return this.element.is('.is-loading') &&  this.element.is('.is-blocked') ;
      },

      // Return true/false if the list is open
      isOpen: function() {
        return (this.list && this.list.is(':visible')) ? true : false;
      },

      // Hide or Show list
      toggleList: function() {
        if (this.isOpen() || this.isLoading()) {
          this.closeList('cancel');
          return;
        }
        this.open();
      },

      highlightOption: function(listOption, noScroll) {
        if (!listOption) {
          return listOption;
        }

        if (listOption.length === 0) {
          listOption = this.list.find('.dropdown-option').eq(0);
        }

        // Get corresponding option from the list
        var option = this.element.find('option[value="' + listOption.attr('data-val') + '"]');

        if (option.hasClass('.is-disabled') || option.is(':disabled')) {
          return;
        }

        if (this.isOpen()) {
          this.list.find('.is-focused').removeClass('is-focused').attr({'tabindex':'-1'});
          listOption.addClass('is-focused').attr({'tabindex': '0'});

          // Set activedescendent for new option
          //this.pseudoElem.attr('aria-activedescendant', listOption.attr('id'));
          this.searchInput.attr('aria-activedescendant', listOption.children('a').attr('id'));

          if (!noScroll || noScroll === false || noScroll === undefined) {
            this.scrollToOption(listOption);
          }
        }

        return;
      },

      unhighlightOptions: function(listOptions, noScroll) {
        if (!listOptions || !listOptions.length) {
          listOptions = this.list.find('.is-selected');
        }

        listOptions.removeClass('is-focused').attr({'tabindex': '-1'});

        this.searchInput.removeAttr('aria-activedescendant');

        if (!noScroll || noScroll === false || noScroll === undefined) {
          this.scrollToOption(listOptions.first());
        }
      },

      //Select an option and optionally trigger events
      selectOption: function(option, noTrigger) {
        if (!option) {
          return option;
        }

        var li;
        if (option.is('li')) {
          li = option;
          option = this.element.find('option[value="' + option.attr('data-val') + '"]');

          //Try matching the option's text if 'cur' comes back empty.
          //Supports options that don't have a 'value' attribute.
          if (option.length === 0) {
            option = this.element.find('option').filter(function() {
              return $(this).text() === li.attr('data-val');
            });
          }
        }
        if (!li) {
          li = this.listUl.find('li[data-val="'+ option.val().replace('"', '/quot/') +'"]');
        }

        if (option.hasClass('is-disabled') || option.is(':disabled')) {
          return;
        }

        var code = option.val(),
          val = this.element.val(),
          oldText = this.pseudoElem.text(),
          text = '',
          trimmed = '',
          isAdded = true; // Sets to false if the option is being removed from a multi-select instead of added


        if (this.settings.multiple) {
          // Working with a select multiple allows for the "de-selection" of items in the list
          if (!val) {
            val = [];
          }
          if ($.inArray(code, val) !== -1) {
            val = $.grep(val, function(optionValue) {
              return optionValue !== code;
            });
            li.removeClass('is-selected');
            this.previousActiveDescendant = undefined;
            isAdded = false;
          } else {
            if (!isNaN(this.settings.maxSelected) && this.element.find('option:selected').length >= this.settings.maxSelected) {
              return;
            }

            val = typeof val === 'string' ? [val] : val;
            val.push(code);
            li.addClass('is-selected');
            this.previousActiveDescendant = option.val();
          }

          var newOptions = this.element.find('option').filter(function() {
            return $.inArray($(this)[0].value, val) !== -1;
          });
          text = this.getOptionText(newOptions);
        } else {
          // Working with a single select
          val = code;
          this.listUl.find('li.is-selected').removeClass('is-selected');
          li.addClass('is-selected');
          this.previousActiveDescendant = option.val();
          text = option.text();
        }

        this.element.find('option').each(function () {
          if (this.value === code) {
            this.selected = true;
            return false;
          }
        });

        // If we're working with a single select and the value hasn't changed, just return without
        // firing a change event
        if (text === oldText) {
          return;
        }

        // Change the values of both inputs and swap out the active descendant
        this.pseudoElem.find('span').text(text);
        this.searchInput.val(text);

        if (this.element.attr('maxlength')) {
          trimmed = text.substr(0, this.element.attr('maxlength'));
          this.pseudoElem.find('span').text(trimmed);
          this.searchInput.val(trimmed);
        }

        // Fire the change event with the new value if the noTrigger flag isn't set
        if (!noTrigger) {
          this.element.val(val).trigger('change').triggerHandler('selected', [option, isAdded]);
        }

        // If multiselect, reset the menu to the unfiltered mode
        if (this.settings.multiple) {
          if (this.list.hasClass('search-mode')) {
            this.resetList();
          }
          this.activate(true);
        }

        this.setBadge(option);
      },

      setBadge: function (option) {
        //Badge Support
        if (this.badges) {
          var badge = this.element.parent().find('.badge');

          if (badge.length === 0) {
            this.element.parent().find('.dropdown-wrapper').append('<span class="badge">1</span>');
            badge = this.element.parent().find('.badge');
          }

          badge.attr('class', 'badge ' + (option.attr('data-badge-color') ? option.attr('data-badge-color') : 'azure07'))
            .text(option.attr('data-badge'));
        }
      },

      // Execute the source ajax option
      callSource: function(callback) {
        var self = this, searchTerm = '';

        if (this.settings.source) {
          this.isFiltering = false;

          var sourceType = typeof this.settings.source,
            response = function (data) {
            //to do - no results back do not open.
            var list = '',
              val = self.element.val();

            function replaceDoubleQuotes(content) {
              return content.replace('"', '\'');
            }

            function buildOption(option) {
              if (option === null || option === undefined) {
                return;
              }

              var isString = typeof option === 'string',
                stringContent = option;

              if (isString) {
                option = {
                  value: stringContent
                };
              }
              option.value = replaceDoubleQuotes(option.value);

              if (option.id !== undefined) {
                if (!isNaN(option.id)) {
                  option.id = '' + option.id;
                }
                option.id = replaceDoubleQuotes(option.id);
              }

              if (option.label !== undefined) {
                option.label = replaceDoubleQuotes(option.label);
              }

              if (!option.selected && option.value === val) {
                option.selected = true;
              }

              list += '<option' + (option.id === undefined ? '' : ' id="' + option.id + '"') +
                        ' value="' + option.value + '"' +
                        (option.selected ? ' selected ' : '') +
                      '>'+ (option.label !== undefined ? option.label : option.value !== undefined ? option.value : '') + '</option>';
            }

            // If the incoming dataset is different than the one we started with,
            // replace the contents of the list, and rerender it.
            if (!self.isFiltering && !Soho.utils.equals(data, self.dataset)) {
              self.dataset = data;

              self.element.empty();
              for (var i=0; i < data.length; i++) {
                var opts;

                if (data[i].group) {
                  opts = data[i].options;
                  list += '<optgroup label="' + data[i].group + '">';
                  for (var ii = 0; ii < opts.length; ii++) {
                    buildOption(opts[ii]);
                  }
                  list += '</optgroup>';
                } else {
                  buildOption(data[i]);
                }
              }

              self.element.append(list);
              self.updateList();
            }

            self.element.triggerHandler('complete'); // For Busy Indicator
            self.element.trigger('requestend', [searchTerm, data]);
            callback();
            return;
          };

          self.element.triggerHandler('start'); // For Busy Indicator
          self.element.trigger('requeststart');

          if (sourceType === 'function') {
            // Call the 'source' setting as a function with the done callback.
            this.settings.source(response, searchTerm, this.settings.sourceArguments);
          } else if (sourceType === 'object') {
            // Use the 'source' setting as pre-existing data.
            // Sanitize accordingly.
            var sourceData = $.isArray(this.settings.source) ? this.settings.source : [this.settings.source];
            response(sourceData);
          } else {
            // Attempt to resolve source as a URL string.  Do an AJAX get with the URL
            var sourceURL = this.settings.source.toString(),
              request = $.getJSON(sourceURL);

            request.done(function(data) {
              response(data);
            }).fail(function() {
              response([]);
            });
          }

          return true;
        }
        return false;
      },

      // External Facing function to set value by code - Depricated set on select and trigger updated
      setCode: function(code) {
        var self = this,
          doSetting = function ()  {
            var option = null;

            self.element.find('option').each(function () {
              if (this.value === code) {
                option = $(this);
              }
            });

            self.selectOption(option, true);
          };

        if (!self.callSource(doSetting)) {
          doSetting();
        }
      },

      isMobile: function() {
        return ['ios', 'android'].indexOf(Soho.env.os.name) > -1;
      },

      isListClosable: function() {
        return this.list.hasClass('is-closable');
      },

      disable: function() {
        this.element
          .prop('disabled', true)
          .prop('readonly', false);

        if (this.pseudoElem.is($(document.activeElement))) {
          this.pseudoElem.blur();
        }

        this.pseudoElem
          .addClass('is-disabled')
          .removeClass('is-readonly')
          .attr('tabindex', '-1')
          .prop('readonly', false)
          .prop('disabled', true);
        this.closeList('cancel');
      },

      enable: function() {
        this.element
          .prop('disabled', false)
          .prop('readonly', false);
        this.pseudoElem
          .prop('disabled', false)
          .prop('readonly', false)
          .attr('tabindex', '0')
          .removeClass('is-disabled')
          .removeClass('is-readonly');
      },

      readonly: function() {
        this.element
          .prop('disabled', false)
          .prop('readonly', true);
        this.pseudoElem
          .removeClass('is-disabled')
          .addClass('is-readonly')
          .attr('tabindex', '0')
          .prop('disabled', false)
          .prop('readonly', true);
        this.closeList('cancel');
      },

      // Triggered whenever the plugin's settings are changed
      updated: function() {
        this.closeList('cancel');

        // Update the 'multiple' property
        if (this.settings.multiple && this.settings.multiple === true) {
          this.element.prop('multiple', true);
        } else {
          this.element.prop('multiple', false);
        }

        // update "readonly" prop
        if (this.element.prop('readonly') === true) {
          this.readonly();
        } else {
          this.pseudoElem.removeClass('is-readonly');
        }

        // update "disabled" prop
        this.pseudoElem[ this.element.prop('disabled') ? 'addClass' : 'removeClass' ]('is-disabled');

        // update the list and set a new value, if applicable
        this.updateList();
        this.setValue();

        this.element.trigger('has-updated');

        return this;
      },

      destroy: function() {
        $.removeData(this.element[0], pluginName);
        this.closeList('cancel');
        this.label.remove();
        this.pseudoElem.off().remove();
        this.icon.remove();
        this.wrapper.remove();
        this.listfilter.destroy();
        this.element.removeAttr('style');
      }

    };

    // Keep the Chaining and Init the Controls or Settings
    return this.each(function() {
      var instance = $.data(this, pluginName);

      if (instance) {
        instance.settings = $.extend({}, settings, instance.settings);
        instance.updated();
      } else {
        instance = $.data(this, pluginName, new Dropdown(this, settings));
      }
    });
  };

/* start-amd-strip-block */
}));
/* end-amd-strip-block */<|MERGE_RESOLUTION|>--- conflicted
+++ resolved
@@ -1193,34 +1193,8 @@
         // use negative height of the pseudoElem to get the Dropdown list to overlap the input.
         positionOpts.y = parseInt(parentElementStyle.height + parentElementStyle.borderTopWidth + parentElementStyle.borderBottomWidth) * -1;
 
-<<<<<<< HEAD
-           //But not off the left side
-           var wWidth = $(window).width(),
-              intListWidth = parseInt(listWidth),
-              maxWidth = wWidth - parseInt(this.list[0].style.left, 10);
-           if (intListWidth > maxWidth) {
-             this.list[0].style.left = (wWidth - intListWidth - 5) +'px';
-            }
-        } else {
-          var pseudoElemOuterWidth = this.pseudoElem.outerWidth();
-          this.list[0].style.width = pseudoElemOuterWidth + 'px';
-
-          // Fix: text was hard to view,
-          // when cell width smaller then text with editable Datagrid
-          if (this.isInGrid) {
-            this.searchInput[0].style.cssText = 'width:'+ pseudoElemOuterWidth +'px !important';
-            this.list[0].style.width = '';
-            var glistWidth = this.list.outerWidth(),
-              gCellWidth = this.element.closest('.datagrid-cell-wrapper').outerWidth(),
-              gWidth = glistWidth > gCellWidth ? (glistWidth + 20) : gCellWidth;
-            this.list[0].style.width = gWidth +'px';
-            this.searchInput[0].style.width = '';
-          }
-        }
-=======
         this.list.one('afterplace.dropdown', dropdownAfterPlaceCallback).place(positionOpts);
         this.list.data('place').place(positionOpts);
->>>>>>> 4e6e25fa
       },
 
       // Alias that works with the global "closeChildren" method.  See "js/lifecycle.js"
