--- conflicted
+++ resolved
@@ -887,12 +887,9 @@
         // Persist the "short" input field
         var isShort = (this.element.closest('.field-short').length === 1);
 
-<<<<<<< HEAD
-        this.input.attr('aria-expanded', 'true');
-        this.input.addClass('is-open');
-=======
-        this.pseudoElem.attr('aria-expanded', 'true');
->>>>>>> d8fd357a
+        this.pseudoElem
+          .attr('aria-expanded', 'true')
+          .addClass('is-open');
         this.searchInput.attr('aria-activedescendant', current.children('a').attr('id'));
 
         $('#dropdown-list').remove(); //remove old ones
