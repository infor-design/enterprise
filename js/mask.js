/**
* Inline Field Formatter (Mask) Control
* Adds a text-based formatting "mask" to input fields that displays how data should be entered into the field.
* Does not allow text entry that does not match the provided mask.
*/

/* start-amd-strip-block */
(function(factory) {
  if (typeof define === 'function' && define.amd) {
    // AMD. Register as an anonymous module
    define(['jquery'], factory);
  } else if (typeof exports === 'object') {
    // Node/CommonJS
    module.exports = factory(require('jquery'));
  } else {
    // Browser globals
    factory(jQuery);
  }
}(function($) {
/* end-amd-strip-block */

  $.fn.mask = function(options) {

    // Tab Settings and Options
    var pluginName = 'mask',
        defaults = {
          pattern: '',
          placeholder: '_',
          definitions: {
            '#': /[0-9]/,
            '0': /[0-9]/,
            'x': /[A-Za-z]/,
            '*': /[A-Za-z0-9]/,
            '~': /[-0-9]/,
            'a': /[APap]/,
            'm': /[Mm]/
          },
          number: false
        },
        settings = $.extend({}, defaults, options);

    // Plugin Constructor
    function Mask(element) {
      this.element = $(element);
      this.init();
    }

    Mask.prototype = {
      init: function(){
        var self = this;
        self.buffer = '';

        // environment strings/bools
        self.env = {
          pasteEvent: self.getPasteEvent(),
          ua: navigator.userAgent,
          iPhone: /iphone/i.test(this.ua)
        };

        // Order of operations when choosing pattern strings:
        // HTML5 'data-mask' attribute > Generic pattern string based on "type" attribute > nothing.
        //
        // if no pattern is provided in settings, use a pre-determined pattern based
        // on element type, or grab the pattern from the element itself.
        self.pattern = self.element.attr('data-mask') || settings.pattern || '';

        // If a "mode" is defined, special formatting rules may apply to this mask.
        // Otherwise, the standard single-character pattern match will take place.
        self.mode = self.element.attr('data-mask-mode') || undefined;

        // If "thousands" is defined, the thousands separator for numbers (comma or decimal, based on
        // localization) will be inserted wherever necessary during typing. Will automatically set to
        // "true" if the localized thousands separator is detected inside the mask.
        self.thousands = self.element.attr('data-thousands') || self.pattern.indexOf(',') !== -1 || false;

        // If "negative" is defined, you can type the negative symbol in front of the number.
        // Will automatically set to "true" if a negative symbol is detected inside the mask.
        self.negative = self.mode === 'number' && self.pattern.indexOf('-') !== -1;

        // If 'mustComplete' is defined, you MUST complete the full mask, or the mask will revert to empty
        // once the field is blurred.
        self.mustComplete = self.element.attr('data-must-complete') || false;

        // If 'showCurrency' is defined and the mask mode is 'number', a span will be drawn that will show the
        // localized currency symbol.
        self.showCurrency = self.mode === 'number' && self.element.attr('data-show-currency');
        if (self.showCurrency) {
          var symbol = (Locale.currentLocale.data ? Locale.currentLocale.data.currencySign : '$');
          $('<span class="audible currency"></span>').text(' ' + symbol).appendTo(self.element.prev('label'));
          this.element.parent('.field').attr('data-currency-symbol', '' + symbol).addClass('currency');
        }

        // If we are doing a grouped pattern match (for dates/times/etc), we need to store an object that contains
        // separated pieces of "editable" and "literal" parts that are used for checking validity of mask pieces.
        if (self.mode !== 'number') {
          self.maskParts = self.getPatternParts();
        }

        // If 'self.groupComplete' is active, each section of the group pattern match must be full in order for the
        // literals in-between each section to be automatically added (meaning, you can't type a literal to end that
        // group until all characters in that group are entered).  This is used for some group matching and for time.
        if (self.mode === 'time' || self.element.attr('data-group-complete')) {
          //self.groupComplete = true;
        }

        // Point all keyboard related events to the handleKeyEvents() method, which knows how to
        // deal with key syphoning and event propogation.
        self.element.on('keydown.mask keypress.mask ' + self.env.pasteEvent, function(e) {
          self.handleKeyEvents(self, e);
        });

        // when the element is focused, store its initial value.
        self.element.on('focus.mask', function() {
          self.initValue = self.element.val();
        });

        // listen for an event called "updated" that can be triggered by other plugins, that forces the mask
        // to completely re-evaluate itself.
        self.element.on('updated', function() {
          var e = $.Event(),
            currVal = self.element.val();

          self.element.val('');
          self.caret(0);
          self.processStringAgainstMask(currVal, e);
        });

        // remove the value when blurred
        self.element.on('blur.mask', function() {
          self.initValue = null;
          if (self.mustComplete) {
            self.checkCompletion();
          }
          if (self.initValue !== self.element.val()) {
            self.element.trigger('change');
          }
        });

        // Test contents of the input field.  If there are characters, run them
        // against the mask and fill them in as necessary.
        var val = self.element.val();
        if (val.length > 0) {
          self.element.val('');
          self.processStringAgainstMask(val);
        }

      },

      // Builds a fake element and gets the name of the event that will be used for "paste"
      // Used for cross-browser compatability.
      getPasteEvent: function() {
        var el = document.createElement('input'),
            name = 'onpaste';
        el.setAttribute(name, '');
        return ((typeof el[name] === 'function') ? 'paste' : 'input') + '.mask';
      },

      // Gets rid of event firing and bubbling in all browsers.
      killEvent: function(e) {
        if (e) {
          e.returnValue = false;
          if (e.preventDefault) {
            e.preventDefault();
          }
        }
        return false;
      },

      // Helper Function for Caret positioning.  If you provide "begin" and "end" arguments, the caret position
      // will change.  If you simply call the method with no arguments, it returns an object containing the cursor's
      // beginning and ending posititons.
      caret: function(begin, end) {
        var self = this,
          range;
        if (self.element.val().length === 0 || self.element.is(':hidden')) {
          return {
            begin: 0,
            end: 0
          };
        }
        if (typeof begin === 'number') {
          end = (typeof end === 'number') ? end : begin;
          return self.element.each(function() {
            if (this.setSelectionRange) {
              this.setSelectionRange(begin, end);
            } else if (this.createTextRange) {
              range = this.createTextRange();
              range.collapse(true);
              range.moveEnd('character', end);
              range.moveStart('character', begin);
              range.select();
            }
          });
        } else {
          if (self.element[0].setSelectionRange) {
            begin = self.element[0].selectionStart;
            end = self.element[0].selectionEnd;
          } else if (document.selection && document.selection.createRange) {
            range = document.selection.createRange();
            begin = 0 - range.duplicate().moveStart('character', -100000);
            end = begin + range.text.length;
          }
          return {
            begin: begin,
            end: end
          };
        }
      },

      // Moves the text input cursor a specified distance in a specified direction
      moveCursor: function(direction, distance) {
        var self = this,
          pos = self.caret();

        direction = self.evaluateDirecton(direction);
        distance = distance || 1;

        switch(direction) {
          case 'next':
            self.caret(pos.begin + distance);
            break;
          case 'prev':
            self.caret(pos.begin - distance);
            break;
          default:
            break;
        }
      },

      // Get the direction in which to position the cursor (if necessary)
      // defaults to 'current', which will not move the cursor.
      evaluateDirecton: function(direction) {
        if (!direction) {
          return 'current';
        }
        var directions = ['current', 'next', 'prev'],
          i = $.inArray(direction, directions);
        return directions[i];
      },

      // If the mask isn't completed to the end, erase the contents of the input field
      // Used on Blur if the "mustComplete" flag is set
      checkCompletion: function() {
        var inputLength = this.element.val().length,
          maskLength = this.pattern.length;

        if (maskLength !== inputLength) {
          this.element.val('');
        }
      },

      // The catch-all event for handling keyboard events within this input field. Grabs information about the keys
      // being pressed, event type, matching pattern characters, and determines what to do with them.
      handleKeyEvents: function(self, e) {
        var evt = e || window.event,
          eventType = evt.originalEvent.type,
          key = e.which,
          typedChar = String.fromCharCode(key);

        // set the original value if it doesn't exist.
        if (!self.initValue) {
          self.initValue = self.element.val();
        }

        if (eventType === 'keydown') {
          // backspace || delete
          if (key === 8 || key === 46 || (self.env.iPhone && key === 127)) {
            self.handleBackspace(evt);
<<<<<<< HEAD
            //} else if (key === 13) { // enter
            //Commented out to solve  issue in grid editor
=======
          } else if (key === 13) { // enter
>>>>>>> 7a105f8f
            //self.element.trigger('blur', evt);
          } else if (key === 27) { // escape
            self.handleEscape(evt);
          } else if (36 < key && key < 41) { // arrow keys (in Firefox)
            return;
          // Never allow any combinations with the alt key, since on Mac OSX it's used to create special characters
          } else if (evt.altKey) {
            self.killEvent(e);
          } else if (evt.shiftKey && 36 < key && key < 41) { // arrow keys AND shift key (for moving the cursor)
            return;
          }
        }

        if (eventType === 'keypress') {
          // Ignore all of these keys or combinations containing these keys
          if (evt.ctrlKey || evt.metaKey || key < 32) {
            return;
          // Never allow any combinations with the alt key, since on Mac OSX it's used to create special characters
          } else if (evt.altKey) {
            self.killEvent(e);
          // Need to additionally check for arrow key combinations here because some browsers
          // Will fire keydown and keypress events for arrow keys.
          } else if (evt.shiftKey && 36 < key && key < 41 && typedChar !== '(') {
            return;
          } else if ((36 < key && key < 41) && typedChar !== '\'' && typedChar !== '(')  {
            // '(' is keycode 40 on some browsers
            // '/' is keycode 39 on some browsers
            return;
          }

          if (self.mode === 'number') {
            self.processNumberMask(typedChar, evt);
          } else {
            self.processMask(typedChar, evt);
          }

        }

        if (eventType === 'paste') {
          self.handlePaste(evt);
        }
      },

      // When using Backspace, correctly remove the intended text content and place the caret
      // in the correct place.
      handleBackspace: function(e) {
        var val = this.element.val();
        if (0 < val.length) {
          var pos = this.caret(),
            dCaret = pos.end - pos.begin,
            trueCaretPosBegin = dCaret > 0 ? pos.begin : pos.begin - 1,
            selectedText = val.slice(trueCaretPosBegin, pos.end);

          val = this.deleteAtIndex(val, selectedText, trueCaretPosBegin);
          this.element.val(val);
          this.caret(trueCaretPosBegin);
        }
        return this.killEvent(e);
      },

      // When escaping from a modified field, place the initial value of the field
      // back in place of the discarded edits.
      handleEscape: function(e) {
        var self = this;
        self.element.val(self.initValue);
        self.caret(0, self.initValue.length);
        self.initValue = null;
        return self.killEvent(e);
      },

      // Intercepts the Paste event, modifies the contents of the clipboard to fit within the size
      // and character limits of the mask, and writes the result to the input field.
      handlePaste: function(e) {
        var paste = e.originalEvent.clipboardData && e.originalEvent.clipboardData.getData ?
          e.originalEvent.clipboardData.getData('text/plain') : // Standard
          window.clipboardData && window.clipboardData.getData ?
          window.clipboardData.getData('Text') : // MS
          false;

        if (paste) {
          // cut down the total size of the paste input to only be as long as the pattern allows * 2.
          var pasteLimiter = (this.pattern.length * 2) > paste.length ? paste.length : this.pattern.length * 2,
            maxPasteInput = paste.substring(0, pasteLimiter);
          this.processStringAgainstMask(maxPasteInput, e);
        }
        this.element.trigger('afterPaste.mask');
        this.killEvent(e);
      },

      // Attempts to match the character provided from a pattern against the array of
      // pattern matching characters ("definitions"). If the character is not in the array,
      // it is considered "literal", and will be placed into the input field as part of the mask.
      isCharacterLiteral: function(patternChar) {
        return $.inArray(patternChar, Object.keys(settings.definitions)) === -1;
      },

      // Tests the character provided against the current langauge's decimal selector
      // TODO: Add globalization support for the decimal selector
      isCharacterDecimal: function(patternChar) {
        return patternChar === '.';
      },

      // The following methods are used for modifying the contents of strings based on caret position.
      // TODO: Move these to a more global space for use in other plugins?
      insertAtIndex: function(string, value, index) {
          return string.substring(0, index) + value + string.substring(index);
      },
      replaceAtIndex: function(string, value, index) {
        return string.substr(0, index) + value + string.substr(index+value.length);
      },
      deleteAtIndex: function(string, value, index) {
        return string.substr(0, index) + string.substr(index + value.length);
      },

      // Resets properties used for internal storage between keypresses to their default values
      resetStorage: function() {
        this.originalPos = null;
        this.currentMaskBeginIndex = null;
        this.buffer = '';
      },

      // Writes the current value of the internal text buffer out to the Input Field.
      // Additionally, resets the Caret to the right position.
      writeInput: function() {
        var val = this.element.val(),
          pos = this.originalPos,
          buffSize = this.buffer.length,
          pattSize = this.pattern.length;

        // insert the buffer's contents
        val = this.insertAtIndex(val, this.buffer, pos.begin);

        // strip out the portion of the text that would be selected by the caret
        var selectedText = val.substring(pos.begin + buffSize, pos.end + buffSize);
        val = val.replace(selectedText, '');

        // cut down the total length of the string to make it no larger than the pattern mask
        val = val.substring(0, pattSize);

        // Reduce the size of the string by one if a negative-capable mask contains a positive number
        if (this.negative && val.indexOf('-') === -1) {
          val = val.substring(0, (pattSize - 1));
        }

        // if we're dealing with numbers, figure out commas and adjust caret position accordingly.
        if (this.mode === 'number') {

          // cut all but the first occurence of the negative symbol and decimal
          val = this.replaceAllButFirst(/-/g, val, '');
          val = this.replaceAllButFirst(/\./g, val, '');

          // cut any extra leading zeros.
          var valWithoutLeadZeros = val.replace(/^0+(?!\.|$)/, ''),
            numLeadingZeros = val.length - valWithoutLeadZeros.length;

          val = valWithoutLeadZeros;

          var originalVal = val,
            maskParts = this.pattern.replace(/,/g, '').split('.'),
            totalLengthMinusSeparators = maskParts[0].length + (maskParts[1] ? maskParts[1].length : 0);

          // strip out the decimal and any commas from the current value
          val = val.replace(/(\.|,)/g, '');

          // if the original value had a decimal point, place it back in the right spot
          if (this.pattern.indexOf('.') !== -1) {
            // Lots of checking of decimal position is necessary if it already exists in the value string.
            if (originalVal.indexOf('.') !== -1) {
              var inputParts = originalVal.split('.');

              // cut down the total length of the number if it's longer than the total number of integer
              // and decimal places
              if (val.length > totalLengthMinusSeparators) {
                val = val.substring(0, totalLengthMinusSeparators);
              }

              // reposition the decimal in the correct spot based on total number of characters
              // in either part of the mask.
              if (inputParts[1].length <= maskParts[1].length) {
                if (inputParts[0].length >= maskParts[0].length) {
                  val = this.insertAtIndex(val, '.', maskParts[0].length);
                } else {
                  val = this.insertAtIndex(val, '.', originalVal.replace(/,/g, '').indexOf('.'));
                }
              } else {
                val = this.insertAtIndex(val, '.', val.length - maskParts[1].length);
              }
            } else {
              // cut down the total length of the number if it's longer than the total number of integer
              // and decimal places
              if ( val.length > totalLengthMinusSeparators) {
                val = val.substring(0, totalLengthMinusSeparators);
              }
              // The decimal doesn't already exist in the value string.
              // if the current value has more characters than the "integer" portion of the mask,
              // automatically add the decimal at index of the last pre-decimal pattern character.
              if (val.length > maskParts[0].length) {
                val = this.insertAtIndex(val, '.', maskParts[0].length);
              }
            }
          } else {
            // cut down the total length of the number if it's longer than the total number of integer
            // and decimal places
            if ( val.length > totalLengthMinusSeparators) {
              val = val.substring(0, totalLengthMinusSeparators);
            }
          }

          // Only do this part if the thousands separator should be present.
          if (this.thousands) {
            // Reposition all the commas before the decimal point to be in the proper order.
            // Store the values of "added" and "removed" commas.
            var valHasDecimal = val.length - val.replace(/\./g, '').length > 0,
              parts = valHasDecimal ? val.split('.') : [val],
              reAddTheCommas = parts[0].replace(/\B(?=(\d{3})+(?!\d))/g, ',');

            // add the commas back in
            parts[0] = reAddTheCommas;
            val = (parts[1] && parts[1] !== '') ? parts.join('.') : parts[0] + (valHasDecimal ? '.' : '');

            // move the caret position to the correct spot, based on the adjustments we made to commas
            // NOTE: This needs to happen AFTER we figure out the number of commas up to the caret.
            var originalSliceUpToCaret = originalVal.substring(0, (pos.end !== pos.begin ? pos.end : pos.begin)),
              originalSliceLength = originalSliceUpToCaret.length,
              originalSliceCommas = originalSliceLength - originalSliceUpToCaret.replace(/,/g, '').length,
              currentSliceUpToCaret = val.substring(0, originalSliceLength),
              currentSliceLength = currentSliceUpToCaret.length,
              currentSliceCommas = currentSliceLength - currentSliceUpToCaret.replace(/,/g, '').length;

            if (originalSliceCommas > currentSliceCommas) {
              pos.begin = pos.begin - numLeadingZeros - (originalSliceCommas - currentSliceCommas);
            }
            if (originalSliceCommas < currentSliceCommas) {
              pos.begin = pos.begin - numLeadingZeros + (currentSliceCommas - originalSliceCommas);
            }

            // Get the caret position against the final value.
            // If the next character in the string is the decimal or a comma, move the caret one spot forward
            var commaDecRegex = /(\.|,)/,
              nextChar = val.substring(pos.begin, pos.begin + 1);
            while (pos.begin < val.length && commaDecRegex.test(nextChar)) {
               pos.begin = pos.begin + 1;
               nextChar = val.substring(pos.begin, pos.begin + 1);
            }
          }
        }

        // put it back!
        this.element.val(val);

        // reposition the caret to be in the correct spot (after the content we just added).
        var totalCaretPos = pos.begin + buffSize,
          actualCaretPos = totalCaretPos >= pattSize ? pattSize : totalCaretPos;
        this.caret(actualCaretPos);

        // trigger the 'write' event
        this.element.trigger('write.mask');
      },

      // Method for processing number masks
      // TODO:  Flesh out content and docs
      processNumberMask: function(typedChar, e) {
        var self = this,
          val = self.element.val(),
          maskWithoutInts = self.pattern.replace(/#/g, ''),
          numMaskInts = self.pattern.length - maskWithoutInts.length,
          match,
          patternChar;

        self.originalPos = self.caret();
        self.currentMaskBeginIndex = self.currentMaskBeginIndex || self.originalPos.begin;

        // don't do anything if you're at the end of the pattern.  You can't type anymore.
        if (self.currentMaskBeginIndex >= self.pattern.length) {
          self.resetStorage();
          return self.killEvent(e);
        }

        // Get the currently typed string up to the beginning of the caret.
        var sliceUpToCaret = val.substring(0, self.originalPos.begin),
          sliceHasDecimal = sliceUpToCaret.length !== sliceUpToCaret.replace(/\./g, '').length,
          inputWithoutDec = val.replace(/\./g, ''),
          valHasDecimal = val.length !== inputWithoutDec.length,
        // Do a check to see if the character typed matches the mask pattern character.
        // This is done against the mask WITHOUT COMMAS.  The caret's position is adjusted
        // for the difference in position.
          commasUpToCaret = sliceUpToCaret.length - sliceUpToCaret.replace(/,/g, '').length,
          trueMaskIndex = sliceUpToCaret.length - commasUpToCaret;
        patternChar = self.getCharacter('current', trueMaskIndex);

        // Is the decimal already in the slice up to the caret?
        // If it is, only work with the "post-decimal" portion of the mask
        if (sliceHasDecimal) {
          var postDecMask = self.pattern.split('.')[1],  // tests all mask characters after the decimal
            postDecSlice = sliceUpToCaret.split('.')[1], // tests only typed characters after the decimal up to the caret
            distanceFromDec = (self.originalPos.begin - 1) - sliceUpToCaret.indexOf('.');
          patternChar = postDecMask.charAt(distanceFromDec);

          // if there are as many or more characters in the slice as the mask, don't continue.
          // The decimal place maximum has been hit.  Only do this if the "entire" mask isn't selected.
          var selectedChars = val.substring(self.originalPos.begin, self.originalPos.end);
          if (selectedChars.length < val.length && postDecSlice.length >= postDecMask.length) {
            self.resetStorage();
            return self.killEvent(e);
          }

          // Test the correct pattern character against the typed character
          match = self.testCharAgainstRegex(typedChar, patternChar);
          if (!match) {
            self.resetStorage();
            return self.killEvent(e);
          }

          // The character belongs in the post-decimal portion of the mask.  Add it and move on.
          self.buffer += typedChar;
          self.writeInput();
          self.resetStorage();
          return self.killEvent(e);
        }

        // The decimal point is not currently in the portion of the string we're working with.
        var patternHasDecimal = self.pattern.length !== self.pattern.replace(/\./g, '').length;

        // Check the character to see if it's a decimal
        if (self.isCharacterDecimal(typedChar)) {
          // Don't allow the decimal to be added if the pattern doesn't contain one.
          if (!patternHasDecimal) {
            self.resetStorage();
            return self.killEvent(e);
          }
          if (valHasDecimal) {
            var caretSlice = val.substring(self.originalPos.begin, self.originalPos.end),
              caretSliceHasDecimal = caretSlice.length !== caretSlice.replace(/\./g, '').length;
            if (caretSliceHasDecimal) {
              if (caretSlice.length === val.length) {
                self.buffer += '0';
              }
              self.buffer += typedChar;
              self.writeInput();
            }
            self.resetStorage();
            return self.killEvent(e);
          }

          // The decimal is OK to add to the string.
          // if the current input is empty or if the caret position is at the beginning, add a leading zero
          if (val.length === 0 || self.originalPos.begin === 0) {
            self.buffer += '0';
          }
          self.buffer += typedChar;
          self.writeInput();
          self.resetStorage();
          return self.killEvent(e);
        }

        // If the new pattern char is the decimal, add it.
        if (self.isCharacterDecimal(patternChar)) {
          if (!valHasDecimal) {
            self.buffer += patternChar;
          }
          // Test the next character in the mask to see
          patternChar = self.getCharacter('next', trueMaskIndex);
          match = self.testCharAgainstRegex(typedChar, patternChar);
          if (match) {
            self.buffer += typedChar;
          }
          self.writeInput();
          self.resetStorage();
          return self.killEvent(e);
        }

        // Test to see if the character is the negative symbol
        if (typedChar === '-') {
          if (!self.negative || self.originalPos.begin > 0) {
            self.resetStorage();
            return self.killEvent(e);
          }

          self.buffer += typedChar;
          self.writeInput();
          self.resetStorage();
          return self.killEvent(e);
        }

        var inputParts = val.split('.'),
          inputWithoutCommas = inputParts[0].replace(/,/g, ''),
          numInputInts = inputWithoutCommas.length;

        // Actually test the typed character against the correct pattern character.
        match = self.testCharAgainstRegex(typedChar, patternChar);
        if (!match) {
          if (self.negative && self.testCharAgainstRegex(typedChar, '~')) {
            // Let it go
          } else {
            self.resetStorage();
            return self.killEvent(e);
          }
        }

        // Is the "integer" portion of the mask filled?
        if (numInputInts >= numMaskInts) {
          // Add the decimal if the value doesn't already have it
          self.buffer += !valHasDecimal && patternHasDecimal ? '.' + typedChar : typedChar;
          self.writeInput();
          self.resetStorage();
          return self.killEvent(e);
        }

        // Add the character to the "integer" part of the mask
        // Get the current value of the pre-decimal mask, strip out commas, add them back in the
        // Appropriate spots, and move the caret position appropriately.
        self.buffer += typedChar;
        self.writeInput();
        self.resetStorage();
        return self.killEvent(e);
      },

      // Processes the pattern string and returns an object that contains that string's sections of matchable patterns
      // and its unmatchable literals.
      getPatternParts: function() {
        var self = this,
          defKeys = Object.keys(settings.definitions),
          patternEditableParts = [],
          patternLiteralParts = [],
          patternStartsWithLiteral = false,
          i = 0,
          regexString = '',
          regexObj;

        // Build the string of "editable" matches dynamically from settings,
        // and match it against the incoming pattern to determine each editable group.
        $.each(defKeys, function(i, def) {
          regexString += def;
        });
        regexString = '[' + regexString + ']+';
        regexObj = new RegExp(regexString, 'g');
        patternEditableParts = self.pattern.match(regexObj) || [];

        // check for literal characters at the beginning of the string before the first matchable pattern
        if (patternEditableParts[0] && self.pattern.substring(0, 1) !== patternEditableParts[0].substring(0, 1)) {
          patternLiteralParts.push( self.pattern.substring( 0, self.pattern.indexOf( patternEditableParts[0] )));
          patternStartsWithLiteral = true;
        }

        // set a starting index for our literal checking... may not be 0 if there were literals before the first match
        var prevLiteralEndIndex = (patternLiteralParts && patternLiteralParts[0]) ? (self.pattern.indexOf(patternLiteralParts[0]) + patternLiteralParts[0].length) : 0;

        // get all sets of literal characters in the pattern and store them
        while (i < patternEditableParts.length) {
          // start cutting the string here
          var currLiteralStartIndex = prevLiteralEndIndex + patternEditableParts[i].length,
            // get a fresh cut of the pattern minus the parts we've already dealt with
            nextCut = self.pattern.substring(currLiteralStartIndex, self.pattern.length),
            cutChars = self.pattern.length - nextCut.length,
            // finish cutting the string at the end of the next piece of editable pattern OR the end of the pattern
            currLiteralEndIndex = cutChars + (patternEditableParts[i+1] ? nextCut.indexOf(patternEditableParts[i+1]) : nextCut.length),
            // should contain the next literal
            currLiteral = self.pattern.substring(currLiteralStartIndex, currLiteralEndIndex);
          if (currLiteral !== '') {
            patternLiteralParts.push(currLiteral);
          }
          prevLiteralEndIndex = currLiteralEndIndex;
          i++;
        }

        // build an array that contains one of each character in the literals sections for testing
        var allLiterals = '';
        for (var a = 0; a < patternLiteralParts.length; a++) {
          allLiterals += patternLiteralParts[a];
        }
        var containedLiterals = self.removeDuplicates(allLiterals);

        var allEditables = '';
        for (var b = 0; b < patternEditableParts.length; b++) {
          allEditables += patternEditableParts[b];
        }
        var containedEditables = self.removeDuplicates(allEditables);

        return {
          editable: patternEditableParts,
          literal: patternLiteralParts,
          allLiterals: allLiterals,
          allEditables: allEditables,
          containedLiterals: containedLiterals,
          containedEditables: containedEditables,
          startsWithLiteral: patternStartsWithLiteral
        };
      },

      // Processes the current input value against the pre-processed mask, and returns an array containing the values
      // inside of each editable piece of the group pattern.
      analyzeInput: function(inputSlice) {
        var self = this,
          val = inputSlice !== undefined ? inputSlice : self.element.val(),
          currentMaskPartIsLiteral = false,
          editables = self.maskParts.editable,
          literals = self.maskParts.literal,
          totalMaskParts = editables.length + literals.length,
          editableParts = [],
          literalParts = [],
          valFromLastIndex = '',
          allEditables = '',
          allLiterals = '',
          nextLiteralIndex = 0,
          nextEditableIndex = 0,
          editablePart = '',
          literalPart = '',
          valIndex = 0,
          editableCount = 0,
          literalCount = 0,
          i = 0,
          a = 0;

        // More literals than editables means that there is a literal pattern BEFORE the first editable pattern.
        if (self.maskParts.startsWithLiteral) {
          currentMaskPartIsLiteral = true;
        }

        // Loop through all parts, and retrieve the values inside the editable parts.
        for (i; i < totalMaskParts; i++) {
          if (currentMaskPartIsLiteral) {
            valFromLastIndex = val.substring(valIndex, val.length);
            nextEditableIndex = valIndex + valFromLastIndex.length;
            literalPart = '';

            // find next literal character and grab its index.
            for (a = 0; a < valFromLastIndex.length; a++) {
              if ($.inArray(valFromLastIndex[a], self.maskParts.containedLiterals) === -1) {
                nextEditableIndex = valIndex + a;
                break;
              }
            }

            literalPart = val.substring(valIndex, nextEditableIndex);
            if (literalPart.length > 0) {
              literalParts.push(literalPart);
            }

            allLiterals += literalPart;
            valIndex = valIndex + literalPart.length;
            currentMaskPartIsLiteral = false;
            literalCount++;
          } else {
            valFromLastIndex = val.substring(valIndex, val.length);
            nextLiteralIndex = valIndex + valFromLastIndex.length;
            editablePart = '';

            // find next literal character and grab its index.
            for (a = 0; a < valFromLastIndex.length; a++) {
              if ($.inArray(valFromLastIndex[a], self.maskParts.containedLiterals) !== -1) {
                nextLiteralIndex = valIndex + a;
                break;
              }
            }

            editablePart = val.substring(valIndex, nextLiteralIndex);
            if (editablePart.length > 0) {
              editableParts.push(editablePart);
            }

            allEditables += editablePart;
            valIndex = valIndex + editablePart.length;
            currentMaskPartIsLiteral = true;
            editableCount++;
          }
        }

        // make sure there is at least one empty entry in the array.
        if (editableParts.length === 0) {
          editableParts.push('');
        }

        return {
          editables: editableParts,
          allEditables: allEditables,
          literals: literalParts,
          allLiterals: allLiterals
        };
      },

      // Returns a reconstructed pattern based on the parts dissected from the getPatternParts() method.
      // Used for testing and sanity-checking.
      buildPatternFromParts: function() {
        var parts = this.getPatternParts(),
          pattern = '',
          literalCount = 0,
          editableCount = 0;

        // there is a literal BEFORE and AFTER the first match.
        if (parts.startsWithLiteral) {
          pattern += parts.literal[0];
          literalCount++;
        }
        // there are no literals BEFORE the first match, but there is a literal AFTER the last match.
        if (parts.literal === parts.editable) {}
        while (editableCount < parts.editable.length) {
          pattern += parts.editable[editableCount];
          if (parts.literal[literalCount]) {
            pattern += parts.literal[literalCount];
          }
          editableCount++;
          literalCount++;
        }

        return pattern;
      },

      // takes a string of character literals and returns an array containing each unique literal found.
      removeDuplicates: function(string) {
        var unique = [];
        for (var i = 0; i < string.length; i++) {
          if ($.inArray(string[i], unique) === -1) {
            unique.push(string[i]);
          }
        }
        return unique;
      },

      processMask: function(typedChar, e) {
        var self = this,
          maskEditables = self.maskParts.editable,
          maskLiterals = self.maskParts.literal,
          match,
          i = 0;

        self.originalPos = self.caret();
        self.currentMaskBeginIndex = self.currentMaskBeginIndex || self.originalPos.begin;

        var val = self.element.val().substring(0, self.originalPos.begin),
          input = self.analyzeInput(val);

        // If the input is full, don't continue.
        if (self.originalPos.begin === self.originalPos.end && input.allEditables.length >= self.maskParts.allEditables.length) {
          self.resetStorage();
          return self.killEvent(e);
        }

        // don't continue at all if the character typed isn't a valid editable or literal in this pattern
        for (var b = 0; b < self.maskParts.containedEditables.length; b++) {
          match = self.testCharAgainstRegex(typedChar, self.maskParts.containedEditables[b]);
          if (match) {
            break;
          }
        }
        if (!match && $.inArray(typedChar, self.maskParts.containedLiterals) === -1) {
          self.resetStorage();
          return self.killEvent(e);
        }

        // "i" increments the literal section checks by one.  This is necessary if you have a literal pattern group
        // starting the pattern.
        i = 0;
        if (self.maskParts.startsWithLiteral) {
          i = i + 1;
        }


        // Fail out if we try to type too many characters
        var currentSection = (input.editables.length - 1) > 0 ? input.editables.length - 1 : 0;
        if (input.editables[currentSection].length > maskEditables[currentSection].length) {
          self.resetStorage();
          return self.killEvent(e);
        }

        // Constant boolean for checking on literals (used by the two checks below)
        var typedLiteralsAreValid = (maskLiterals[currentSection+i] !== undefined) &&
          $.inArray(typedChar, self.maskParts.containedLiterals) !== -1 &&
          !(input.literals[currentSection+i]);

        // If the character typed is a literal, allow it to go through if there is still a section of unmatched literals
        // and there has been at least one editable character entered in this section.  This only works if the flag
        // 'self.groupComplete' is set to 'false' (generally used for dates).
        if (typedLiteralsAreValid &&
          !self.groupComplete &&
          input.editables[currentSection].length > 0) {

          self.checkSectionForLiterals(e, typedChar, maskLiterals[currentSection+i]);
          self.writeInput();
          self.resetStorage();
          return self.killEvent(e);
        }

        // If 'self.groupComplete' is true, but all characters for this particular group have already been entered,
        // Allow a typed literal character to pass
        if (typedLiteralsAreValid &&
          self.groupComplete &&
          input.editables[currentSection].length === maskEditables[currentSection].length) {

          self.checkSectionForLiterals(e, typedChar, maskLiterals[currentSection+i]);
          self.writeInput();
          self.resetStorage();
          return self.killEvent(e);
        }

        // If the "literals" are shifted forward due to the mask beginning with a literal pattern instead of an
        // editable pattern, automatically append that literal character at this point, since it hasn't been typed
        if (i > 0 && currentSection === 0 && !(input.literals[0])) {
          self.buffer += maskLiterals[0];
          if ($.inArray(typedChar, self.maskParts.containedLiterals) !== -1) {
            self.writeInput();
            self.resetStorage();
            return self.killEvent(e);
          }
        }

        // Define the section, as well as the correct pattern character to match against.
        var section = input.editables[currentSection] || '',
          currVal,
          patternChar,
          remainder;

        if (section.length < maskEditables[currentSection].length) {

          patternChar = maskEditables[currentSection].substring(input.editables[currentSection].length, (input.editables[currentSection].length + 1));

          // If we're typing inside of an existing literal pattern, this editable pattern has been pre-maturely completed
          // already, and we need to complete this literal pattern, while checking the match against the next editable group
          if (input.literals[currentSection+i] && maskLiterals[currentSection+i] !== input.literals[currentSection+i]) {
            currVal = self.element.val();
            remainder = currVal.substring(self.originalPos.begin, currVal.length);
            val = val.substring(0, (val.length - input.literals[currentSection+i].length));
            self.caret(self.originalPos.begin - input.literals[currentSection+i].length);
            self.originalPos = self.caret();
            self.element.val(val + remainder);
            self.buffer += maskLiterals[currentSection+i];
            patternChar = maskEditables[currentSection+1].substring(0, 1);
          }

          match = self.testCharAgainstRegex(typedChar, patternChar);

          // Simply add the character if its a match
          if ($.inArray(typedChar, self.maskParts.containedLiterals) === -1 && match) {
            self.buffer += typedChar;
            self.writeInput();
          }
        } else if (section.length === maskEditables[currentSection].length) {
          // Check that conditions are right for the next set of literal characters to be added
          if (maskEditables[currentSection+1] &&
              maskLiterals[currentSection+i]) {

            // check to make sure that the existing literals in the set are correctly formed,
            // and fix them if they aren't.
            if (input.literals[currentSection+i] && maskLiterals[currentSection+i] !== input.literals[currentSection+i]) {
              currVal = self.element.val();
              remainder = currVal.substring(self.originalPos.begin, currVal.length);
              val = val.substring(0, (val.length - input.literals[currentSection+i].length));
              self.caret(self.originalPos.begin - input.literals[currentSection+i].length);
              self.originalPos = self.caret();
              self.element.val(val + remainder);
              self.buffer += maskLiterals[currentSection+i];
            }

            // add the mask literals to the beginning of the buffer if they are not already there
            if (!input.literals[currentSection+i]) {
              self.buffer += maskLiterals[currentSection+i];
            }

            patternChar = maskEditables[currentSection+1].substring(0, 1);
            match = self.testCharAgainstRegex(typedChar, patternChar);

            // add the typed character if it's valid
            if ($.inArray(typedChar, self.maskParts.containedLiterals) === -1 && match) {
              self.buffer += typedChar;
            }
          } else {
            // We've technically completed the pattern, but the pattern may be shorter if each group isn't
            // 'complete'.  This section checks to see if we have leftover characters at the end of the input
            // and removes them.
            currVal = self.element.val();
            remainder = currVal.substring(self.originalPos.begin, currVal.length);

            if (remainder.length > 0) {
              self.element.val(currVal.substring(0, self.originalPos.begin));
            }
          }

          if (self.buffer.length > 0) {
            self.writeInput();
          }
        }

        self.resetStorage();
        return self.killEvent(e);
      },

      checkSectionForLiterals: function(e, typedChar, section) {
        for (var a = 0; a < section.length; a++) {
          if (typedChar === section[a]) {
            this.buffer += section;
            break;
          }
        }
      },

      // Takes an entire string of characters and runs each character against the processMask()
      // method until it's complete.
      processStringAgainstMask: function(string, originalEvent) {
        switch(this.mode) {
          case 'number':
            var regex = /[^0-9.-]/g;
            if (!this.negative) {
              regex = /[^0-9.]/g;
            }
            string = string.replace(regex,'');
            if (!this.originalPos) {
              this.originalPos = this.caret();
            }
            this.buffer = string;
            this.writeInput();
            this.resetStorage();
            break;
          default:
            var charArray = string.split('');
            for(var i = 0; i < charArray.length; i++) {
              var patternChar = this.getCharacter();
              this.processMask(charArray[i], patternChar, originalEvent);
            }
            break;
        }
      },

      // Takes a character from the pattern string in Settings, gets the corresponding Regex string
      // from the definitions array in Settings, and tests the character against the Regex.
      testCharAgainstRegex: function(typedChar, patternChar) {
        var regex = settings.definitions[patternChar];
        return !regex ? false : regex.test(typedChar);
      },

      // Replaces all but the first occurence of a regex with nothing.
      replaceAllButFirst: function(regex, textString, replacement) {
        if (!replacement) {
          replacement = '';
        }
        var count = 0;
        textString = textString.replace(regex, function(match) {
          if (count > 0) {
            return replacement;
          }
          return match;
        });
        return textString;
      },

      // Returns the character at the current/next/previous cursor position.
      // If no direction is provided, it defaults to the current position.
      // If an optional index is provided, the cursor position will shift to that index value.
      getCharacter: function(direction, maskIndex) {
        var mask = this.mode === 'number' ? this.pattern.replace(/,/g, '') : this.pattern,
          index = maskIndex ? maskIndex : this.caret().begin;
        direction = this.evaluateDirecton(direction);

        switch(direction) {
          case 'next':
            return mask.substring(index + 1, index + 2);
          case 'prev':
            return mask.substring(index - 1, index);
          default: // current
            return mask.substring(index, index + 1);
        }
      },

      destroy: function() {
        if (this.showCurrency) {
          this.element.parent('.field').removeClass('currency').attr('data-currency-symbol', '');
          this.element.prev('label').find('.currency').remove();
        }
        this.element.off('keydown.mask keypress.mask keyup.mask focus.mask blur.mask ' + this.env.pasteEvent);
        $.removeData(this.element[0], pluginName);
      }
    };

    // Keep the Chaining while Initializing the Control (Only Once)
    return this.each(function() {
      var instance = $.data(this, pluginName);
      if (instance) {
        instance.settings = $.extend({}, defaults, options);
      } else {
        instance = $.data(this, pluginName, new Mask(this, settings));
      }
    });
  };

/* start-amd-strip-block */
}));
/* end-amd-strip-block */<|MERGE_RESOLUTION|>--- conflicted
+++ resolved
@@ -266,13 +266,8 @@
           // backspace || delete
           if (key === 8 || key === 46 || (self.env.iPhone && key === 127)) {
             self.handleBackspace(evt);
-<<<<<<< HEAD
-            //} else if (key === 13) { // enter
-            //Commented out to solve  issue in grid editor
-=======
-          } else if (key === 13) { // enter
->>>>>>> 7a105f8f
-            //self.element.trigger('blur', evt);
+          //} else if (key === 13) { // enter
+          //Commented out to solve  issue in grid editor
           } else if (key === 27) { // escape
             self.handleEscape(evt);
           } else if (36 < key && key < 41) { // arrow keys (in Firefox)
