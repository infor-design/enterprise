--- conflicted
+++ resolved
@@ -117,6 +117,9 @@
         //Time Picker
         elem.find('.timepicker').timepicker();
 
+        //Busy Indicator
+        elem.find('.busy').busyIndicator();
+
         //Class-based detection for IE
         if (!!navigator.userAgent.match(/Trident/)) {
           $('html').addClass('ie');
@@ -137,53 +140,6 @@
         }
       });
 
-<<<<<<< HEAD
-=======
-      //Track Dirty
-      elem.find('[data-trackdirty="true"]').trackdirty();
-
-      //Text Area
-      elem.find('textarea').textarea();
-
-      //Spinbox
-      elem.find('.spinbox').spinbox();
-
-      //Color Picker
-      elem.find('.colorpicker').colorpicker();
-
-      //Date Picker
-      elem.find('.datepicker').datepicker();
-
-      //Time Picker
-      elem.find('.timepicker').timepicker();
-
-      //Busy Indicator
-      elem.find('.busy').busyIndicator();
-
-      //Class-based detection for IE
-      if (!!navigator.userAgent.match(/Trident/)) {
-        $('html').addClass('ie');
-      }
-      if (navigator.appVersion.indexOf('MSIE 8.0') > -1) {
-        $('html').addClass('ie8');
-      }
-      if (navigator.userAgent.indexOf('MSIE 8.0') > -1) {
-        $('html').addClass('ie8');
-      }
-      if (document.documentMode === 8) {
-        $('html').addClass('ie8');
-      }
-      if (navigator.appVersion.indexOf('MSIE 9.0') > -1) {
-        $('html').addClass('ie9');
-      }
-      if (navigator.appVersion.indexOf('MSIE 10.0') > -1) {
-        $('html').addClass('ie10');
-      }
-      if (!!navigator.userAgent.match(/Trident\/7\./)) {
-        $('html').addClass('ie11');
-      }
-
->>>>>>> a8eb37d9
     });
   };
 
