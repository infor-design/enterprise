{
  "name": "ids-enterprise",
<<<<<<< HEAD
  "version": "4.93.0",
=======
  "version": "4.94.2",
>>>>>>> 8c8c53bf
  "description": "Infor Design System (IDS) Enterprise Components for the web",
  "keywords": [
    "infor design system",
    "infor design system enterprise"
  ],
  "homepage": "https://github.com/infor-design/enterprise",
  "bugs": {
    "url": "https://github.com/infor-design/enterprise/issues"
  },
  "repository": {
    "type": "git",
    "url": "git+https://github.com/infor-design/enterprise.git"
  },
  "license": "Apache-2.0",
  "author": "Infor Design",
  "type": "module",
  "main": "dist/js/sohoxi.js",
  "files": [
    "dist"
  ],
  "scripts": {
    "build": "npm run clean:dist && node ./scripts/build",
    "build:colors": "node ./scripts/build-colors.js",
    "build:copy": "node ./scripts/build-copy.js",
    "build:css": "node ./scripts/build --disable-js",
    "build:demoapp": "node ./scripts/build-sass --type=app",
    "build:full": "npm run clean && npm run build -- --types=iife,es && npm run minify",
    "build:icons": "node ./scripts/build-icons.js",
    "build:js": "node ./scripts/build --disable-css",
    "build:release": "npm run clean && npm run build -- --types=iife,es && npm run minify && npm run zip",
    "build:verify": "node ./scripts/verify.js",
    "clean": "npm run clean:dist && npm run clean:app",
    "clean:app": "rimraf app/dist",
    "clean:dist": "rimraf temp && rimraf dist",
    "clean:docs": "rimraf app/docs && rimraf docs/ids-website",
    "documentation": "npm run clean:docs && node ./scripts/deploy-documentation.js",
    "eslint": "npx eslint src test app",
    "eslint:error-only": "npx eslint --quiet src test app",
    "eslint:log": "npx eslint -o eslint.log src test app",
    "install-demo": "mv package.json package.json-temp && cp app/package.json package.json && npm i && rm package.json && mv package.json-temp package.json && git checkout package-lock.json",
    "lint": "npm run eslint:error-only && npm run mdlint && npm run stylelint",
    "mdlint": "npm run mdlint:docs && npm run mdlint:src",
    "mdlint:docs": "npx markdownlint docs/ && npx markdownlint README.md",
    "mdlint:src": "npx markdownlint src --config=src/.markdownlintrc",
    "minify": "node ./scripts/minify.js",
    "quickstart": "npm run build:demoapp && node app/server.js",
    "quickstart:livereload": "npm run build:demoapp && node app/server.js --livereload",
    "release:alpha": "release-it --preRelease=alpha --npm.tag=alpha --no-github.release",
    "release:beta": "release-it --preRelease=beta --npm.tag=beta --no-github.release",
    "release:dev": "node scripts/publish-nightly-manual",
    "release:final": "release-it",
    "release:rc": "release-it --preRelease=rc --npm.tag=rc --no-github.release",
    "start": "npm run clean && npm run build && npm run quickstart",
    "stop": "./scripts/stop.sh",
    "stylelint": "npm run stylelint:demo && npm run stylelint:src",
    "stylelint:demo": "npx stylelint app/src/**/*.scss --config .stylelintrc",
    "stylelint:src": "npx stylelint src/**/**/*.scss --config .stylelintrc",
    "test": "npx --no-install jest --config=test/jest.config.cjs --runInBand --detectOpenHandles --forceExit",
    "update-snapshots": "npx --no-install jest --config=test/jest.config.cjs --updateSnapshot --runInBand --detectOpenHandles --forceExit",
    "watch": "npm run watch:js & npm run watch:scss",
    "watch:js": "nodemon --watch \"src/\" -e js --ignore dist/ --ignore app/ -x \"npm run build:js\" --on-change-only",
    "watch:scss": "nodemon --watch \"src/\" -e scss --ignore dist/ --ignore app/ -x \"npm run build:css\" --on-change-only",
    "zip": "zip-build dist ../enterprise -t dist.zip"
  },
  "browserslist": [
    "last 2 versions",
    "not ie 11"
  ],
  "dependencies": {
    "d3": "^7.9.0",
    "ids-identity": "^4.16.2",
    "jquery": "^3.7.1",
    "promise-polyfill": "^8.3.0"
  },
  "devDependencies": {
    "@axe-core/puppeteer": "^4.8.5",
    "@babel/core": "^7.24.0",
    "@babel/eslint-parser": "^7.23.10",
    "@babel/plugin-external-helpers": "^7.23.3",
    "@babel/preset-env": "^7.24.0",
    "@rollup/plugin-babel": "^6.0.4",
    "@rollup/plugin-json": "^6.1.0",
    "@rollup/plugin-node-resolve": "^15.2.3",
    "archiver": "^7.0.1",
    "babel-jest": "^29.7.0",
    "babel-loader": "^9.1.3",
    "babel-plugin-transform-default-named-imports": "^1.2.2",
    "babel-plugin-transform-optional-chaining": "^7.0.0-beta.3",
    "browser-detect": "^0.2.28",
    "concat-stream": "^2.0.0",
    "cssmin": "^0.4.3",
    "documentation": "^14.0.3",
    "eslint": "8.57.0",
    "eslint-config-airbnb-base": "^15.0.0",
    "eslint-plugin-babel": "^5.3.1",
    "eslint-plugin-compat": "4.2.0",
    "eslint-plugin-import": "^2.29.1",
    "eslint-plugin-jasmine": "^4.1.3",
    "eslint-plugin-jasmine-jquery": "^1.0.0",
    "express": "^4.18.3",
    "express-csp": "^0.1.3",
    "express-session": "^1.18.0",
    "extend": "^3.0.2",
    "form-data": "^4.0.0",
    "front-matter": "^4.0.2",
    "handlebars": "^4.7.8",
    "handlebars-wax": "^6.1.0",
    "highlight.js": "^11.9.0",
    "html-loader": "^5.0.0",
    "ids-css": "^1.5.0",
    "jasmine-core": "^5.1.2",
    "jasmine-jquery": "^2.1.1",
    "jasmine-spec-reporter": "^7.0.0",
    "jest": "^29.7.0",
    "jest-canvas-mock": "^2.5.2",
    "jest-environment-jsdom": "^29.7.0",
    "jest-image-snapshot": "^6.4.0",
    "jest-puppeteer": "^10.0.1",
    "js-yaml": "^4.1.0",
    "markdownlint-cli": "^0.39.0",
    "marked": "^12.0.1",
    "mmm": "^0.2.2",
    "node-sass": "^9.0.0",
    "node-sass-once-importer": "^5.3.3",
    "nodemon": "^3.1.0",
    "puppeteer": "^22.4.1",
    "r2": "^2.0.1",
    "release-it": "^17.1.1",
    "rimraf": "^5.0.5",
    "rollup": "^4.13.0",
    "rollup-plugin-analyzer": "^4.0.0",
    "rollup-plugin-license": "^3.3.1",
    "slash": "^5.1.0",
    "stylelint": "^16.2.1",
    "stylelint-config-standard-scss": "^13.0.0",
    "stylelint-scss": "^6.2.1",
    "terser": "^5.29.2",
    "vinyl": "^3.0.0",
    "vinyl-fs": "^4.0.0",
    "yargs": "^17.7.2",
    "zip-build": "^1.8.0"
  },
  "optionalDependencies": {
    "fsevents": "*"
  },
  "chrome-version": "109.0.5414.74",
  "jspm": {
    "main": "dist/js/sohoxi.js"
  },
  "slug": "ids-enterprise"
}<|MERGE_RESOLUTION|>--- conflicted
+++ resolved
@@ -1,10 +1,6 @@
 {
   "name": "ids-enterprise",
-<<<<<<< HEAD
-  "version": "4.93.0",
-=======
   "version": "4.94.2",
->>>>>>> 8c8c53bf
   "description": "Infor Design System (IDS) Enterprise Components for the web",
   "keywords": [
     "infor design system",
