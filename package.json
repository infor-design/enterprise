--- conflicted
+++ resolved
@@ -1,11 +1,7 @@
 {
   "name": "ids-enterprise",
   "slug": "ids-enterprise",
-<<<<<<< HEAD
   "version": "4.10.0-beta.1",
-=======
-  "version": "4.11.0-dev",
->>>>>>> 65f74638
   "description": "Infor Design System (IDS) Enterprise Components for the web",
   "repository": {
     "type": "git",
