--- conflicted
+++ resolved
@@ -1,11 +1,7 @@
 {
   "name": "ids-enterprise",
   "slug": "ids-enterprise",
-<<<<<<< HEAD
-  "version": "4.21.0-dev",
-=======
   "version": "4.20.0-rc.1",
->>>>>>> 9a5f7d39
   "description": "Infor Design System (IDS) Enterprise Components for the web",
   "repository": {
     "type": "git",
