--- conflicted
+++ resolved
@@ -1,4 +1,3 @@
-<<<<<<< HEAD
 import * as fs from 'fs';
 import path from 'path';
 import { fileURLToPath } from 'url';
@@ -15,15 +14,6 @@
 
 // Using the environment variables
 const version = process.env.npm_package_version;
-=======
-#!/usr/bin/env node
-/* eslint-disable import/no-extraneous-dependencies, import/no-unresolved */
-const fs = require('fs');
-const path = require('path');
-const childProcess = require('child_process');
-const pjson = require('../package.json');
-const args = require('yargs').argv;
->>>>>>> 4c0a446d
 
 // CR-LF on Windows, LF on Linux/Mac
 const NL = process.platform === 'win32' ? '\r\n' : '\n';
