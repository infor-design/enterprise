{
  "name": "ids-enterprise",
  "version": "4.81.0-dev",
  "description": "Infor Design System (IDS) Enterprise Components for the web",
  "keywords": [
    "infor design system",
    "infor design system enterprise"
  ],
  "homepage": "https://github.com/infor-design/enterprise",
  "bugs": {
    "url": "https://github.com/infor-design/enterprise/issues"
  },
  "repository": {
    "type": "git",
    "url": "git+https://github.com/infor-design/enterprise.git"
  },
  "license": "Apache-2.0",
  "author": "Infor Design",
  "main": "dist/js/sohoxi.js",
  "files": [
    "dist"
  ],
  "type": "module",
  "scripts": {
    "build": "npm run clean:dist && node ./scripts/build",
    "build:colors": "node ./scripts/build-colors.js",
    "build:copy": "node ./scripts/build-copy.js",
    "build:css": "node ./scripts/build --disable-js",
    "build:demoapp": "node ./scripts/build-sass --type=app",
    "build:full": "npm run clean && npm run build -- --types=iife,es && npm run minify && npm run build:verify",
    "build:icons": "node ./scripts/build-icons.js",
    "build:js": "node ./scripts/build --disable-css",
    "build:release": "npm run clean && npm run build -- --types=iife,es && npm run minify && npm run zip && npm run build:verify",
    "build:verify": "node ./scripts/verify.js",
    "clean": "npm run clean:dist && npm run clean:docs && npm run clean:app",
    "clean:app": "rimraf app/dist",
    "clean:dist": "rimraf temp && rimraf dist",
    "clean:docs": "rimraf app/docs/*.html && rimraf app/docs/components/*.html && rimraf docs/ids-website/dist*",
    "documentation": "node ./scripts/deploy-documentation.js",
    "e2e:ci": "npm run webdriver:update && npx protractor-flake --max-attempts=1 -- test/protractor.ci.conf.js",
    "e2e:ci:debug": "npm run webdriver:update && npx protractor test/protractor.ci.debug.conf.js",
    "e2e:local:bs": "npm run webdriver:update && npx protractor test/protractor.local.bs.conf.js",
    "e2e:local:debug": "npm run webdriver:update && npx protractor test/protractor.local.debug.conf.js",
    "e2e:puppeteer": "npx --no-install jest --config=test/jest.config.cjs --runInBand --detectOpenHandles --forceExit",
    "e2e:update-imagesnapshots": "npx --no-install jest --config=test/jest.config.cjs --updateSnapshot --runInBand --detectOpenHandles --forceExit",
    "eslint": "npx eslint src test app",
    "eslint:error-only": "npx eslint --quiet src test app",
    "eslint:log": "npx eslint -o eslint.log src test app",
    "functional:ci": "npx karma start test/karma.conf.js --single-run",
    "functional:local": "npx karma start test/karma.conf.js",
    "lint:ci": "npm run eslint:error-only && npm run mdlint && npm run stylelint",
    "lint": "npm run lint:ci",
    "mdlint": "npm run mdlint:docs && npm run mdlint:src",
    "mdlint:docs": "npx markdownlint docs/ && npx markdownlint README.md",
    "mdlint:src": "npx markdownlint src --config=src/.markdownlintrc",
    "minify": "node ./scripts/minify.js",
    "quickstart": "npm run build:demoapp && node app/server.js",
    "quickstart:livereload": "npm run build:demoapp && node app/server.js --livereload",
    "node-updates-check": "npx ncu",
    "node-version-check": "npx check-node-version --node 18",
    "release:alpha": "release-it --preRelease=alpha --npm.tag=alpha --no-github.release",
    "release:beta": "release-it --preRelease=beta --npm.tag=beta --no-github.release",
    "release:dev": "node scripts/publish-nightly-manual",
    "release:final": "release-it",
    "release:rc": "release-it --preRelease=rc --npm.tag=rc --no-github.release",
    "start": "npm run clean && npm run build && npm run quickstart",
    "stop": "./scripts/stop.sh",
    "stylelint": "npm run stylelint:demo && npm run stylelint:src",
    "stylelint:demo": "npx stylelint app/src/**/*.scss --config .stylelintrc",
    "stylelint:src": "npx stylelint src/**/**/*.scss --config .stylelintrc",
    "test": "npm run mdlint && npm run eslint && npm run stylelint && npm run functional:ci && npm run e2e:puppeteer",
    "watch": "npm run watch:js & npm run watch:scss",
    "watch:js": "nodemon --watch \"src/\" -e js --ignore dist/ --ignore app/ -x \"npm run build:js\" --on-change-only",
    "watch:scss": "nodemon --watch \"src/\" -e scss --ignore dist/ --ignore app/ -x \"npm run build:css\" --on-change-only",
    "webdriver:clean": "npx webdriver-manager clean",
    "webdriver:update": "npx webdriver-manager update --versions.chrome=111.0.5563.64 --standalone false --quiet --gecko=false",
    "zip": "zip-build dist ../enterprise -t dist.zip"
  },
  "browserslist": [
    "last 2 versions",
    "not ie 11"
  ],
  "dependencies": {
    "@axe-core/puppeteer": "^4.7.3",
    "@babel/core": "^7.22.5",
    "@babel/plugin-external-helpers": "^7.22.5",
    "@babel/preset-env": "^7.22.5",
    "@rollup/plugin-babel": "^6.0.3",
    "@rollup/plugin-json": "^6.0.0",
    "@rollup/plugin-node-resolve": "^15.1.0",
    "archiver": "^5.3.1",
    "babel-loader": "^9.1.2",
    "babel-plugin-transform-default-named-imports": "^1.2.2",
    "babel-plugin-transform-optional-chaining": "^7.0.0-beta.3",
    "browser-detect": "^0.2.28",
    "concat-stream": "^2.0.0",
    "cssmin": "^0.4.3",
    "d3": "^7.8.5",
    "documentation": "^14.0.2",
    "eslint": "8.43.0",
    "eslint-config-airbnb-base": "^15.0.0",
    "eslint-plugin-babel": "^5.3.1",
    "eslint-plugin-compat": "4.1.4",
    "eslint-plugin-import": "^2.27.5",
    "eslint-plugin-jasmine": "^4.1.3",
    "eslint-plugin-jasmine-jquery": "^1.0.0",
    "express": "^4.18.2",
    "express-csp": "^0.1.3",
    "express-session": "^1.17.3",
    "extend": "^3.0.2",
    "form-data": "^4.0.0",
    "handlebars": "^4.7.7",
    "handlebars-wax": "^6.1.0",
<<<<<<< HEAD
    "ids-identity": "4.16.1",
=======
    "ids-identity": "4.16.2",
>>>>>>> ba754c54
    "jquery": "^3.7.0",
    "mmm": "^0.2.2",
    "node-sass": "^9.0.0",
    "node-sass-once-importer": "^5.3.2",
    "nodemon": "^2.0.22",
    "rimraf": "^5.0.1",
    "rollup": "^3.26.0",
    "rollup-plugin-analyzer": "^4.0.0",
    "rollup-plugin-license": "^3.0.1",
    "slash": "^5.1.0",
    "stylelint-scss": "^5.0.1",
    "terser": "^5.18.2",
    "yargs": "^17.7.2",
    "zip-build": "^1.8.0"
  },
  "chrome-version": "111.0.5563.64",
  "jspm": {
    "main": "dist/js/sohoxi.js"
  },
  "slug": "ids-enterprise"
}<|MERGE_RESOLUTION|>--- conflicted
+++ resolved
@@ -111,11 +111,7 @@
     "form-data": "^4.0.0",
     "handlebars": "^4.7.7",
     "handlebars-wax": "^6.1.0",
-<<<<<<< HEAD
-    "ids-identity": "4.16.1",
-=======
     "ids-identity": "4.16.2",
->>>>>>> ba754c54
     "jquery": "^3.7.0",
     "mmm": "^0.2.2",
     "node-sass": "^9.0.0",
