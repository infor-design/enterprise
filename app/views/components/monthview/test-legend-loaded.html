--- conflicted
+++ resolved
@@ -21,10 +21,6 @@
       legend: []
     }).on('beforemonthrendered', (e) => {
       console.log('beforemonthrendered', e);
-<<<<<<< HEAD
-=======
-      setTimeout(() => loadLegend(), 500);
->>>>>>> 43e8402f
     }).on('aftermonthrendered', (e) => {
       console.log('aftermonthrendered', e);
     }).on('monthrendered', (e) => {
@@ -32,7 +28,7 @@
       const febLegend = [
         { name: 'Other', color: 'ruby03', dates: ['2/8/2017', '2/9/2017', '2/23/2017'] }
       ]
-      loadLegend(febLegend);
+      setTimeout(() => loadLegend(febLegend), 500);
     })
 
     monthviewAPI = monthviewEl.data('monthview');
