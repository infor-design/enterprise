--- conflicted
+++ resolved
@@ -110,11 +110,7 @@
         toolbar: { keywordFilter: true, results: true }
       })
       .on('exiteditmode', function (e, args) {
-<<<<<<< HEAD
         console.log('exiteditmode was called', args);
-=======
-        // console.log('Exiting Edit Mode ',  args);
->>>>>>> 28f3a61b
       });
 
     });
