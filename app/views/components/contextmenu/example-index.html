--- conflicted
+++ resolved
@@ -12,15 +12,9 @@
     </div>
 
     <ul id="action-popupmenu" class="popupmenu">
-<<<<<<< HEAD
-      <li><a href="#" id="cut" data-automation-id="cut-automation">Cut</a></li>
-      <li><a href="#" id="copy">Copy</a></li>
-      <li><a href="#" id="paste">Paste</a></li>
-=======
       <li><a href="#" id="cut" data-automation-id="cut-automation-id">Cut</a></li>
       <li><a href="#" id="copy" data-automation-id="copy-automation-id">Copy</a></li>
       <li><a href="#" id="paste" data-automation-id="paste-automation-id">Paste</a></li>
->>>>>>> 46f423bb
       <li>
         <a id="paste-special" href="#">Paste Special</a>
         <ul class="popupmenu">
