
<div class="page-container two-column fixed">

  <section class="sidebar" role="main">
<<<<<<< HEAD
    <div class="content" style="height: 100%;">
       <div id="splitter" class="splitter splitter-right" data-options="{'collapseButton': true}"></div>
=======
    <div class="content">
       <div class="splitter splitter-right" data-options="{'collapseButton': true}"></div>
>>>>>>> 52b0169e
    </div>
  </section>

  <nav class="main">
    <div class="content">
    </div>
  </nav>

</div><|MERGE_RESOLUTION|>--- conflicted
+++ resolved
@@ -2,13 +2,8 @@
 <div class="page-container two-column fixed">
 
   <section class="sidebar" role="main">
-<<<<<<< HEAD
-    <div class="content" style="height: 100%;">
+    <div class="content">
        <div id="splitter" class="splitter splitter-right" data-options="{'collapseButton': true}"></div>
-=======
-    <div class="content">
-       <div class="splitter splitter-right" data-options="{'collapseButton': true}"></div>
->>>>>>> 52b0169e
     </div>
   </section>
 
