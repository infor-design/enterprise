<figure class="hierarchy" id="hierarchy"></figure>

<script>

    $.getJSON('{{basepath}}api/orgstructure', function(data) {

      var legendData = [
        { 'value' : 'FT', 'label' : 'Full Time'     },
        { 'value' : 'PT', 'label' : 'Part Time'     },
        { 'value' : 'C',  'label' : 'Contractor'    },
        { 'value' : 'O',  'label' : 'Open Position' }
      ];

      $('#hierarchy').hierarchy({
        templateId: 'hierarchyChartTemplate',
        legendKey: 'EmploymentType',
        legend: legendData,
        dataset: data
      });

    });

    $('#hierarchy').on('selected', function(event, eventInfo) {
      console.log(event, eventInfo);
    });

    $('#hierarchy').on('dblclick', function(event, eventInfo) {
      console.log(event, eventInfo);
    });

<<<<<<< HEAD
=======
    setTimeout(function() {
      $('#hierarchy').data('hierarchy').selectLeaf("1_3");
    }, 300);

>>>>>>> b81105dc
</script>

{{={{{ }}}=}}
<script type="text/html" id="hierarchyChartTemplate">
  <div class="leaf {{colorClass}}" id="{{id}}">

    {{#Picture}}
      <img src="{{Picture}}" class="image" alt="Image of {{Name}}"/>
    {{/Picture}}
    {{^Picture}}

        {{#Initials}}
        <div class="image-initials">{{Initials}}</div>
        {{/Initials}}
        {{^Initials}}
          <span class="image-placeholder"></span>
        {{/Initials}}

    {{/Picture}}

    <div class="detail">
      <p class="heading">{{Name}}</p>
      <p class="subheading">{{Position}}</p>
      <p class="micro">{{EmploymentType}}</p>
    </div>

    <button class="btn btn-icon" type="button">
      <svg role="presentation" aria-hidden="true" focusable="false" class="icon">
        <use xlink:href="#icon-caret-up"></use>
      </svg>
      <span class="audible">Expand/Collapse</span>
    </button>
  </div>
</script><|MERGE_RESOLUTION|>--- conflicted
+++ resolved
@@ -27,14 +27,6 @@
     $('#hierarchy').on('dblclick', function(event, eventInfo) {
       console.log(event, eventInfo);
     });
-
-<<<<<<< HEAD
-=======
-    setTimeout(function() {
-      $('#hierarchy').data('hierarchy').selectLeaf("1_3");
-    }, 300);
-
->>>>>>> b81105dc
 </script>
 
 {{={{{ }}}=}}
