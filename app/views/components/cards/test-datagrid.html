--- conflicted
+++ resolved
@@ -29,14 +29,6 @@
   </div>
 </div>
 
-<<<<<<< HEAD
-<style>
-  .card { height: 500px; }
-  .card-content { height: 450px !important; }
-</style>
-
-=======
->>>>>>> 8c8c53bf
 <script>
   $('body').one('initialized', function () {
     Soho.Locale.set('en-US').done(function () {
@@ -60,15 +52,9 @@
       columns.push({ id: 'quantity', name: 'Quantity', field: 'quantity', filterType: 'text' });
       columns.push({ id: 'price', name: 'Price', field: 'price', formatter: Soho.Formatters.Decimal, filterType: 'text' });
       columns.push({ id: 'orderDate', name: 'Order Date', field: 'orderDate', formatter: Soho.Formatters.Date, dateFormat: 'M/d/yyyy', filterType: 'text' });
-<<<<<<< HEAD
 
       var url = '{{basepath}}api/compressors?pageNum=1&pageSize=1000';
 
-=======
-
-      var url = '{{basepath}}api/compressors?pageNum=1&pageSize=1000';
-
->>>>>>> 8c8c53bf
       $.getJSON(url, function (res) {
         //Show the grid
         $('#datagrid').datagrid({
