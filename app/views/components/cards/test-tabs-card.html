<style>
  .tab-panel {
    margin: 12px;
  }
</style>
<<<<<<< HEAD
<div class="two-thirds column row top-padding">
=======
<div class="row top-padding">
  <div class="two-thirds column row">
>>>>>>> 39fcb6e1
    <div class="card">
      <div class="card-header">
          <h2 class="widget-title">Card Title</h2>
          <button class="btn-actions" type="button">
            <span class="audible">Actions</span>
            <svg class="icon" focusable="false" aria-hidden="true" role="presentation">
              <use href="#icon-vertical-ellipsis"></use>
            </svg>
          </button>
          <ul class="popupmenu">
            <li><a href="#">Action One</a></li>
            <li><a href="#">Action Two</a></li>
          </ul>

      </div>
      <div class="card-content">
        <div id="tabs-normal" class="tab-container">
          <ul class="tab-list">
            <li class="tab"><a href="#tabs-normal-contracts">Contracts</a></li>
            <li class="tab"><a href="#tabs-normal-opportunities">Opportunities</a></li>
            <li class="tab is-selected"><a href="#tabs-normal-attachments">Attachments</a></li>
            <li class="tab"><a href="#tabs-normal-contacts">Contacts</a></li>
            <li class="tab"><a href="#tabs-normal-notes">Notes</a></li>
          </ul>
        </div>
        <div class="tab-panel-container">
          <div id="tabs-normal-contracts" class="tab-panel">
            <p>Facilitate cultivate monetize, seize e-services peer-to-peer content integrateAJAX-enabled user-centric strategize. Mindshare; repurpose integrate global addelivery leading-edge frictionless, harness real-time plug-and-play standards-compliant 24/7 enterprise strategize robust infomediaries: functionalities back-end. Killer disintermediate web-enabled ubiquitous empower relationships, solutions, metrics architectures.</p>
          </div>
          <div id="tabs-normal-opportunities" class="tab-panel">
            <p>Bricks-and-clicks? Evolve ubiquitous matrix B2B 24/365 vertical 24/365 platforms standards-compliant global leverage dynamic 24/365 intuitive ROI seamless rss-capable. Cutting-edge grow morph web services leverage; ROI, unleash reinvent innovative podcasts citizen-media networking.</p>
          </div>
          <div id="tabs-normal-attachments" class="tab-panel">
            <p>Frictionless webservices, killer open-source innovate, best-of-breed, whiteboard interactive back-end optimize capture dynamic front-end. Initiatives ubiquitous 24/7 enhance channels B2B drive frictionless web-readiness generate recontextualize widgets applications. Sexy sticky matrix, user-centred, rich user-centric: peer-to-peer podcasting networking addelivery optimize streamline integrated proactive: granular morph.</p>
          </div>
          <div id="tabs-normal-contacts" class="tab-panel top-padding">
            <p>Bricks-and-clicks? Evolve ubiquitous matrix B2B 24/365 vertical 24/365 platforms standards-compliant global leverage dynamic 24/365 intuitive ROI seamless rss-capable. Cutting-edge grow morph web services leverage; ROI, unleash reinvent innovative podcasts citizen-media networking.</p>
          </div>
          <div id="tabs-normal-notes" class="tab-panel">
            <p>Post incentivize; rich-clientAPIs customized revolutionize 24/365 killer incentivize integrate intuitive utilize!</p>
          </div>
        </div>


      </div>
    </div>
  </div>
</div><|MERGE_RESOLUTION|>--- conflicted
+++ resolved
@@ -3,12 +3,9 @@
     margin: 12px;
   }
 </style>
-<<<<<<< HEAD
+
 <div class="two-thirds column row top-padding">
-=======
-<div class="row top-padding">
   <div class="two-thirds column row">
->>>>>>> 39fcb6e1
     <div class="card">
       <div class="card-header">
           <h2 class="widget-title">Card Title</h2>
