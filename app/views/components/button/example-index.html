--- conflicted
+++ resolved
@@ -2,14 +2,8 @@
 <div class="row">
   <div class="four columns">
     <span class="label">Primary</span>
-<<<<<<< HEAD
-    <button class="btn-primary" type="button">Action</button><br><br><br>
-    <button class="btn-primary" type="button" disabled>Action</button><br><br><br>
-=======
-    <button class="btn btn-primary" type="button" id="primary-action-one">Action</button><br><br><br>
     <button class="btn-primary" type="button" id="primary-action-two">Action</button><br><br><br>
     <button class="btn-primary" type="button" id="primary-action-three" disabled>Action</button><br><br><br>
->>>>>>> 8a97035d
 
     <button class="btn-primary" type="button" id="primary-alert">
       <svg class="icon" focusable="false" aria-hidden="true" role="presentation">
