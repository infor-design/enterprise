--- conflicted
+++ resolved
@@ -2,78 +2,8 @@
 <div class="row">
   <div class="six columns">
       <form id="test-form">
-<<<<<<< HEAD
-        <input type="checkbox" class="checkbox" name="checkbox1"  id="checkbox1"/>
-        <label for="checkbox1" class="checkbox-label">Unchecked</label>
-        <br />
-
-        <input type="checkbox" class="checkbox" id="checkbox2" checked="true"/>
-        <label for="checkbox2" class="checkbox-label" >Checked</label>
-        <br />
-
-        <input type="checkbox" data-trackdirty="true"  class="checkbox" id="checkbox3"/>
-        <label for="checkbox3" class="checkbox-label" >Dirty tracking</label>
-        <br />
-
-        <input type="checkbox" class="checkbox" id="checkbox4" disabled="true"/>
-        <label for="checkbox4" class="checkbox-label" >Disabled and unchecked</label>
-        <br />
-
-        <input type="checkbox" class="checkbox" id="checkbox5" disabled="true" checked="true"/>
-        <label for="checkbox5" class="checkbox-label">Disabled and checked</label>
-        <br />
-
-        <input type="checkbox" aria-checked="mixed" class="checkbox partial" checked="true" id="checkbox8"/>
-        <label for="checkbox8" class="checkbox-label"><span class="audible">Partial (not accessible)</span>Partial</label>
-
-  </form>
-
-  </div>
-</div>
-
-<div class="row">
-  <div class="six columns">
-    <h3 class="fieldset-title">Adjacent Checkboxes inside Form Fields</h3>
-    <div id="checkboxes-in-fields">
-      <div class="field">
-        <input type="checkbox" class="checkbox"  id="checkbox-field-1"/>
-        <label for="checkbox-field-1" class="checkbox-label">Field Checkbox 1</label>
-      </div>
-
-      <div class="field">
-        <input type="checkbox" class="checkbox" id="checkbox-field-2"/>
-        <label for="checkbox-field-2" class="checkbox-label">Field Checkbox 2</label>
-      </div>
-
-      <div class="field">
-        <input type="checkbox" class="checkbox" id="checkbox-field-3"/>
-        <label for="checkbox-field-3" class="checkbox-label">Field Checkbox 3</label>
-      </div>
-    </div>
-  </div>
-  <div class="six columns">
-    <h3 class="fieldset-title">Adjacent Checkboxes inside Form Fields in a Group</h3>
-    <div id="checkboxes-in-fields-in-groups">
-      <div class="checkbox-group-label">Checkbox Group</div>
-
-      <div class="field">
-        <input type="checkbox" class="checkbox" id="checkbox-group-1"/>
-        <label for="checkbox-group-1" class="checkbox-label">Group Checkbox 1</label>
-      </div>
-
-      <div class="field">
-        <input type="checkbox" class="checkbox" id="checkbox-group-2"/>
-        <label for="checkbox-group-2" class="checkbox-label">Group Checkbox 2</label>
-      </div>
-
-      <div class="field">
-        <input type="checkbox" class="checkbox" id="checkbox-group-3"/>
-        <label for="checkbox-group-3" class="checkbox-label">Group Checkbox 3</label>
-      </div>
-    </div>
-=======
         <div class="field">
-          <input type="checkbox" class="checkbox"name="checkbox1"  id="checkbox1"/>
+          <input type="checkbox" class="checkbox" name="checkbox1"  id="checkbox1"/>
           <label for="checkbox1" class="checkbox-label">Unchecked</label>
         </div>
 
@@ -103,6 +33,5 @@
         </div>
     </form>
 
->>>>>>> 32ff3e5f
   </div>
 </div>