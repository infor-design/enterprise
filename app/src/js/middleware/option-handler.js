--- conflicted
+++ resolved
@@ -62,11 +62,6 @@
       res.setPolicy({
         policy: {
           directives: {
-<<<<<<< HEAD
-            'default-src': ['self'],
-            'script-src': ['self', `nonce-${res.opts.nonce}`, 'http://squizlabs.github.io'],
-            'font-src': ['self', 'https://fonts.googleapis.com', 'https://fonts.gstatic.com'],
-=======
             'default-src': ['self',
               'https://*.infor.com'
             ],
@@ -74,7 +69,6 @@
               `nonce-${res.opts.nonce}`,
               'http://squizlabs.github.io'
             ],
->>>>>>> f7f5cbe2
             'object-src': ['none'],
             'style-src': ['* data: http://* \'unsafe-inline\''],
             'font-src': ['self',
