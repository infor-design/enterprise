--- conflicted
+++ resolved
@@ -285,18 +285,11 @@
     });
   }],
 
-<<<<<<< HEAD
-        ['listview'],
-
-        ['toolbarflex', '.flex-toolbar']
-      ];
-=======
   // Toolbar components that are invoked by parent Headers, Contextual Action Panels, and
   // Modal components should be excluded.
   ['toolbar', '.toolbar', function (rootElem, pluginName, selector) {
     matchedItems(rootElem, selector).each((i, item) => {
       const t = $(item);
->>>>>>> 09721905
 
       if (t.parents('.header, .contextual-action-panel .modal-header').length &&
         !rootElem.is('.toolbar')) {
@@ -306,6 +299,9 @@
       invoke(t, 'toolbar');
     });
   }],
+
+  // Flex Toolbar
+  ['toolbarflex', '.flex-toolbar'],
 
   // Accordion components that are invoked by Application Menus should be excluded.
   ['accordion', '.accordion', function (rootElem, pluginName, selector) {
