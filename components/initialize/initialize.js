--- conflicted
+++ resolved
@@ -344,18 +344,6 @@
         });
       }
 
-<<<<<<< HEAD
-=======
-      // Cardstack
-      /*
-      if ($.fn.listview) {
-        matchedItems('.listview:not('+ noinitExcludes +')').each(function () {
-          $(this).listview();
-        });
-      }
-      */
-
->>>>>>> 6c7f1038
       // Searchfield
       // NOTE:  The Toolbar Control itself understands how to invoke internal searchfields, so they
       // are excluded from this initializer.
