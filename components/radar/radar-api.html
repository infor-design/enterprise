--- conflicted
+++ resolved
@@ -576,12 +576,8 @@
   </table>
 
 
-<<<<<<< HEAD
-=======
   
   
-  
->>>>>>> 84c1fd84
   </section>
   <section>
     <h2>Events</h2>
@@ -624,86 +620,6 @@
 </tr>
 
       
-        <tr>
-  <td>selected
-  </td>
-  <td>
-  
-    
-      <div>
-        <span>data (object)
-        
-        = The data element attached
-
-        </span>
-        
-      </div>
-    
-      <div>
-        <span>elem (HTMLElement)
-        
-        = The dom element
-
-        </span>
-        
-      </div>
-    
-      <div>
-        <span>index (number)
-        
-        = The index for this blob.
-
-        </span>
-        
-      </div>
-    
-  
-  </td>
-  <td>Fires when the chart is complete done rendering, for customization.
-</td>
-</tr>
-
-      
-        <tr>
-  <td>deselected
-  </td>
-  <td>
-  
-    
-      <div>
-        <span>data (object)
-        
-        = The data element attached
-
-        </span>
-        
-      </div>
-    
-      <div>
-        <span>elem (HTMLElement)
-        
-        = The dom element
-
-        </span>
-        
-      </div>
-    
-      <div>
-        <span>index (number)
-        
-        = The index for this blob.
-
-        </span>
-        
-      </div>
-    
-  
-  </td>
-  <td>Fires when the chart is complete done rendering, for customization.
-</td>
-</tr>
-
-      
       </tbody>
     </table>
   </section>