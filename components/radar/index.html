--- conflicted
+++ resolved
@@ -582,13 +582,6 @@
   </table>
 
 
-<<<<<<< HEAD
-  </section>
-
-  
-=======
-  
-  
   </section>
   <section>
     <h2>Events</h2>
@@ -631,10 +624,89 @@
 </tr>
 
       
+        <tr>
+  <td>selected
+  </td>
+  <td>
+  
+    
+      <div>
+        <span>data (object)
+        
+        = The data element attached
+
+        </span>
+        
+      </div>
+    
+      <div>
+        <span>elem (HTMLElement)
+        
+        = The dom element
+
+        </span>
+        
+      </div>
+    
+      <div>
+        <span>index (number)
+        
+        = The index for this blob.
+
+        </span>
+        
+      </div>
+    
+  
+  </td>
+  <td>Fires when the chart is complete done rendering, for customization.
+</td>
+</tr>
+
+      
+        <tr>
+  <td>deselected
+  </td>
+  <td>
+  
+    
+      <div>
+        <span>data (object)
+        
+        = The data element attached
+
+        </span>
+        
+      </div>
+    
+      <div>
+        <span>elem (HTMLElement)
+        
+        = The dom element
+
+        </span>
+        
+      </div>
+    
+      <div>
+        <span>index (number)
+        
+        = The index for this blob.
+
+        </span>
+        
+      </div>
+    
+  
+  </td>
+  <td>Fires when the chart is complete done rendering, for customization.
+</td>
+</tr>
+
+      
       </tbody>
     </table>
   </section>
->>>>>>> e91ca9a8
 
 <h2 id="code-example">Code Example</h2>
 <p>This example shows how to invoke a pie bar chart with a dataset controlling the values.</p>
