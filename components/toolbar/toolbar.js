import * as debug from '../utils/debug';
import { utils } from '../utils/utils';
import { Locale } from '../locale/locale';

// jQuery Components
import '../button/button.jquery';
import '../popupmenu/popupmenu.jquery';
import '../toolbarsearchfield/toolbarsearchfield.jquery';
import '../tooltip/tooltip.jquery';

/**
 * Component Names
 */
const COMPONENT_NAME = 'toolbar';

/**
 * Component Default Settings
 * @param {boolean} rightAligned   &nbsp;-&nbsp; Will always attempt to right-align the contents of the toolbar. By default if there is no title it will left align. This forces right alignment.
 * @param {number} maxVisibleButtons   &nbsp;-&nbsp; Total amount of buttons that can be present, not including the More button.
 * @param {boolean} resizeContainers   &nbsp;-&nbsp; If true, uses Javascript to size the Title and Buttonset elements in a way that shows as much of the Title area as possible.
 * @param {boolean} favorButtonset   &nbsp;-&nbsp; If "resizeContainers" is true, setting this to true will try to display as many buttons as possible while resizing the toolbar.  Setting to false attempts to show the entire title instead.
 * @param {boolean} noSearchfieldReinvoke   &nbsp;-&nbsp; If true, does not manage the lifecycle of an internal toolbarsearchfield automatically.  Allows an external controller to do it instead.
 */
const TOOLBAR_DEFAULTS = {
  rightAligned: false,
  maxVisibleButtons: 3,
  resizeContainers: true,
  favorButtonset: true,
  noSearchfieldReinvoke: false,
};

/**
 * The Toolbar Component manages various levels of application navigation.  It contains a group of buttons that functionally
 * related content. Each panel consists of two levels: the top level identifies the
 * category or section header, and the second level provides the associated options.
 *
 * @class Toolbar
 * @param {HTMLElement|jQuery[]} element
 * @param {object} [settings]
 */
function Toolbar(element, settings) {
  this.element = $(element);
  this.settings = utils.mergeSettings(this.element[0], settings, this.settings);

  debug.logTimeStart(COMPONENT_NAME);
  this.init();
  debug.logTimeEnd(COMPONENT_NAME);
}

// Plugin Methods
Toolbar.prototype = {

  /**
   * Initializes the Toolbar Component
   * @private
   * @chainable
   * @returns {this}
   */
  init: function() {
    return this
      .setup()
      .build()
      .handleEvents();
  },

  /**
   * Detects discrepencies in settings.  In general, configures the component based on user settings.
   * @private
   * @chainable
   * @returns {this}
   */
  setup: function() {
    // Can't have zero buttons
    if (this.settings.maxVisibleButtons <= 0) {
      this.settings.maxVisibleButtons = TOOLBAR_DEFAULTS.maxVisibleButtons;
    }

    return this;
  },

  /**
   * Adds additional markup, wraps some internal elements, and helps construct a complete Toolbar representation in the HTML Markup.  This method also builds the "More Actions" menu and ties its elements to the toolbar items.
   * @private
   * @chainable
   * @returns {this}
   */
  build: function() {
    var self = this;

    this.element.attr('role', 'toolbar');
    if (this.settings.resizeContainers && this.element.is(':not(:hidden)')) {
      this.element[0].classList.add('do-resize');
    }

    this.buildAriaLabel();

    // keep track of how many popupmenus there are with an ID.
    // Used for managing events that are bound to $(document)
    if (!this.id) {
      this.id = (parseInt($('.toolbar, .formatter-toolbar').index(this.element), 10));
    }

    // Check for a "title" element.  This element is optional.
    // If a title element exists, a tooltip will be created for when it's not
    // possible to show the entire title text on screen.
    this.title = this.element.children('.title');
    if (this.title.length) {
      this.element[0].classList.add('has-title');

      this.cutoffTitle = false;
      this.title.on('beforeshow.toolbar', function() {
        return self.cutoffTitle;
      }).tooltip({
        content: '' + this.title.text().trim()
      });
    } else {
      this.element[0].classList.remove('has-title');
    }

    // Container for main group of buttons and input fields.  Only these spill into the More menu.
    this.buttonset = this.element.children('.buttonset');
    if (!this.buttonset.length) {
      this.buttonset = $('<div class="buttonset"></div>');
      if (this.title.length) {
        this.buttonset.insertAfter(this.title);
      } else {
        this.buttonset.prependTo(this.element);
      }
    }

    this.element[this.settings.rightAligned ? 'addClass' : 'removeClass']('right-aligned');

<<<<<<< HEAD
    // Add and invoke More Button, if it doesn't exist
    this.more = this.element.find('.btn-actions');
    if (this.more.length === 0 && !this.element.hasClass('no-actions-button')) {
      var moreContainer = this.element.find('.more');
=======
        // Add and invoke More Button, if it doesn't exist
        this.more = this.element.find('.btn-actions');
        if (this.more.length === 0 && !this.moreButtonIsDisabled()) {
          var moreContainer = this.element.find('.more');
>>>>>>> abcaee26

      if (!moreContainer.length) {
        moreContainer = $('<div class="more"></div>').appendTo(this.element);
      }

      this.more = $('<button class="btn-actions" type="button"></button>')
        .html($.createIcon({icon: 'more'}) +
          '<span class="audible">'+Locale.translate('MoreActions')+'</span>')
        .appendTo(moreContainer);
    }

    // Reference all interactive items in the toolbar
    this.buttonsetItems = this.buttonset.children('button')
      .add(this.buttonset.find('input')); // Searchfield Wrappers

    // Items contains all actionable items in the toolbar, including the ones in the title, and the more button
    this.items = this.buttonsetItems
      .add(this.title.children('button'))
      .add(this.more);

    // Invoke buttons
    var buttons = this.items.filter('button, input[type="button"], [class^="btn"]');
    buttons.each(function() {
      var buttonControl = $(this).data('button');
      if (!buttonControl) {
        $(this).button();
      }
    });

    // Invoke searchfields
    if (!this.settings.noSearchfieldReinvoke) {
      var searchfields = this.items.filter('.searchfield, .toolbar-searchfield-wrapper, .searchfield-wrapper');
      searchfields.each(function(i, item) {
        var sf = $(item);
        if (sf.is('.toolbar-searchfield-wrapper, .searchfield-wrapper')) {
          sf = sf.children('.searchfield');
        }

        if (!sf.data('searchfield')) {
          var searchfieldOpts = $.extend({}, utils.parseSettings(sf[0]));
          sf.toolbarsearchfield(searchfieldOpts);
        }
      });
    }

    // Setup the More Actions Menu.  Add Menu Items for existing buttons/elements in the toolbar, but
    // hide them initially.  They are revealed when overflow checking happens as the menu is opened.
    var popupMenuInstance = this.more.data('popupmenu'),
      moreAriaAttr = this.more.attr('aria-controls');

    if (!popupMenuInstance) {
      this.moreMenu = $('#' + moreAriaAttr);
      if (!this.moreMenu.length) {
        this.moreMenu = this.more.next('.popupmenu, .popupmenu-wrapper');
      }
      if (!this.moreMenu.length) {
        this.moreMenu = $('<ul id="popupmenu-toolbar-'+ this.id +'" class="popupmenu"></ul>').insertAfter(this.more);
      }

      // Allow toolbar to understand pre-wrapped popupmenus
      // Angular Support -- See SOHO-7008
      if (this.moreMenu.is('.popupmenu-wrapper')) {
        this.moreMenu = this.moreMenu.children('.popupmenu');
      }
    } else {
      this.moreMenu = popupMenuInstance.menu;
    }

    this.defaultMenuItems = this.moreMenu.children('li:not(.separator)').length > 0;

    function menuItemFilter() {
      //jshint validthis:true
      return $(this).parent('.buttonset, .inline').length;
    }

    var menuItems = [];
    this.items.not(this.more).filter(menuItemFilter).each(function() {
      menuItems.push(self.buildMoreActionsMenuItem($(this)));
    });

    menuItems.reverse();
    $.each(menuItems, function(i, item) {
      if (item.text() !== '') {
        item.prependTo(self.moreMenu);
      }
    });

    // Setup an Event Listener that will refresh the contents of the More Actions
    // Menu's items each time the menu is opened.
    if (popupMenuInstance) {
      this.more
        .on('beforeopen.toolbar', function() {
          self.refreshMoreActionsMenu(self.moreMenu);
        })
        .triggerHandler('updated');
    } else {
      var actionButtonOpts = utils.parseSettings(this.more[0]);

      this.more.popupmenu($.extend({}, actionButtonOpts, {
        trigger: 'click',
        menu: this.moreMenu
      })).on('beforeopen.toolbar', function() {
        self.refreshMoreActionsMenu(self.moreMenu);
      });
    }

    // Setup the tabindexes of all items in the toolbar and set the starting active button.
    function setActiveToolbarItem() {
      self.items.attr('tabindex', '-1');

      var active = self.items.filter('.is-selected');
      if (active.length) {
        self.activeButton = active.first().attr('tabindex', '0');
        self.items.not(self.activeButton).removeClass('is-selected');
        return;
      }

      // Set active to the first item in the toolbar.
      active = self.items.filter(':visible:not(:disabled)').first().attr('tabindex', '0');
      self.activeButton = active;

      // If the whole toolbar is hidden (contextual toolbars, etc),
      // automatically set the first non-disabled item as visible
      if (self.element.is(':hidden, .is-hidden')) {
        self.activeButton = self.items.filter(':not(:disabled)').first().attr('tabindex', '0');
        return;
      }

      if (self.isItemOverflowed(active)) {
        active.attr('tabindex', '-1');
        self.activeButton = self.more.addClass('is-selected').attr('tabindex', '0');
      }
      return;
    }

    setActiveToolbarItem();

    // Toggles the More Menu based on overflow of toolbar items
    this.adjustMenuItemVisibility();
    this.handleResize();

    this.element.triggerHandler('rendered');

    var searchfieldWrapper = this.buttonset.find('.searchfield-wrapper, .toolbar-searchfield-wrapper');
    if (searchfieldWrapper.length) {
      searchfieldWrapper.trigger('reanimate');
    }

    return this;
  },

  /**
   * Builds a single "More Actions Menu" item from a source toolbar item.
   * Also sets up linkage between the menu item and the original toolbar item to allow events/properties
   * to propagate when the More Actions item is acted upon.
   * @param {jQuery[]} item - the source item from the toolbar.
   * @returns {jQuery[]} - a jQuery-wrapped <li> representing a More Actions menu implementation of the toolbar item.
   */
  buildMoreActionsMenuItem: function(item) {
    var isSplitButton = false;

    // If this item should be skipped, just return out
    if (item.data('skipit') === true) {
      item.data('skipit', undefined);
      return;
    }

    // Attempt to re-use an existing <li>, if possible.
    // If a new one is created, setup the linkage between the original element and its
    // "More Actions" menu counterpart.
    var a = item.data('action-button-link'),
      popupLi;

    if (!a || !a.length) {
      popupLi = $('<li></li>');
      a = $('<a href="#"></a>').appendTo(popupLi);

      // Setup data links between the buttons and their corresponding list items
      item.data('action-button-link', a);
      a.data('original-button', item);
    } else {
      popupLi = a.parent();
    }

    // Refresh states
    if (item.hasClass('hidden')) {
      popupLi.addClass('hidden');
    }
    if (item.is(':disabled')) {
      popupLi.addClass('is-disabled');
      a.prop('disabled', true);
    } else {
      popupLi.removeClass('is-disabled');
      a.prop('disabled', false);
    }

    // Refresh Text
    a.text(this.getItemText(item));

    // Pass along any icons except for the dropdown (which is added as part of the submenu design)
    var submenuDesignIcon = $.getBaseURL('#icon-dropdown');
    var icon = item.children('.icon').filter(function() {
      var iconName = $(this).getIconName();
      return iconName && iconName !== submenuDesignIcon && iconName.indexOf('dropdown') === -1;
    });

    if (icon && icon.length) {
      a.html('<span>' + a.text() + '</span>');
      icon.clone().detach().prependTo(a);
    }

    var linkspan = popupLi.find('b');
    if (linkspan.length) {
      this.moreMenu.addClass('has-icons');
      linkspan.detach().prependTo(popupLi);
    }

    function addItemLinksRecursively(menu, diffMenu, parentItem) {
      var children = menu.children('li'),
        id = diffMenu.attr('id');

      diffMenu.children('li').each(function(i, diffMenuItem) {
        var dmi = $(diffMenuItem), // "Diffed" Menu Item
          omi = children.eq(i), // Corresponding "Original" menu item
          dmiA = dmi.children('a'), // Anchor inside of "Diffed" menu item
          omiA = omi.children('a'), // Anchor inside of "Original" menu item
          dmiID = dmi.attr('id'),
          dmiAID = dmiA.attr('id');

        // replace menu item ids with spillover-menu specific ids.
        if (dmiID) {
          dmi.removeAttr('id').attr('data-original-menu-item', dmiID);
        }
        if (dmiAID) {
          dmiA.removeAttr('id').attr('data-original-menu-anchor', dmiAID);
        }

        omiA.data('action-button-link', dmiA);
        dmiA.data('original-button', omiA);

        var omiSubMenu = omi.children('.wrapper').children('.popupmenu'),
          dmiSubMenu = dmi.children('.wrapper').children('.popupmenu');

        if (omiSubMenu.length && dmiSubMenu.length) {
          addItemLinksRecursively(omiSubMenu, dmiSubMenu, dmi);
        }

        if (isSplitButton) {
          dmi.removeClass('is-checked');
        }
      });

      diffMenu.removeAttr('id').attr('data-original-menu', id);
      parentItem.addClass('submenu');

      var appendTarget;
      if (parentItem.is(popupLi)) {
        appendTarget = parentItem.children('.wrapper');
        if (!appendTarget || !appendTarget.length) {
          appendTarget = $('<div class="wrapper"></div>');
        }
        appendTarget.html(diffMenu);
        parentItem.append(appendTarget);
      }
    }

    if (item.is('.btn-menu')) {
      if (!item.data('popupmenu')) {
        item.popupmenu();
      } else {
        if (!a.children('.icon.arrow').length) {
          a.append($.createIcon({
            classes: 'icon arrow icon-dropdown',
            icon: 'dropdown'
          }));
        }
      }

      var menu = item.data('popupmenu').menu,
        diffMenu = menu.clone();

      addItemLinksRecursively(menu, diffMenu, popupLi);
    }

    if (item.is('[data-popdown]')) {
      item.popdown();
    }

    return popupLi;
  },

  /**
   * Refreshes the More Actions Menu items' text content, icons, states, and submenu content
   * based on changes made directly to their counterpart elements in the Toolbar.  Can also
   * optionally refresh only part of the menu.
   * @param {jQuery[]} menu - the menu/submenu to be refreshed.
   */
  refreshMoreActionsMenu: function(menu) {
    var self = this;

    $('li > a', menu).each(function () {
      var a = $(this),
          li = a.parent(),
          item = a.data('originalButton'),
          itemParent,
          text = self.getItemText(item),
          submenu;

      if (item) {
        if (a.find('span').length) {
          a.find('span').text(text.trim());
        } else {
          a.text(text.trim());
        }

        if (item.isHiddenAtBreakpoint() || item.parent().isHiddenAtBreakpoint()) {
          li.addClass('hidden');
        } else {
          li.removeClass('hidden');
        }

        if (item.parent().is('.is-disabled') || item.is(':disabled')) { // if it's disabled menu item, OR a disabled menu-button
          li.addClass('is-disabled');
          a.prop('disabled', true);
          a.attr('tabindex', '-1');
        } else {
          li.removeClass('is-disabled');
          a.prop('disabled', false);
        }

        if (item.is('a')) {
          itemParent = item.parent('li');

          if (itemParent.is('.is-checked')) {
            li.addClass('is-checked');
          } else {
            li.removeClass('is-checked');
          }
        }

        if (item.is('.btn-menu')) {
          submenu = a.parent().find('.popupmenu').first();
          self.refreshMoreActionsMenu(submenu);
        }
      }
    });
  },

  /**
   * Gets the complete text contnts of a Toolbar Item, in order to create its corresponding "more actions" menu item.
   *
   * Order of operations for populating the List Item text:
   * 1. span contents (.audible), then
   * 2. button title attribute, then
   * 3. tooltip text (if applicable)
   * @param {jQuery[]} item - the item being evaluated.
   * @returns {string} - the complete text representation.
   */
  getItemText: function (item) {
    if (!item) {
      return;
    }
    var span = item.find('.audible'),
      title = item.attr('title'),
      tooltip = item.data('tooltip'),
      tooltipText = tooltip && typeof tooltip.content === 'string' ? tooltip.content : undefined;

    var popupLiText = span.length ? span.text() :
      title !== '' && title !== undefined ? item.attr('title') :
      tooltipText ? tooltipText : item.text();

    return popupLiText;
  },

  /**
   * Sets up all necessary event handling on a Toolbar component
   * @private
   * @chainable
   * @returns {this}
   */
  handleEvents: function() {
    var self = this;

    this.items
      .off('keydown.toolbar').on('keydown.toolbar', function(e) {
        self.handleKeys(e);
      }).off('click.toolbar').on('click.toolbar', function(e) {
        self.handleClick(e);
      });

    this.items.filter('.btn-menu, .btn-actions')
      .off('close.toolbar').on('close.toolbar', function onClosePopup() {
        var el = $(this),
          last;

        if (el.is('.is-overflowed')) {
          last = self.getLastVisibleButton();
          if (last && last.length) {
            last[0].focus();
          }
          return;
        }

        el.focus();
        self.buttonset.scrollTop(0);
      });

    this.items.not(this.more).off('selected.toolbar').on('selected.toolbar', function(e, anchor) {
      e.stopPropagation();
      self.handleSelected(e, anchor);
    });

    this.more.on('keydown.toolbar', function(e) {
      self.handleKeys(e);
    }).on('beforeopen.toolbar', function() {
      self.adjustMenuItemVisibility();
    }).on('selected.toolbar', function(e, anchor) {
      e.stopPropagation();
      self.handleSelected(e, anchor);
    });

    // Handle possible AJAX calls on Toolbar Menu buttons
    // TODO: Need to handle mouseenter/touchstart/keydown events that will cause this to trigger,
    // instead of directly handling this itself.
    this.more
      .off('show-submenu.toolbar')
      .on('show-submenu.toolbar', function(e, li) {
      self.handleTransferToMenuButtonItem(e, li);
    });

    this.element.off('updated.toolbar').on('updated.toolbar', function(e, settings) {
      e.stopPropagation();
      self.updated(settings);
    }).off('recalculate-buttons.toolbar').on('recalculate-buttons.toolbar', function(e, containerDims) {
      self.handleResize(containerDims);
    }).off('scrollup.toolbar').on('scrollup.toolbar', function() {
      var moduleTabsParent = self.element.parents('.tab-container.module-tabs');
      if (moduleTabsParent.length) {
        moduleTabsParent.scrollTop(0);
      }
    });

    $('body').off('resize.toolbar-' + this.id).on('resize.toolbar-' + this.id, function() {
      self.handleResize();
    });

    // Trigger _handleResize()_ once to fix container sizes.
    this.handleResize();

    return this;
  },

  /**
   * Event Handler for the Soho Popupmenu's custom 'show-submenu' event, specifically for
   * the case of a menu button that's been spilled over into this Toolbar's More Actions menu.
   * @param {jQuery.Event} e
   * @param {jQuery[]} li - the `li.submenu` element.
   */
  handleTransferToMenuButtonItem: function(e, li) {
    var originalMenuButton = li.children('a').data('original-button');
    if (!originalMenuButton) {
      return;
    }

    var popupAPI = originalMenuButton.data('popupmenu');
    if (!popupAPI || typeof popupAPI.settings.beforeOpen !== 'function') {
      return;
    }

    // Call out to the MenuButton's AJAX source, get its contents, and populate
    // the corresponding More Actions menu sub-item.
    popupAPI.callSource(e);
    this.buildMoreActionsMenuItem(originalMenuButton);
  },

  /**
   * Event handler for the Soho `selected` event on toolbar items
   * @private
   * @listens {jQuery.Event} e
   * @param {jQuery.Event} e
   * @returns {undefined}
   */
  handleSelected: function(e, anchor) {
    var itemLink = anchor.data('original-button'),
      li = anchor.parent(),
      itemEvts,
      toolbarEvts,
      popup, popupTrigger;

    // Don't continue if hidden/readonly/disabled
    if (li.is('.hidden, .is-disabled') || anchor.is('[readonly], [disabled]')) {
      e.preventDefault();
      return;
    }

    if (itemLink && itemLink.length > 0) {
      itemEvts = itemLink.listEvents();
      toolbarEvts = this.element.listEvents();

      // Make sure the active button is set properly
      this.setActiveButton(itemLink);

      // Handle popdowns with a custom placement algorithm that correctly pops the menu
      // open against the "More Actions" button instead of in an empty space
      // SOHO-7087
      if (itemLink.is('[data-popdown]')) {
        popupTrigger = itemLink.data('popdown');

        if (this.isItemOverflowed(itemLink)) {
          popupTrigger.settings.trigger = this.more;
          popupTrigger.updated();
        }
      }

      // Fire Angular Events
      if (itemLink.attr('ng-click') || itemLink.attr('data-ng-click')) {
        itemLink.trigger('click');
        return;
      }

      // Check the Toolbar Button for the existence of certain event types.
      // Checks the button, and checks the toolbar container element for delegated events.
      var evtTypes = ['click', 'touchend', 'touchcancel'];
      for (var i = 0; i < evtTypes.length; i++) {
        var type = evtTypes[i];

        // Check toolbar element for delegated-down events first
        if (toolbarEvts && toolbarEvts[type] && toolbarEvts[type].delegateCount > 0) {
          var el = this.element,
            evt = $.Event(type);

          evt.target = el.find(itemLink)[0];
          el.trigger(evt);
          return;
        }

        // Check for events directly on the element
        if ((itemEvts && itemEvts[type]) || itemLink[0]['on' + type]) {
          itemLink.trigger(type);
          return;
        }
      }

      // If the linked element is a child of a menu button, trigger its 'selected' event.
      popup = itemLink.parents('.popupmenu');
      popupTrigger = popup.data('trigger');
      if (popup.length && popupTrigger instanceof $ && popupTrigger.length) {
        popupTrigger.triggerHandler('selected', [itemLink]);
        return;
      }

      // Manually Trigger Select on the linked item, since it won't be done by another event
      this.triggerSelect(itemLink);
      return;
    }

    // If no item link exists, it's a pre-defined menu item.
    // Trigger 'selected' manually on the toolbar element.
    // Normally this would happen by virtue of triggering the "click" handlers on a linked button above.
    this.triggerSelect(anchor);
  },

  /**
   * Event handler for clicks on toolbar items
   * @private
   * @listens {jQuery.Event} e
   * @param {jQuery.Event} e
   * @returns {false}
   */
  handleClick: function(e) {
    this.setActiveButton($(e.currentTarget));
    this.triggerSelect($(e.currentTarget));
    return false;
  },

  /**
   * Event handler for key presses on toolbar items
   * @private
   * @listens {jQuery.Event} e
   * @param {jQuery.Event} e
   * @returns {undefined}
   */
  handleKeys: function(e) {
    var self = this,
      key = e.which,
      target = $(e.target),
      isActionButton = target.is('.btn-actions'),
      isRTL = Locale.isRTL();

    if ((key === 37 && target.is(':not(input)')) ||
      (key === 38 && target.is(':not(input.is-open)'))) { // Don't navigate away if Up Arrow in autocomplete field that is open
      e.preventDefault();

      if (isActionButton) {
        self.setActiveButton( isRTL ? self.getFirstVisibleButton() : self.getLastVisibleButton() );
      } else {
        self.navigate( isRTL ? 1 : -1 );
      }
    }

    if ((key === 39 && target.is(':not(input)')) ||
      (key === 40 && target.is(':not(input.is-open)'))) { // Don't navigate away if Down Arrow in autocomplete field that is open
      e.preventDefault();

      if (isActionButton) {
        self.setActiveButton( isRTL ? self.getLastVisibleButton() : self.getFirstVisibleButton() );
      } else {
        self.navigate( isRTL ? -1 : 1 );
      }
    }

    return;
  },

  /**
   * Re-renders the toolbar element and adjusts all internal parts to account for the new size.
   * @param {object} [containerDims] - an object containing dimensions that can be set on the Toolbar's title and buttonset elements.
   * @param {number} [containerDims.title] - represents the width that will be applied to the title element
   * @param {number} [containerDims.buttonset] - represents the width that will be applied to the buttonset element
   * @returns {undefined}
   */
  handleResize: function(containerDims) {
    if (this.settings.resizeContainers) {
      var title = containerDims ? containerDims.title : undefined,
        buttonset = containerDims ? containerDims.buttonset : undefined;

      this.sizeContainers(title, buttonset);
    }

    var buttons = this._getButtonsetButtons();
    for (var i = 0; i < buttons.length; i++) {
      buttons[i].removeClass('is-overflowed');
    }

    if (this.element.is(':not(:hidden)')) {
      this.adjustMenuItemVisibility();
      this.toggleMoreMenu(); // Added 9/16/2015 due to issue HFC-2876
    }
  },

  /**
   * Resizes the Toolbar's internal container areas (title, buttonset) to make efficient use of their space.
   * @private
   * @chainable
   * @param {number} titleSize - desired size of the title element.
   * @param {number} buttonsetSize - desired size of the buttonset element.
   * @returns {this}
   */
  sizeContainers: function(titleSize, buttonsetSize) {
    var containerElem = this.element[0],
      titleElem = this.title[0],
      buttonsetElem = this.buttonset[0],
      moreElem = this.more[0];

    // Don't do this at all unless we have a title element (which is optional)
    if (!this.title || !this.title.length) {
      return;
    }

    // If the element's hidden and has defined sizes, remove them so we can use the defaults.
    if (this.element.is(':hidden')) {
      buttonsetElem.style.width = '';
      titleElem.style.width = '';
      containerElem.classList.remove('do-resize');
      return;
    }

    var WHITE_SPACE = 30,
      MIN_TITLE_SIZE = 44 + WHITE_SPACE,
      MIN_BUTTONSET_SIZE = 0;

    buttonsetElem.style.width = '';
    titleElem.style.width = '';

    if (!containerElem.classList.contains('do-resize')) {
      containerElem.classList.add('do-resize');
    }

    var toolbarDims = $(containerElem).getHiddenSize(),
      buttonsetDims = $(buttonsetElem).getHiddenSize(),
      titleDims = $(titleElem).getHiddenSize(),
      moreDims = $(moreElem).getHiddenSize(),
      toolbarPadding = parseInt(toolbarDims.padding.left) + parseInt(toolbarDims.padding.right);

    if (isNaN(moreDims.width)) {
      moreDims.width = 50;
    }

    if (isNaN(buttonsetDims.width) || buttonsetDims.width < MIN_BUTTONSET_SIZE) {
      buttonsetDims.width = MIN_BUTTONSET_SIZE;
    }

    function addPx(val) {
      return val + 'px';
    }

    // Get the target size of the title element
    var hasTitleSizeGetter = (titleSize !== undefined && !isNaN(titleSize)),
      hasButtonsetSizeGetter = (buttonsetSize !== undefined && !isNaN(buttonsetSize)),
      targetTitleWidth, targetButtonsetWidth, d;
    this.cutoffTitle = false;


    // Determine the target sizes for title and buttonset, based on external setters, or building an estimated size.
    targetTitleWidth = hasTitleSizeGetter ?
      parseInt(titleSize) :
      this.settings.favorButtonset === true ?
        toolbarDims.width - (toolbarPadding + (hasButtonsetSizeGetter ? parseInt(buttonsetSize) : buttonsetDims.width) + moreDims.width) :
        titleDims.scrollWidth;
    targetButtonsetWidth = hasButtonsetSizeGetter ?
      parseInt(buttonsetSize) :
      this.settings.favorButtonset === true ?
        buttonsetDims.width :
        toolbarDims.width - (toolbarPadding + (hasTitleSizeGetter ? parseInt(titleSize) : titleDims.scrollWidth) + moreDims.width);


    if (this.settings.favorButtonset) {
      // Cut off the buttonset anyway if title is completely hidden.  Something's gotta give!
      if (targetTitleWidth < MIN_TITLE_SIZE) {
        this.cutoffTitle = true;
        d = Math.abs(targetTitleWidth - MIN_TITLE_SIZE);
        targetTitleWidth = MIN_TITLE_SIZE;
        targetButtonsetWidth = targetButtonsetWidth - d;
      }

      buttonsetElem.style.width = addPx(targetButtonsetWidth + 2);
      titleElem.style.width = addPx(targetTitleWidth - 2);

      return this;
    }
    //==========================
    // Favor the title element
    // Cut off the title anyway if buttonset is completely hidden.  Something's gotta give!
    if (targetButtonsetWidth < MIN_BUTTONSET_SIZE) {
      this.cutoffTitle = true;
      d = Math.abs(targetButtonsetWidth - MIN_BUTTONSET_SIZE);
      targetButtonsetWidth = MIN_BUTTONSET_SIZE;
      targetTitleWidth = targetTitleWidth - d;
    }

    // Always favor the title by one extra px for Chrome
    titleElem.style.width = addPx(targetTitleWidth + 2);
    buttonsetElem.style.width = addPx(targetButtonsetWidth - 2);
    return this;
  },

  /**
   * Changes the "active" button on the toolbar.
   * @param {number} direction - can be `-1` (previous), `1` (next), or `0` (remain on current).
   * @returns {jQuery[]}
   */
  navigate: function (direction) {
    var items = this.items.filter(':visible:not(:disabled)'),
      current = items.index(this.activeButton),
      next = current + direction,
      target;

    if (next >= 0 && next < items.length) {
      target = items.eq(next);
    }

<<<<<<< HEAD
    if (next >= items.length) {
      target = items.first();
    }
=======
        function getMoreOrLast() {
          if (self.moreButtonIsDisabled() || !self.moreButtonIsVisible()) {
            return self.getLastVisibleButton();
          }
>>>>>>> abcaee26

    if (next === -1) {
      target = items.last();
    }

    if (this.isItemOverflowed(target)) {
      target = this.more;
    }

    this.setActiveButton(target);
    return false;
  },

  /**
   * Gets a reference to the last visible (not overflowed) button inside of the buttonset.
   * @returns {jQuery[]}
   */
  getLastVisibleButton: function() {
    var items = $(this.items.get().reverse()).not(this.more),
      target;

    var i = 0,
      elem;

    while(!target && i < items.length) {
      elem = $(items[i]);
      if (!this.isItemOverflowed(elem)) {
        target = elem;
        break;
      }
      i++;
    }

    if (!target || target.length === 0) {
      target = items.first();
    }

    while(target.length && target.is('.separator, *:disabled, *:hidden')) {
      target = target.prev();
    }

    return target;
  },

  /**
   * Gets a reference to the first visible (not overflowed) button inside of the buttonset.
   * @returns {jQuery[]}
   */
  getFirstVisibleButton: function() {
    var i = 0,
      items = this.items,
      target = items.eq(i);

    while(target.is('.separator, *:disabled, *:hidden')) {
      i++;
      target = items.eq(i);
    }

    return target;
  },

  /**
   * Sets the currently "active" (focused) Toolbar item
   * @param {jQuery[]} activeButton - the preferred target element to make active.
   * @param {boolean} [noFocus] - if defined, prevents this method from giving focus to the new active button.
   */
  setActiveButton: function(activeButton, noFocus) {
    // Return out of this if we're clicking the currently-active item
    if (activeButton[0] === this.activeButton[0]) {
      return;
    }

    var self = this;

    function getMoreOrLast() {
      if (self.hasNoMoreButton() || !self.element.hasClass('has-more-button')) {
        return self.getLastVisibleButton();
      }

      return self.more;
    }

    function getActiveButton() {
      // Menu items simply set the "More Actions" button as active
      if (activeButton.is('a')) {
        return getMoreOrLast();
      }

      // If it's the more button, hide the tooltip and set it as active
      var tooltip = self.more.data('tooltip');
      if (activeButton[0] === self.more[0]) {
        if (tooltip && tooltip.tooltip.is(':not(.hidden)')) {
          tooltip.hide();
        }
        return getMoreOrLast();
      }

      // Overflowed items also set
      if (self.isItemOverflowed(activeButton)) {
        if (!activeButton.is('.searchfield')) {
          return getMoreOrLast();
        }
      }

      return activeButton;
    }

    this.items.add(this.more).attr('tabindex', '-1').removeClass('is-selected');

    this.activeButton = getActiveButton();
    this.activeButton.addClass('is-selected').attr('tabindex', '0');

    if (!noFocus) {
      this.activeButton[0].focus();
      this.element.triggerHandler('navigate', [this.activeButton]);
    }
  },

  /**
   * Triggers a "selected" event on the base Toolbar element using a common element as an argument.
   * @param {HTMLElement|SVGElement|jQuery[]} element - a jQuery Object containing an anchor tag, button, or input field.
   */
  triggerSelect: function(element) {
    var elem = $(element);
    if (elem.is(this.more) || (elem.is('.btn-menu, li.submenu'))) {
      return;
    }

    this.element.triggerHandler('selected', [elem]);
  },

  /**
   * Assembles and returns a list of all buttons inside the Buttonset element.
   * @returns {array}
   */
  _getButtonsetButtons: function() {
    var buttons = [],
      items = this.buttonsetItems,
      item;

    for (var i = 0; i < items.length; i++) {
      item = items.eq(i);
      if (item.data('action-button-link') !== undefined && item.is(':not(.searchfield)')) {
        buttons.push(item);
      }
    }

    return buttons;
  },

  /**
   * Gets and Iterates through a list of toolbar items and determines which are currently overflowed, and which are visible.
   * @param {array} buttons - an Array of jQuery-wrapped elements that represents toolbar items.
   * @returns {VisibilitySortedToolbarItems}
   * @returns {VisibilitySortedToolbarItems.Array} visible - An array containing all visible items.
   * @returns {VisibilitySortedToolbarItems.Array} hidden - An array containing all hidden (overflowed) items.
  */
  getVisibleButtons: function(buttons) {
    var self = this,
      hiddenButtons = [],
      visibleButtons = [],
      i;

    if (!buttons || !Array.isArray(buttons)) {
      buttons = this._getButtonsetButtons();
    }

    for (i = 0; i < buttons.length; i++) {
      buttons[i][0].classList.remove('is-overflowed');
    }

    function getButtonVisibility(i, button) {
      if (!self.isItemOverflowed(button)) {
        visibleButtons.push(button);
      } else {
        hiddenButtons.push(button);
      }
    }

    for (i = 0; i < buttons.length; i++) {
      getButtonVisibility(i, buttons[i]);
    }

<<<<<<< HEAD
    return {
      visible: visibleButtons,
      hidden: hiddenButtons
    };
  },

  /**
   * Gets and Iterates through the full list of Toolbar Items and determines which ones should currently be present in the More Actions menu.
   * @param {object} items - an object (normally generated by `_.getVisibleButtons()`) containing arrays of currently visible and hidden buttons, along with some meta-data.
   * @returns {undefined}
   */
  adjustMenuItemVisibility: function(items) {
    var iconDisplay = 'removeClass';

    if (!items) {
      items = this.getVisibleButtons();
    }
=======
        this.moreMenu[iconDisplay]('has-icons');
      },

      /**
       * Detects whether or not a toolbar item is currently overflowed.  In general, toolbar items are considered overflow if their right-most edge sits past the right-most edge of the buttonset border.  There are some edge-cases.
       * @param {jQuery[]} item - the Toolbar item being tested.
       * @returns {boolean}
       */
      isItemOverflowed: function(item) {
        // No items will be overflowed if the `More Actions` menu is purposefully disabled.
        if (this.moreButtonIsDisabled()) {
          return false;
        }
>>>>>>> abcaee26

    function toggleClass($elem, doHide) {
      var elem = $elem[0],
        li = $elem.data('action-button-link').parent()[0],
        elemIsHidden = $elem.isHiddenAtBreakpoint();

<<<<<<< HEAD
      if (doHide) {
        li.classList.add('hidden');
        elem.classList.remove('is-overflowed');
=======
        var itemIndexInButtonset = this.buttonsetItems.filter(':not(.hidden)').index(item),
          maxVisibleButtons = this.settings.maxVisibleButtons;

        // the `maxVisibleButtons` calculation should include a visible More Actions button.
        // Subtract one from the `maxVisibleButtons` setting to account for the More Button, if it's visible.
        // See SOHO-7237
        if (this.moreButtonIsVisible()) {
          maxVisibleButtons = maxVisibleButtons - 1;
        }

        // In cases where a Title is present and buttons are right-aligned,
        // only show up to the maximum allowed.
        if (this.title.length) {
          if (itemIndexInButtonset >= maxVisibleButtons) {
            return true;
          }
        }
>>>>>>> abcaee26

        /*
        if (elem.classList.contains('btn-split-menu') && elem.classList.contains('btn-menu')) {
          $elem.last().last().removeClass('is-overflowed');
        }
        */
        return;
      }

      if (!elemIsHidden) {
        li.classList.remove('hidden');
      }
      elem.classList.add('is-overflowed');

      /*
      if (elem.classList.contains('btn-split-menu') && elem.classList.contains('btn-menu')) {
        $elem.last().last().addClass('is-overflowed');
      }
      */

      if ($elem.find('.icon').length) {
        iconDisplay = 'addClass';
      }
    }

<<<<<<< HEAD
    var i = 0;
    for (i; i < items.visible.length; i++) {
      toggleClass(items.visible[i], true);
    }
    for (i = 0; i < items.hidden.length; i++) {
      toggleClass(items.hidden[i], false);
    }
=======
        var isRTL = Locale.isRTL(),
          itemRect = item.getBoundingClientRect(),
          buttonsetRect = this.buttonset[0].getBoundingClientRect(),
          itemOutsideXEdge = isRTL ? (itemRect.left <= buttonsetRect.left) : (itemRect.right >= buttonsetRect.right),
          itemBelowYEdge = itemRect.bottom >= buttonsetRect.bottom;

        return (itemBelowYEdge === true || itemOutsideXEdge === true);
      },

      /**
       * Detection for whether or not this toolbar is able to have a More Button
       * @returns {boolean}
       */
      moreButtonIsDisabled: function() {
        return this.element[0].classList.contains('no-actions-button');
      },

      /**
       * Detection for this toolbar to have a More Button
       * TODO: Deprecate in 4.4.0 due to unclear nomenclature
       * @private
       * @returns {boolean}
       */
      hasNoMoreButton: function() {
        return this.moreButtonIsDisabled();
      },

      /**
       * Detection for whether or not More Actions menu is currently visible.
       * @returns {boolean}
       */
      moreButtonIsVisible: function() {
        return this.element[0].classList.contains('has-more-button');
      },


      /**
       * Determines whether or not the "more actions" button should be displayed.
       * @private
       * @returns {undefined}
       */
      toggleMoreMenu: function() {
        if (this.moreButtonIsDisabled()) {
          return;
        }
>>>>>>> abcaee26

    var numIcons = 0;
    this.moreMenu.find('.icon').each(function () {
      if (!$(this).parent().parent().hasClass('hidden')) {
        numIcons ++;
      }
    });

    if (numIcons > 0) {
      iconDisplay = 'addClass';
    }

    this.moreMenu[iconDisplay]('has-icons');
  },

  /**
   * Detects whether or not a toolbar item is currently overflowed.  In general, toolbar items are considered overflow if their right-most edge sits past the right-most edge of the buttonset border.  There are some edge-cases.
   * @param {jQuery[]} item - the Toolbar item being tested.
   * @returns {boolean}
   */
  isItemOverflowed: function(item) {
    if (this.hasNoMoreButton()) {
      return false;
    }

    if (!item || item.length === 0) {
      return true;
    }

    // In cases where a Title is present and buttons are right-aligned, only show up to the maximum allowed.
    if (this.title.length && this.buttonsetItems.filter(':not(.hidden)').index(item) >= this.settings.maxVisibleButtons) { // Subtract one to account for the More Button
      // ONLY cause this to happen if there are at least two items that can be placed in the overflow menu.
      // This prevents ONE item from being present in the menu by itself
      //if (!this.buttonsetItems.last().is(item)) {
        //return true;
      //}
      return true;
    }

    if (this.buttonset.scrollTop() > 0) {
      this.buttonset.scrollTop(0);
    }

    // unwrap from jQuery
    if (item instanceof $ && item.length) {
      item = item[0];
    }

    var classList = item.classList,
      style = window.getComputedStyle(item);

    if (classList.contains('btn-actions')) {
      return true;
    }
    if (classList.contains('searchfield')) {
      return false;
    }
    if (style.display === 'none') {
      return true;
    }

    var isRTL = Locale.isRTL(),
      itemRect = item.getBoundingClientRect(),
      buttonsetRect = this.buttonset[0].getBoundingClientRect(),
      itemOutsideXEdge = isRTL ? (itemRect.left <= buttonsetRect.left) : (itemRect.right >= buttonsetRect.right),
      itemBelowYEdge = itemRect.bottom >= buttonsetRect.bottom;

    return (itemBelowYEdge === true || itemOutsideXEdge === true);
  },

  /**
   * Detection for this toolbar to have a More Button
   * @returns {boolean}
   */
  hasNoMoreButton: function() {
    return this.element[0].classList.contains('no-more-button');
  },

  /**
   * Determines whether or not the "more actions" button should be displayed.
   * @private
   * @returns {undefined}
   */
  toggleMoreMenu: function() {
    if (this.element.hasClass('no-actions-button')) {
      return;
    }

    var overflowItems = this.moreMenu.children('li:not(.separator)'),
      hiddenOverflowItems = overflowItems.not('.hidden');

    var method = 'removeClass';
    if (this.defaultMenuItems || hiddenOverflowItems.length > 0) {
      method = 'addClass';
    }

    this.element[method]('has-more-button');

    var popupAPI = this.more.data('popupmenu');
    if (method === 'removeClass') {
      if (!popupAPI) {
        return;
      }

      popupAPI.close();

      var menuItems = popupAPI.menu.find('li:not(.separator)').children('a'),
        shouldFocus = false;

      menuItems.add(this.more).each(function() {
        if (document.activeElement === this) {
          shouldFocus = true;
        }
      });

      if (shouldFocus) {
        this.getLastVisibleButton()[0].focus();
      }
    }
  },

  /**
   * Creates an `aria-label` attribute on the toolbar, for bettery accessibility
   * @private
   * @returns {undefined}
   */
  buildAriaLabel: function() {
    // Set up an aria-label as per AOL guidelines
    // http://access.aol.com/dhtml-style-guide-working-group/#toolbar
    if (!this.element.attr('aria-label')) {
      var isHeader = (this.element.closest('.header').length ===1),
        id = this.element.attr('id') || '',
        title = this.element.children('.title'),
        prevLabel = this.element.prev('label'),
        prevSpan = this.element.prev('.label'),
        labelText = isHeader ? $('header.header').find('h1').text() :
        title.length ? title.filter('div').text() :
        prevLabel.length ? prevLabel.text() :
        prevSpan.length ? prevSpan.text() : id + ' ' + Locale.translate('Toolbar');

      this.element.attr('aria-label', labelText.replace(/\s+/g,' ').trim());
    }
  },

  /**
   * @param {object} [settings]
   */
  updated: function(settings) {
    if (settings) {
      this.settings = utils.mergeSettings(this.element[0], settings, this.settings);
    }

    this
      .unbind()
      .teardown()
      .init();
  },

  /**
   * Enables the entire Toolbar component
   * @returns {undefined}
   */
  enable: function() {
    this.element.prop('disabled', false);
    this.items.prop('disabled', false);
    this.more.prop('disabled', false);
  },

  /**
   * Disables the entire Toolbar component
   * @returns {undefined}
   */
  disable: function() {
    this.element.prop('disabled', true);
    this.items.prop('disabled', true);
    this.more.prop('disabled', true).data('popupmenu').close();
  },

  /**
   * Removes currently associated event listeners from the Toolbar.
   * @private
   * @chainable
   * @returns {this}
   */
  unbind: function() {
    this.items
      .offTouchClick('toolbar')
      .off('keydown.toolbar click.toolbar focus.toolbar blur.toolbar');

    this.more.off('keydown.toolbar beforeopen.toolbar selected.toolbar');
    $('body').off('resize.toolbar-' + this.id);
    return this;
  },

  /**
   * Returns the Toolbar's internal markup to its original state.
   * @chainable
   * @returns {this}
   */
  teardown: function() {
    var self = this;

    if (this.title && this.title.length) {
      var dataTooltip = this.title.off('beforeshow.toolbar').data('tooltip');
      if (dataTooltip) {
        dataTooltip.destroy();
      }
    }

    this.moreMenu.children('li').each(function() {
      self.teardownMoreActionsMenuItem($(this), true);
    });
    return this;
  },

  /**
   * Tears down a More Actions Menu item.
   * @param {jQuery[]} item - the existing <li> from inside the More Actions menu.
   * @param {boolean} doRemove - if defined, causes the list item to be removed from the more actions menu.
   */
  teardownMoreActionsMenuItem: function(item, doRemove) {
    var self = this,
      li = $(item),
      a = li.children('a'),
      itemLink = a.data('original-button');

    a.off('updated.toolbar mousedown.toolbar click.toolbar touchend.toolbar touchcancel.toolbar recalculate-buttons.toolbar');

    var icons = li.find('.icon');
    if (icons.length) {
      icons.remove();
    }

    var submenuContainer;
    if (li.is('.submenu')) {
      submenuContainer = li.children('.wrapper').children('.popupmenu');
      submenuContainer.children('li').each(function(){
        self.teardownMoreActionsMenuItem($(this), true);
      });
    }

    if (itemLink && itemLink.length) {
      $.removeData(a[0], 'original-button');
      $.removeData(itemLink[0], 'action-button-link');
      a.remove();

      if (submenuContainer) {
        submenuContainer
          .off()
        .parent('.wrapper')
          .off()
          .remove();
      }

      if (doRemove) {
        li.remove();
      }
    }
  },

  /**
   * Destroys this Toolbar Component instance and completely disassociates it from its corresponding DOM Element.
   * @returns {undefined}
   */
  destroy: function() {
    this
      .unbind()
      .teardown();

    if (this.buttonset.children('.searchfield-wrapper').length) {
      var searchFields = this.buttonset.children('.searchfield-wrapper').children('.searchfield');
      if (searchFields.data('toolbarsearchfield')) {
        searchFields.data('toolbarsearchfield').destroy();
      }
    }

    /*
    // Remove split button wrappers
    if (this.splitButtonWrappers.length) {
      $.each(this.splitButtonWrappers, function(wrapper) {
        var els = wrapper.children().detach();
        els.insertAfter(wrapper);
        wrapper.remove();
      });
    }
    */

    if (this.more.length && this.more.data('popupmenu') !== undefined) {
      this.more.data('popupmenu').destroy();
    }

    this.element[0].classList.remove('do-resize');
    this.buttonset[0].style.width = '';
    if (this.title && this.title.length) {
      this.title[0].style.width = '';
    }

    this.element.removeAttr('role').removeAttr('aria-label');
    $.removeData(this.element[0], COMPONENT_NAME);
  }
};

export { Toolbar, COMPONENT_NAME };<|MERGE_RESOLUTION|>--- conflicted
+++ resolved
@@ -1,3 +1,4 @@
+/* eslint-disable */
 import * as debug from '../utils/debug';
 import { utils } from '../utils/utils';
 import { Locale } from '../locale/locale';
@@ -130,17 +131,10 @@
 
     this.element[this.settings.rightAligned ? 'addClass' : 'removeClass']('right-aligned');
 
-<<<<<<< HEAD
     // Add and invoke More Button, if it doesn't exist
     this.more = this.element.find('.btn-actions');
     if (this.more.length === 0 && !this.element.hasClass('no-actions-button')) {
       var moreContainer = this.element.find('.more');
-=======
-        // Add and invoke More Button, if it doesn't exist
-        this.more = this.element.find('.btn-actions');
-        if (this.more.length === 0 && !this.moreButtonIsDisabled()) {
-          var moreContainer = this.element.find('.more');
->>>>>>> abcaee26
 
       if (!moreContainer.length) {
         moreContainer = $('<div class="more"></div>').appendTo(this.element);
@@ -902,16 +896,9 @@
       target = items.eq(next);
     }
 
-<<<<<<< HEAD
     if (next >= items.length) {
       target = items.first();
     }
-=======
-        function getMoreOrLast() {
-          if (self.moreButtonIsDisabled() || !self.moreButtonIsVisible()) {
-            return self.getLastVisibleButton();
-          }
->>>>>>> abcaee26
 
     if (next === -1) {
       target = items.last();
@@ -1095,7 +1082,6 @@
       getButtonVisibility(i, buttons[i]);
     }
 
-<<<<<<< HEAD
     return {
       visible: visibleButtons,
       hidden: hiddenButtons
@@ -1113,50 +1099,15 @@
     if (!items) {
       items = this.getVisibleButtons();
     }
-=======
-        this.moreMenu[iconDisplay]('has-icons');
-      },
-
-      /**
-       * Detects whether or not a toolbar item is currently overflowed.  In general, toolbar items are considered overflow if their right-most edge sits past the right-most edge of the buttonset border.  There are some edge-cases.
-       * @param {jQuery[]} item - the Toolbar item being tested.
-       * @returns {boolean}
-       */
-      isItemOverflowed: function(item) {
-        // No items will be overflowed if the `More Actions` menu is purposefully disabled.
-        if (this.moreButtonIsDisabled()) {
-          return false;
-        }
->>>>>>> abcaee26
 
     function toggleClass($elem, doHide) {
       var elem = $elem[0],
         li = $elem.data('action-button-link').parent()[0],
         elemIsHidden = $elem.isHiddenAtBreakpoint();
 
-<<<<<<< HEAD
       if (doHide) {
         li.classList.add('hidden');
         elem.classList.remove('is-overflowed');
-=======
-        var itemIndexInButtonset = this.buttonsetItems.filter(':not(.hidden)').index(item),
-          maxVisibleButtons = this.settings.maxVisibleButtons;
-
-        // the `maxVisibleButtons` calculation should include a visible More Actions button.
-        // Subtract one from the `maxVisibleButtons` setting to account for the More Button, if it's visible.
-        // See SOHO-7237
-        if (this.moreButtonIsVisible()) {
-          maxVisibleButtons = maxVisibleButtons - 1;
-        }
-
-        // In cases where a Title is present and buttons are right-aligned,
-        // only show up to the maximum allowed.
-        if (this.title.length) {
-          if (itemIndexInButtonset >= maxVisibleButtons) {
-            return true;
-          }
-        }
->>>>>>> abcaee26
 
         /*
         if (elem.classList.contains('btn-split-menu') && elem.classList.contains('btn-menu')) {
@@ -1182,7 +1133,6 @@
       }
     }
 
-<<<<<<< HEAD
     var i = 0;
     for (i; i < items.visible.length; i++) {
       toggleClass(items.visible[i], true);
@@ -1190,53 +1140,6 @@
     for (i = 0; i < items.hidden.length; i++) {
       toggleClass(items.hidden[i], false);
     }
-=======
-        var isRTL = Locale.isRTL(),
-          itemRect = item.getBoundingClientRect(),
-          buttonsetRect = this.buttonset[0].getBoundingClientRect(),
-          itemOutsideXEdge = isRTL ? (itemRect.left <= buttonsetRect.left) : (itemRect.right >= buttonsetRect.right),
-          itemBelowYEdge = itemRect.bottom >= buttonsetRect.bottom;
-
-        return (itemBelowYEdge === true || itemOutsideXEdge === true);
-      },
-
-      /**
-       * Detection for whether or not this toolbar is able to have a More Button
-       * @returns {boolean}
-       */
-      moreButtonIsDisabled: function() {
-        return this.element[0].classList.contains('no-actions-button');
-      },
-
-      /**
-       * Detection for this toolbar to have a More Button
-       * TODO: Deprecate in 4.4.0 due to unclear nomenclature
-       * @private
-       * @returns {boolean}
-       */
-      hasNoMoreButton: function() {
-        return this.moreButtonIsDisabled();
-      },
-
-      /**
-       * Detection for whether or not More Actions menu is currently visible.
-       * @returns {boolean}
-       */
-      moreButtonIsVisible: function() {
-        return this.element[0].classList.contains('has-more-button');
-      },
-
-
-      /**
-       * Determines whether or not the "more actions" button should be displayed.
-       * @private
-       * @returns {undefined}
-       */
-      toggleMoreMenu: function() {
-        if (this.moreButtonIsDisabled()) {
-          return;
-        }
->>>>>>> abcaee26
 
     var numIcons = 0;
     this.moreMenu.find('.icon').each(function () {
@@ -1258,7 +1161,8 @@
    * @returns {boolean}
    */
   isItemOverflowed: function(item) {
-    if (this.hasNoMoreButton()) {
+    // No items will be overflowed if the `More Actions` menu is purposefully disabled.
+    if (this.moreButtonIsDisabled()) {
       return false;
     }
 
@@ -1266,14 +1170,22 @@
       return true;
     }
 
-    // In cases where a Title is present and buttons are right-aligned, only show up to the maximum allowed.
-    if (this.title.length && this.buttonsetItems.filter(':not(.hidden)').index(item) >= this.settings.maxVisibleButtons) { // Subtract one to account for the More Button
-      // ONLY cause this to happen if there are at least two items that can be placed in the overflow menu.
-      // This prevents ONE item from being present in the menu by itself
-      //if (!this.buttonsetItems.last().is(item)) {
-        //return true;
-      //}
-      return true;
+    var itemIndexInButtonset = this.buttonsetItems.filter(':not(.hidden)').index(item),
+      maxVisibleButtons = this.settings.maxVisibleButtons;
+
+    // the `maxVisibleButtons` calculation should include a visible More Actions button.
+    // Subtract one from the `maxVisibleButtons` setting to account for the More Button, if it's visible.
+    // See SOHO-7237
+    if (this.moreButtonIsVisible()) {
+      maxVisibleButtons = maxVisibleButtons - 1;
+    }
+
+    // In cases where a Title is present and buttons are right-aligned,
+    // only show up to the maximum allowed.
+    if (this.title.length) {
+      if (itemIndexInButtonset >= maxVisibleButtons) {
+        return true;
+      }
     }
 
     if (this.buttonset.scrollTop() > 0) {
@@ -1308,11 +1220,29 @@
   },
 
   /**
-   * Detection for this toolbar to have a More Button
-   * @returns {boolean}
-   */
+  * Detection for whether or not this toolbar is able to have a More Button
+  * @returns {boolean}
+  */
+  moreButtonIsDisabled: function() {
+    return this.element[0].classList.contains('no-actions-button');
+  },
+
+  /**
+  * Detection for this toolbar to have a More Button
+  * TODO: Deprecate in 4.4.0 due to unclear nomenclature
+  * @private
+  * @returns {boolean}
+  */
   hasNoMoreButton: function() {
-    return this.element[0].classList.contains('no-more-button');
+    return this.moreButtonIsDisabled();
+  },
+
+  /**
+  * Detection for whether or not More Actions menu is currently visible.
+  * @returns {boolean}
+  */
+  moreButtonIsVisible: function() {
+    return this.element[0].classList.contains('has-more-button');
   },
 
   /**
@@ -1321,7 +1251,7 @@
    * @returns {undefined}
    */
   toggleMoreMenu: function() {
-    if (this.element.hasClass('no-actions-button')) {
+    if (this.moreButtonIsDisabled()) {
       return;
     }
 
