/* start-amd-strip-block */
(function(factory) {
  if (typeof define === 'function' && define.amd) {
    // AMD. Register as an anonymous module
    define(['jquery'], factory);
  } else if (typeof exports === 'object') {
    // Node/CommonJS
    module.exports = factory(require('jquery'));
  } else {
    // Browser globals
    factory(jQuery);
  }
}(function($) {
/* end-amd-strip-block */

  $.fn.datepicker = function(options) {
    'use strict';

    // Settings and Options
    var pluginName = 'datepicker',
        defaults = {
          showTime: false,
          timeFormat: undefined,
          minuteInterval: undefined,
          secondInterval: undefined,
          mode: undefined,
          roundToInterval: undefined,
          dateFormat: 'locale', //or can be a specific format like 'yyyy-MM-dd' iso8601 format
          placeholder: false,
          /*  Disabling of dates
          **    dates: 'M/d/yyyy' or
          **      ['M/d/yyyy'] or
          **      ['M/d/yyyy', new Date('M/d/yyyy')] or
          **      ['M/d/yyyy', new Date('M/d/yyyy'), new Date(yyyy,(M-0),d)]
          **    minDate: 'M/d/yyyy'
          **    maxDate: 'M/d/yyyy'
          **    dayOfWeek: [2] or [0,6] - {0-sun, 1-mon, 2-tue, 3-wed, 4-thu, 5-fri, 6-sat}
          **    isEnable: false or true
          **/
          disable: {
            'dates'     : [],
            'minDate'   : '',
            'maxDate'   : '',
            'dayOfWeek' : [],
            'isEnable' : false
          },
          showLegend: false,
          customValidation: false,
          showMonthYearPicker: false,
          hideDays: false,
          advanceMonths: 5,
          legend: [
            //Legend Build up example
            //Color in level 6 - http://usmvvwdev53:424/controls/colors
            {name: 'Public Holiday', color: '#76B051', dates: []},
            {name: 'Weekends', color: '#EFA836', dayOfWeek: []}
          ]
        },
        settings = $.extend({}, defaults, options);

    /**
    * A component to support date entry.
    *
    * @class DatePicker
    * @param {Boolean} showTime  &nbsp;-&nbsp; If true the time selector will be shown.
    * @param {String} timeFormat  &nbsp;-&nbsp; The format to use on the time section fx HH:mm, defaults to current locale's settings.
    * @param {String} mode  &nbsp;-&nbsp; Time picker mode: options: 'standard', 'range', this controls the avilable selections in the time picker.
    * @param {Boolean} roundToInterval  &nbsp;-&nbsp; In time picker mode, if a non-matching minutes value is entered, rounds the minutes value to the nearest interval when the field is blurred.
    * @param {String} dateFormat  &nbsp;-&nbsp; Defaults to current locale but can be overriden to a specific format
    * @param {Boolean} disable  &nbsp;-&nbsp; Disabled Dates Build up. `{
      'dates'     : [],
      'minDate'   : '',
      'maxDate'   : '',
      'dayOfWeek' : [],
      'isEnable' : false
    }`
    * @param {Boolean} showMonthYearPicker  &nbsp;-&nbsp; If true the month and year will render as dropdowns.
    * @param {Boolean} hideDays  &nbsp;-&nbsp; If true the days portion of the calendar will be hidden. Usefull for Month/Year only formats.
    * @param {Boolean} customValidation  &nbsp;-&nbsp; If true the internal validation is disabled.
    * @param {Boolean} advanceMonths  &nbsp;-&nbsp; The number of months in each direction to show in the dropdown for months (when initially opening)
    * @param {Boolean} showLegend  &nbsp;-&nbsp; If true a legend is show to associate dates.
    * @param {Array} legend  &nbsp;-&nbsp; Legend Build up for example `[{name: 'Public Holiday', color: '#76B051', dates: []}, {name: 'Weekends', color: '#EFA836', dayOfWeek: []}]`
    *
    */
    function DatePicker(element) {
      this.element = $(element);
      this.settings = settings;
      Soho.logTimeStart(pluginName);
      this.init();
      Soho.logTimeEnd(pluginName);
    }

    // Plugin Methods
    DatePicker.prototype = {

      init: function() {
        this.build();
        this.handleEvents();
      },

      //Add any markup
      build: function() {

        // Add "is-disabled" css class to closest ".field" if element is disabled
        if (this.element.is(':disabled')) {
          this.element.closest('.field').addClass('is-disabled');
        }

        //Append a trigger button
        this.trigger = $.createIconElement('calendar').insertAfter(this.element);
        this.addAria();

        this.isIslamic = Locale.calendar().name === 'islamic-umalqura';
        this.conversions = Locale.calendar().conversions;
      },

      addAria: function () {
        this.label = $('label[for="'+ this.element.attr('id') + '"]');
        this.label.append('<span class="audible">' + Locale.translate('PressDown') + '</span>');
      },

      // Handle Keyboard Stuff
      handleKeys: function (elem) {
        var self = this;

        // Handle Keys while popup is open
        if (elem.is('#calendar-popup')) {
          elem.off('keydown.datepicker').on('keydown.datepicker', '.calendar-table', function (e) {
            var handled = false,
              key = e.keyCode || e.charCode || 0;

            //Arrow Down: select same day of the week in the next week
            if (key === 40) {
              handled = true;
              self.currentDate.setDate(self.currentDate.getDate() + 7);
              self.insertDate(self.currentDate);
            }

            //Arrow Up: select same day of the week in the previous week
            if (key === 38) {
              handled = true;
              self.currentDate.setDate(self.currentDate.getDate() - 7);
              self.insertDate(self.currentDate);
            }

            //Arrow Left
            if (key === 37) {
              handled = true;
              self.currentDate.setDate(self.currentDate.getDate() - 1);
              self.insertDate(self.currentDate);
            }

            //Arrow Right
            if (key === 39) {
              handled = true;
              self.currentDate.setDate(self.currentDate.getDate() + 1);
              self.insertDate(self.currentDate);
            }

            //Page Up Selects Same Day Next Month
            if (key === 33 && !e.altKey) {
              handled = true;
              self.currentDate.setMonth(self.currentDate.getMonth() + 1);
              self.insertDate(self.currentDate);
            }

            //Page Down Selects Same Day Prev Month
            if (key === 34 && !e.altKey) {
              handled = true;
              self.currentDate.setMonth(self.currentDate.getMonth() - 1);
              self.insertDate(self.currentDate);
            }

            //ctrl + Page Up Selects Same Day Next Year
            if (key === 33 && e.ctrlKey) {
              handled = true;
              self.currentDate.setFullYear(self.currentDate.getFullYear() + 1);
              self.insertDate(self.currentDate);
            }

            //ctrl + Page Down Selects Same Day Prev Year
            if (key === 34 && e.ctrlKey) {
              handled = true;
              self.currentDate.setFullYear(self.currentDate.getFullYear() - 1);
              self.insertDate(self.currentDate);
            }

            //Home Moves to End of the month
            if (key === 35) {
              handled = true;
              var lastDay =  new Date(self.currentDate.getFullYear(), self.currentDate.getMonth()+1, 0);
              self.currentDate = lastDay;
              self.insertDate(self.currentDate);
            }

            //End Moves to Start of the month
            if (key === 36) {
              var firstDay =  new Date(self.currentDate.getFullYear(), self.currentDate.getMonth(), 1);
              self.currentDate = firstDay;
              self.insertDate(self.currentDate);
            }

            // 't' selects today
            if (key === 84) {
              handled = true;
              self.setToday();
            }

            // Space or Enter closes Date Picker, selecting the Date
            if (key === 32 || key === 13) {
              self.closeCalendar();
              self.element.focus();
              handled = true;
            }

            // Tab closes Date Picker and goes to next field on the modal
            if (key === 9) {
              self.containFocus(e);
              handled = true;
            }

            // Esc closes Date Picker and goes back to field
            if (key === 27) {
              self.closeCalendar();
              self.element.focus();
            }

            if (handled) {
              e.stopPropagation();
              e.preventDefault();
              return false;
            }

          });

          elem.off('keydown.datepicker-tab').on('keydown.datepicker-tab', 'td, input, div.dropdown, button', function (e) {
            var key = e.keyCode || e.charCode || 0;

            // Tab closes Date Picker and goes to next field on the modal
            if (key === 9) {
              self.containFocus(e);
              e.stopPropagation();
              e.preventDefault();
              return false;
            }
          });

          return;
        }

        //Handle input keys
        elem.off('keydown.datepicker').on('keydown.datepicker', function (e) {
            var handled = false,
              key = e.keyCode || e.charCode || 0,
              focused = $(':focus'),
              focusedlabel = focused.attr('aria-label');

<<<<<<< HEAD
            /*
            // Focus did not auto move from readonly
            if (key === 9 && self.element.is('[readonly]')) { //tab
              self.setFocusOnFocusableElement(self.element, (e.shiftKey ? 'prev' : 'next'));
              return;
            }
            */
=======
            // TODO: With new mask the code around key === 9 should not be needed.
>>>>>>> af31266a

            if (focusedlabel) {
              var focusedDate = new Date(focusedlabel);
              self.currentDate = new Date(focusedDate.getTime());
            } else if (focused.hasClass('alternate')) {
                var year = parseInt(self.header.find('.year').text()),
                month = parseInt(self.header.find('.month').attr('data-month')),
                day = parseInt(focused.text());

              if (self.settings.showMonthYearPicker) {
                month = parseInt(self.header.find('.month select').val());
                year = parseInt(self.header.find('.year select').val());
              }

              if (focused.hasClass('prev-month')) {
                if(month === 0) {
                  month = 11;
                  year--;
                }
                else {
                  month--;
                }
              } else if (focused.hasClass('next-month')) {
                if(month === 11) {
                  month = 0;
                  year++;
                }
                else {
                  month++;
                }
              }
              self.currentDate = new Date(year, month, day);
            }

           //Arrow Down or Alt first opens the dialog
            if (key === 40 && !self.isOpen()) {
              handled = true;
              self.openCalendar();

              setTimeout(function() {
                self.setFocusAfterOpen();
              }, 200);
            }

            // 't' selects today
            if (key === 84) {
              handled = true;
              self.setToday();
            }

            if (handled) {
              e.stopPropagation();
              e.preventDefault();
              return false;
            }

          });

      },

      /**
       * Focus the next prev focusable element on the popup
       * @private
       */
      containFocus: function (e) {
        var reverse = e.shiftKey;

        // Set focus on (opt: next|prev) focusable element
        var focusables = this.popup.find(':focusable'),
          index = focusables.index($(':focus'));

        index = (!reverse) ?
          ((index+1) >= focusables.length ? 0 : (index+1)) :
          ((index-1) < 0 ? focusables.length : (index-1));

        var elem = focusables.eq(index);
        elem.focus();

        if (elem.is('td')) {
          elem.addClass('is-selected');
          this.currentDate.setDate(elem.text());
          this.currentDate.setMonth(this.calendar.find('.month').attr('data-month'));
          this.insertDate(this.currentDate);
        }

      },

      //Parse the Date Format Options
      setFormat: function () {
        var localeDateFormat = ((typeof Locale === 'object' && Locale.calendar().dateFormat) ? Locale.calendar().dateFormat : null),
          localeTimeFormat = ((typeof Locale === 'object' && Locale.calendar().timeFormat) ? Locale.calendar().timeFormat : null);

        if (this.settings.dateFormat === 'locale') {
          this.pattern = localeDateFormat.short + (this.settings.showTime ? ' ' + (this.settings.timeFormat || localeTimeFormat) : '');
        } else {
          this.pattern = this.settings.dateFormat + (this.settings.showTime && this.settings.timeFormat ? ' ' + this.settings.timeFormat : '');
        }

        this.show24Hours = (this.pattern.match('HH') || []).length > 0;
        this.isSeconds = (this.pattern.match('ss') || []).length > 0;
      },

      // Add masking with the mask function
      mask: function () {
        this.setFormat();

        var validation = 'date availableDate',
          events = {'date': 'blur', 'availableDate': 'blur'},
          customValidation = this.element.attr('data-validate'),
          customEvents = this.element.attr('data-validation-events'),
          maskOptions = {
            process: 'date',
            patternOptions: {
              format: this.pattern
            }
          },
          mask = this.pattern.toLowerCase()
                   .replace(/yyyy/g,'####')
                   .replace(/mmmm/g,'*********')
                   .replace(/mmm/g,'***')
                   .replace(/mm/g,'##')
                   .replace(/dd/g,'##')
                   .replace(/hh/g,'##')
                   .replace(/ss/g,'##')
                   .replace(/[mdh]/g,'##')
                   .replace(/[a]/g,'am');

        //TO DO - Time seperator
        // '##/##/#### ##:## am' -or- ##/##/#### ##:##' -or- ##/##/####'
        // '##/##/#### ##:##:## am' -or- ##/##/#### ##:##:##'
        mask = (this.settings.showTime ?
          (this.show24Hours ? mask.substr(0, (this.isSeconds ? 19:16)) : mask) : mask);

        if (customValidation === 'required' && !customEvents) {
          validation = customValidation + ' ' + validation;
          $.extend(events, {'required': 'change blur'});
        } else if (!!customValidation && !!customEvents) {
          // Remove default validation, if found "no-default-validation" string in "data-validate" attribute
          if (customValidation.indexOf('no-default-validation') > -1) {
            validation = customValidation.replace(/no-default-validation/g, '');
            events = $.fn.parseOptions(this.element, 'data-validation-events');
          }
          // Keep default validation along custom validation
          else {
            validation = customValidation + ' ' + validation;
            $.extend(events, $.fn.parseOptions(this.element, 'data-validation-events'));
          }
        }

        this.element.mask(maskOptions);

        if (!this.settings.customValidation) {
          this.element
            .attr({
              'data-validate': validation,
              'data-validation-events': JSON.stringify(events)
            }).validate();
        }

        if (this.settings.placeholder && (!this.element.attr('placeholder') ||  this.element.attr('placeholder') === 'M / D / YYYY')) {
          this.element.attr('placeholder', this.pattern);
        }
      },

      /**
      * Return whether or not the calendar div is open.
      */
      isOpen: function () {
        return (this.popup && this.popup.is(':visible') &&
          !this.popup.hasClass('is-hidden'));
      },

      /**
      * Open the Calendar Popup.
      */
      open: function() {
        return this.openCalendar();
      },

      activeTabindex: function(elem, isFocus) {
        $('td', this.days).removeAttr('tabindex');
        elem.attr('tabindex', 0);

        if (isFocus) {
          elem.focus();
        }
        return elem;
      },

      // Open the calendar in a popup
      openCalendar: function () {
        var self = this,
          timeOptions = {};


        if (this.element.is(':disabled') || this.element.attr('readonly')) {
          return;
        }

        $('#validation-tooltip').addClass('is-hidden');


        this.element.addClass('is-active').trigger('listopened');

        // Calendar Html in Popups
        var prevButton = '<button type="button" class="btn-icon prev">' + $.createIcon('caret-left') + '<span>'+ Locale.translate('PreviousMonth') +'</span></button>',
            nextButton = '<button type="button" class="btn-icon next">' + $.createIcon('caret-right') + '<span>'+ Locale.translate('NextMonth') +'</span></button>';

        this.table = $('<table class="calendar-table" aria-label="'+ Locale.translate('Calendar') +'" role="application"></table>');
        this.header = $('<div class="calendar-header"><span class="month">november</span><span class="year">2015</span>'+ (Locale.isRTL() ? prevButton + nextButton : prevButton + nextButton) +'</div>');
        this.dayNames = $('<thead><tr><th>SU</th> <th>MO</th> <th>TU</th> <th>WE</th> <th>TH</th> <th>FR</th> <th>SA</th> </tr> </thead>').appendTo(this.table);
        this.days = $('<tbody> <tr> <td class="alternate">26</td> <td class="alternate">27</td> <td class="alternate">28</td> <td class="alternate">29</td> <td class="alternate" >30</td> <td class="alternate">31</td> <td>1</td> </tr> <tr> <td>2</td> <td>3</td> <td>4</td> <td>5</td> <td>6</td> <td>7</td> <td>8</td> </tr> <tr> <td>9</td> <td>10</td> <td>11</td> <td>12</td> <td>13</td> <td>14</td> <td>15</td> </tr> <tr> <td>16</td> <td>17</td> <td>18</td> <td>19</td> <td class="is-today">20</td> <td>21</td> <td>22</td> </tr> <tr> <td>23</td> <td>24</td> <td>25</td> <td>26</td> <td>27</td> <td>28</td> <td class="alternate">1</td> </tr> <tr> <td class="alternate">2</td> <td class="alternate">3</td> <td class="alternate">4</td> <td class="alternate">5</td> <td class="alternate">6</td> <td class="alternate">7</td> <td class="alternate">8</td> </tr> </tbody>').appendTo(this.table);
        this.timepickerContainer = $('<div class="datepicker-time-container"></div>');
        this.footer = $('<div class="popup-footer"> <button type="button" class="cancel btn-tertiary">'+ Locale.translate('Clear') +'</button> <button type="button" class="is-today btn-tertiary">'+Locale.translate('Today')+'</button> </div>');

        if (this.settings.hideDays) {
          this.table = '';
          this.footer = $('<div class="popup-footer"> <button type="button" class="select-month btn-tertiary">'+ Locale.translate('Select') +'</button></div>');
        }

        // Timepicker options
        if (this.settings.showTime) {
          if (this.settings.timeFormat === undefined) {
            // Getting time-format from date-format (dateFormat: 'M/d/yyyy HH:mm:ss')
            timeOptions.timeFormat = this.pattern.slice(this.pattern.indexOf(' '));
          }
          else {
            timeOptions.timeFormat = this.settings.timeFormat;
          }
          if (this.settings.minuteInterval !== undefined) {
            timeOptions.minuteInterval = this.settings.minuteInterval;
          }
          if (this.settings.secondInterval !== undefined) {
            timeOptions.secondInterval = this.settings.minuteInterval;
          }
          if (this.settings.mode !== undefined) {
            timeOptions.mode = this.settings.mode;
          }
          if (this.settings.roundToInterval !== undefined) {
            timeOptions.roundToInterval = this.settings.roundToInterval;
          }

        }

        this.calendar = $('<div class="calendar'+ (this.settings.showTime ? ' is-timepicker' : '') + (this.settings.hideDays ? ' is-monthyear' : '') +'"></div')
          .append(
            this.header,
            this.table,
            (this.settings.showTime ? this.timepickerContainer : ''),
            this.footer
          );

        var placementParent = this.element,
          placementParentXAlignment = (Locale.isRTL() ? 'right' : 'left'),
          parent = this.element.parent();

        if (parent.is('.datagrid-cell-wrapper')) {
          placementParentXAlignment = 'center';
          placementParent = this.element.next('.icon');
        }

        var popoverOpts = {
          content: this.calendar,
          placementOpts: {
            parent: placementParent,
            parentXAlignment: placementParentXAlignment,
            strategies: ['flip', 'nudge', 'shrink']
          },
          placement : 'bottom',
          popover: true,
          trigger: 'immediate',
          tooltipElement: '#calendar-popup'
        };

        this.trigger.popover(popoverOpts)
        .off('show.datepicker').on('show.datepicker', function () {
          if (Soho.env.os.name === 'ios') {
            $('head').triggerHandler('disable-zoom');
          }
          // Horizontal view on mobile
          if (window.innerHeight < 400) {
            self.popup.find('.arrow').hide();
            self.popup.css('min-height', (self.popupClosestScrollable[0].scrollHeight + 2) +'px');
            self.popupClosestScrollable.css('min-height', '375px');
          }
        })
        .off('hide.datepicker').on('hide.datepicker', function () {
          if (Soho.env.os.name === 'ios') {
            self.trigger.one('hide', function() {
              $('head').triggerHandler('enable-zoom');
            });
          }
          self.popupClosestScrollable.add(self.popup).css('min-height', 'inherit');
          self.closeCalendar();
        });

        this.handleKeys($('#calendar-popup'));
        $('.calendar-footer a', this.calendar).button();

        // Show Month
        this.setValueFromField();

        // Set timepicker
        if (this.settings.showTime) {

          //Set to 12:00
          if (this.element.val() === '') {
            this.currentDate.setHours(0);
            this.currentDate.setMinutes(0);
            this.currentDate.setSeconds(0);
          }

          timeOptions.parentElement = this.timepickerContainer;
          this.time = self.getTimeString(this.currentDate, self.show24Hours);
          this.timepicker = this.timepickerContainer.timepicker(timeOptions).data('timepicker');
          this.timepickerContainer.find('dropdown').dropdown();

          // Wait for timepicker to initialize
          setTimeout(function() {
            self.timepicker.initValues = self.timepicker.getTimeFromField(self.time);
            self.timepicker.afterShow(self.timepickerContainer);
            return;
          }, 1);
        }

        this.todayDate = new Date();
        this.todayMonth = this.todayDate.getMonth();
        this.todayYear = this.todayDate.getFullYear();
        this.todayDay = this.todayDate.getDate();

        if (this.isIslamic) {
          this.todayDateIslamic = this.conversions.fromGregorian(this.todayDate);
          this.todayYear = this.todayDateIslamic[0];
          this.todayMonth = this.todayDateIslamic[1];
          this.todayDay = this.todayDateIslamic[2];
        }

        this.showMonth(this.currentMonth, this.currentYear);
        this.popup = $('#calendar-popup');
        this.popupClosestScrollable = this.popup.closest('.scrollable');
        this.popup.attr('role', 'dialog');
        this.originalDate = this.element.val();

        // Calendar Day Events
        this.days.off('click.datepicker').on('click.datepicker', 'td', function () {
          var td = $(this);
          if (td.hasClass('is-disabled')) {
            self.activeTabindex(td, true);
          }
          else {
            self.days.find('.is-selected').removeClass('is-selected').removeAttr('aria-selected');

            var cell = $(this),
              year = parseInt(self.header.find('.year').text()),
              month = parseInt(self.header.find('.month').attr('data-month')),
              day = parseInt(cell.addClass('is-selected').attr('aria-selected', 'true').text());

            if (self.settings.showMonthYearPicker) {
              year = parseInt(self.header.find('.year select').val());
              month = parseInt(self.header.find('.month select').val());
            }

            if (cell.hasClass('prev-month')) {
              if(month === 0) {
                month = 11;
                year--;
              }
              else {
                month--;
              }
            }
            else if (cell.hasClass('next-month')) {
              if(month === 11) {
                month = 0;
                year++;
              }
              else {
                month++;
              }
            }

            self.currentDate = new Date(year, month, day);

            if (self.isIslamic) {
              self.currentDateIslamic[0] = year;
              self.currentDateIslamic[1] = month;
              self.currentDateIslamic[2] = day;
              self.currentYear = self.currentDateIslamic[0];
              self.currentMonth = self.currentDateIslamic[1];
              self.currentDay = self.currentDateIslamic[2];
              self.currentDate = self.conversions.toGregorian(self.currentDateIslamic[0], self.currentDateIslamic[1], self.currentDateIslamic[2]);
            }

            self.insertDate(self.isIslamic ? self.currentDateIslamic : self.currentDate);
            self.closeCalendar();
            self.element.focus();
          }
        });

        // Calendar Footer Events
        this.footer.off('click.datepicker').on('click.datepicker', 'button', function (e) {
          var btn = $(this);

          if (btn.hasClass('cancel')) {
            self.element.val('').trigger('change').trigger('input');
            self.currentDate = null;
            self.closeCalendar();
          }

          if (btn.hasClass('select-month')) {
            var year, month;
            year = parseInt(self.header.find('.year select').val());
            month = parseInt(self.header.find('.month select').val());

            self.currentDate = new Date(year, month, 1);

            if (self.isIslamic) {
              self.currentDateIslamic[0] = year;
              self.currentDateIslamic[1] = month;
              self.currentDateIslamic[2] = 1;
              self.currentYear = self.currentDateIslamic[0];
              self.currentMonth = self.currentDateIslamic[1];
              self.currentDay = self.currentDateIslamic[2];
              self.currentDate = self.conversions.toGregorian(self.currentDateIslamic[0], self.currentDateIslamic[1], self.currentDateIslamic[2]);
            }

            self.insertDate(self.isIslamic ? self.currentDateIslamic : self.currentDate);
            self.closeCalendar();
          }

          if (btn.hasClass('is-today')) {
            self.setToday();
            self.closeCalendar();
          }
          self.element.focus();
          e.preventDefault();
        });

        // Change Month Events
        this.header.off('click.datepicker').on('click.datepicker', 'button', function () {
          self.showMonth(self.currentMonth + ($(this).hasClass('next') ? 1 : -1), self.currentYear);
        });

        setTimeout(function() {
          self.setFocusAfterOpen();
        }, 200);

      },

      /**
      * Close the calendar popup.
      */
      close: function() {
        return this.closeCalendar();
      },

      // Close the calendar in a popup
      closeCalendar: function () {
        // Close timepicker
        if (this.settings.showTime && this.timepickerControl && this.timepickerControl.isOpen()) {
          this.timepickerControl.closeTimePopup();
        }

        if (this.popup && this.popup.length) {
          this.popup.hide().remove();
        }

        var popoverAPI = this.trigger.data('tooltip');
        if (popoverAPI) {
          popoverAPI.destroy();
        }

        if (this.element.hasClass('is-active')) {
          this.element.trigger('listclosed');
          this.element.removeClass('is-active');
        }
      },

      // Check through the options to see if the date is disabled
      isDateDisabled: function (year, month, date) {
        var d, i, l,
          self = this,
          d2 = new Date(year, month, date),
          min = (new Date(this.settings.disable.minDate)).setHours(0,0,0,0),
          max = (new Date(this.settings.disable.maxDate)).setHours(0,0,0,0);

        //dayOfWeek
        if(this.settings.disable.dayOfWeek.indexOf(d2.getDay()) !== -1) {
          return true;
        }

        d2 = d2.setHours(0,0,0,0);

        //min and max
        if ((d2 <= min) || (d2 >= max)) {
          return true;
        }

        //dates
        if (this.settings.disable.dates.length && typeof this.settings.disable.dates === 'string') {
          this.settings.disable.dates = [this.settings.disable.dates];
        }

        for (i=0, l=this.settings.disable.dates.length; i<l; i++) {
          d = new Date(self.settings.disable.dates[i]);
          if(d2 === d.setHours(0,0,0,0)) {
            return true;
          }
        }

        return false;
      },

      // Set disable Date
      setDisabled: function (elem, year, month, date) {
        var dateIsDisabled = this.isDateDisabled(year, month, date);
        elem.removeClass('is-disabled').removeAttr('aria-disabled');

        if ((dateIsDisabled && !this.settings.disable.isEnable) || (!dateIsDisabled && this.settings.disable.isEnable)) {
          elem
            .addClass('is-disabled').attr('aria-disabled','true')
            .removeClass('is-selected').removeAttr('aria-selected');
        }
      },

      //Add a Legend below the table
      addLegend: function () {
        if (!this.settings.showLegend) {
          return;
        }

        //Remove Legend
        if (this.legend && this.legend.length) {
          this.legend.remove();
        }

        this.legend = $('<div class="calendar-legend"></div>');

        for (var i = 0; i < this.settings.legend.length; i++) {
          var series = this.settings.legend[i],
            item = '<div class="calendar-legend-item">' +
              '<span class="calendar-legend-swatch" style="background-color:' + this.hexToRgba(series.color, 0.3) + '"></span>' +
              '<span class="calendar-legend-text">' + series.name + '</span></div>';

          this.legend.append(item);
        }

        this.table.after(this.legend);
      },

      // Set Color for the Legend settings
      setLegendColor: function (elem, year, month, date) {
        if (!this.settings.showLegend || !elem[0]) {
          return;
        }

        var hex = this.getLegendColor(year, month, date),
          self = this;

        elem[0].style.backgroundColor = '';

        if (hex) {
          //set color on elem at .3 of provided color as per design
          elem.addClass('is-colored');
          elem[0].style.backgroundColor = this.hexToRgba(hex, 0.3);

          var normalColor = self.hexToRgba(hex, 0.3),
            hoverColor = self.hexToRgba(hex, 0.7);

          //handle hover states
          elem.on('mouseenter', function () {
            var elem = $(this);
            elem[0].style.backgroundColor = hoverColor;
            elem.find('span')[0].style.backgroundColor = 'transparent';
          }).on('mouseleave', function () {
            var elem = $(this);
            elem[0].style.backgroundColor = normalColor;
            elem.find('span')[0].style.backgroundColor = '';
          });

        }
      },

      //This maybe can be later moved into a colors file along with getLuminousColorShade
      ///But convert the provided hex to an RGBA for states
      hexToRgba: function(hex, opacity) {
        var c;
        if (/^#([A-Fa-f0-9]{3}){1,2}$/.test(hex)) {
            c = hex.substring(1).split('');

            if (c.length === 3) {
              c= [c[0], c[0], c[1], c[1], c[2], c[2]];
            }

            c = '0x' + c.join('');
            return 'rgba(' + [(c>>16)&255, (c>>8)&255, c&255].join(',') + ',' + opacity.toString() +')';
        }
        return '';
      },

      // Process Color Options to get the date color
      getLegendColor: function (year, month, date) {
        if (!this.settings.showLegend) {
          return;
        }

        var checkDate = new Date(year, month, date),
          checkHours = checkDate.setHours(0,0,0,0);

        for (var i = 0; i < this.settings.legend.length; i++) {
          var series = this.settings.legend[i];

          //Check Day of week
          if (series.dayOfWeek && series.dayOfWeek.indexOf(checkDate.getDay()) !== -1) {
            return series.color;
          }

          //Check for dates that match
          if (series.dates) {
            for (var j = 0; j < series.dates.length; j++) {
              var d = new Date(series.dates[j]);
              if (checkHours === d.setHours(0,0,0,0)) {
                return series.color;
              }
            }
          }

        }

        return '';
      },

      // Set focus after opening the calendar
      setFocusAfterOpen: function () {
        if (!this.calendar) {
          return;
        }
        this.activeTabindex(this.calendar.find('.is-selected'), true);

        if (this.settings.hideDays) {
          this.calendar.find('div.dropdown:first').focus();
        }

      },

      // Update the calendar to show the month (month is zero based)
      showMonth: function (month, year, skipYear) {
        var self = this;

        var elementDate = this.currentDate.getDate() ?
          this.currentDate : (new Date()).setHours(0,0,0,0);

        if (this.isIslamic) {
          elementDate = this.currentDateIslamic;
        }

        if (year.toString().length < 4) {
          year = new Date().getFullYear();
        }

        if (month === 12) {
          year ++;
          this.currentMonth = month = 0;
          this.currentYear = year;
          this.header.find('.year').text(' ' + year);
        }

        if (month < 0) {
          year --;
          this.currentMonth = month = 11;
          this.currentYear = year;
          this.header.find('.year').text(' ' + year);
        }

        if (!skipYear) {
          var days = Locale.calendar().days.narrow || Locale.calendar().days.narrow || Locale.calendar().days.abbreviated,
            monthName = Locale.calendar().months.wide[month];

          this.currentMonth = month;
          this.currentYear = year;

          // Set the Days of the week
          var firstDayofWeek = (Locale.calendar().firstDayofWeek || 0);
          this.dayNames.find('th').each(function (i) {
            $(this).text(days[(i + firstDayofWeek) % 7]);
          });

          //Localize Month Name
          this.yearFist = Locale.calendar().dateFormat.year && Locale.calendar().dateFormat.year.substr(1, 1) === 'y';
          this.header.find('.month').attr('data-month', month).text(monthName + ' ');
          this.header.find('.year').text(' ' + year);

          if (this.yearFist) {
            var translation = Locale.formatDate(elementDate, {date: 'year'}),
              justYear = translation.split(' ')[0];

            this.header.find('.year').text(justYear + ' ');
            this.header.find('.year').insertBefore(this.header.find('.month'));
          }

          this.appendMonthYearPicker(month, year);
        }

        //Adjust days of the week
        //lead days
        var firstDayOfMonth = this.firstDayOfMonth(year, month),
          leadDays = (firstDayOfMonth - (Locale.calendar().firstDayofWeek || 0) + 7) % 7,
          lastMonthDays = this.daysInMonth(year, month + (this.isIslamic ? 1 : 0)),
          thisMonthDays = this.daysInMonth(year, month+ (this.isIslamic ? 0 : 1)),
          dayCnt = 1, nextMonthDayCnt = 1, exYear, exMonth, exDay;

        this.days.find('td').each(function (i) {
          var th = $(this).removeClass('alternate prev-month next-month is-selected is-today');
          th.removeAttr('aria-selected');

          if (i < leadDays) {
            exDay = lastMonthDays - leadDays + 1 + i;
            exMonth = (month === 0) ? 11 : month - 1;
            exYear = (month === 0) ? year - 1 : year;

            self.setDisabled(th, exYear, exMonth, exDay);
            self.setLegendColor(th, exYear, exMonth, exDay);
            th.addClass('alternate prev-month').html('<span aria-hidden="true">' + exDay + '</span>');
          }

          if (i >= leadDays && dayCnt <= thisMonthDays) {
            th.html('<span aria-hidden="true">' + dayCnt + '</span>');

            //Add Selected Class to Selected Date
            if (self.isIslamic) {
              if (year === elementDate[0] && month === elementDate[1] && dayCnt === elementDate[2]) {
                th.addClass('is-selected').attr('aria-selected', 'true');
              }
            } else {
              var tHours = elementDate.getHours(),
                tMinutes = elementDate.getMinutes(),
                tSeconds = self.isSeconds ? elementDate.getSeconds() : 0;

              if ((new Date(year, month, dayCnt)).setHours(tHours, tMinutes, tSeconds,0) === elementDate.setHours(tHours, tMinutes, tSeconds, 0)) {
                th.addClass('is-selected').attr('aria-selected', 'true');
              }
            }

            if (dayCnt === self.todayDay && self.currentMonth === self.todayMonth &&
              self.currentYear === self.todayYear) {
              th.addClass('is-today');
            }

            th.attr('aria-label', Locale.formatDate(new Date(self.currentYear, self.currentMonth, dayCnt), {date: 'full'}));

            self.setDisabled(th, year, month, dayCnt);
            self.setLegendColor(th, year, month, dayCnt);

            th.attr('role', 'link');
            dayCnt++;
            return;
          }

          if (dayCnt >= thisMonthDays + 1) {
            exDay = nextMonthDayCnt;
            exMonth = (month === 11) ? 0 : month + 1;
            exYear = (month === 11) ? year + 1 : year;

            self.setDisabled(th, exYear, exMonth, exDay);
            self.setLegendColor(th, exYear, exMonth, exDay);

            th.addClass('alternate next-month').html('<span aria-hidden="true">' + nextMonthDayCnt + '</span>');
            nextMonthDayCnt++;
          }

        });

        //Hide 6th Row if all disabled
        var row = this.days.find('tr').eq(5);
        if (row.find('td.alternate').length === 7) {
          row.hide();
        } else {
          row.show();
        }

        //Add Legend
        self.addLegend();
      },

      appendMonthYearPicker: function (month, year) {
        var self = this;

        if (!this.settings.showMonthYearPicker) {
          return;
        }

        var monthDropdown = '<label for="month-dropdown" class="audible">'+ Locale.translate('Month') +'</label>'+
          '<select id="month-dropdown" class="dropdown">';

        var wideMonths = Locale.calendar().months.wide;
        wideMonths.map(function (monthMap, i) {
          monthDropdown += '<option '+ (i===month ? ' selected ' : '') + ' value="'+ i +'">'+ monthMap +'</option>';
        });
        monthDropdown +='</select>';

        var monthSpan = this.header.find('.month').empty().append(monthDropdown);
        monthSpan.find('select.dropdown').dropdown().off('change.datepicker')
          .on('change.datepicker', function () {
            var elem = $(this);
            self.currentMonth = parseInt(elem.val());
            self.showMonth(self.currentMonth, self.currentYear, true);
          });

        var yearDropdown = '<label for="year-dropdown" class="audible">'+ Locale.translate('Year') +'</label>'+
          '<select id="year-dropdown" class="dropdown year">';

        var years = [];

        for (var i = this.settings.advanceMonths; i >= 1; i--) {
          years.push(parseInt(year) - i);
        }
        years.push(year);
        for (var j = 1; j <= this.settings.advanceMonths; j++) {
          years.push(parseInt(year) + j);
        }

        years.map(function (yearMap) {
          yearDropdown += '<option '+ (year===yearMap ? ' selected ' : '') + ' value="'+ yearMap +'">'+ yearMap +'</option>';
        });
        yearDropdown +='</select>';

        var yearSpan = this.header.find('.year').empty().append(yearDropdown);
        yearSpan.find('select.dropdown').dropdown().off('change.datepicker')
          .on('change.datepicker', function () {
            var elem = $(this);
            self.currentYear = parseInt(elem.val());
            self.showMonth(self.currentMonth, self.currentYear, true);
          });

        if (this.yearFist) {
          yearSpan.find('.dropdown-wrapper').css('left', '0');
          monthSpan.find('.dropdown-wrapper').css('left', '10px');
        }

      },

      // Put the date in the field and select on the calendar
      insertDate: function (date, isReset) {
        var month = (date instanceof Array ? date[1] : date.getMonth()),
            year  = (date instanceof Array ? date[0] : date.getFullYear()),
            day = (date instanceof Array ? date[2] : date.getDate()).toString();

        // Make sure Calendar is showing that month
        if (this.currentMonth !== month || this.currentYear !== year) {
          this.showMonth(month, year);
        }

        if (!this.isOpen()) {
          return;
        }

        // Show the Date in the UI
        var dateTd = this.days.find('td:not(.alternate)').filter(function() {
          return $(this).text().toLowerCase() === day;
        });

        if (dateTd.hasClass('is-disabled')) {
          this.activeTabindex(dateTd, true);
        } else {
          if (this.settings.showTime) {
            if (isReset) {
              this.time = this.getTimeString(date, this.show24Hours);

              if (this.settings.roundToInterval) {
                $('#timepicker-minutes').val('');
                date = this.setTime(date);
              }
            }
            else {
              date = this.setTime(date);
            }
          }

          this.setValue(date, true);
          this.days.find('.is-selected').removeClass('is-selected').removeAttr('aria-selected').removeAttr('tabindex');
          dateTd.addClass('is-selected').attr({'aria-selected': true});
          this.activeTabindex(dateTd, true);
        }
      },

      // Convert a string to boolean
      getBoolean: function(val) {
        var num = +val;
        return !isNaN(num) ? !!num : !!String(val).toLowerCase().replace(!!0, '');
      },

      // Find the day of the week of the first of a given month
      firstDayOfMonth: function (year, month) {

        if (this.isIslamic) {
		      var firstDay = this.conversions.toGregorian(year, month, 1);
			    return (firstDay === null ? 1 : firstDay.getDay());
        }
        return  (new Date(year, month, 1)).getDay();
      },

      islamicYearIndex: function (islamicYear) {
        var yearIdx = islamicYear - 1318;
        if (yearIdx < 0 || yearIdx >= this.conversions.yearInfo.length) {
          return 0; // for an out-of-range year, simply returns 0
        } else {
          return yearIdx;
        }
      },

      // Find the date of the Month (29, 30, 31 ect)
      daysInMonth: function (year, month) {

        if (this.isIslamic) {
		      var monthLengthBitmap = this.conversions.yearInfo[this.islamicYearIndex(year)][0];
    			var monthDayCount = 0;
    			for (var M = 0; M <= month; M++) {
    				monthDayCount = 29 + (monthLengthBitmap & 1);
    				if (M === month) {
    					return monthDayCount;
    				}
    				monthLengthBitmap = monthLengthBitmap >> 1;
    			}
    			return 0;
        }
        return  (new Date(year, month, 0)).getDate();
      },

      /**
      * Set the Formatted value in the input
      * @param {Date} date  &nbsp;-&nbsp; The date to set in date format.
      * @param {Boolean} trigger  &nbsp;-&nbsp; If true will trigger the change event.
      */
      setValue: function(date, trigger) {
        //TODO Document this as the way to get the date
        this.currentDate = date;

        if (date instanceof Array) {
          this.currentIslamicDate = date;
          this.currentDate = this.conversions.toGregorian(date[0], date[1], date[2]);
          date = new Date(date[0], date[1], date[2]);
        }

        this.element.val(Locale.formatDate(date, {pattern: this.pattern}));

        if (trigger) {
          this.element.trigger('change').trigger('input');
        }

      },

      //Get the value from the field and set the internal variables or use current date
      setValueFromField: function() {
        var fieldValue = this.element.val(),
          gregorianValue = fieldValue;

        if (this.isIslamic && fieldValue) {
          var islamicValue = Locale.parseDate(this.element.val(), this.pattern);
          gregorianValue = this.conversions.toGregorian(islamicValue.getFullYear(), islamicValue.getMonth(),  islamicValue.getDate());
        }

        this.currentDate = gregorianValue || new Date();
        if (typeof this.currentDate === 'string') {
          this.currentDate = Locale.parseDate(this.currentDate, this.pattern, false);
        }

        if (this.currentDate === undefined) {
          this.currentDate = Locale.parseDate(gregorianValue, this.pattern, false);
        }

        this.currentDate = this.currentDate || new Date();
        this.currentMonth = this.currentDate.getMonth();
        this.currentYear = this.currentDate.getFullYear();
        this.currentDay = this.currentDate.getDate();

        if (this.isIslamic) {
          this.currentDateIslamic = this.conversions.fromGregorian(this.currentDate);
          this.currentYear = this.currentDateIslamic[0];
          this.currentMonth = this.currentDateIslamic[1];
          this.currentDay = this.currentDateIslamic[2];
        }
      },

      /**
      * Set input to enabled.
      */
      enable: function() {
        this.element.removeAttr('disabled readonly').closest('.field').removeClass('is-disabled');
      },

      /**
      * Set input to disabled.
      */
      disable: function() {
        this.enable();
        this.element.attr('disabled', 'disabled').closest('.field').addClass('is-disabled');
      },

      /**
      * Set input to readonly.
      */
      readonly: function() {
        this.enable();
        this.element.attr('readonly', 'readonly');
      },

      /**
      * Set to todays date in current format.
      */
      setToday: function() {
        this.currentDate = new Date();

        if (this.element.val() === '') {
          this.currentDate.setHours(0);
          this.currentDate.setMinutes(0);
          this.currentDate.setSeconds(0);
        } else {
          if (this.timepicker && this.timepicker.hourSelect) {
            this.currentDate.setHours(this.timepicker.hourSelect.val());
          }

          if (this.timepicker && this.timepicker.minuteSelect) {
            this.currentDate.setMinutes(this.timepicker.minuteSelect.val());
          }

          if (this.timepicker && this.timepicker.secondSelect) {
            this.currentDate.setSeconds(this.timepicker.secondSelect.val());
          }
        }

        if (this.isIslamic) {
          this.currentDateIslamic = this.conversions.fromGregorian(this.currentDate);
        }

        if (this.isOpen()) {
          this.insertDate(this.isIslamic ? this.currentDateIslamic : this.currentDate, true);
        } else {
          this.element.val(Locale.formatDate(this.currentDate, {pattern: this.pattern})).trigger('change').trigger('input');
        }

      },

      // Set time
      setTime: function(date) {
        var hours = $('#timepicker-hours').val(),
          minutes = $('#timepicker-minutes').val(),
          seconds = this.isSeconds ? $('#timepicker-seconds').val() : 0,
          period = $('#timepicker-period');


        hours = (period.length && period.val() === 'PM' && hours < 12) ? (parseInt(hours, 10) + 12) : hours;
        hours = (period.length && period.val() === 'AM' && parseInt(hours, 10) === 12) ? 0 : hours;

        date.setHours(hours, minutes, seconds);
        return date;
      },

      // Get Time String
      getTimeString: function (date, isHours24) {
        var twodigit = function (number) {
            return (number < 10 ? '0' : '') + number;
          },
          d = (date || new Date()),
          h = d.getHours(),
          m = twodigit(d.getMinutes()),
          s = twodigit(d.getSeconds()),
          h12 = (h % 12 || 12) +':'+ m + (this.isSeconds ? ':'+ s : '') +' ' + (h < 12 ? 'AM' : 'PM'),
          h24 = h + ':' + m + (this.isSeconds ? ':'+ s : '');

        return isHours24 ? h24 : h12;
      },

      // Change the order for execution jquery events were bound
      // http://stackoverflow.com/questions/2360655/jquery-event-handlers-always-execute-in-order-they-were-bound-any-way-around-t
      changeEventOrder: function (elements, names, newIndex) {
        // Allow for multiple events.
        $.each(names.split(' '), function (idx, name) {
          elements.each(function () {
            var handlers = $._data(this, 'events')[name.split('.')[0]];
            // Validate requested position.
            newIndex = Math.min(newIndex, handlers.length - 1);
            handlers.splice(newIndex, 0, handlers.pop());
          });
        });
      },

      /**
       * Updates the component instance.  Can be used after being passed new settings.
       * @returns {this}
       */
      updated: function() {
        return this
          .teardown()
          .init();
      },

      teardown: function() {
        if (this.isOpen()) {
          this.closeCalendar();
        }

        this.trigger.remove();
        this.element.attr('data-mask', '');

        if (this.calendar && this.calendar.length) {
          this.calendar.remove();
        }

        if (this.popup && this.popup.length) {
          this.popup.remove();
        }

        var api = this.element.data('mask');
        if (api) {
          api.destroy();
        }

        this.element.off('keydown.datepicker blur.validate change.validate keyup.validate focus.validate');

        return this;
      },

      /**
      * Remove all events and reset back to default.
      */
      destroy: function() {
        this.teardown();
        $.removeData(this.element[0], pluginName);
      },

      /**
       *  This component fires the following events.
       *
       * @fires Datepicker#events
       * @param {Object} listopened  &nbsp;-&nbsp; Fires as the calendar popup is opened
       * @param {Object} listclosed  &nbsp;-&nbsp; Fires as the calendar popup is closed
       * @param {Object} change  &nbsp;-&nbsp; Fires after the value in the input is changed by any means.
       * @param {Object} input  &nbsp;-&nbsp; Fires after the value in the input is changed by user interaction.
       *
       */
      handleEvents: function () {
        var self = this;

        this.trigger.on('click.datepicker', function () {
          if (self.isOpen()) {
            self.closeCalendar();
          } else {
            self.openCalendar();
          }
        });

        self.mask();
        this.handleKeys(this.element);
      }

    };

    // Initialize the plugin (Once)
    return this.each(function() {
      var instance = $.data(this, pluginName);
      if (instance) {
        instance.settings = $.extend({}, instance.settings, options);
        instance.updated();
      } else {
        instance = $.data(this, pluginName, new DatePicker(this, settings));
      }
    });
  };

/* start-amd-strip-block */
}));
/* end-amd-strip-block */<|MERGE_RESOLUTION|>--- conflicted
+++ resolved
@@ -255,17 +255,7 @@
               focused = $(':focus'),
               focusedlabel = focused.attr('aria-label');
 
-<<<<<<< HEAD
-            /*
-            // Focus did not auto move from readonly
-            if (key === 9 && self.element.is('[readonly]')) { //tab
-              self.setFocusOnFocusableElement(self.element, (e.shiftKey ? 'prev' : 'next'));
-              return;
-            }
-            */
-=======
             // TODO: With new mask the code around key === 9 should not be needed.
->>>>>>> af31266a
 
             if (focusedlabel) {
               var focusedDate = new Date(focusedlabel);
