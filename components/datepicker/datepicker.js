import * as debug from '../utils/debug';
import { utils } from '../utils/utils';
import { Locale } from '../locale/locale';
import { Environment as env } from '../utils/environment';

// jQuery Components
import '../validation/validation.jquery';

// Component Name
const COMPONENT_NAME = 'datepicker';

/**
 * Default DatePicker Options
 * @namespace
 * @property {boolean} showTime If true the time selector will be shown.
 * @property {string} [timeFormat] Format to use time section fx HH:mm, defaults current locale settings.
 * @property {number} [minuteInterval]
 * @property {number} [secondInterval]
 * @property {string} [mode] Time picker options: 'standard', 'range', this controls the time picker.
 * @property {boolean} [roundToInterval] In time picker mode, if a non-matching minutes value is entered,
 rounds the minutes value to the nearest interval when the field is blurred.
 * @property {string} dateFormat Defaults to current locale but can be overriden to a specific format,
 like like 'yyyy-MM-dd' iso8601 format.
 * @property {boolean} disable  Disabled Dates Build up. `{
   'dates'     : [],
   'minDate'   : '',
   'maxDate'   : '',
   'dayOfWeek' : [],
   'isEnable' : false
 }`
 * @property {boolean} showMonthYearPicker If true the month and year will render as dropdowns.
 * @property {boolean} hideDays If true the days portion of the calendar will be hidden.
 Usefull for Month/Year only formats.
 * @property {boolean} customValidation If true the internal validation is disabled.
 * @property {boolean} advanceMonths The number of months in each direction to show in
 the dropdown for months (when initially opening)
 * @property {boolean} showLegend If true a legend is show to associate dates.
 * @property {array} legend  Legend Build up
 for example `[{name: 'Public Holiday', color: '#76B051', dates: []},
 {name: 'Weekends', color: '#EFA836', dayOfWeek: []}]`
 * @property {string} calendarName The name of the calendar to use in instance of multiple calendars.
 At this time only ar-SA and ar-EG locales have either 'gregorian' or
 'islamic-umalqura' as valid values.
 *
 */
const DATEPICKER_DEFAULTS = {
  showTime: false,
  timeFormat: undefined,
  minuteInterval: undefined,
  secondInterval: undefined,
  mode: undefined,
  roundToInterval: undefined,
  dateFormat: 'locale', // or can be a specific format
  placeholder: false,
  /** Disabling of dates
    *    dates: 'M/d/yyyy' or
    *      ['M/d/yyyy'] or
    *      ['M/d/yyyy', new Date('M/d/yyyy')] or
    *      ['M/d/yyyy', new Date('M/d/yyyy'), new Date(yyyy,(M-0),d)]
    *    minDate: 'M/d/yyyy'
    *    maxDate: 'M/d/yyyy'
    *    dayOfWeek: [2] or [0,6] - {0-sun, 1-mon, 2-tue, 3-wed, 4-thu, 5-fri, 6-sat}
    *    isEnable: false or true
    */
  disable: {
    dates: [],
    minDate: '',
    maxDate: '',
    dayOfWeek: [],
    isEnable: false
  },
  showLegend: false,
  customValidation: false,
  showMonthYearPicker: false,
  hideDays: false,
  advanceMonths: 5,
  legend: [
    // Legend Build up example
    // Color in level 6 - http://usmvvwdev53:424/controls/colors
    { name: 'Public Holiday', color: '#76B051', dates: [] },
    { name: 'Weekends', color: '#EFA836', dayOfWeek: [] }
  ],
  calendarName: null
};

/**
 * A component to support date entry.
 * @class DatePicker
 * @param {String} element The component element.
 * @param {String} settings The component settings.
 */
function DatePicker(element, settings) {
  this.element = $(element);
  this.settings = utils.mergeSettings(this.element[0], settings, DATEPICKER_DEFAULTS);
  debug.logTimeStart(COMPONENT_NAME);
  this.init();
  debug.logTimeEnd(COMPONENT_NAME);
}

// Plugin Methods
DatePicker.prototype = {

  init() {
    this.build();
    this.handleEvents();
  },

  /**
   * Add markup
   * @private
   * @returns {void}
   */
  build() {
    // Add "is-disabled" css class to closest ".field" if element is disabled
    if (this.element.is(':disabled')) {
      this.element.closest('.field').addClass('is-disabled');
    }

    // Append a trigger button
    this.trigger = $.createIconElement('calendar').insertAfter(this.element);
    this.addAria();

    // Set the current calendar
    this.setCurrentCalendar();
    this.isIslamic = this.currentCalendar.name === 'islamic-umalqura';
    this.conversions = this.currentCalendar.conversions;
  },

  /**
   * Set current calendar
   * @private
   * @returns {void}
   */
  setCurrentCalendar() {
    if (this.settings.calendarName) {
      this.currentCalendar = Locale.getCalendar(this.settings.calendarName) || Locale.calendar();
    } else {
      this.currentCalendar = Locale.calendar();
    }
  },

  /**
   * Add aria
   * @private
   * @returns {void}
   */
  addAria() {
    this.label = $(`label[for="${this.element.attr('id')}"]`);
    this.label.append(`<span class="audible">${Locale.translate('PressDown')}</span>`);
  },

  /**
   * Handle Keyboard Stuff
   * @private
   * @param {object} elem to handle.
   * @returns {void}
   */
  handleKeys(elem) {
    // Handle Keys while popup is open
    if (elem.is('#calendar-popup')) {
      elem.off('keydown.datepicker').on('keydown.datepicker', '.calendar-table', (e) => {
        let handled = false;
        const key = e.keyCode || e.charCode || 0;

        // Arrow Down: select same day of the week in the next week
        if (key === 40) {
          handled = true;
          this.currentDate.setDate(this.currentDate.getDate() + 7);
          this.insertDate(this.currentDate);
        }

        // Arrow Up: select same day of the week in the previous week
        if (key === 38) {
          handled = true;
          this.currentDate.setDate(this.currentDate.getDate() - 7);
          this.insertDate(this.currentDate);
        }

        // Arrow Left
        if (key === 37) {
          handled = true;
          this.currentDate.setDate(this.currentDate.getDate() - 1);
          this.insertDate(this.currentDate);
        }

        // Arrow Right
        if (key === 39) {
          handled = true;
          this.currentDate.setDate(this.currentDate.getDate() + 1);
          this.insertDate(this.currentDate);
        }

<<<<<<< HEAD
        // Page Up Selects Same Day Prev Month
        if (key === 33 && !e.altKey) {
          handled = true;
          this.currentDate.setMonth(this.currentDate.getMonth() - 1);
          this.insertDate(this.currentDate);
=======
      },

      //Parse the Date Format Options
      setFormat: function () {
        var localeDateFormat = ((typeof Locale === 'object' && this.currentCalendar.dateFormat) ? this.currentCalendar.dateFormat : null),
          localeTimeFormat = ((typeof Locale === 'object' && this.currentCalendar.timeFormat) ? this.currentCalendar.timeFormat : null);

        if (typeof localeDateFormat === 'object' && localeDateFormat.short !== undefined) {
          localeDateFormat = localeDateFormat.short;
        }

        if (this.settings.dateFormat === 'locale') {
          this.pattern = localeDateFormat + (this.settings.showTime ? ' ' + (this.settings.timeFormat || localeTimeFormat) : '');
        } else {
          this.pattern = this.settings.dateFormat + (this.settings.showTime && this.settings.timeFormat ? ' ' + this.settings.timeFormat : '');
>>>>>>> b93e4055
        }

        // Page Down Selects Same Day Next Month
        if (key === 34 && !e.altKey) {
          handled = true;
          this.currentDate.setMonth(this.currentDate.getMonth() + 1);
          this.insertDate(this.currentDate);
        }

        // ctrl + Page Up Selects Same Day Next Year
        if (key === 33 && e.ctrlKey) {
          handled = true;
          this.currentDate.setFullYear(this.currentDate.getFullYear() + 1);
          this.insertDate(this.currentDate);
        }

        // ctrl + Page Down Selects Same Day Prev Year
        if (key === 34 && e.ctrlKey) {
          handled = true;
          this.currentDate.setFullYear(this.currentDate.getFullYear() - 1);
          this.insertDate(this.currentDate);
        }

        // Home Moves to End of the month
        if (key === 35) {
          handled = true;
          const d = this.currentDate;
          const lastDay = new Date(d.getFullYear(), d.getMonth() + 1, 0);
          this.currentDate = lastDay;
          this.insertDate(this.currentDate);
        }

        // End Moves to Start of the month
        if (key === 36) {
          const d = this.currentDate;
          const firstDay = new Date(d.getFullYear(), d.getMonth(), 1);
          this.currentDate = firstDay;
          this.insertDate(this.currentDate);
        }

        // 't' selects today
        if (key === 84) {
          handled = true;
          this.setToday();
        }

        // Space or Enter closes Date Picker, selecting the Date
        if (key === 32 || key === 13) {
          this.closeCalendar();
          this.element.focus();
          handled = true;
        }

        // Tab closes Date Picker and goes to next field on the modal
        if (key === 9) {
          this.containFocus(e);
          handled = true;
        }

        // Esc closes Date Picker and goes back to field
        if (key === 27) {
          this.closeCalendar();
          this.element.focus();
        }

        if (handled) {
          e.stopPropagation();
          e.preventDefault();
          return false;
        }

        return true;
      });

      elem.off('keydown.datepicker-tab').on('keydown.datepicker-tab', 'td, input, div.dropdown, button', (e) => {
        const key = e.keyCode || e.charCode || 0;

        // Tab closes Date Picker and goes to next field on the modal
        if (key === 9) {
          this.containFocus(e);
          e.stopPropagation();
          e.preventDefault();
          return false;
        }
        return true;
      });

      return;
    }

    // Handle input keys
    elem.off('keydown.datepicker').on('keydown.datepicker', (e) => {
      let handled = false;
      const key = e.keyCode || e.charCode || 0;
      const focused = $(':focus');
      const focusedlabel = focused.attr('aria-label');

      // TODO: With new mask the code around key === 9 should not be needed.

      if (focusedlabel) {
        const focusedDate = new Date(focusedlabel);
        this.currentDate = new Date(focusedDate.getTime());
      } else if (focused.hasClass('alternate')) {
        let year = parseInt(this.header.find('.year').text(), 10);
        let month = parseInt(this.header.find('.month').attr('data-month'), 10);
        const day = parseInt(focused.text(), 10);

        if (this.settings.showMonthYearPicker) {
          month = parseInt(this.header.find('.month select').val(), 10);
          year = parseInt(this.header.find('.year select').val(), 10);
        }

        if (focused.hasClass('prev-month')) {
          if (month === 0) {
            month = 11;
            year--;
          } else {
            month--;
          }
        } else if (focused.hasClass('next-month')) {
          if (month === 11) {
            month = 0;
            year++;
          } else {
            month++;
          }
        }
        this.currentDate = new Date(year, month, day);
      }

      // Arrow Down or Alt first opens the dialog
      if (key === 40 && !this.isOpen()) {
        handled = true;
        this.openCalendar();

        setTimeout(() => {
          this.setFocusAfterOpen();
        }, 200);
      }

      // 't' selects today
      if (key === 84) {
        handled = true;
        this.setToday();
      }

      if (handled) {
        e.stopPropagation();
        e.preventDefault();
        return false;
      }
      return true;
    });
  },

  /**
   * Focus the next prev focusable element on the popup
   * @private
   * @param {object} e event.
   * @returns {void}
   */
  containFocus(e) {
    const reverse = e.shiftKey;

    // Set focus on (opt: next|prev) focusable element
    const focusables = this.popup.find(':focusable');
    let index = focusables.index($(':focus'));

    if (!reverse) {
      index = ((index + 1) >= focusables.length ? 0 : (index + 1));
    } else {
      index = ((index - 1) < 0 ? focusables.length : (index - 1));
    }

    const elem = focusables.eq(index);
    elem.focus();

    if (elem.is('td')) {
      elem.addClass('is-selected');
      this.currentDate.setDate(elem.text());
      this.currentDate.setMonth(this.calendar.find('.month').attr('data-month'));
      this.insertDate(this.currentDate);
    }
  },

  /**
   * Parse the Date Format Options
   * @private
   * @returns {void}
   */
  setFormat() {
    const s = this.settings;
    const localeDateFormat = ((typeof Locale === 'object' && this.currentCalendar.dateFormat) ? this.currentCalendar.dateFormat : null);

    const localeTimeFormat = ((typeof Locale === 'object' && this.currentCalendar.timeFormat) ? this.currentCalendar.timeFormat : null);

    if (s.dateFormat === 'locale') {
      this.pattern = localeDateFormat + (s.showTime ? ` ${(s.timeFormat || localeTimeFormat)}` : '');
    } else {
      this.pattern = s.dateFormat + (s.showTime && s.timeFormat ? ` ${s.timeFormat}` : '');
    }

    this.show24Hours = (this.pattern.match('HH') || []).length > 0;
    this.isSeconds = (this.pattern.match('ss') || []).length > 0;
  },

  /**
   * Add masking with the mask function
   * @private
   * @returns {void}
   */
  mask() {
    this.setFormat();
    const s = this.settings;
    const customValidation = this.element.attr('data-validate');
    const customEvents = this.element.attr('data-validation-events');
    const maskOptions = {
      process: 'date',
      keepCharacterPositions: true,
      patternOptions: {
        format: this.pattern
      }
    };
    let validation = 'date availableDate';
    let events = { date: 'change blur enter', availableDate: 'change blur' };
    let mask = this.pattern;

    if (mask) {
      mask = mask.toLowerCase()
        .replace(/yyyy/g, '####')
        .replace(/mmmm/g, '*********')
        .replace(/mmm/g, '***')
        .replace(/mm/g, '##')
        .replace(/dd/g, '##')
        .replace(/hh/g, '##')
        .replace(/ss/g, '##')
        .replace(/[mdh]/g, '##')
        .replace(/[a]/g, 'am');
    }

    // TO DO - Time seperator
    // '##/##/#### ##:## am' -or- ##/##/#### ##:##' -or- ##/##/####'
    // '##/##/#### ##:##:## am' -or- ##/##/#### ##:##:##'
    if (s.showTime) {
      if (this.show24Hours) {
        mask = mask.substr(0, (this.isSeconds ? 19 : 16));
      }
    }

    if (customValidation === 'required' && !customEvents) {
      validation = `${customValidation} ${validation}`;
      $.extend(events, { required: 'change blur' });
    } else if (!!customValidation && !!customEvents) {
      // Remove default validation, if found "no-default-validation" string in "data-validate" attr
      if (customValidation.indexOf('no-default-validation') > -1) {
        validation = customValidation.replace(/no-default-validation/g, '');
        events = $.fn.parseOptions(this.element, 'data-validation-events');
      } else {
        // Keep default validation along custom validation
        validation = `${customValidation} ${validation}`;
        $.extend(events, $.fn.parseOptions(this.element, 'data-validation-events'));
      }
    }

    this.element.mask(maskOptions);

    if (!this.settings.customValidation) {
      this.element.attr({
        'data-validate': validation,
        'data-validation-events': JSON.stringify(events)
      }).validate();
    }

    if (this.settings.placeholder && (!this.element.attr('placeholder') || this.element.attr('placeholder') === 'M / D / YYYY')) {
      this.element.attr('placeholder', this.pattern);
    }
  },

  /**
   * Check if the calendar div is open or not
   * @private
   * @returns {Boolean} whether or not the calendar div is open.
   */
  isOpen() {
    return (this.popup && this.popup.is(':visible') &&
      !this.popup.hasClass('is-hidden'));
  },

  /**
   * Open the Calendar Popup.
   * @private
   * @returns {void}
   */
  open() {
    this.openCalendar();
  },

  /**
   * Check if file type allowed
   * @private
   * @param {Object} elem to set fouus
   * @param {Boolean} isFocus true if need to set foucs
   * @returns {Object} element passed in
   */
  activeTabindex(elem, isFocus) {
    $('td', this.days).removeAttr('tabindex');
    elem.attr('tabindex', 0);

    if (isFocus) {
      elem.focus();
    }
    return elem;
  },

  /**
   * Open the calendar in a popup
   * @private
   * @returns {void}
   */
  openCalendar() {
    const self = this;
    const s = this.settings;
    const timeOptions = {};

    if (this.element.is(':disabled') || this.element.attr('readonly')) {
      return;
    }

    $('#validation-tooltip').addClass('is-hidden');

    /**
    * Fires as the calendar popup is opened.
    *
    * @event listopened
    * @type {Object}
    * @property {Object} event - The jquery event object
    */
    this.element.addClass('is-active is-open').trigger('listopened');

    // Calendar Html in Popups
    const prevButton = '' +
      `<button type="button" class="btn-icon prev">
        ${$.createIcon('caret-left')}
        <span>${Locale.translate('PreviousMonth')}</span>
      </button>`;

    const nextButton = '' +
      `<button type="button" class="btn-icon next">
        ${$.createIcon('caret-right')}
        <span>${Locale.translate('NextMonth')}</span>
      </button>`;

    this.table = $(`<table class="calendar-table" aria-label="${Locale.translate('Calendar')}" role="application"></table>`);

    this.header = $('' +
      `<div class="calendar-header">
        <span class="month">november</span>
        <span class="year">2015</span>
        ${(Locale.isRTL() ? nextButton + prevButton : prevButton + nextButton)}
      </div>`);

    this.dayNames = $('' +
      `<thead>
        <tr>
          <th>SU</th>
          <th>MO</th>
          <th>TU</th>
          <th>WE</th>
          <th>TH</th>
          <th>FR</th>
          <th>SA</th>
        </tr>
      </thead>`).appendTo(this.table);

    this.days = $('' +
      `<tbody>
        <tr>
          <td class="alternate">26</td>
          <td class="alternate">27</td>
          <td class="alternate">28</td>
          <td class="alternate">29</td>
          <td class="alternate" >30</td>
          <td class="alternate">31</td>
          <td>1</td>
        </tr><tr>
          <td>2</td>
          <td>3</td>
          <td>4</td>
          <td>5</td>
          <td>6</td>
          <td>7</td>
          <td>8</td>
        </tr><tr>
          <td>9</td>
          <td>10</td>
          <td>11</td>
          <td>12</td>
          <td>13</td>
          <td>14</td>
          <td>15</td>
        </tr><tr>
          <td>16</td>
          <td>17</td>
          <td>18</td>
          <td>19</td>
          <td class="is-today">20</td>
          <td>21</td>
          <td>22</td>
        </tr><tr>
          <td>23</td>
          <td>24</td>
          <td>25</td>
          <td>26</td>
          <td>27</td>
          <td>28</td>
          <td class="alternate">1</td>
        </tr><tr>
          <td class="alternate">2</td>
          <td class="alternate">3</td>
          <td class="alternate">4</td>
          <td class="alternate">5</td>
          <td class="alternate">6</td>
          <td class="alternate">7</td>
          <td class="alternate">8</td>
        </tr>
      </tbody>`).appendTo(this.table);

    this.timepickerContainer = $('<div class="datepicker-time-container"></div>');

    this.footer = $('' +
      `<div class="popup-footer">
        <button type="button" class="cancel btn-tertiary">
          ${Locale.translate('Clear')}
        </button>
        <button type="button" class="is-today btn-tertiary">
          ${Locale.translate('Today')}
        </button>
      </div>`);

    if (s.hideDays) {
      this.table = '';
      this.footer = $('' +
        `<div class="popup-footer">
          <button type="button" class="select-month btn-tertiary">
            ${Locale.translate('Select')}
          </button>
        </div>`);
    }

    // Timepicker options
    if (s.showTime) {
      if (s.timeFormat === undefined) {
        // Getting time-format from date-format (dateFormat: 'M/d/yyyy HH:mm:ss')
        timeOptions.timeFormat = this.pattern.slice(this.pattern.indexOf(' '));
      } else {
        timeOptions.timeFormat = s.timeFormat;
      }
      if (s.minuteInterval !== undefined) {
        timeOptions.minuteInterval = s.minuteInterval;
      }
      if (s.secondInterval !== undefined) {
        timeOptions.secondInterval = s.minuteInterval;
      }
      if (s.mode !== undefined) {
        timeOptions.mode = s.mode;
      }
      if (s.roundToInterval !== undefined) {
        timeOptions.roundToInterval = s.roundToInterval;
      }
    }

    this.calendar = $(`<div class="calendar${(s.showTime ? ' is-timepicker' : '')}${(s.hideDays ? ' is-monthyear' : '')}"></div>`)
      .append(
        this.header,
        this.table,
        (s.showTime ? this.timepickerContainer : ''),
        this.footer
      );

    let placementParent = this.element;
    let placementParentXAlignment = (Locale.isRTL() ? 'right' : 'left');
    const parent = this.element.parent();

    if (parent.is('.datagrid-cell-wrapper')) {
      placementParentXAlignment = 'center';
      placementParent = this.element.next('.icon');
    }

    const popoverOpts = {
      content: this.calendar,
      placementOpts: {
        parent: placementParent,
        parentXAlignment: placementParentXAlignment,
        strategies: ['flip', 'nudge', 'shrink']
      },
      placement: 'bottom',
      popover: true,
      trigger: 'immediate',
      tooltipElement: '#calendar-popup'
    };

    this.trigger.popover(popoverOpts)
      .off('show.datepicker')
      .on('show.datepicker', () => {
        if (env.os.name === 'ios') {
          $('head').triggerHandler('disable-zoom');
        }

        // Horizontal view on mobile
        if (window.innerHeight < 400 && this.popupClosestScrollable) {
          this.popup.find('.arrow').hide();
          this.popup.css('min-height', `${(this.popupClosestScrollable[0].scrollHeight + 2)}px`);
          this.popupClosestScrollable.css('min-height', '375px');
        }
      })
      .off('hide.datepicker')
      .on('hide.datepicker', () => {
        if (env.os.name === 'ios') {
          this.trigger.one('hide', () => {
            $('head').triggerHandler('enable-zoom');
          });
        }

        this.popupClosestScrollable.add(this.popup).css('min-height', 'inherit');
        this.closeCalendar();
      });

    this.handleKeys($('#calendar-popup'));
    $('.calendar-footer a', this.calendar).button();

    // Show Month
    this.setValueFromField();

    // Set timepicker
    if (this.settings.showTime) {
      // Set to 12:00
      if (this.element.val() === '' && this.currentDate && this.currentDate.getDate()) {
        this.currentDate.setHours(0);
        this.currentDate.setMinutes(0);
        this.currentDate.setSeconds(0);
      }

      timeOptions.parentElement = this.timepickerContainer;
      this.time = this.getTimeString(this.currentDate, this.show24Hours);
      this.timepicker = this.timepickerContainer.timepicker(timeOptions).data('timepicker');
      this.timepickerContainer.find('dropdown').dropdown();

      // Wait for timepicker to initialize
      setTimeout(() => {
        this.timepicker.initValues = this.timepicker.getTimeFromField(this.time);
        this.timepicker.afterShow(this.timepickerContainer);
        return; // eslint-disable-line
      }, 1);
    }

    this.todayDate = new Date();
    this.todayMonth = this.todayDate.getMonth();
    this.todayYear = this.todayDate.getFullYear();
    this.todayDay = this.todayDate.getDate();

    if (this.isIslamic) {
      this.todayDateIslamic = this.conversions.fromGregorian(this.todayDate);
      this.todayYear = this.todayDateIslamic[0];
      this.todayMonth = this.todayDateIslamic[1];
      this.todayDay = this.todayDateIslamic[2];
    }

    this.showMonth(this.currentMonth, this.currentYear);
    this.popup = $('#calendar-popup');
    this.popupClosestScrollable = this.popup.closest('.scrollable');
    this.popup.attr('role', 'dialog');
    this.originalDate = this.element.val();

    // Calendar Day Events
    this.days.off('click.datepicker').on('click.datepicker', 'td', function () {
      const td = $(this);
      if (td.hasClass('is-disabled')) {
        self.activeTabindex(td, true);
      } else {
        self.days.find('.is-selected')
          .removeClass('is-selected')
          .removeAttr('aria-selected');

        const cell = $(this);
        const day = parseInt(cell.addClass('is-selected').attr('aria-selected', 'true').text(), 10);
        let month = parseInt(self.header.find('.month').attr('data-month'), 10);
        let year = parseInt(self.header.find('.year').text(), 10);

        if (s.showMonthYearPicker) {
          year = parseInt(self.header.find('.year select').val(), 10);
          month = parseInt(self.header.find('.month select').val(), 10);
        }

        if (cell.hasClass('prev-month')) {
          if (month === 0) {
            month = 11;
            year--;
          } else {
            month--;
          }
        } else if (cell.hasClass('next-month')) {
          if (month === 11) {
            month = 0;
            year++;
          } else {
            month++;
          }
        }

        self.currentDate = new Date(year, month, day);

        if (self.isIslamic) {
          self.currentDateIslamic[0] = year;
          self.currentDateIslamic[1] = month;
          self.currentDateIslamic[2] = day;
          self.currentYear = self.currentDateIslamic[0];
          self.currentMonth = self.currentDateIslamic[1];
          self.currentDay = self.currentDateIslamic[2];
          self.currentDate = self.conversions.toGregorian(
            self.currentDateIslamic[0],
            self.currentDateIslamic[1],
            self.currentDateIslamic[2]
          );
        }

        self.insertDate(self.isIslamic ? self.currentDateIslamic : self.currentDate);
        self.closeCalendar();
        self.element.focus();
      }
    });

    // Calendar Footer Events
    this.footer.off('click.datepicker').on('click.datepicker', 'button', function (e) {
      const btn = $(this);

      if (btn.hasClass('cancel')) {
        /**
        * Fires after the value in the input is changed by any means.
        *
        * @event change
        * @type {Object}
        * @property {Object} event - The jquery event object
        */
        self.element.val('').trigger('change').trigger('input');
        self.currentDate = null;
        self.closeCalendar();
      }

      if (btn.hasClass('select-month')) {
        const year = parseInt(self.header.find('.year select').val(), 10);
        const month = parseInt(self.header.find('.month select').val(), 10);

        self.currentDate = new Date(year, month, 1);

        if (self.isIslamic) {
          self.currentDateIslamic[0] = year;
          self.currentDateIslamic[1] = month;
          self.currentDateIslamic[2] = 1;
          self.currentYear = self.currentDateIslamic[0];
          self.currentMonth = self.currentDateIslamic[1];
          self.currentDay = self.currentDateIslamic[2];
          self.currentDate = self.conversions.toGregorian(
            self.currentDateIslamic[0],
            self.currentDateIslamic[1],
            self.currentDateIslamic[2]
          );
        }

        self.insertDate(self.isIslamic ? self.currentDateIslamic : self.currentDate);
        self.closeCalendar();
      }

      if (btn.hasClass('is-today')) {
        self.setToday();
        self.closeCalendar();
      }
      self.element.focus();
      e.preventDefault();
    });

    // Change Month Events
    this.header.off('click.datepicker').on('click.datepicker', 'button', function () {
      self.showMonth(self.currentMonth + ($(this).hasClass('next') ? 1 : -1), self.currentYear);
    });

    setTimeout(() => {
      self.setFocusAfterOpen();
    }, 200);
  },

  /**
   * Close the calendar popup.
   * @private
   * @returns {void}
   */
  close() {
    this.closeCalendar();
  },

  /**
   * Close the calendar in a popup
   * @private
   * @returns {void}
   */
  closeCalendar() {
    // Close timepicker
    if (this.settings.showTime && this.timepickerControl && this.timepickerControl.isOpen()) {
      this.timepickerControl.closeTimePopup();
    }

    if (this.popup && this.popup.length) {
      this.popup.hide().remove();
    }

    const popoverAPI = this.trigger.data('tooltip');
    if (popoverAPI) {
      popoverAPI.destroy();
    }

    if (this.element.hasClass('is-active')) {
      /**
      * Fires as the calendar popup is closed.
      *
      * @event listclosed
      * @type {Object}
      * @property {Object} event - The jquery event object
      */
      this.element.trigger('listclosed');
      this.element.removeClass('is-active is-open');
    }
  },

  /**
   * Check through the options to see if the date is disabled
   * @private
   * @param {String} year to check.
   * @param {String} month to check.
   * @param {String} date to check.
   * @returns {Boolean} true if the date is disabled
   */
  isDateDisabled(year, month, date) {
    const s = this.settings;
    const min = (new Date(s.disable.minDate)).setHours(0, 0, 0, 0);
    const max = (new Date(s.disable.maxDate)).setHours(0, 0, 0, 0);
    let d2 = new Date(year, month, date);

    // dayOfWeek
    if (s.disable.dayOfWeek.indexOf(d2.getDay()) !== -1) {
      return true;
    }

    d2 = d2.setHours(0, 0, 0, 0);

    // min and max
    if ((d2 <= min) || (d2 >= max)) {
      return true;
    }

    // dates
    if (s.disable.dates.length && typeof s.disable.dates === 'string') {
      s.disable.dates = [s.disable.dates];
    }

    for (let i = 0, l = s.disable.dates.length; i < l; i++) {
      const d = new Date(s.disable.dates[i]);
      if (d2 === d.setHours(0, 0, 0, 0)) {
        return true;
      }
    }

    return false;
  },

  /**
   * Set disable Date
   * @private
   * @param {Object} elem to set.
   * @param {String} year to check.
   * @param {String} month to check.
   * @param {String} date to check.
   * @returns {void}
   */
  setDisabled(elem, year, month, date) {
    const s = this.settings;
    const dateIsDisabled = this.isDateDisabled(year, month, date);
    elem.removeClass('is-disabled').removeAttr('aria-disabled');

    if ((dateIsDisabled && !s.disable.isEnable) || (!dateIsDisabled && s.disable.isEnable)) {
      elem
        .addClass('is-disabled').attr('aria-disabled', 'true')
        .removeClass('is-selected').removeAttr('aria-selected');
    }
  },

  /**
   * Add a Legend below the table
   * @private
   * @returns {void}
   */
  addLegend() {
    const s = this.settings;
    if (!s.showLegend) {
      return;
    }

    // Remove Legend
    if (this.legend && this.legend.length) {
      this.legend.remove();
    }

    this.legend = $('<div class="calendar-legend"></div>');

    for (let i = 0; i < s.legend.length; i++) {
      const series = s.legend[i];
      const item = '' +
        `<div class="calendar-legend-item">
          <span class="calendar-legend-swatch" style="background-color: ${this.hexToRgba(series.color, 0.3)}"></span>
          <span class="calendar-legend-text">${series.name}</span>
        </div>`;

      this.legend.append(item);
    }
    this.table.after(this.legend);
  },

  /**
   * Set Color for the Legend settings
   * @private
   * @param {Object} elem to set.
   * @param {String} year to check.
   * @param {String} month to check.
   * @param {String} date to check.
   * @returns {void}
   */
  setLegendColor(elem, year, month, date) {
    if (!this.settings.showLegend || !elem[0]) {
      return;
    }

    const hex = this.getLegendColor(year, month, date);
    const self = this;

    elem[0].style.backgroundColor = '';

    if (hex) {
      // set color on elem at .3 of provided color as per design
      elem.addClass('is-colored');
      elem[0].style.backgroundColor = this.hexToRgba(hex, 0.3);

      const normalColor = self.hexToRgba(hex, 0.3);
      const hoverColor = self.hexToRgba(hex, 0.7);

      // handle hover states
      elem.on('mouseenter', function () {
        const thisElem = $(this);
        thisElem[0].style.backgroundColor = hoverColor;
        thisElem.find('span')[0].style.backgroundColor = 'transparent';
      }).on('mouseleave', function () {
        const thisElem = $(this);
        thisElem[0].style.backgroundColor = normalColor;
        thisElem.find('span')[0].style.backgroundColor = '';
      });
    }
  },

  /**
   * Convert the provided hex to an RGBA for states
   * This may be later moved into a colors file along with getLuminousColorShade
   * @private
   * @param {String} hex to set.
   * @param {String} opacity to check.
   * @returns {String} converted rgba
   */
  hexToRgba(hex, opacity) {
    let c;
    if (/^#([A-Fa-f0-9]{3}){1,2}$/.test(hex)) {
      c = hex.substring(1).split('');

      if (c.length === 3) {
        c = [c[0], c[0], c[1], c[1], c[2], c[2]];
      }

      c = `0x${c.join('')}`;
      // eslint-disable-next-line
      return `rgba(${[(c >> 16) & 255, (c >> 8) & 255, c & 255].join(',')},${opacity.toString()})`;
    }
    return '';
  },

  /**
   * Process Color Options to get the date color
   * @private
   * @param {String} year .
   * @param {String} month .
   * @param {String} date .
   * @returns {String} date color
   */
  /* eslint-disable consistent-return */
  getLegendColor(year, month, date) {
    const s = this.settings;
    if (!s.showLegend) {
      return;
    }

    const checkDate = new Date(year, month, date);
    const checkHours = checkDate.setHours(0, 0, 0, 0);

    for (let i = 0; i < s.legend.length; i++) {
      const series = s.legend[i];

      // Check Day of week
      if (series.dayOfWeek && series.dayOfWeek.indexOf(checkDate.getDay()) !== -1) {
        return series.color;
      }

      // Check for dates that match
      if (series.dates) {
        for (let j = 0; j < series.dates.length; j++) {
          const d = new Date(series.dates[j]);
          if (checkHours === d.setHours(0, 0, 0, 0)) {
            return series.color;
          }
        }
      }
    }

    return '';
  },
  /* eslint-enable consistent-return */

  /**
   * Set focus after opening the calendar
   * @private
   * @returns {void}
   */
  setFocusAfterOpen() {
    if (!this.calendar) {
      return;
    }
    this.activeTabindex(this.calendar.find('.is-selected'), true);

    if (this.settings.hideDays) {
      this.calendar.find('div.dropdown:first').focus();
    }
  },

  /**
   * Update the calendar to show the month
   * @private
   * @param {Number} month zero based.
   * @param {Number} year .
   * @param {Number} skipYear .
   * @returns {void}
   */
  showMonth(month, year, skipYear) {
    const self = this;
    const now = new Date();

    now.setHours(0);
    now.setMinutes(0);
    now.setSeconds(0);

    let elementDate = (this.currentDate && this.currentDate.getDate()) ?
      this.currentDate : now;

    this.setCurrentCalendar();

    if (this.isIslamic) {
      elementDate = this.currentDateIslamic;
    }

    if (year.toString().length < 4) {
      year = new Date().getFullYear();
    }

    if (month === 12) {
      year++;
      month = 0;
      this.currentMonth = month;
      this.currentYear = year;
      this.header.find('.year').text(` ${year}`);
    }

    if (month < 0) {
      year--;
      month = 11;
      this.currentMonth = month;
      this.currentYear = year;
      this.header.find('.year').text(` ${year}`);
    }

    if (!skipYear) {
      let days = this.currentCalendar.days.narrow || this.currentCalendar.days.narrow;
      days = days || this.currentCalendar.days.abbreviated;

      const monthName = this.currentCalendar.months.wide[month];

      this.currentMonth = month;
      this.currentYear = year;

      // Set the Days of the week
      const firstDayofWeek = (this.currentCalendar.firstDayofWeek || 0);
      this.dayNames.find('th').each(function (i) {
        $(this).text(days[(i + firstDayofWeek) % 7]);
      });

      // Localize Month Name
      this.yearFist = this.currentCalendar.dateFormat.year && this.currentCalendar.dateFormat.year.substr(1, 1) === 'y';
      this.header.find('.month').attr('data-month', month).text(`${monthName} `);
      this.header.find('.year').text(` ${year}`);

      if (this.yearFist && !this.isIslamic) {
        elementDate.setFullYear(year);
        const translation = Locale.formatDate(elementDate, { date: 'year' });
        const justYear = translation.split(' ')[0];

        this.header.find('.year').text(`${justYear} `);
        this.header.find('.year').insertBefore(this.header.find('.month'));
      }

      this.appendMonthYearPicker(month, year);
    }

    // Adjust days of the week
    // lead days
    const firstDayOfMonth = this.firstDayOfMonth(year, month);
    const leadDays = ((firstDayOfMonth - (this.currentCalendar.firstDayofWeek || 0)) + 7) % 7;
    const lastMonthDays = this.daysInMonth(year, month + (this.isIslamic ? 1 : 0));
    const thisMonthDays = this.daysInMonth(year, month + (this.isIslamic ? 0 : 1));
    let nextMonthDayCnt = 1;
    let dayCnt = 1;
    let exYear;
    let exMonth;
    let exDay;

    this.days.find('td').each(function (i) {
      const th = $(this).removeClass('alternate prev-month next-month is-selected is-today');
      th.removeAttr('aria-selected');

      if (i < leadDays) {
        exDay = (lastMonthDays - leadDays) + 1 + i;
        exMonth = (month === 0) ? 11 : month - 1;
        exYear = (month === 0) ? year - 1 : year;

        self.setDisabled(th, exYear, exMonth, exDay);
        self.setLegendColor(th, exYear, exMonth, exDay);
        th.addClass('alternate prev-month').html(`<span aria-hidden="true">${exDay}</span>`);
      }

      if (i >= leadDays && dayCnt <= thisMonthDays) {
        th.html(`<span aria-hidden="true">${dayCnt}</span>`);

        // Add Selected Class to Selected Date
        if (self.isIslamic) {
          if (year === elementDate[0] && month === elementDate[1] && dayCnt === elementDate[2]) {
            th.addClass('is-selected').attr('aria-selected', 'true');
          }
        } else {
          const tHours = elementDate.getHours();
          const tMinutes = elementDate.getMinutes();
          const tSeconds = self.isSeconds ? elementDate.getSeconds() : 0;

          if ((new Date(year, month, dayCnt))
            .setHours(tHours, tMinutes, tSeconds, 0) === elementDate
              .setHours(tHours, tMinutes, tSeconds, 0)) {
            th.addClass('is-selected').attr('aria-selected', 'true');
          }
        }

        if (dayCnt === self.todayDay && self.currentMonth === self.todayMonth &&
          self.currentYear === self.todayYear) {
          th.addClass('is-today');
        }

        th.attr('aria-label', Locale.formatDate(new Date(self.currentYear, self.currentMonth, dayCnt), { date: 'full' }));

        self.setDisabled(th, year, month, dayCnt);
        self.setLegendColor(th, year, month, dayCnt);

        th.attr('role', 'link');
        dayCnt++;
        return;
      }

      if (dayCnt >= thisMonthDays + 1) {
        exDay = nextMonthDayCnt;
        exMonth = (month === 11) ? 0 : month + 1;
        exYear = (month === 11) ? year + 1 : year;

        self.setDisabled(th, exYear, exMonth, exDay);
        self.setLegendColor(th, exYear, exMonth, exDay);

        th.addClass('alternate next-month').html(`<span aria-hidden="true">${nextMonthDayCnt}</span>`);
        nextMonthDayCnt++;
      }
    });

    // Hide 6th Row if all disabled
    const row = this.days.find('tr').eq(5);
    if (row.find('td.alternate').length === 7) {
      row.hide();
    } else {
      row.show();
    }

    // Add Legend
    self.addLegend();
  },

  /**
   * Append month year picker
   * @private
   * @param {Number} month .
   * @param {Number} year .
   * @returns {void}
   */
  appendMonthYearPicker(month, year) {
    const self = this;

    if (!this.settings.showMonthYearPicker) {
      return;
    }

    this.header.addClass('is-monthyear');

    let monthDropdown = '' +
      `<label for="month-dropdown" class="audible">
        ${Locale.translate('Month')}
      </label>
      <select id="month-dropdown" class="dropdown">`;

    const wideMonths = this.currentCalendar.months.wide;
    // eslint-disable-next-line
    wideMonths.map(function (monthMap, i) {
      monthDropdown += `<option ${(i === month ? ' selected ' : '')} value="${i}">${monthMap}</option>`;
    });
    monthDropdown += '</select>';

    const monthSpan = this.header.find('.month').empty().append(monthDropdown);
    monthSpan.find('select.dropdown').dropdown().off('change.datepicker')
      .on('change.datepicker', function () {
        const elem = $(this);
        self.currentMonth = parseInt(elem.val(), 10);
        self.showMonth(self.currentMonth, self.currentYear, true);
      });

    let yearDropdown = '' +
      `<label for="year-dropdown" class="audible">
        ${Locale.translate('Year')}
      </label>
      <select id="year-dropdown" class="dropdown year">`;

    const years = [];

    for (let i = this.settings.advanceMonths; i >= 1; i--) {
      years.push(parseInt(year, 10) - i);
    }
    years.push(year);
    for (let j = 1; j <= this.settings.advanceMonths; j++) {
      years.push(parseInt(year, 10) + j);
    }

    // eslint-disable-next-line
    years.map(function (yearMap) {
      yearDropdown += `<option ${(year === yearMap ? ' selected ' : '')} value="${yearMap}">${yearMap}</option>`;
    });
    yearDropdown += '</select>';

    const yearSpan = this.header.find('.year').empty().append(yearDropdown);
    yearSpan.find('select.dropdown').dropdown().off('change.datepicker')
      .on('change.datepicker', function () {
        const elem = $(this);
        self.currentYear = parseInt(elem.val(), 10);
        self.showMonth(self.currentMonth, self.currentYear, true);
      });

    if (this.yearFist) {
      yearSpan.find('.dropdown-wrapper').css('left', '0');
      monthSpan.find('.dropdown-wrapper').css('left', '10px');
    }
  },

  /**
   * Put the date in the field and select on the calendar
   * @private
   * @param {Object} date .
   * @param {Boolean} isReset .
   * @returns {void}
   */
  insertDate(date, isReset) {
    const month = (date instanceof Array ? date[1] : date.getMonth());
    const year = (date instanceof Array ? date[0] : date.getFullYear());
    const day = (date instanceof Array ? date[2] : date.getDate()).toString();

    // Make sure Calendar is showing that month
    if (this.currentMonth !== month || this.currentYear !== year) {
      this.showMonth(month, year);
    }

    if (!this.isOpen()) {
      return;
    }

    // Show the Date in the UI
    const dateTd = this.days.find('td:not(.alternate)').filter(function () {
      return $(this).text().toLowerCase() === day;
    });

    if (dateTd.hasClass('is-disabled')) {
      this.activeTabindex(dateTd, true);
    } else {
      if (this.settings.showTime) {
        if (isReset) {
          this.time = this.getTimeString(date, this.show24Hours);

          if (this.settings.roundToInterval) {
            $('#timepicker-minutes').val('');
            date = this.setTime(date);
          }
        } else {
          date = this.setTime(date);
        }
      }

      this.setValue(date, true);
      this.days.find('.is-selected').removeClass('is-selected').removeAttr('aria-selected').removeAttr('tabindex');
      dateTd.addClass('is-selected').attr({ 'aria-selected': true });
      this.activeTabindex(dateTd, true);
    }
  },

  /**
   * Convert a string to boolean
   * @private
   * @param {String} val .
   * @returns {Boolean} Converted value
   */
  getBoolean(val) {
    const num = +val;
    return !Number.isNaN(num) ? !!num : !!String(val).toLowerCase().replace(!!0, '');
  },

  /**
   * Find first day of the week for a given month
   * @private
   * @param {Number} year .
   * @param {Number} month .
   * @returns {Number} day
   */
  firstDayOfMonth(year, month) {
    if (this.isIslamic) {
      const firstDay = this.conversions.toGregorian(year, month, 1);
      return (firstDay === null ? 1 : firstDay.getDay());
    }
    return (new Date(year, month, 1)).getDay();
  },

  /**
   * Get islamic year index
   * @private
   * @param {Number} islamicYear .
   * @returns {Number} index
   */
  islamicYearIndex(islamicYear) {
    const yearIdx = islamicYear - 1318;
    if (yearIdx < 0 || yearIdx >= this.conversions.yearInfo.length) {
      return 0; // for an out-of-range year, simply returns 0
    }
    return yearIdx;
  },

  /**
   * Find the date of the Month (29, 30, 31 ect)
   * @private
   * @param {Number} year .
   * @param {Number} month .
   * @returns {Number} date
   */
  daysInMonth(year, month) {
    if (this.isIslamic) {
      let monthLengthBitmap = this.conversions.yearInfo[this.islamicYearIndex(year)][0];
      let monthDayCount = 0;
      for (let M = 0; M <= month; M++) {
        // eslint-disable-next-line
        monthDayCount = 29 + (monthLengthBitmap & 1);
        if (M === month) {
          return monthDayCount;
        }
        // eslint-disable-next-line
        monthLengthBitmap = (monthLengthBitmap >> 1);
      }
      return 0;
    }
    return (new Date(year, month, 0)).getDate();
  },

  /**
   * Set the Formatted value in the input
   * @private
   * @param {Object} date The date to set in date format.
   * @param {Boolean} trigger If true will trigger the change event.
   * @returns {void}
   */
  setValue(date, trigger) {
    // TODO Document this as the way to get the date
    this.currentDate = date;

    if (date instanceof Array) {
      this.currentIslamicDate = date;
      this.currentDate = this.conversions.toGregorian(date[0], date[1], date[2]);
      date = new Date(date[0], date[1], date[2]);
    }

    this.element.val(Locale.formatDate(date, { pattern: this.pattern }));

    if (trigger) {
      this.element.trigger('change').trigger('input');
    }
  },

  /**
   * Get the value from the field and set the internal variables or use current date
   * @private
   * @returns {void}
   */
  setValueFromField() {
    this.setCurrentCalendar();

    const self = this;
    const fieldValue = this.element.val();
    let gregorianValue = fieldValue;

    if (this.isIslamic && fieldValue) {
      const islamicValue = Locale.parseDate(this.element.val(), this.pattern);
      gregorianValue = this.conversions.toGregorian(
        islamicValue.getFullYear(),
        islamicValue.getMonth(),
        islamicValue.getDate()
      );
    }

    this.currentDate = gregorianValue || new Date();
    if (typeof this.currentDate === 'string') {
      this.currentDate = Locale.parseDate(this.currentDate, this.pattern, false);
    }

    if (this.currentDate === undefined) {
      this.currentDate = Locale.parseDate(gregorianValue, this.pattern, false);
    }

    this.currentDate = this.currentDate || new Date();
    this.currentMonth = this.currentDate.getMonth();
    this.currentYear = this.currentDate.getFullYear();
    this.currentDay = this.currentDate.getDate();

    if (this.isIslamic) {
      this.currentDateIslamic = this.conversions.fromGregorian(this.currentDate);
      this.currentYear = this.currentDateIslamic[0];
      this.currentMonth = this.currentDateIslamic[1];
      this.currentDay = this.currentDateIslamic[2];
    }

    // Check and fix two digit year for main input element
    self.element.validateField();
    if (self.element.isValid() && self.element.val().trim() !== '') {
      self.setValue(Locale.parseDate(self.element.val().trim(), self.pattern, false));
    }
  },

  /**
   * Set input to enabled.
   * @returns {void}
   */
  enable() {
    this.element.removeAttr('disabled readonly').closest('.field').removeClass('is-disabled');
  },

  /**
   * Set input to disabled.
   * @returns {void}
   */
  disable() {
    this.enable();
    this.element.attr('disabled', 'disabled').closest('.field').addClass('is-disabled');
  },

  /**
   * Set input to readonly.
   * @returns {void}
   */
  readonly() {
    this.enable();
    this.element.attr('readonly', 'readonly');
  },

  /**
   * Set to todays date in current format.
   * @private
   * @returns {void}
   */
  setToday() {
    this.currentDate = new Date();

    if (this.element.val() === '') {
      this.currentDate.setHours(0);
      this.currentDate.setMinutes(0);
      this.currentDate.setSeconds(0);
    } else {
      if (this.timepicker && this.timepicker.hourSelect) {
        this.currentDate.setHours(this.timepicker.hourSelect.val());
      }

      if (this.timepicker && this.timepicker.minuteSelect) {
        this.currentDate.setMinutes(this.timepicker.minuteSelect.val());
      }

      if (this.timepicker && this.timepicker.secondSelect) {
        this.currentDate.setSeconds(this.timepicker.secondSelect.val());
      }
    }

    if (this.isIslamic) {
      this.currentDateIslamic = this.conversions.fromGregorian(this.currentDate);
    }

    if (this.isOpen()) {
      this.insertDate(this.isIslamic ? this.currentDateIslamic : this.currentDate, true);
    } else {
      /**
      * Fires after the value in the input is changed by user interaction.
      *
      * @event input
      * @type {Object}
      * @property {Object} event - The jquery event object
      */
      this.element.val(Locale.formatDate(this.currentDate, { pattern: this.pattern })).trigger('change').trigger('input');
    }
  },

  /**
   * Set time
   * @private
   * @param {Object} date .
   * @returns {void}
   */
  setTime(date) {
    let hours = $('#timepicker-hours').val();
    const minutes = $('#timepicker-minutes').val();
    const seconds = this.isSeconds ? $('#timepicker-seconds').val() : 0;
    const period = $('#timepicker-period');

    hours = (period.length && period.val() === 'PM' && hours < 12) ? (parseInt(hours, 10) + 12) : hours;
    hours = (period.length && period.val() === 'AM' && parseInt(hours, 10) === 12) ? 0 : hours;

    date.setHours(hours, minutes, seconds);
    return date;
  },

  /**
   * Get Time String
   * @private
   * @param {Object} date .
   * @param {Boolean} isHours24 .
   * @returns {String} time
   */
  getTimeString(date, isHours24) {
    const twodigit = function (number) {
      return (number < 10 ? '0' : '') + number;
    };
    const d = (date || new Date());
    const h = d.getHours();
    const m = twodigit(d.getMinutes());
    const s = twodigit(d.getSeconds());
    const h12 = `${(h % 12 || 12)}:${m}${(this.isSeconds ? `:${s}` : '')} ${(h < 12 ? 'AM' : 'PM')}`;
    const h24 = `${h}:${m} + ${(this.isSeconds ? `:${s}` : '')}`;

    return isHours24 ? h24 : h12;
  },

  /**
   * Change the order for execution jquery events were bound
   * http://stackoverflow.com/questions/2360655/jquery-event-handlers-always-execute-in-order-they-were-bound-any-way-around-t
   * @private
   * @param {Object} elements .
   * @param {String} names .
   * @param {Number} newIndex .
   * @returns {void}
   */
  changeEventOrder(elements, names, newIndex) {
    // Allow for multiple events.
    // eslint-disable-next-line
    $.each(names.split(' '), function (idx, name) {
      elements.each(function () {
        // eslint-disable-next-line
        const handlers = $._data(this, 'events')[name.split('.')[0]];
        // Validate requested position.
        newIndex = Math.min(newIndex, handlers.length - 1);
        handlers.splice(newIndex, 0, handlers.pop());
      });
    });
  },

  /**
   * Updates the component instance. Can be used after being passed new settings.
   * @param {Object} settings The settings to apply.
   * @returns {Object} The api
   */
  updated(settings) {
    if (typeof settings !== 'undefined') {
      this.settings = utils.mergeSettings(this.element, settings, DATEPICKER_DEFAULTS);
    }
    return this
      .teardown()
      .init();
  },

  /**
   * Removes event bindings from the instance.
   * @returns {void}
   */
  teardown() {
    if (this.isOpen()) {
      this.closeCalendar();
    }

    this.element.off('blur.datepicker');
    this.trigger.remove();
    this.element.attr('data-mask', '');

    if (this.calendar && this.calendar.length) {
      this.calendar.remove();
    }

    if (this.popup && this.popup.length) {
      this.popup.remove();
    }

    const api = this.element.data('mask');
    if (api) {
      api.destroy();
    }

    this.element.off('keydown.datepicker blur.validate change.validate keyup.validate focus.validate');

    return this;
  },

  /**
   * Destroy and remove added markup, reset back to default
   * @returns {void}
   */
  destroy() {
    this.teardown();
    $.removeData(this.element[0], COMPONENT_NAME);
  },

  /**
   * Attach Events used by the Control
   * @private
   * @returns {void}
   */
  handleEvents() {
    const self = this;

    this.trigger.on('click.datepicker', () => {
      if (self.isOpen()) {
        self.closeCalendar();
      } else {
        self.openCalendar();
      }
    });

    self.mask();
    this.handleKeys(this.element);

    // Fix two digit year for main input element
    self.element.on('blur.datepicker', () => {
      self.element.one('isvalid.datepicker', (e, isValid) => {
        if (isValid && self.element.val().trim() !== '') {
          self.setValueFromField();
        }
      });
    });
  }

};

export { DatePicker, COMPONENT_NAME };<|MERGE_RESOLUTION|>--- conflicted
+++ resolved
@@ -190,29 +190,11 @@
           this.insertDate(this.currentDate);
         }
 
-<<<<<<< HEAD
         // Page Up Selects Same Day Prev Month
         if (key === 33 && !e.altKey) {
           handled = true;
           this.currentDate.setMonth(this.currentDate.getMonth() - 1);
           this.insertDate(this.currentDate);
-=======
-      },
-
-      //Parse the Date Format Options
-      setFormat: function () {
-        var localeDateFormat = ((typeof Locale === 'object' && this.currentCalendar.dateFormat) ? this.currentCalendar.dateFormat : null),
-          localeTimeFormat = ((typeof Locale === 'object' && this.currentCalendar.timeFormat) ? this.currentCalendar.timeFormat : null);
-
-        if (typeof localeDateFormat === 'object' && localeDateFormat.short !== undefined) {
-          localeDateFormat = localeDateFormat.short;
-        }
-
-        if (this.settings.dateFormat === 'locale') {
-          this.pattern = localeDateFormat + (this.settings.showTime ? ' ' + (this.settings.timeFormat || localeTimeFormat) : '');
-        } else {
-          this.pattern = this.settings.dateFormat + (this.settings.showTime && this.settings.timeFormat ? ' ' + this.settings.timeFormat : '');
->>>>>>> b93e4055
         }
 
         // Page Down Selects Same Day Next Month
@@ -405,9 +387,12 @@
    */
   setFormat() {
     const s = this.settings;
-    const localeDateFormat = ((typeof Locale === 'object' && this.currentCalendar.dateFormat) ? this.currentCalendar.dateFormat : null);
-
+    let localeDateFormat = ((typeof Locale === 'object' && this.currentCalendar.dateFormat) ? this.currentCalendar.dateFormat : null);
     const localeTimeFormat = ((typeof Locale === 'object' && this.currentCalendar.timeFormat) ? this.currentCalendar.timeFormat : null);
+
+    if (typeof localeDateFormat === 'object' && localeDateFormat.short !== undefined) {
+      localeDateFormat = localeDateFormat.short;
+    }
 
     if (s.dateFormat === 'locale') {
       this.pattern = localeDateFormat + (s.showTime ? ` ${(s.timeFormat || localeTimeFormat)}` : '');
