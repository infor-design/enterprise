<h1 id="place-learn-more">Place <a href="#">Learn More</a></h1>
<h2 id="configuration-options">Configuration Options</h2>
<ol type="1">
<li>Test List <a href="../components/place/list">View Example</a></li>
</ol>
  <section>
  
    

<<<<<<< HEAD
  <h2>Settings</h2>
  <table class="section-table">
    <thead>
      <th>Name</th>
      <th>Type</th>
      <th>Description</th>
    </thead>
    <tbody>
      <tr>
        <td>
          bleedFromContainer
        </td>
        <td>
          boolean
        </td>
        <td>
          If true, allows positioned content to bleed
outside of a defined container.

        </td>
      </tr>
      <tr>
        <td>
          callback
        </td>
        <td>
          
        </td>
        <td>
          If defined, provides extra placement adjustments
after the main calculation is performed.

        </td>
      </tr>
      <tr>
        <td>
          container
        </td>
        <td>
          
        </td>
        <td>
          If defined, contains the placement of the
element to the boundaries of a specific container element.

        </td>
      </tr>
      <tr>
        <td>
          parent
        </td>
        <td>
          
        </td>
        <td>
          If defined, will be used as the reference
element for placement this element.

        </td>
      </tr>
      <tr>
        <td>
          parentXAlignment
        </td>
        <td>
          
        </td>
        <td>
          Only used for parent-based placement.
Determines the X-coordinate alignment of the placed element against its parent.

        </td>
      </tr>
      <tr>
        <td>
          parentYAlignment
        </td>
        <td>
          
        </td>
        <td>
          Only used for parent-based placement.
Determines the Y-coordinate alignment of the placed element against its parent.

        </td>
      </tr>
      <tr>
        <td>
          placement
        </td>
        <td>
          
        </td>
        <td>
          If defined, changes the direction in which
placement of the element happens

        </td>
      </tr>
      <tr>
        <td>
          strategies
        </td>
        <td>
          
        </td>
        <td>
          Determines the "strategy" for alternatively
placing the element if it doesn't fit in the defined boundaries.  Only matters
when "parent" is a defined setting.  It's possible to define multiple strategies
and execute them in order.

        </td>
      </tr>
    </tbody>
  </table>
=======


  
    



  
    



  
    

>>>>>>> 90135206



  
    



  
    

<<<<<<< HEAD

  <h2>Methods</h2>
  <table class="section-table">
    <thead>
      <th>Name</th>
      <th>Parameters</th>
      <th>Description</th>
      <th>Returns</th>
    </thead>
    <tbody>
      <tr>
        <td>render</td>
        <td>
          
                
                  <span>placementObj (PlacementObject) = settings for the placement routine
 </span>
                
          
        </td>
        <td>
          <p>Actually renders an element with coordinates inside the DOM</p>

        </td>
        <td>
          
void
        </td>
      </tr>
      <tr>
        <td>place</td>
        <td>
          
                
                  <span>placementObj (PlacementObject) = settings for the placement routine
 </span>
                
          
        </td>
        <td>
          <p>Main placement API Method (external)
Can either take a PlacementObject as a single argument, or can take 2 coordinates (x, y) and
will use the pre-defined settings.</p>

        </td>
        <td>
          
void
        </td>
      </tr>
      <tr>
        <td>getContainer</td>
        <td>
          
                
                  <span>placementObj (PlacementObject) = settings for the placement routine
 </span>
                
          
        </td>
        <td>
          <p>Gets a parent container element.</p>

        </td>
        <td>
          container element

        </td>
      </tr>
      <tr>
        <td>checkBleeds</td>
        <td>
          
                
                  <span>placementObj (PlacementObject) = settings for the placement routine.
 </span>
                
          
        </td>
        <td>
          <p>Re-adjust a previously-placed element to account for bleeding off the edges.
Element must fit within the boundaries of the page or it's current scrollable pane.</p>

        </td>
        <td>
          modified placementObject with updated settings.
PlacementObject
        </td>
      </tr>
    </tbody>
  </table>
=======
>>>>>>> 90135206


  </section>

  

<h2 id="description">Description</h2>
<p>The place component is an internal component that handles placing of objects relative to another. For example popups to buttons ect. It is mainly used internal but could be useful for its API. Docs to follow</p>
<h2 id="code-example">Code Example</h2>
<p>This example shows how to invoke the place command.</p>
<pre class="sourceCode javascript"><code class="sourceCode javascript">
<span class="fu">$</span>(<span class="st">&#39;body&#39;</span>).<span class="fu">place</span>();
</code></pre><|MERGE_RESOLUTION|>--- conflicted
+++ resolved
@@ -4,10 +4,9 @@
 <li>Test List <a href="../components/place/list">View Example</a></li>
 </ol>
   <section>
-  
-    
-
-<<<<<<< HEAD
+
+
+
   <h2>Settings</h2>
   <table class="section-table">
     <thead>
@@ -34,7 +33,7 @@
           callback
         </td>
         <td>
-          
+
         </td>
         <td>
           If defined, provides extra placement adjustments
@@ -47,7 +46,7 @@
           container
         </td>
         <td>
-          
+
         </td>
         <td>
           If defined, contains the placement of the
@@ -60,7 +59,7 @@
           parent
         </td>
         <td>
-          
+
         </td>
         <td>
           If defined, will be used as the reference
@@ -73,7 +72,7 @@
           parentXAlignment
         </td>
         <td>
-          
+
         </td>
         <td>
           Only used for parent-based placement.
@@ -86,7 +85,7 @@
           parentYAlignment
         </td>
         <td>
-          
+
         </td>
         <td>
           Only used for parent-based placement.
@@ -99,7 +98,7 @@
           placement
         </td>
         <td>
-          
+
         </td>
         <td>
           If defined, changes the direction in which
@@ -112,7 +111,7 @@
           strategies
         </td>
         <td>
-          
+
         </td>
         <td>
           Determines the "strategy" for alternatively
@@ -124,35 +123,17 @@
       </tr>
     </tbody>
   </table>
-=======
-
-
-  
-    
-
-
-
-  
-    
-
-
-
-  
-    
-
->>>>>>> 90135206
-
-
-
-  
-    
-
-
-
-  
-    
-
-<<<<<<< HEAD
+
+
+
+
+
+
+
+
+
+
+
 
   <h2>Methods</h2>
   <table class="section-table">
@@ -166,31 +147,31 @@
       <tr>
         <td>render</td>
         <td>
-          
-                
+
+
                   <span>placementObj (PlacementObject) = settings for the placement routine
  </span>
-                
-          
+
+
         </td>
         <td>
           <p>Actually renders an element with coordinates inside the DOM</p>
 
         </td>
         <td>
-          
+
 void
         </td>
       </tr>
       <tr>
         <td>place</td>
         <td>
-          
-                
+
+
                   <span>placementObj (PlacementObject) = settings for the placement routine
  </span>
-                
-          
+
+
         </td>
         <td>
           <p>Main placement API Method (external)
@@ -199,19 +180,19 @@
 
         </td>
         <td>
-          
+
 void
         </td>
       </tr>
       <tr>
         <td>getContainer</td>
         <td>
-          
-                
+
+
                   <span>placementObj (PlacementObject) = settings for the placement routine
  </span>
-                
-          
+
+
         </td>
         <td>
           <p>Gets a parent container element.</p>
@@ -225,12 +206,12 @@
       <tr>
         <td>checkBleeds</td>
         <td>
-          
-                
+
+
                   <span>placementObj (PlacementObject) = settings for the placement routine.
  </span>
-                
-          
+
+
         </td>
         <td>
           <p>Re-adjust a previously-placed element to account for bleeding off the edges.
@@ -244,13 +225,11 @@
       </tr>
     </tbody>
   </table>
-=======
->>>>>>> 90135206
 
 
   </section>
 
-  
+
 
 <h2 id="description">Description</h2>
 <p>The place component is an internal component that handles placing of objects relative to another. For example popups to buttons ect. It is mainly used internal but could be useful for its API. Docs to follow</p>
