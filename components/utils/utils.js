/**
 * ============================================
 * SOHO Utils
 * ============================================
 */


/**
 * Used for changing the stacking order of jQuery events.  This is needed to override certain
 * Events invoked by other plugins http://stackoverflow.com/questions/2360655
 */
$.fn.bindFirst = function(name, fn) {
  this.on(name, fn);
  this.each(function() {
      var handlers = $._data(this, 'events')[name.split('.')[0]];
      // take out the handler we just inserted from the end
      var handler = handlers.pop();
      // move it at the beginning
      handlers.splice(0, 0, handler);
  });
};


/**
 * @private
 * @param {HTMLElement} element
 * @returns {boolean}
 */
function visible(element) {
  return $.expr.filters.visible( element ) &&
    !$(element).parents().addBack().filter(function() {
      return $.css(this, 'visibility') === 'hidden';
    }).length;
}


/**
 * `uniqueIdCount`
 */
export let uniqueIdCount = 0;


/**
 *
 */
$.fn.uniqueId = function(className, prefix, suffix) {
  var predefinedId = $(this).attr('id');

  if (predefinedId && $('#' + predefinedId).length < 2) {
    return predefinedId;
  }

  prefix = (!prefix ? '' : prefix + '-');
  suffix = (!suffix ? '' : '-' + suffix);
  className = (!className ? $(this).attr('class') : className);

  var str = prefix + className + Soho.uniqueIdCount + suffix;
  Soho.uniqueIdCount = Soho.uniqueIdCount + 1;
  return str;
};


/**
 * Check for CSS Property Support in a cross browser way
 * @param {String} prop
 * @return {String}
 */
$.fn.cssPropSupport = function(prop) {
  'use strict';

  if (!prop) {
    return null;
  }

  var el = $('<div></div>')[0],
    propStr = prop.toString(),
    prefixes = ['Moz', 'Webkit', 'O', 'ms'],
    prop_ = propStr.charAt(0).toUpperCase() + propStr.substr(1);

  if (prop in el.style) {
    $(el).remove();
    return prop;
  }

  for (var i = 0; i < prefixes.length; i++) {
    var vendorProp = prefixes[i] + prop_;
    if (vendorProp in el.style) {
      $(el).remove();
      return vendorProp;
    }
  }

  $(el).remove();
  return null;
};


/**
 * Returns the name of the TransitionEnd event.
 * @returns {string}
 */
$.fn.transitionEndName = function() {
  var prop = $.fn.cssPropSupport('transition'),
    eventNames = {
      'WebkitTransition' :'webkitTransitionEnd',
      'MozTransition'    :'transitionend',
      'MSTransition'     :'msTransitionEnd',
      'OTransition'      :'oTransitionEnd',
      'transition'       :'transitionend'
    };

  return eventNames[prop] || null;
};


/**
 * From jQueryUI Core: https://github.com/jquery/jquery-ui/blob/24756a978a977d7abbef5e5bce403837a01d964f/ui/jquery.ui.core.js#L93
 * Adapted from:  http://stackoverflow.com/questions/7668525/is-there-a-jquery-selector-to-get-all-elements-that-can-get-focus
 * Adds the ':focusable' selector to Sizzle to allow for the selection of elements that can currently be focused.
 * @param {HTMLElement} element
 * @returns {boolean}
 */
function focusable(element) {
  var map, mapName, img,
    nodeName = element.nodeName.toLowerCase(),
    isTabIndexNotNaN = !isNaN($.attr(element, 'tabindex'));

  if ('area' === nodeName) {
    map = element.parentNode;
    mapName = map.name;
    if (!element.href || !mapName || map.nodeName.toLowerCase() !== 'map') {
      return false;
    }
    img = $('img[usemap=#' + mapName + ']')[0];
    return !!img && visible(img);
  }

  return (/input|select|textarea|button|object/.test(nodeName) ?
    !element.disabled :
    'a' === nodeName ?
      element.href || isTabIndexNotNaN :
      isTabIndexNotNaN) &&
    // the element and all of its ancestors must be visible
    visible( element );
}


/**
 *
 */
$.extend($.expr[':'], {
  focusable: function(element) {
    return focusable(element, !isNaN($.attr(element, 'tabindex')));
  }
});


/**
 * Custom Touch Event Handler that simply passes Touch Event Handlers onto a Click Event Handler.
 * Used for avoiding the 300ms wait time that click events have in most mobile environments
 * if 'one' is defined, it only listens once.
 */
$.fn.onTouchClick = function(eventNamespace, filter, one) {
  eventNamespace = (eventNamespace !== null || eventNamespace !== undefined ? '.' + eventNamespace : '');
  filter = (filter !== null || filter !== undefined ? filter : '');

  return this.each(function() {
    var self = $(this),
      listener = one ? 'one' : 'on',
      threshold = 10,
      thresholdReached = false,
      pos;

   self[listener]('touchstart' + eventNamespace, filter, function handleMove(e) {
      pos = {
        x: e.originalEvent.touches[0].pageX,
        y: e.originalEvent.touches[0].pageY
      };
    });

    self[listener]('touchmove' + eventNamespace, filter, function handleMove(e) {
      var newPos;
      newPos = {
        x: e.originalEvent.touches[0].pageX,
        y: e.originalEvent.touches[0].pageY
      };

      if ((newPos.x >= pos.x + threshold) || (newPos.x <= pos.x - threshold) ||
          (newPos.y >= pos.y + threshold) || (newPos.y <= pos.y - threshold)) {
        thresholdReached = true;
      }
    });

    self[listener]('touchend' + eventNamespace + ' touchcancel' + eventNamespace, filter, function handleTouches(e) {
      var elem = $(this);
      if (thresholdReached) {
        thresholdReached = false;
        return;
      }

      setTimeout(function(){
        thresholdReached = false;
        e.preventDefault();

        if (elem.attr('disabled')) {
          return;
        }

        elem.trigger('click');
      }, 0);

      return false;
    });

    return self;
  });
};


/**
 * Reverses the .onTouchClick() method and turns off a matching event listener.
 */
$.fn.offTouchClick = function(eventNamespace, filter) {
  eventNamespace = (eventNamespace !== null || eventNamespace !== undefined ? '.' + eventNamespace : '');
  filter = (filter !== null || filter !== undefined ? filter : '');

  return this.each(function() {
    return $(this).off('touchend' + eventNamespace + ' touchcancel' + eventNamespace + ' touchstart' + eventNamespace + ' touchmove' + eventNamespace, filter);
  });
};


/**
 * Returns a key/value list of currently attached event listeners
 */
$.fn.listEvents = function() {
  var data = {};

  this.each(function() {
    data = $._data(this, 'events');
  });

  return data;
};


/**
 * Implements consistent support for the placeholder attribute in browsers that do not handle it
 * * Supports any kind of input (no issues with password) and textarea
 * * does nothing if native support exists
 */
$.fn.placeholderPolyfill = function(options) {
  if (!('placeholder' in document.createElement('input'))) {
    var settings = $.extend({className: 'is-placeholder'}, options),
      setInputType = function (input, type, opt) {
        if(opt) {
          input.attr('type', type);
        }
      };
    $('[placeholder]').each(function() {
      var input = $(this),
      isPassword = input.is('input[type="password"]');
      input.removeClass(settings.className).on('focus.placeholderPolyfill, click.placeholderPolyfill', function() {
        if (input.val() === input.attr('placeholder') && input.data('placeholder')) {
          input.get(0).setSelectionRange(0, 0);
        }
      }).on('keydown.placeholderPolyfill', function() {
        setInputType(input, 'password', isPassword);
        if (input.val() === input.attr('placeholder') && input.data('placeholder')) {
          input.val('');
          input.removeClass(settings.className);
        }
      }).on('blur.placeholderPolyfill', function() {
        if (input.val() === '') {
          setInputType(input, 'text', isPassword);
          input.addClass(settings.className);
          input.val(input.attr('placeholder'));
          input.data('placeholder', true);
        } else {
          input.data('placeholder', false);
        }
      }).trigger('blur.placeholderPolyfill').parents('form').on('submit', function() {
        $('[placeholder]', this).each(function () {
          var field = $(this);
          if (field.val() === field.attr('placeholder') && field.data('placeholder')) {
            field.val('');
          }
        });
      });
    });
  }
 return this;
};


let utils = {};


/**
 * Grabs an attribute from an HTMLElement containing stringified JSON syntax, and interprets it into options.
 * @param {HTMLElement} element
 * @param {String} [attr]
 * @returns {Object}
 */
utils.parseSettings = function parseSettings(element, attr) {
  var options = {};
  if (!element ||
    (!(element instanceof HTMLElement) && !(element instanceof $)) ||
    (element instanceof $ && !element.length)) {
    return options;
  }

  if (element instanceof $) {
    element = element[0];
  }

  // Use `data-options` as a default.
  attr = attr || 'data-options';

  var str = element.getAttribute(attr);
  if (!str || typeof str !== 'string' || str.indexOf('{') === -1) {
    return options;
  }

  // replace single to double quotes, since single-quotes may be necessary
  // due to entry in markup.
  function replaceDoubleQuotes(str) {
    return str.replace(/'/g, '"');
  }

  // Manually parse a string more in-depth
  function manualParse(str) {
    var regex = /({|,)(?:\s*)(?:')?([A-Za-z_$\.][A-Za-z0-9_ \-\.$]*)(?:')?(?:\s*):/g; //get keys
    str = str.replace(regex, '$1\"$2\":'); //add double quotes to keys
    regex = /:(?:\s*)(?!(true|false|null|undefined))([A-Za-z_$\.#][A-Za-z0-9_ \-\.$]*)/g; //get strings in values
    str = str.replace(regex, ':\"$2\"'); //add double quotes to strings in values
    str = replaceDoubleQuotes(str);
    return str;
  }

  try {
    options = JSON.parse(replaceDoubleQuotes(str));
  } catch(err) {
    options = JSON.parse(manualParse(str));
  }

  return options;
};


/**
 * Deprecate `utils.parseOptions` in favor of `utils.parseSettings`
 * TODO: Remove in 4.4.1 ?
 */
utils.parseOptions = utils.parseSettings;



/**
 * jQuery Behavior Wrapper for `utils.parseOptions`.
 * @deprecated
 * @param {String} [attrName]
 * @return {Object|Object[]}
 */
$.fn.parseOptions = function(element, attr) {
  var results = [],
    isCalledDirectly = (element instanceof HTMLElement || element instanceof SVGElement || element instanceof $),
    targets = this;

  if (isCalledDirectly) {
    targets = $(element);
  } else {
    attr = element;
    element = undefined;
  }

  targets.each(function(i, item) {
    results.push({
      element: this,
      options: utils.parseOptions(item, attr)
    });
  });

  if (results.length === 1) {
    return results[0].options;
  }
  return results;
};

<<<<<<< HEAD
=======
  // Timer - can be use for play/pause or stop for given time
  // use as new instance [ var timer = new $.fn.timer(function() {}, 6000); ]
  // then can be listen events as [ $(timer.event).on('update', function(e, data){console.log(data.counter)}); ]
  // or can access as [ timer.cancel(); -or- timer.pause(); -or- timer.resume(); ]
  $.fn.timer = function(callback, delay) {

    var self = $(this),
      interval,
      speed = 10,
      counter = 0,
      cancel = function() {
        self.triggerHandler('cancel');
        clearInterval(interval);
        counter = 0;
      },
      pause = function() {
        self.triggerHandler('pause');
        clearInterval(interval);
      },
      update = function() {
        interval = setInterval(function() {
          counter += speed;
          self.triggerHandler('update', [{'counter': counter}]);
          if (counter > delay) {
            self.triggerHandler('timeout');
            callback.apply(arguments);
            clearInterval(interval);
            counter = 0;
          }
        }, speed);
      },
      resume = function() {
        self.triggerHandler('resume');
        update();
      };
>>>>>>> 6a376028

/**
 * Timer - can be use for play/pause or stop for given time
 * use as new instance [ var timer = new $.fn.timer(function() {}, 6000); ]
 * then can be listen events as [ $(timer.event).on('update', function(e, data){console.log(data.counter)}); ]
 * or can access as [ timer.cancel(); -or- timer.pause(); -or- timer.resume(); ]
 */
$.fn.timer = function(callback, delay) {
  var self = $(this),
    interval,
    speed = 10,
    counter = 0,
    cancel = function() {
      self.triggerHandler('cancel');
      clearInterval(interval);
      counter = 0;
    },
    pause = function() {
      self.triggerHandler('pause');
      clearInterval(interval);
    },
    update = function() {
      interval = setInterval(function() {
        counter += speed;
        self.triggerHandler('update', [{'counter': counter}]);
        if (counter > delay) {
          self.triggerHandler('timeout');
          callback.apply(arguments);
          clearInterval(interval);
          counter = 0;
        }
      }, speed);
    },
    resume = function() {
      self.triggerHandler('resume');
      update();
<<<<<<< HEAD
    };

    update();
  return { event: this, cancel: cancel, pause: pause, resume: resume };
};

=======

    return {
      event: this,
      cancel: cancel,
      pause: pause,
      resume: resume
    };
  };
>>>>>>> 6a376028

/**
 * Copies a string to the clipboard. Must be called from within an event handler such as click.
 * May return false if it failed, but this is not always
 * possible. Browser support for Chrome 43+, Firefox 42+, Edge and IE 10+.
 * No Safari support, as of (Nov. 2015). Returns false.
 * IE: The clipboard feature may be disabled by an adminstrator. By default a prompt is
 * shown the first time the clipboard is used (per session).
 */
$.copyToClipboard = function(text) {
  if (window.clipboardData && window.clipboardData.setData) {
    // IE specific code path to prevent textarea being shown while dialog is visible.
    return window.clipboardData.setData('Text', text);
  }
  else if (document.queryCommandSupported && document.queryCommandSupported('copy')) {
    var textarea = document.createElement('textarea');
    textarea.textContent = text;
    textarea.style.position = 'fixed'; // Prevent scrolling to bottom of page in MS Edge.
    document.body.appendChild(textarea);
    textarea.select();
    try {
      return document.execCommand('copy'); // Security exception may be thrown by some browsers.
    }
    catch (ex) {
      // console.warn('Copy to clipboard failed.', ex);
      return false;
    }
    finally {
      document.body.removeChild(textarea);
    }
  }
};


/**
 * Functions For Sanitising and Escaping Html
 */
$.escapeHTML = function(value) {
  var newValue = value;
  if (typeof value === 'string') {
    newValue = newValue.replace(/&/g, '&amp;');
    newValue = newValue.replace(/</g, '&lt;').replace(/>/g, '&gt;');
  }
  return newValue;
};
$.unescapeHTML = function(value) {
  var newValue = value;
  if (typeof value === 'string') {
    newValue = newValue.replace(/&lt;/g, '<').replace(/&gt;/g, '>');
    newValue = newValue.replace(/&amp;/g, '&');
  }
  return newValue;
};


/**
 * Remove Script tags and all onXXX functions
 */
$.sanitizeHTML = function(html) {
  var santizedHtml = html.replace(/<script\b[^<]*(?:(?!<\/script>)<[^<]*)*<\/script>/g, '');
  santizedHtml = santizedHtml.replace(/<[^>]+/g, function(match) {
    return match.replace(/(\/|\s)on\w+=(\'|")?[^"]*(\'|")?/g, '');
  });

  return santizedHtml;
};


/**
 * Clearable (Shows an X to clear)
 */
$.fn.clearable = function() {
  var self = this;
  this.element = $(this);

  //Create an X icon button styles in icons.scss
  this.xButton = $.createIconElement({ classes: 'close is-empty', icon: 'close' }).icon();

  //Create a function
  this.checkContents = function () {
    var text = self.element.val();
    if (!text || !text.length) {
      this.xButton.addClass('is-empty');
    } else {
      this.xButton.removeClass('is-empty');
    }

    this.element.trigger('contents-checked');
  };

  //Add the button to field parent
  this.xButton.insertAfter(self.element);

  //Handle Events
  this.xButton.offTouchClick('clearable').off()
    .onTouchClick('clearable', '.clearable')
    .on('click.clearable', function handleClear() {
      self.element.val('').trigger('change').focus().trigger('cleared');
      self.checkContents();
    });

  this.element.on('change.clearable, blur.clearable, keyup.clearable', function () {
    self.checkContents();
  });

  //Set initial state
  this.checkContents();
};

/**
 * Replacement for String.fromCharCode() that takes meta keys into account when determining which
 * character key was pressed.
 */
utils.actualChar = function(e) {
  var key = e.which,
    character = '',
    toAscii = {
      '188': '44',
      //'109': '45', // changes "m" to "-" when using keypress
      '190': '46',
      '191': '47',
      '192': '96',
      '220': '92',
      '222': '39',
      '221': '93',
      '219': '91',
      '173': '45',
      '187': '61', //IE Key codes
      '186': '59', //IE Key codes
      '189': '45'  //IE Key codes
    },
    shiftUps = {
      '96': '~',
      '49': '!',
      '50': '@',
      '51': '#',
      '52': '$',
      '53': '%',
      '54': '^',
      '55': '&',
      '56': '*',
      '57': '(',
      '48': ')',
      '45': '_',
      '61': '+',
      '91': '{',
      '93': '}',
      '92': '|',
      '59': ':',
      '37': '%',
      '38': '&',
      '39': '\"',
      '44': '<',
      '46': '>',
      '47': '?'
    };

  // Normalize weird keycodes
  if (toAscii.hasOwnProperty(key)) {
    key = toAscii[key];
  }

  // Handle Numpad keys
  if (key >= 96 && key <= 105) {
    key -= 48;
  }

  // Convert Keycode to Character String
  if (!e.shiftKey && (key >= 65 && key <= 90)) {
    character = String.fromCharCode(key + 32);
  } else if (e.shiftKey && shiftUps.hasOwnProperty(key)) { // User was pressing Shift + any key
    character = shiftUps[key];
  } else {
    character = String.fromCharCode(key);
  }

  return character;
};


/**
 *
 */
$.actualChar = function(e) {
  return utils.actualChar(e);
};


/**
 * Truthy equals
 */
utils.equals = function equals(a, b) {
  return JSON.stringify(a) === JSON.stringify(b);
};



var DOM = {};

/**
 * Returns an array containing an element's attributes.
 */
DOM.getAttributes = function getAttributes(element) {
  if (!element || (!(element instanceof HTMLElement) && !(element instanceof SVGElement))) {
    return;
  }

  return element.attributes;
};


/**
 * Adding, removing, and testing for classes
 */
DOM.classNameExists = function classNameExists(element) {
  var cn = element.className;
  return cn && cn.length > 0;
};


/**
 *
 */
DOM.classNameHas = function has(classNameString, targetContents) {
  return classNameString.indexOf(targetContents) > -1;
};


/**
 *
 */
DOM.hasClass = function hasClass (el, className) {
  return el.classList ? el.classList.contains(className) : new RegExp('\\b'+ className+'\\b').test(el.className);
};


/**
 *
 */
DOM.addClass = function addClass(el, className) {
   if (el.classList) {
    el.classList.add(className);
  } else if (!DOM.hasClass(el, className)) {
    el.className += ' ' + className;
  }
};


/**
 * Checks if an element is valid
 * @param {HTMLElement|SVGElement|jQuery[]} el - The element being checked
 * @returns {boolean} - represents all values normally contained by a DOMRect or ClientRect
 */
DOM.isElement = function isElement(el) {
  if ((el instanceof HTMLElement) || (el instanceof SVGElement) || (el instanceof $ && el.length)) {
    return true;
  }
  return false;
};


/**
 * Runs the generic _getBoundingClientRect()_ method on an element, but returns its results
 * as a plain object instead of a ClientRect
 * @param {HTMLElement|SVGElement|jQuery[]} el - The element being manipulated
 * @returns {object} - represents all values normally contained by a DOMRect or ClientRect
 */
DOM.getDimensions = function getDimensions(el) {
  if (!Soho.DOM.isElement(el)) {
    return {};
  }

  if (el instanceof $) {
    if (!el.length) {
      return {};
    }

    el = el[0];
  }

  var rect = el.getBoundingClientRect(),
    rectObj = {};
  for (var prop in rect) {
    if (!isNaN(rect[prop])) {
      rectObj[prop] = rect[prop];
    }
  }
  return rectObj;
};


/**
 * Debounce method
 */
utils.debounce = function(func, threshold, execAsap) {
  var timeout;

  return function debounced () {
    var obj = this, args = arguments;
    function delayed () {
      if (!execAsap) {
        func.apply(obj, args);
      }
      timeout = null;
    }

    if (timeout) {
      clearTimeout(timeout);
    } else if (execAsap) {
      func.apply(obj, args);
    }

    timeout = setTimeout(delayed, threshold || 250);
  };
};


// Debounced Resize method
// https://www.paulirish.com/2009/throttled-smartresize-jquery-event-handler/
(function($,sr){
  // smartresize
  $.fn[sr] = function(fn){  return fn ? this.bind('resize', utils.debounce(fn)) : this.trigger(sr); };
})($, 'debouncedResize');


/**
 * Object deep copy
 * For now, alias jQuery.extend
 * Eventually we'll replace this with a non-jQuery extend method.
 */
utils.extend = $.extend;


/**
 * Hack for IE11 and SVGs that get moved around/appended at inconvenient times.
 * The action of changing the xlink:href attribute to something else and back will fix the problem.
 * @return {undefined}
 */
utils.fixSVGIcons = function fixSVGIcons(rootElement) {
  if (Soho.env.browser.name !== 'ie' && Soho.env.browser.version !== '11') {
    return;
  }

  if (rootElement === undefined) {
    return;
  }

  if (rootElement instanceof $) {
    if (!rootElement.length) {
      return;
    }

    rootElement = rootElement[0];
  }

  setTimeout(function () {
    var uses = rootElement.getElementsByTagName('use');
    for (var i = 0; i < uses.length; i++) {
      var attr = uses[i].getAttribute('xlink:href');
      uses[i].setAttribute('xlink:href', 'x');
      uses[i].setAttribute('xlink:href', attr);
    }
  }, 1);
};


/**
 * Gets the current size of the viewport
 * @returns {object}
 */
utils.getViewportSize = function getViewportSize() {
  return {
    width: Math.max(document.documentElement.clientWidth, window.innerWidth || 0),
    height: Math.max(document.documentElement.clientHeight, window.innerHeight || 0)
  };
};


/**
 * Gets the various scrollable containers that an element is nested inside of, and returns their scrollHeight and scrollLeft values.
 * @returns {object[]}
 */
utils.getContainerScrollDistance = function getContainerScrollDistance(element) {
  if (!Soho.DOM.isElement(element)) {
    return [];
  }

  var containers = [],
    scrollableElements = [
      '.scrollable', '.scrollable-x', '.scrollable-y', '.modal',
      '.card-content', '.widget-content', '.tab-panel',
      '.datagrid-content'
    ];

  $(element).parents(scrollableElements.join(', ')).each(function() {
    var el = this;

    containers.push({
      element: el,
      left: el.scrollLeft,
      top: el.scrollTop
    });
  });

  // Push the body's scroll area if it's not a "no-scroll" area
  if (!document.body.classList.contains('no-scroll')) {
    containers.push({
      element: document.body,
      left: document.body.scrollLeft,
      top: document.body.scrollTop
    });
  }

  return containers;
};


/**
 * Takes an element that is currently hidden by some means (FX: "display: none;") and gets its potential dimensions by checking a clone of the element that is NOT hidden.
 * @param {HTMLElement|SVGElement|jQuery[]} el - The element being manipulated.
 * @param {object} options - incoming options.
 * @param {jQuery[]} [parentElement=undefined] - the parent element where a clone of this hidden element will be attached.
 * @returns {object}
 */
utils.getHiddenSize = function getHiddenSize(el, options) {
  var defaults = {
    dims: { width: 0, height: 0, innerWidth: 0, innerHeight: 0, outerWidth: 0, outerHeight: 0 },
    parentElement: undefined,
    includeMargin: false
  };

  if (!Soho.DOM.isElement(el)) {
    return defaults.dims;
  }

  el = $(el);
  options = $.extend({}, defaults, options);

  // element becomes clone and appended to a parentElement, if defined
  var hasDefinedParentElement = Soho.DOM.isElement(options.parentElement);
  if (hasDefinedParentElement) {
    el = el.clone().appendTo(options.parentElement);
  }

  var dims = options.dims,
    hiddenParents = el.parents().add(el),
    props = {
      transition: 'none',
      webkitTransition: 'none',
      mozTransition: 'none',
      msTransition: 'none',
      visibility: 'hidden',
      display: 'block',
    },
    oldProps = [];

  hiddenParents.each(function () {
    var old = {};

    for (var name in props) {
      if (this.style[name]) {
        old[name] = this.style[name];
        this.style[name] = props[name];
      }
    }

    oldProps.push(old);
  });

  dims.padding = {
    bottom: el.css('padding-bottom'),
    left: el.css('padding-left'),
    right: el.css('padding-right'),
    top: el.css('padding-top')
  };
  dims.width = el.width();
  dims.outerWidth = el.outerWidth(options.includeMargin);
  dims.innerWidth = el.innerWidth();
  dims.scrollWidth = el[0].scrollWidth;
  dims.height = el.height();
  dims.innerHeight = el.innerHeight();
  dims.outerHeight = el.outerHeight(options.includeMargin);
  dims.scrollHeight = el[0].scrollHeight;

  hiddenParents.each(function (i) {
    var old = oldProps[i];
    for (var name in props) {
      if (old[name]) {
        this.style[name] = old[name];
      }
    }
  });

  // element is ONLY removed when a parentElement is defined because it was cloned.
  if (hasDefinedParentElement) {
    el.remove();
  }

  return dims;
};


/**
 * Binds the Soho Util _getHiddenSize()_ to a jQuery selector
 * @param {object} options - incoming options
 * @returns {object}
 */
$.fn.getHiddenSize = function(options) {
  return utils.getHiddenSize(this, options);
};


/**
 * Checks if a specific input is a String
 * @param {?} value
 * @returns {boolean}
 */
utils.isString = function isString(value) {
  return typeof value === 'string' || value instanceof String;
};


/**
 * Checks if a specific input is a Number
 * @param {?} value
 * @returns {boolean}
 */
utils.isNumber = function isNumber(value) {
  return typeof value === 'number' && value.length === undefined && !isNaN(value);
};


/**
 * Safely changes the position of a text caret inside of an editable element.
 * In most cases, will call "setSelectionRange" on an editable element immediately, but in some
 * cases, will be deferred with `requestAnimationFrame` or `setTimeout`.
 * @param {HTMLElement} element
 * @param {Number} startPos
 * @param {Number} endPos
 */
utils.safeSetSelection = function safeSetSelection(element, startPos, endPos) {
  if (startPos && endPos === undefined) {
    endPos = startPos;
  }

  if (document.activeElement === element) {
    if (Soho.env.os.name === 'android') {
      Soho.behaviors.defer(function() {
        element.setSelectionRange(startPos, endPos, 'none');
      }, 0);
    } else {
      element.setSelectionRange(startPos, endPos, 'none');
    }
  }
};


/**
 * @private
 */
function isValidOptions(o) {
  return (typeof o === 'object' || typeof o === 'function');
}


/**
 * @private
 */
function resolveFunction(o) {
  if (typeof o === 'function') {
    return o();
  }
  return o;
}


/**
 * Merges various sets of options into a single object,
 * whose intention is to be set as options on a Soho component.
 * @param {HTMLElement|SVGElement|jQuery[]} element
 * @param {Object|function} incomingOptions
 * @param {Object|function} [defaultOptions]
 * @returns {Object}
 */
utils.mergeSettings = function mergeSettings(element, incomingOptions, defaultOptions) {
  if (!incomingOptions || !isValidOptions(incomingOptions)) {
    if (isValidOptions(defaultOptions)) {
      incomingOptions = defaultOptions;
    } else {
      incomingOptions = {};
    }
  }

<<<<<<< HEAD
  if (element instanceof $) {
    element = element[0];
  }
=======
  window.Soho.math = window.Soho.math || {};

  /**
   * Convert `setTimeout/Interval` delay values (CPU ticks) into frames-per-second (FPS) numeric values.
   * @param {Number} delay
   * @returns {Number} - fps
   */
  window.Soho.math.convertDelayToFPS = function convertDelayToFPS(delay) {
    if (isNaN(delay)) {
      throw new Error('provided delay value is not a number');
    }
    return delay / 16.7;
  };

  /**
   * Convert `setTimeout/Interval` delay values (CPU ticks) into frames-per-second (FPS) numeric values.
   * @param {Number} delay
   * @returns {Number} - fps
   */
  window.Soho.math.convertFPSToDelay = function convertFPSToDelay(fps) {
    if (isNaN(fps)) {
      throw new Error('provided delay value is not a number');
    }
    return fps * 16.7;
  };
>>>>>>> 6a376028

  // Actually get ready to merge incoming options if we get to this point.
  return utils.extend(true, {},
    resolveFunction(defaultOptions || {}),
    resolveFunction(incomingOptions),
    (element !== undefined ? utils.parseSettings(element) : {}) ); // possible to run this without an element present -- will simply skip this part
};


export { utils, DOM };<|MERGE_RESOLUTION|>--- conflicted
+++ resolved
@@ -387,44 +387,6 @@
   return results;
 };
 
-<<<<<<< HEAD
-=======
-  // Timer - can be use for play/pause or stop for given time
-  // use as new instance [ var timer = new $.fn.timer(function() {}, 6000); ]
-  // then can be listen events as [ $(timer.event).on('update', function(e, data){console.log(data.counter)}); ]
-  // or can access as [ timer.cancel(); -or- timer.pause(); -or- timer.resume(); ]
-  $.fn.timer = function(callback, delay) {
-
-    var self = $(this),
-      interval,
-      speed = 10,
-      counter = 0,
-      cancel = function() {
-        self.triggerHandler('cancel');
-        clearInterval(interval);
-        counter = 0;
-      },
-      pause = function() {
-        self.triggerHandler('pause');
-        clearInterval(interval);
-      },
-      update = function() {
-        interval = setInterval(function() {
-          counter += speed;
-          self.triggerHandler('update', [{'counter': counter}]);
-          if (counter > delay) {
-            self.triggerHandler('timeout');
-            callback.apply(arguments);
-            clearInterval(interval);
-            counter = 0;
-          }
-        }, speed);
-      },
-      resume = function() {
-        self.triggerHandler('resume');
-        update();
-      };
->>>>>>> 6a376028
 
 /**
  * Timer - can be use for play/pause or stop for given time
@@ -461,14 +423,6 @@
     resume = function() {
       self.triggerHandler('resume');
       update();
-<<<<<<< HEAD
-    };
-
-    update();
-  return { event: this, cancel: cancel, pause: pause, resume: resume };
-};
-
-=======
 
     return {
       event: this,
@@ -477,7 +431,7 @@
       resume: resume
     };
   };
->>>>>>> 6a376028
+};
 
 /**
  * Copies a string to the clipboard. Must be called from within an event handler such as click.
@@ -1071,38 +1025,6 @@
     }
   }
 
-<<<<<<< HEAD
-  if (element instanceof $) {
-    element = element[0];
-  }
-=======
-  window.Soho.math = window.Soho.math || {};
-
-  /**
-   * Convert `setTimeout/Interval` delay values (CPU ticks) into frames-per-second (FPS) numeric values.
-   * @param {Number} delay
-   * @returns {Number} - fps
-   */
-  window.Soho.math.convertDelayToFPS = function convertDelayToFPS(delay) {
-    if (isNaN(delay)) {
-      throw new Error('provided delay value is not a number');
-    }
-    return delay / 16.7;
-  };
-
-  /**
-   * Convert `setTimeout/Interval` delay values (CPU ticks) into frames-per-second (FPS) numeric values.
-   * @param {Number} delay
-   * @returns {Number} - fps
-   */
-  window.Soho.math.convertFPSToDelay = function convertFPSToDelay(fps) {
-    if (isNaN(fps)) {
-      throw new Error('provided delay value is not a number');
-    }
-    return fps * 16.7;
-  };
->>>>>>> 6a376028
-
   // Actually get ready to merge incoming options if we get to this point.
   return utils.extend(true, {},
     resolveFunction(defaultOptions || {}),
@@ -1111,4 +1033,31 @@
 };
 
 
-export { utils, DOM };+let math = {};
+
+/**
+ * Convert `setTimeout/Interval` delay values (CPU ticks) into frames-per-second (FPS) numeric values.
+ * @param {Number} delay
+ * @returns {Number} - fps
+ */
+math.convertDelayToFPS = function convertDelayToFPS(delay) {
+  if (isNaN(delay)) {
+    throw new Error('provided delay value is not a number');
+  }
+  return delay / 16.7;
+};
+
+/**
+ * Convert `setTimeout/Interval` delay values (CPU ticks) into frames-per-second (FPS) numeric values.
+ * @param {Number} delay
+ * @returns {Number} - fps
+ */
+math.convertFPSToDelay = function convertFPSToDelay(fps) {
+  if (isNaN(fps)) {
+    throw new Error('provided delay value is not a number');
+  }
+  return fps * 16.7;
+};
+
+
+export { utils, DOM, math };