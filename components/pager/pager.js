import * as debug from '../utils/debug';
import { utils } from '../utils/utils';
import { Locale } from '../locale/locale';

// jQuery Components
import '../button/button.jquery';
import '../icons/icons.jquery';
import '../popupmenu/popupmenu.jquery';
import '../tooltip/tooltip.jquery';

/**
 *
 */
let PLUGIN_NAME = 'pager';


/**
 *
 */
let PAGER_DEFAULTS = {
  componentAPI: undefined,
  type: 'list',
  position: 'bottom',
  activePage: 1,
  hideOnOnePage: false,
  source: null,
  pagesize: 15,
  pagesizes: [15, 25, 50, 75],
  showPageSizeSelector: true,
  indeterminate: false
};


let PAGER_NON_NUMBER_BUTTON_SELECTOR = 'li:not(.pager-prev):not(.pager-next):not(.pager-first):not(.pager-last)';


/**
* The Pager Component supports paging on lists.
*
* @class Pager
* @param {String} componentAPI  &nbsp;-&nbsp; If defined, becomes the definitive way to call methods on parent component.
* @param {String} type  &nbsp;-&nbsp; Different types of pagers: list, table and more
* @param {String} position  &nbsp;-&nbsp; Can be on 'bottom' or 'top'.
* @param {Number} activePage  &nbsp;-&nbsp; Start on this page
* @param {Boolean} hideOnOnePage  &nbsp;-&nbsp; If true, hides the pager if there is only one page worth of results.
* @param {Function} source  &nbsp;-&nbsp; Call Back Function for Pager Data Source
* @param {Number} pagesize  &nbsp;-&nbsp; Can be calculated or a specific number
* @param {Array} pagesizes  &nbsp;-&nbsp; Array of numbers of the page size selector
* @param {Boolean} showPageSizeSelector  &nbsp;-&nbsp; If false will not show page size selector
* @param {Boolean} indeterminate  &nbsp;-&nbsp; If true will not show anything that lets you go to a specific page
*
*/
function Pager(element, settings) {
  this.settings = utils.mergeSettings(element, settings, PAGER_DEFAULTS);
  this.element = $(element);
  debug.logTimeStart(PLUGIN_NAME);
  this.init();
  debug.logTimeEnd(PLUGIN_NAME);
}


Pager.prototype = {

  pagerInfo: {},

  init: function() {
    this.setup();
    this.createPagerBar();
    this.setActivePage(this.settings.activePage, true); //Get First Page
    this.renderBar();
    this.renderPages('initial');
    this.handleEvents();
  },

  setup: function() {

    // Add [pagesize] if not found in [pagesizes]
    if($.inArray(this.settings.pagesize, this.settings.pagesizes) === -1) {
      var sortNumber = function (a, b) {
        return a - b;
      };
      this.settings.pagesizes.push(this.settings.pagesize);
      this.settings.pagesizes = this.settings.pagesizes.sort(sortNumber);
    }

    var widgetContainer = this.element.parents('.card, .widget');

    // Adjust for the possibility of the pager being attached to a Table instead of normal grid markup
    if (this.element.is('tbody')) {
      this.isTable = true;
      this.settings.type = 'table';
      this.mainContainer = this.element.closest('.datagrid-container');

      if (!this.settings.componentAPI) {
        this.settings.componentAPI = this.mainContainer.data('datagrid');
      }

      if (widgetContainer.length) {
        widgetContainer[0].classList.add('has-datagrid');
      }
    }

    // If contained by a widget/card container, build some settings for that
    var listviewContainer = this.element.is('.listview');
    if (listviewContainer.length) {
      this.isTable = false;
      this.settings.type = 'list';
      this.mainContainer = listviewContainer;

      if (!this.settings.componentAPI) {
        this.settings.componentAPI = this.element.data('listview');
      }
    }

    this.isRTL = Locale.isRTL();

    return this;
  },

  createPagerBar: function () {
    this.pagerBar = this.element.prev('.pager-toolbar');

    if (this.pagerBar.length === 0) {
      this.pagerBar = $('<ul class="pager-toolbar"></ul>');
      var buttons = '<li class="pager-prev">' +
          '<a href="#" rel="prev" title="PreviousPage">' + $.createIcon({ icon: 'previous-page' }) +
            '<span class="audible">' + Locale.translate('PreviousPage') + '</span>' +
          '</a>' +
        '</li>' +
        '<li class="pager-next">' +
          '<a href="#" rel="next" title="NextPage">' + $.createIcon({ icon: 'next-page' }) +
            '<span class="audible">' + Locale.translate('NextPage') + '</span>' +
          '</a>' +
        '</li>';

      if (this.settings.type === 'table') {
        buttons = '<li class="pager-first">' +
          '<a href="#" title="FirstPage">' + $.createIcon({ icon: 'first-page' }) +
            '<span class="audible">' + Locale.translate('FirstPage') + '</span>' +
          '</a>' +
        '</li>' +
        buttons +
        '<li class="pager-last">' +
          '<a href="#" title="LastPage">' + $.createIcon({ icon: 'last-page' }) +
            '<span class="audible">' + Locale.translate('LastPage') + '</span>' +
          '</a>' +
        '</li>';
      }

      this.pagerBar.html(buttons);

      this.pagerBar.children('li').children('a').button();
    }

    if (this.isTable) {
      this.mainContainer.after(this.pagerBar);
    } else {
      if (this.settings.position ==='bottom') {
        this.element.after(this.pagerBar);
      } else {
        this.element.before(this.pagerBar);
      }
    }

    // Inside of Listviews, place the pager bar inside of the card/widget footer
    var widgetContainer = this.element.closest('.card, .widget');
    if (widgetContainer.length) {
      var self = this,
        widgetTypes = ['widget', 'card'];

      widgetTypes.forEach(function(type) {
        var widgetContent = self.element.closest('.' + type + '-content');
        if (!widgetContent.length) {
          return;
        }

        var widgetFooter = widgetContent.next('.' + type + '-footer');
        if (!widgetFooter.length) {
          widgetFooter = $('<div class="'+ type +'-footer"></div>').insertAfter(widgetContent);
        }

        self.pagerBar.appendTo(widgetFooter);
      });
    }

    this.pagerBar.find('a').tooltip();
  },

  // Attach All relevant events
  handleEvents: function () {
    var self = this;

    // Set element to be focused after paging
    self.element.on('afterpaging.pager', function () {
      var isVisible = $('li[tabindex]:visible, td[tabindex]:visible', self.element);
      if (!isVisible.length) {
        $('li:visible:first, td:visible:first', self.element).attr('tabindex', '0');
      }

      // Fix: Firefox by default to not allow keyboard focus on links
      $('li a', self.pagerBar).each(function() {
        var a = $(this),
          li = a.closest('li');

        if (!a.is('[disabled]')) {
          li.attr('tabindex', '0').on('focus.pager', function() {
            $('a', this).focus();
          });
        }
      });
    });

    //Attach button click and touch
    this.pagerBar.on('click.pager', 'a', function (e) {
      var li = $(this).parent();
      e.preventDefault();

      if ($(this).attr('disabled')) {
        return;
      }

      if (li.is('.pager-prev')) {
        self.setActivePage(self.activePage - 1, false, 'prev');
        return false;
      }

      if (li.is('.pager-next')) {
        self.setActivePage((self.activePage === -1 ? 0 : self.activePage)  + 1, false, 'next');
        return false;
      }

      if (li.is('.pager-first')) {
        self.setActivePage(1, false, 'first');
        return false;
      }

      if (li.is('.pager-last')) {
        self.setActivePage(self.pageCount(), false, 'last');  //TODO Calculate Last Page?
        return false;
      }

      //Go to the page via the index of the button
      self.setActivePage($(this).parent().index() + (self.settings.type === 'table' ? -1 : 0), false, 'page');

      return false;
    })
    .on('focus.pager', 'a', function() {
      var li = $(this).parent('li');
      li.addClass('is-focused');
    })
    .on('blur.pager', 'a', function() {
      var li = $(this).parent('li');
      li.removeClass('is-focused');
    });

    //Toolbar functionality
    this.pagerBar.on('keydown.pager', 'a', function (e) {
      e = e || window.event;
      var key = e.which || e.keyCode || e.charCode || false,
        parent = $(this).parent(),
        btn = ((key === 37 || key === 9 && e.shiftKey) ? parent.prev() : (key === 39 ? parent.next() : $()));

      if (key === 9 && e.shiftKey && parent.prev().is('.pager-prev, .pager-first, .pager-count') ||
          key === 9 && e.shiftKey && parent.is('.pager-prev, .pager-first')) {
        parent.removeAttr('tabindex');
        setTimeout(function () {
          parent.attr('tabindex', '0');
        }, 0);
      // Handle pressing Enter on arrow icons and prevent pagerBar.onTouchClick from being triggered
      } else if (key === 13) {
        var li = $(this).parent();
        e.preventDefault();

        if ($(this).attr('disabled')) {
          return;
        }

        if (li.is('.pager-prev')) {
          self.setActivePage(self.activePage - 1, false, 'prev');
          return false;
        }

        if (li.is('.pager-next')) {
          self.setActivePage((self.activePage === -1 ? 0 : self.activePage)  + 1, false, 'next');
          return false;
        }

        if (li.is('.pager-first')) {
          self.setActivePage(1, false, 'first');
          return false;
        }

        if (li.is('.pager-last')) {
          self.setActivePage(self.pageCount(), false, 'last');  //TODO Calculate Last Page?
          return false;
        }
      }

      btn = $('a', btn).length ? btn : $(':text', btn);
      if (btn.length && !btn.is('[disabled]')) {
        btn.focus();
      }
    });
  },

  //Show page size selector
  showPageSizeSelector: function(toggleOption) {
    toggleOption = (toggleOption + '').toLowerCase() === 'true';
    this.settings.showPageSizeSelector = toggleOption;
    if (toggleOption) {
      this.isShowPageSizeSelectorCall = toggleOption;
      this.pageCount();
    } else {
      this.pagerBar.find('.pager-pagesize').remove();
    }
  },

  //Set or Get Current Page
  setActivePage: function(pagingInfo, force, op) {
    var lis = this.pagerBar.find(PAGER_NON_NUMBER_BUTTON_SELECTOR),
      pageNum;

    // Backwards compatibility with having "pageNum" as the first argument
    // instead of "pagingInfo"
    if (!isNaN(pagingInfo)) {
      pageNum = pagingInfo;
      pagingInfo = {
        activePage: pageNum
      };
    }

    // Check to make sure our internal active page is set
    if (!this.activePage || isNaN(this.activePage)) {
      this.activePage = this.settings.activePage;
    }

    // If any of the following conditions are met, don't rerender the pages.
    // Only rerender the pager bar.
    if (pageNum === undefined ||
        pageNum === 0 ||
        isNaN(pageNum) ||
        pageNum > this.pageCount() ||
        (pageNum === this.activePage && !force)) {

      this.renderBar(pagingInfo);
      return this.activePage;
    }

    this.activePage = pageNum;

    //Remove selected
    if (!this.settings.source) {
      lis.filter('.selected').removeClass('selected').removeAttr('aria-selected')
        .find('a').removeAttr('aria-disabled')
          .find('.audible').html(Locale.translate('Page'));

      //Set selected Page
      lis.eq(pageNum-1).addClass('selected').attr('aria-selected', true)
        .find('a').attr('aria-disabled', true)
          .find('.audible').html(Locale.translate('PageOn'));
    }

    this.renderBar(pagingInfo);
    this.renderPages(op);
    if (this.settings.componentAPI && this.settings.componentAPI.saveUserSettings) {
      this.settings.componentAPI.saveUserSettings();
    }
    return pageNum;
  },

  _pageCount: 0,

  //Get/Set Total Number of pages
  pageCount: function(pages) {
    var self = this,
      isShowPageSizeSelectorCall = this.isShowPageSizeSelectorCall;

    // Remove call, after cached
    delete this.isShowPageSizeSelectorCall;

    if (pages === undefined && this.settings.indeterminate) {
      this._pageCount = this.settings.pagesize;
    }

    if (pages === undefined && !this.settings.source && !isShowPageSizeSelectorCall) {
      return this._pageCount;
    }

    if (pages !== undefined) {
      this._pageCount = pages;
    }

    //Add in fake pages
    if (!this.isTable) {
      var i, thisClass, thisText, isAriaSelected, isAriaDisabled;
      this.pagerBar.find(PAGER_NON_NUMBER_BUTTON_SELECTOR).remove();

      for (i = pages; i > 0; i--) {
        if (i === (this.activePage || 1)) {
          thisClass = 'class="selected"';
          thisText = Locale.translate('PageOn');
          isAriaSelected = 'aria-selected="true"';
          isAriaDisabled = 'aria-disabled="true"';
        } else {
          thisClass = '';
          thisText = Locale.translate('Page');
          isAriaSelected = '';
          isAriaDisabled = '';
        }

        $('<li '+ thisClass + isAriaSelected +'><a href="#" '+ isAriaDisabled +'><span class="audible">'+ thisText +' </span>'+ i +'</a></li>').insertAfter(this.pagerBar.find('.pager-prev'));
      }
    }

    if (this.isTable && !this.settings.indeterminate && this.pagerBar.find('.pager-count').length === 0) {
      var text = Locale.translate('PageOf');
      text = text.replace('{0}', '<input name="pager-pageno" value="' + this.activePage + '">');
      text = text.replace('{1}', '<span class="pager-total-pages">' + (pages || 1) + '</span>');
      $('<li class="pager-count"><label>'+ text +' </label>').insertAfter(this.pagerBar.find('.pager-prev'));

      //Setup interactivty with the numeric page input
      var lastValue = null;

      this.pagerBar.find('.pager-count input')
      .on('focus', function () {
        lastValue = $(this).val();
      }).on('blur', function () {
        if (lastValue !== $(this).val()) {
          $(this).val(self.setActivePage(parseInt($(this).val()), false, 'page'));
        }
      }).on('keydown', function (e) {
        if (e.which === 13) {
          self.setActivePage(parseInt($(this).val()), false, 'page');

          e.stopPropagation();
          e.preventDefault();
        }
      });
    }

    //Add functionality to change page size.
    if (this.isTable && this.pagerBar.find('.btn-menu').length === 0 && self.settings.showPageSizeSelector) {
      var pageSize = $('<li class="pager-pagesize"></li>'),
        pageSizeButton = $('<button type="button" class="btn-menu">' +
          '<span>' + Locale.translate('RecordsPerPage').replace('{0}', this.settings.pagesize) + '</span> ' +
          $.createIcon({ icon: 'dropdown' }) +
          ' </button>').appendTo(pageSize);

      pageSize.insertAfter(this.pagerBar.find('.pager-last'));

      var menu = $('<ul class="popupmenu has-icons"></ul>');

      for (var k = 0; k < self.settings.pagesizes.length; k++) {
        var size = self.settings.pagesizes[k];
        menu.append('<li '+ (size === self.settings.pagesize ? ' class="is-checked"' : '') +'><a href="#">' + size + '</a></li>');
      }

      pageSizeButton.after(menu);

      var popupOpts = {
        placementOpts: {
          parent: pageSizeButton,
          parentXAlignment: (this.isRTL ? 'left' : 'right'),
          strategies: ['flip']
        }
      };

      pageSizeButton.popupmenu(popupOpts).on('selected.pager', function (e, args) {
        var tag = args;
        tag.closest('.popupmenu').find('.is-checked').removeClass('is-checked');
        tag.parent('li').addClass('is-checked');
        self.settings.pagesize = parseInt(tag.text());

        if (self.settings.componentAPI) {
          self.settings.componentAPI.settings.pagesize = self.settings.pagesize;
        }
        self.setActivePage(1, true, 'first');
      });
    }

    var pattern = (''+ this._pageCount).replace(/\d/g, '#');
    this.pagerBar.find('.pager-count input').attr('data-mask', '').mask({pattern: pattern, mode: 'number', processOnInitialize: false});

    this._pageCount = this._pageCount || 1;

    return this._pageCount;
  },

  // Reliably gets all the pre-rendered elements in the container and returns them for use.
  getPageableElements: function() {
    var elements = this.element.children().not('.datagrid-expandable-row');

    // Adjust for cases where the root is a <ul>
    if (elements.is('ul')) {
      elements = elements.children();
    }

    return elements;
  },

  /**
   * Renders the pager bar based on derived or forced settings.
   * @private
   * @param {SohoPagingInfo} pagingInfo - an object containing information on how to render the pager.
   * @returns {undefined}
   */
  renderBar: function(pagingInfo) {
    //How many can fit?
    var pb = this.pagerBar,
      elems, pc,
      width = (this.element.parent().width() / pb.find('li:first').width()),
      VISIBLE_BUTTONS = 3, // Take out the ones that should be visible (buttons and selected)
      howMany = Math.floor(width - VISIBLE_BUTTONS);

    if (!pagingInfo) {
      pagingInfo = {};
    }

    //Check Data Attr
    if (this.element.attr('data-pagesize')) {
      this.settings.pagesize = this.element.attr('data-pagesize');
    }

    //Adjust Page count numbers
    if (!this.settings.source) {
      var pageableLength = this.getPageableElements().not('.is-filtered').length;
      pc = Math.ceil(pageableLength/this.settings.pagesize);

      if (this.isTable) {
        var isFiltered = function(value) {
          return !value.isFiltered;
        },
        dataLength = this.settings.dataset.filter(isFiltered).length;

        pc = Math.ceil(dataLength/this.settings.pagesize);
      }
      this.pageCount(pc);
    }

    // Update the input field's number
    this.pagerBar
      .find('.pager-count input').val(this.activePage);

    // Update the total number of pages
    if (this._pageCount !== '0' && !isNaN(this._pageCount)) {
      this.pagerBar.find('.pager-total-pages').text(this._pageCount);
    }

    // Update the number of records per page
    this.pagerBar.find('.btn-menu span')
      .text(Locale.translate('RecordsPerPage').replace('{0}', this.settings.pagesize));

    // Refresh Disabled
    var prev = pb.find('.pager-prev a'),
      next = pb.find('.pager-next a'),
      first = pb.find('.pager-first a'),
      last = pb.find('.pager-last a'),
      prevGroup = prev.add(first).add('.pager-prev').add('.pager-first'),
      nextGroup = next.add(last).add('.pager-next').add('.pager-last'),
      disabledAttrs = {'disabled': 'disabled', 'tabindex': -1};

    // Reset all pager buttons' disabled/focusable states
    this.pagerBar[0].classList.remove('hidden');
    prevGroup.add(nextGroup).removeAttr('disabled tabindex');

    // Explicit false turns buttons back on.
    if (pagingInfo.firstPage === false) {
      prevGroup.removeAttr('disabled').removeAttr('tabindex');
    }
    if (pagingInfo.lastPage === false) {
      nextGroup.removeAttr('disabled').removeAttr('tabindex');
    }

<<<<<<< HEAD
    // First page
    if (pagingInfo.firstPage === true || (pagingInfo.firstPage === undefined && this.activePage === 1)) {
      prevGroup.attr(disabledAttrs);
=======
        if (elements.is('table')) {
          elements = elements.find('tr');
        }

        return elements;
      },

      /**
       * Renders the pager bar based on derived or forced settings.
       * @private
       * @param {SohoPagingInfo} pagingInfo - an object containing information on how to render the pager.
       * @returns {undefined}
       */
      renderBar: function(pagingInfo) {
        //How many can fit?
        var pb = this.pagerBar,
          elems, pc,
          width = (this.element.parent().width() / pb.find('li:first').width()),
          VISIBLE_BUTTONS = 3, // Take out the ones that should be visible (buttons and selected)
          howMany = Math.floor(width - VISIBLE_BUTTONS);

        if (!pagingInfo) {
          pagingInfo = {};
        }
>>>>>>> 52a18282

      if (pagingInfo.lastPage !== true) {
        nextGroup.attr({'tabIndex': 0});
      }
    }

    // Last page
    if (pagingInfo.lastPage === true || (pagingInfo.lastPage === undefined && this.activePage === this.pageCount())) {
      nextGroup.attr(disabledAttrs);

      if (pagingInfo.firstPage !== true) {
        prevGroup.attr({'tabindex': 0});
      }
    }

    if (this.hidePagerBar(pagingInfo)) {
      this.pagerBar[0].classList.add('hidden');
    }

    // Remove from the front until selected is visible and we have at least howMany showing
    // rowTemplate
    if (!this.settings.source) {
      elems = pb.find(PAGER_NON_NUMBER_BUTTON_SELECTOR);
      elems.show();
      if (elems.length < howMany) {
        return;
      }

      elems.each(function () {
        var li = $(this);
        if (pb.find('.pager-next').offset().top - pb.offset().top > 1 && !li.is('.selected')) {
          $(this).hide();
        }
      });

    }
  },

  // Render Paged Items
  renderPages: function(op, callback) {
    var expr,
      self = this,
      request = {
        activePage: self.activePage,
        pagesize: self.settings.pagesize,
        type: op,
        total: self.settings.componentAPI ? self.settings.componentAPI.settings.dataset.length : -1
      };

    //Make an ajax call and wait
    setTimeout(function () {
      var doPaging = self.element.triggerHandler('beforepaging', request);
      if (doPaging === false) {
        return;
      }

      if (self.settings.source && op) {
        var response;

        response = function(data, pagingInfo) {
          if (pagingInfo && pagingInfo.activePage) {
            if (pagingInfo.activePage > -1) {
              self.activePage = pagingInfo.activePage;
            }
          }

          //Render Data
          pagingInfo.preserveSelected = true;

          // Call out to the component's API to pull in dataset information.
          // This method should also tell the Pager how to re-render itself.
          self.settings.componentAPI.loadData(data, pagingInfo, true);

          if (callback && typeof callback === 'function') {
            callback(true);
          }

          setTimeout(function () {
            self.element.trigger('afterpaging', pagingInfo);
          },1);
          return;
        };

        if (self.settings.componentAPI.sortColumn && self.settings.componentAPI.sortColumn.sortId) {
          request.sortAsc = self.settings.componentAPI.sortColumn.sortAsc;
          request.sortField = self.settings.componentAPI.sortColumn.sortField;
          request.sortId = self.settings.componentAPI.sortColumn.sortId;
        }

        if (self.settings.componentAPI.filterExpr) {
           request.filterExpr = self.settings.componentAPI.filterExpr;
        }
        self.settings.source(request, response);
      }

      //Make an ajax call and wait
      self.element.trigger('paging', request);
      var elements = self.getPageableElements();

      //Render page objects
      if (!self.settings.source) {
        var rows = self.settings.pagesize;

        self.updatePagingInfo(request);

        if (self.settings.componentAPI && typeof self.settings.componentAPI.renderRows === 'function' && request.type && request.type !=='initial') {
          self.settings.componentAPI.renderRows();
        }

        elements.hide();

        //collapse expanded rows
        self.element.children()
          .filter('.datagrid-expandable-row.is-expanded')
            .removeClass('is-expanded').hide()
            .prev().removeClass('.is-expanded')
              .find('.plus-minus').removeClass('active');

        expr = (self.activePage === 1 ? ':not(".is-filtered"):lt('+ rows +')' : ':not(".is-filtered"):lt('+ ((self.activePage) * rows) +'):gt('+ (((self.activePage-1) * rows) -1) +')');

        elements.filter(expr).show();
      } else {
        elements.show();
      }

      if (!self.settings.source) {
        self.element.trigger('afterpaging', request);
      }

    }, 0);
  },


  /**
   * @param {Object} [settings]
   * @returns {this}
   */
  updated: function(settings) {
    if (settings) {
      this.settings = utils.mergeSettings(this.element, settings, this.settings);
    }

    return this;
  },


  /**
   * Updates this instance of pager with externally-provided settings.
   * @param {Object} pagingInfo - contains settings that will change buttons on the pager.
   * @param {number} pagingInfo.pagesize - the number of items visible per page
   * @param {number} pagingInfo.total - the total number of pages
   * @param {number} pagingInfo.activePage - the currently visible page
   * @param {boolean} [pagingInfo.firstPage=false] - passed if the currently visible page is the first one
   * @param {boolean} [pagingInfo.lastPage=false] - passed if the currently visible page is the last one
   * @param {boolean} [pagingInfo.hideDisabledPagers=false] - causes the pager to become completely hidden if all buttons are disabled
   */
  updatePagingInfo: function(pagingInfo) {
    if (!pagingInfo) {
      return;
    }

    // Grab and retain the pagesize
    if (pagingInfo.pagesize) {
      this.settings.pagesize = pagingInfo.pagesize;
      if (this.isTable && this.settings.componentAPI) {
        this.settings.componentAPI.settings.pagesize = pagingInfo.pagesize;
      }
    }

    // Set a default total if none are defined.
    if (!pagingInfo.total) {
      pagingInfo.total = 0;
    }

    if (this.settings.source) {
      this._pageCount = Math.ceil(pagingInfo.total/this.settings.pagesize);
      //Set first and last page if passed
      // If we get a page number as a result, rendering has already happened and
      // we should not attempt to re-render.
      return this.setActivePage(pagingInfo, false, 'pageinfo');
    }

    this.renderBar(pagingInfo);
  },

  // to reclaim the pager height so that datagrid can use it's full container
  hidePagerBar: function(pagingInfo) {
    if (this.settings.hideOnOnePage && pagingInfo.total <= pagingInfo.pagesize) {
      return true;
    }

    if ((pagingInfo.firstPage === true && pagingInfo.lastPage === true) && pagingInfo.hideDisabledPagers) {
      return true;
    }

    return false;
  },

  /**
   * Tear down and detatch all events
   */
  destroy: function() {
    $.removeData(this.element[0], PLUGIN_NAME);
  }
};


export { Pager, PLUGIN_NAME };<|MERGE_RESOLUTION|>--- conflicted
+++ resolved
@@ -495,6 +495,10 @@
       elements = elements.children();
     }
 
+    if (elements.is('table')) {
+      elements = elements.find('tr');
+    }
+
     return elements;
   },
 
@@ -571,36 +575,9 @@
       nextGroup.removeAttr('disabled').removeAttr('tabindex');
     }
 
-<<<<<<< HEAD
     // First page
     if (pagingInfo.firstPage === true || (pagingInfo.firstPage === undefined && this.activePage === 1)) {
       prevGroup.attr(disabledAttrs);
-=======
-        if (elements.is('table')) {
-          elements = elements.find('tr');
-        }
-
-        return elements;
-      },
-
-      /**
-       * Renders the pager bar based on derived or forced settings.
-       * @private
-       * @param {SohoPagingInfo} pagingInfo - an object containing information on how to render the pager.
-       * @returns {undefined}
-       */
-      renderBar: function(pagingInfo) {
-        //How many can fit?
-        var pb = this.pagerBar,
-          elems, pc,
-          width = (this.element.parent().width() / pb.find('li:first').width()),
-          VISIBLE_BUTTONS = 3, // Take out the ones that should be visible (buttons and selected)
-          howMany = Math.floor(width - VISIBLE_BUTTONS);
-
-        if (!pagingInfo) {
-          pagingInfo = {};
-        }
->>>>>>> 52a18282
 
       if (pagingInfo.lastPage !== true) {
         nextGroup.attr({'tabIndex': 0});
