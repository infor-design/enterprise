import * as debug from '../utils/debug';
import { utils } from '../utils/utils';
import { Tmpl } from '../tmpl/tmpl';
import { ListFilter } from '../listfilter/listfilter';
import { Locale } from '../locale/locale';

// jQuery Components
import '../utils/animations';
import '../initialize/initialize.jquery';
import '../pager/pager.jquery';
import '../popupmenu/popupmenu.jquery';
import '../searchfield/searchfield.jquery';


/**
 *
 */
let PLUGIN_NAME = 'listview';


/**
 *
 */
let LISTVIEW_DEFAULTS = {
  dataset: [],
  template: null,
  description: null,
  paging: false,
  pagesize: 10,
  searchable: false,
  selectable: 'single',
  selectOnFocus: true,
  showCheckboxes: true,
  hoverable: true,
  source: null,
  disableItemDeactivation: false
};


/**
* The About Dialog Component is displays information regarding the application.
*
* @class ListView
* @param {Array} dataset  &nbsp;-&nbsp; Array of data to feed the template
* @param {String} content  &nbsp;-&nbsp; Html Template String
* @param {String} description  &nbsp;-&nbsp; Audible Label (or use parent title)
* @param {Boolean} paging  &nbsp;-&nbsp; If true, activates paging
* @param {Number} pagesize  &nbsp;-&nbsp; If paging is activated, sets the number of listview items available per page
* @param {Boolean} searchable  &nbsp;-&nbsp; If true, associates itself with a Searchfield/Autocomplete and allows itself to be filtered
* @param {String|Boolean} selectable  &nbsp;-&nbsp;  selection mode, can be false, 'single' or 'multiple' or 'mixed'
* @param {Boolean} selectOnFocus  &nbsp;-&nbsp;  If true the first item in the list will be selected as it is focused.
* @param {Boolean} showCheckboxes  &nbsp;-&nbsp;  If false will not show checkboxes used with multiple selection mode only
* @param {Boolean} hoverable  &nbsp;-&nbsp;  If true the list element will show a hover action to indicate its actionable.
* @param {Function|String} source  &nbsp;-&nbsp; If source is a string then it serves as the url for an ajax call that returns the dataset. If its a function it is a call back for getting the data asyncronously.
* @param {Boolean} disableItemDeactivation  &nbsp;-&nbsp; If true when an item is activated the user should not be able to deactivate it by clicking on the activated item. They can only select another row.
*
*/
function ListView(element, settings) {
  this.settings = utils.mergeSettings(element, settings, LISTVIEW_DEFAULTS);
  this.element = $(element);
  debug.logTimeStart(PLUGIN_NAME);
  this.init();
  debug.logTimeEnd(PLUGIN_NAME);
}


ListView.prototype = {

  /**
  * Initialize this component.
  * @private
  */
  init: function() {
    this.setup();
    this.refresh();
    this.selectedItems = [];
    this.lastSelectedItem = 0; // Rember index to use shift key
    this.isSelectedAll = false; // Rember if all selected or not
    this.sortInit('listview', 'click.listview', 'data-sortlist');
    this.handleEvents();
    this.handleResize();
  },

  /**
  * Do initial dom and settings setup.
  * @private
  */
  setup: function() {
    var self = this,
      card = this.element.closest('.card, .widget'),
      selectable = this.element.attr('data-selectable'),
      selectOnFocus = this.element.attr('data-select-onfocus');

    if (selectable && selectable.length) {
      this.settings.selectable = selectable;
    }

    if (selectOnFocus && selectOnFocus.length) {
      this.settings.selectOnFocus = JSON.parse(selectOnFocus);
    }

    self.actionButton = card.find('.btn-actions');

    if (self.actionButton.length > 0) {
      // Action Buttons may already be invoked via initialize.js.
      if (!(self.actionButton.data('popupmenu'))) {
        self.actionButton.popupmenu();
      }
    }

    this.element.attr({'tabindex': '-1', 'x-ms-format-detection': 'none'});

    // Configure Paging
    if (this.element.is('.paginated') || this.settings.paging === true) {
      this.element.pager({
        componentAPI: this,
        pagesize: this.settings.pagesize,
        source: this.settings.source
      });

      this.pager = this.element.data('pager');
    }

    var cardWidgetContent =  this.element.parent('.card-content, .widget-content');
    if (cardWidgetContent[0]) {
      cardWidgetContent[0].style.overflow = 'hidden';
    }

     // Add Aria Roles
    this.element.attr({ 'role' : 'listbox',
      'aria-label' : this.settings.description || card.find('.card-title, .widget-title').text()
    });

    // Associate with an existing searchfield, if applicable
    if (this.settings.searchable) {
      this.searchfield = this.element.parent().find('.searchfield, .autocomplete');

      if (!this.searchfield.length) {
        // TODO: Create Searchfield somehow
      }

      this.listfilter = new ListFilter({
        filterMode: 'contains'
      });
    }

    if (this.settings.dataset) {
      // Search the global variable space for a dataset variable name, if provided.
      if (typeof this.settings.dataset === 'string') {
        var dataset = window[this.settings.dataset];
        if (dataset && dataset.length) {
          this.settings.dataset = dataset;
        }
      }
    }
  },

  /**
  * Calculate the totals for totalling examples. This is done by template {{totals}}.
  *
  * @private
  */
  getTotals: function(dataset) {
    var totals = { count: dataset.length },
      property;

    if (!dataset[0]) {
      return;
    }

    for (property in dataset[0]) {
      totals[property] = 0;
    }

    for (var i = 0; i < dataset.length; i++) {
      for (property in dataset[i]) {
        totals[property] += parseFloat(dataset[i][property]);
      }
    }
    return totals;
  },

  /**
  * Render the template against the dataset.
  *
  * @param {Array} dataset  &nbsp;-&nbsp; The dataset to use
  * @param {Object} pagerInfo  &nbsp;-&nbsp; Pager instructions
  */
  render: function(dataset, pagerInfo) {
    var self = this,
      totals = {};

    // Render "mustache" Template
    if (typeof Tmpl === 'object' && dataset && this.settings.template) {

      // create a copy of an inlined template
      if (this.settings.template instanceof $) {
        this.settings.template = '' + this.settings.template.html();
      } else if (this.settings.template && this.settings.template.length) {
        this.settings.template = $('#' + this.settings.template).html();
      }

      if (this.settings.template.indexOf('{{#totals}}') > -1) {
        totals = this.getTotals(dataset);
      }

      var compiledTmpl = Tmpl.compile(this.settings.template),
        renderedTmpl = compiledTmpl.render({dataset: dataset, totals: totals});

      this.element.html(renderedTmpl);
    }

    // Render Pager
    if (this.settings.paging) {
      this.renderPager(pagerInfo);
    }

    // Add Aria
    $('ul', this.element).attr({'role': 'presentation'});

    // Add Checkboxes
    var first = this.element.find('li, tbody > tr').first(),
      items = this.element.find('li, tr'),
      isMultiselect = (this.settings.selectable === 'multiple' || this.settings.selectable === 'mixed');

    //Set Initial Tab Index
    first.attr('tabindex', 0);

    //Let the link be focus'd
    if (!this.settings.selectable && first.find('a').length === 1) {
      first.removeAttr('tabindex');
    }

    items.each(function (i) {
      var item = $(this);

      item.attr('role', 'option');

      if (isMultiselect) {
        // Add Selection Checkboxes
        self.element.addClass('is-muliselect');

        // Create a Toolbar for the "Selected Items" area
        var selectedToolbar = self.element.prevAll('.toolbar');
        if (selectedToolbar.length && selectedToolbar.data('toolbar')) {
          selectedToolbar.data('toolbar').toggleMoreMenu();
        }

        if (self.settings.showCheckboxes) {
          //For mixed selection mode primarily append a checkbox object
          item.prepend('<label class="listview-selection-checkbox l-vertical-center inline inline-checkbox"><input tabindex="-1" type="checkbox" class="checkbox"><span class="label-text">&nbsp;</span></label>');
          //TODO: item.find('.checkbox').attr('tabindex', '-1');
        }
      }

      // Add Aria
      item.attr({'aria-posinset': i+1, 'aria-setsize': items.length});

      // Add Aria disabled
      if (item.hasClass('is-disabled')) {
        item.attr('aria-disabled','true');
      }
    });

    // TODO: Invoke the "element" here after we write an updated method.
    this.element.children().initialize();
    this.element.trigger('rendered', [dataset]);

    //Handle refresh
    this.element.off('updated').on('updated', function () {
      self.refresh();
    });
  },

  /**
  * Add and update the pager (if used)
  * @private
  */
  renderPager: function(updatedPagerInfo) {
    if (!this.pager) {
      return;
    }

    this.pager.updatePagingInfo(updatedPagerInfo);
    this.pager.setActivePage(1, true);
  },

  /**
  * Get the Data Source. Can be an array, Object or Url and render the list.
  */
  refresh: function () {
    this.loadData();

    if (this.list) {
      this.render(this.list.data);
    }
  },

  /**
  * Load Data from an external API
  * @param {Object} ds  &nbsp;-&nbsp; The dataset to use or will use settings.dataset.
  * @param {Object} pagerInfo  &nbsp;-&nbsp; The pager settings to use (see pager api)
  */
  loadData: function (ds, pagerInfo) {
    var ajaxDs = false, self = this;

    ds = ds || this.settings.dataset;
    pagerInfo = pagerInfo || {};

    if (!ds) {
      return;
    }

    function done(response, pagingInfo) {
      ds = response;
      self.render(ds, pagingInfo);
    }

    var s = this.settings.source;

    if (typeof ds === 'string' && (ds.indexOf('http') === 0 || ds.indexOf('/') === 0)) {
      s = ds;
      ajaxDs = true;
    }

    // If paging is not active, and a source is present, attempt to retrieve information from the datasource
    // TODO: Potentially abstract this datasource concept out for use elsewhere
    if ((s) || ajaxDs) {
      switch (typeof s) {
        case 'function':
          return s(pagerInfo, done);
        case 'string':
          if (s.indexOf('http') === 0 || s.indexOf('/') === 0) {
            $.ajax({
              url: s,
              async: false,
              dataType: 'json',
              success: function(response) {
                ds = self.settings.dataset = response;
                return self.render(ds, pagerInfo);
              }
            });
          }
          return;
        default:
          ds = this.settings.dataset = s;
          return this.render(s, pagerInfo);
      }
    }

    // Otherwise, simply render with the existing dataset
    this.render(ds, pagerInfo);
  },

  /**
  * Toggle all items from selected to deselected, useful for multi/mixed selection
  */
  toggleAll: function() {
    this[this.isSelectedAll ?
      'deselectItemsBetweenIndexes' :
      'selectItemsBetweenIndexes']([0, $('li, tbody tr', this.element).length-1]);
    this.isSelectedAll = !this.isSelectedAll;
  },

  /**
  * Select Items between a set of indexes. Used for shift selection.
  * @private
  */
  selectItemsBetweenIndexes: function(indexes) {
    this.clearSelection();
    indexes.sort(function(a, b) { return a-b; });
    for (var i = indexes[0]; i <= indexes[1]; i++) {
      var item = $('li, tbody tr', this.element).eq(i);

      if (!item.is('.is-disabled, .is-selected')) {
        this.select(item);
      }
    }
  },

  /**
  * De-Select Items between a set of indexes. Used for shift selection.
  * @private
  */
  deselectItemsBetweenIndexes: function(indexes) {
    indexes.sort(function(a, b) { return a-b; });
    for (var i = indexes[0]; i <= indexes[1]; i++) {
      var item = $('li, tbody tr', this.element).eq(i);
      if(!item.is('.is-disabled') && item.is('.is-selected')) {
        this.select(item);
      }
    }
  },

  /**
  * Clear all currently selected list items.
  * @private
  */
  clearSelection: function() {
    if (window.getSelection) {
      window.getSelection().removeAllRanges();
    } else if (document.selection) {
      document.selection.empty();
    }
  },

  /**
  * Handle page/form resize
  * @private
  */
  handleResize: function () {
    var items = $('li .listview-heading, tr .listview-heading', this.element),
      item1 = items.eq(1),
      item1W = item1.width();

    if (item1.length && item1W) {
      items[0].style.width = item1W + 'px';
    }

    if (this.element.data('pager')) {
      this.element.data('pager').renderBar();
    }
  },

  /**
  * For instances of Listview that are paired with a Searchfield
  * NOTE: Search functionality is called from "js/listfilter.js"
  *
  * @private
  */
  handleSearch: function(e, searchfield) {
    var list = this.element.find('li, tbody > tr'),
        term = searchfield.val(),
        results;

    this.resetSearch();

    if (term && term.length) {
      results = this.listfilter.filter(list, term);
    }

    if (!results || !results.length && !term) {
      return;
    }

    list.not(results).addClass('hidden');
    list.filter(results).each(function(i) {
      var li = $(this);
      li.attr('tabindex', i === 0 ? '0' : '-1');
      li.highlight(term);
    });

    this.renderPager();
  },

  /**
  * Reset the current search parameters and highlight.
  */
  resetSearch: function() {
    var list = this.element.find('li, tbody > tr');

    list.removeClass('hidden').each(function() {
      $(this).unhighlight();
    });
  },

  /**
  * Focus the provided list item with the keyboard
  * @param {jQuery} item  &nbsp;-&nbsp; The list item (as jQuery) to focus
  */
  focus: function (item) {
    if (item.is(':hidden') || item.is('.is-disabled')) {
      return;
    }

    item.siblings().removeAttr('tabindex');
    item.attr('tabindex', 0).focus();

    if (!this.settings.selectable && item.find('a').length === 1) {
      item.find('a').focus();
      item.removeAttr('tabindex');
    }

    if (this.settings.selectOnFocus &&
      this.settings.selectable !== 'multiple' &&
      this.settings.selectable !== 'mixed') {
      this.select(item);
    }
  },

  /**
  * Remove the given list item.
  * @param {jQuery|Number} li  &nbsp;-&nbsp; Either the actually jQuery list element or a zero based index
  */
  remove: function (li) {
    if (typeof li === 'number') {
      li = $(this.element.children()[0]).children().eq(li);
    }
    // Un-select selected item
    // and donot trigger selected event, sinnce we removeing
    if (li.is('.is-selected')) {
      this.select(li, true);
    }
    li.remove();
  },

  /**
  * Remove all list items.
  */
  clear: function () {
    var root = $(this.element.children()[0]);
    root.empty();
  },

  /**
  * Remove all selected items entirely from the list..
  */
  removeAllSelected: function () {
    var self = this;
    $.each(this.selectedItems, function(index, selected) {
      self.remove(selected);
    });
  },

  /**
  * Deselect all selected items.
  */
  clearAllSelected: function () {
    var self = this;
    $.each(this.selectedItems, function(index, selected) {
      // Un-select selected item
      self.select(selected);
    });
  },

  /**
  * Initialize the sorted list
  * @private
  */
  sortInit: function(control, onEvent, attr){
    if(!attr || $.trim(attr) === '') {
      return;
    }
    $('['+ attr +']').each(function() {
      var elment = $(this),
        options = $.fn.parseOptions(elment, attr);

      elment.on(onEvent, function(e) {
        $(options.list).data(control).setSortColumn(options);
        e.preventDefault();
      });
    });
  },

  /**
  * Sort the list with the given options.
  * @private
  */
  setSortColumn: function(options) {
    var sort,
    field = options.orderBy || this.list.sort.field,
    reverse = options.order;

    if (!this.list.data && !field) {
      return;
    }

    reverse = reverse ?
      (reverse === 'desc') :
      (this.list.sort && this.list.sort[field] && this.list.sort[field].reverse) ? false : true;

    //reload data
    if (options.reloadApi || options.reloadApiNoSort) {
      this.loadData();
    }

    //reload data but no sort change
    if (options.reloadApiNoSort) {
      field = this.list.sort.field;
      reverse = this.list.sort[field].reverse;
    }

    sort = this.sortFunction(field, reverse);
    this.list.data.sort(sort);
    this.render(this.list.data);

    this.list.sort = {field: field};
    this.list.sort[field] = {reverse: reverse};

    this.element.trigger('sorted', [this.element, this.list.sort]);
  },

  /**
  * Overridable function to conduct sorting
  * @param {String} field  &nbsp;-&nbsp; The field in the dataset to sort on.
  * @param {String} reverse  &nbsp;-&nbsp; If true sort descending.
  * @param {Function} primer  &nbsp;-&nbsp; A sorting primer function.
  *
  */
  sortFunction: function(field, reverse, primer) {
    var key;
    if (!primer) {
      primer = function(a) {
        a = (a === undefined || a === null ? '' : a);
        if (typeof a === 'string') {
          a = a.toUpperCase();

          if (!isNaN(parseFloat(a))) {
            a = parseFloat(a);
          }
        }
        return a;
      };
    }
    key = primer ? function(x) { return primer(x[field]); } : function(x) { return x[field]; };
    reverse = !reverse ? 1 : -1;
    return function (a, b) {
       return a = key(a), b = key(b), reverse * ((a > b) - (b > a));
    };
  },

  /**
  * Deselect the given list item.
  * @param {jQuery|Number} li  &nbsp;-&nbsp; Either the actually jQuery list element or a zero based index
  */
  deselect: function (li) {
    if (typeof li === 'number') {
      li = $(this.element.children()[0]).children().eq(li);
    }
    if (li.is('.is-selected')) {
      this.select(li);
    }
  },

  /**
  * Deprivated - use deselect
  * @deprecated
  */
  unselect: function (li) {
    this.deselect(li);
  },

  /**
  * Select the given list item.
  * @param {jQuery|Number} li &nbsp;-&nbsp; Either the actually jQuery list element or a zero based index
  * @param {Boolean} noTrigger &nbsp;-&nbsp; Do not trigger the selected event.
  */
  select: function (li, noTrigger) {
    var self = this,
      isChecked = false,
      isMixed = self.settings.selectable === 'mixed';

    self.selectedItems = [];
    if (typeof li === 'number') {
      li = $(this.element.children()[0]).children().eq(li);
    }

    isChecked = li.hasClass('is-selected');

    //focus
    if (!li.is('[tabindex="0"]')) {
      li.siblings().removeAttr('tabindex');
      li.attr('tabindex', 0);
    }

    if (this.settings.selectable === false || this.settings.selectable === 'false') {
      return;
    }

    //Select
    if (this.settings.selectable !== 'multiple' && this.settings.selectable !== 'mixed') {
      li.parent().children().removeAttr('aria-selected');
      li.parent().find('.is-selected').removeClass('is-selected');
      self.selectedItems[0] = $(this);
    }

    if (isChecked) {
      self.selectedItems = [];
      li.removeClass('is-selected hide-selected-color');
    } else {
      if (this.settings.selectable) {
        li.addClass('is-selected' + (isMixed ? ' hide-selected-color' : ''));
        self.lastSelectedItem = li.index();// Rember index to use shift key
      }
    }

    li.parent().find('.is-selected').each(function (i) {
      self.selectedItems[i] = $(this);
    });

    li.attr('aria-selected', !isChecked);
    li.find('.listview-selection-checkbox input').prop('checked', !isChecked);

    if (!noTrigger) {
      var triggerStr = isChecked ? 'unselected' : 'selected';
      this.element.triggerHandler(triggerStr, {selectedItems: this.selectedItems, elem: li});

      if (triggerStr === 'unselected') {
        this.element.triggerHandler('deselected', {selectedItems: this.selectedItems, elem: li});
      }
    }

    var toolbar, toolbarControl,
      parent = this.element.closest('.card, .widget');

    if (!parent.length) {
      parent = this.element.parent();
    }
    toolbar = parent.find('.listview-toolbar, .contextual-toolbar');

    toolbarControl = toolbar.data('toolbar');

    if (self.selectedItems.length > 0) {
      if (toolbarControl) {
        toolbarControl.toggleMoreMenu();
      }
      // Order of operations: set up event, change display prop, animate, toggle menu.
      // Menu toggle takes place after the animation starts
      toolbar.one('animateopencomplete', function() {
        self.element.addClass('is-toolbar-open');
        toolbar.trigger('recalculate-buttons').removeClass('is-hidden');
      });
      if (toolbar[0]) {
        toolbar[0].style.display = 'block';
      }
      // toolbar.animateOpen({distance: 52});
      toolbar.animateOpen({distance: 40});

      var title = toolbar.find('.title, .selection-count');
      if (!title || !title.length) {
        title = $('<div class="title selection-count"></div>');
        toolbar.prepend(title);
      }
      title.text(self.selectedItems.length + ' ' + Locale.translate('Selected'));

    } else {
      toolbar.addClass('is-hidden').one('animateclosedcomplete', function(e) {
        e.stopPropagation();
        this.style.display = 'none';
      }).animateClosed();

    }
  },

  /**
  * Toggle acivation state on the list item
  * @param {jQuery} li &nbsp;-&nbsp; The jQuery list element.
  */
  toggleItemActivation: function(li) {
    var isActivated = li.hasClass('is-activated');

    if (isActivated) {
      if (!this.settings.disableItemDeactivation) {
        this.deactivateItem(li);
      }
      return;
    }

    this.activateItem(li);
  },

  /**
  * Set item to activated, unactivate others and fire an event.
  * @param {jQuery|Number} li &nbsp;-&nbsp; The jQuery list element or the index.
  */
  activateItem: function(li) {
    var active = this.element.find('li.is-activated');
    this.deactivateItem(active);

    if (typeof li === 'number') {
      li = this.element.find('ul').children().eq(li);
    }
    li.addClass('is-activated');

    var idx = li.index();
    this.element.triggerHandler('itemactivated', [{index: idx, elem: li, data: this.settings.dataset[idx]}]);
  },

  /**
  * Return an object containing info about the currently activated item.
  * @returns {Object} An object containing the active row's index, dom element and data.
  */
  activatedItem: function() {
    var active = this.element.find('li.is-activated'),
      idx = active.index();

    return {index: idx, elem: active, data: this.settings.dataset[idx]};
  },

  /**
  * Set item to deactivated, uand fire an event.
  * @param {jQuery|Number} li &nbsp;-&nbsp; The jQuery list element. The li element or the index. If null the currently activated one will be deactivated.
  */
  deactivateItem: function(li) {

    if (typeof li === 'number') {
      li = this.element.find('ul').children().eq(li);
    }

    if (li === undefined) {
      li = this.element.find('li.is-activated');
    }

    li.removeClass('is-activated');
    var idx = li.index();

    if (idx < 0) {
      return;
    }

    this.element.triggerHandler('itemdeactivated', [{index: idx, elem: li, data: this.settings.dataset[idx]}]);
  },

  /**
  * Refresh the list with any optioned options that might have been set.
  */
  updated: function(settings) {
    if (settings) {
      this.settings = utils.mergeSettings(this.element, settings, this.settings);
    }

    this.refresh();
    return this;
  },

  /**
  * Detatch all bound events.
  */
  teardown: function() {
    $('body').off('resize.listview');
    this.element.off('focus.listview click.listview touchend.listview keydown.listview change.selectable-listview afterpaging.listview').empty();
    return this;
  },

  /**
  * Detatch all events and tear down data object
  */
  destroy: function() {
    this.teardown();
    this.element.removeData(PLUGIN_NAME);
  },

  /**
   *  This component fires the following events.
   *
   * @fires ListBox#events
   * @param {Object} selected  &nbsp;-&nbsp; Fires when a item is selected
   * @param {Object} unselected  &nbsp;-&nbsp; Fires when a item is deselected (deprecated)
   * @param {Object} deselected  &nbsp;-&nbsp; Fires when a item is deselected
   * @param {Object} rendered  &nbsp;-&nbsp; Fires after the listbox is fully rendered
   *
   */
  handleEvents: function () {
    var self = this,
      isSelect = false,
      isFocused = false,
      isMultiple = self.settings.selectable === 'multiple' || self.settings.selectable === 'mixed';

    this.element.on('focus.listview', 'li, tbody tr', function () {
      var item = $(this);

      // First element if disabled
      if (item.is(':first-child') && item.hasClass('is-disabled')) {
        var e = $.Event('keydown.listview');

        e.keyCode= 40; // move down
        isSelect = true;
        item.trigger(e);
      }

      if ((!isSelect) &&
          (!item.hasClass('is-disabled')) &&
          (self.settings.selectOnFocus) &&
          (self.settings.selectable !== 'multiple')&&
          (self.settings.selectable !== 'mixed')) {

        self.select(item);
        isSelect = true;
        isFocused = true;
      }
    });

    // Key Board
    this.element.on('keydown.listview', 'li, tr, a', function (e) {
      var elem = $(this),
        item = elem.is('a') ? elem.closest('li') : $(this),
        list = item.is('a') ? item.closest('ul') : item.parent(),
        key = e.keyCode || e.charCode || 0,
        metaKey = e.metaKey;

      if (item.index() === 0 && e.keyCode === 38) {
        return;
      }

      if ((key === 40 || key === 38) && !metaKey) {// move down or up
        var newItem = e.keyCode === 40 ? item.nextAll(':not(.is-disabled):visible:first') : item.prevAll(':not(.is-disabled):visible:first');

        if (newItem.length && ($(e.target).is(item) || e.shiftKey || elem.is('a'))) {
          self.focus(newItem);
        }
        e.preventDefault();
        e.stopPropagation();  //prevent container from scrolling
      }

      if (key === 35 || (key === 40 && metaKey)) { //end
        var last = list.children().last();
        self.focus(last);
        e.stopPropagation();
        return false;
      }

      if (key === 36 || (key === 38 && metaKey)) {  //home
        var first = list.children().first();
        self.focus(first);
        e.stopPropagation();
        return false;
      }

      if (key === 32) { // Space to toggle selection
        if ($(e.target).is(item)) {
          if (isMultiple && e.shiftKey) {
            self.selectItemsBetweenIndexes([self.lastSelectedItem, item.index()]);
          } else {
            self.select(item);
          }
          e.preventDefault();
        }
      }

      // If multiSelect is enabled, press Control+A to toggle select all items
      if (isMultiple && ((e.ctrlKey || e.metaKey) && key === 65)) {
        self.toggleAll();
        self.focus(item);
        e.preventDefault();
      }

<<<<<<< HEAD
    });
=======
            self.element.trigger('click', [{elem: item, data: self.settings.dataset[item.attr('aria-posinset')-1], index: item.index(), originalEvent: e}]);
            return false;
          });
>>>>>>> 52a18282

    // Selection View Click/Touch
    if (this.settings.selectable) {

<<<<<<< HEAD
      this.element.addClass('is-selectable');
=======
            e.preventDefault();
            e.stopPropagation();
            self.element.trigger('dblclick', [{elem: $(this), data: self.settings.dataset[item.attr('aria-posinset')-1], index: item.index(), originalEvent: e}]);
            return false;
          });
>>>>>>> 52a18282

      var trigger = $('.list-detail-back-button, .list-detail-button').find('.app-header'),
        pattern = $(this.element).closest('.list-detail, .builder');

<<<<<<< HEAD
      trigger.parent().onTouchClick('listview').on('click.listview', function (e) {
        if (trigger.hasClass('go-back')) {
          trigger.removeClass('go-back');
          pattern.removeClass('show-detail');
=======
            e.preventDefault();
            e.stopPropagation();
            self.element.trigger('contextmenu', [{elem: $(this), data: self.settings.dataset[item.attr('aria-posinset')-1], index: item.index(), originalEvent: e}]);
            return false;
          });
>>>>>>> 52a18282
        }
        e.stopPropagation();
        e.stopImmediatePropagation();
        e.preventDefault();
        return false;
      });

      this.element
      .off('click.listview', 'li, tr, input[checkbox]')
      .on('click.listview', 'li, tr, input[checkbox]', function (e) {
        var item = $(this),
          isCheckbox = $(e.target).closest('.listview-selection-checkbox').length > 0,
          isMixed = self.settings.selectable === 'mixed';

        if (!isFocused && !item.hasClass('is-disabled') && (!isMixed || isCheckbox)) {
          isSelect = true;

          if (isMultiple && e.shiftKey) {
            self.selectItemsBetweenIndexes([self.lastSelectedItem, item.index()]);
            e.preventDefault();
          } else {
            self.select(item);
          }
          item.focus();
        }

        if (!item.hasClass('is-disabled') && isMixed && !isCheckbox) {
          item.focus();
          self.toggleItemActivation(item);
        }

        if (pattern.length > 0 && $(window).outerWidth() < 767 && !item.hasClass('is-disabled')) {
          pattern.toggleClass('show-detail');
          trigger.toggleClass('go-back');
        }

        isFocused = false;

        e.preventDefault();
        e.stopPropagation();

        self.element.trigger('click', [{elem: item, data: self.settings.dataset[item.attr('aria-posinset')], index: item.index(), originalEvent: e}]);
        return false;
      });

      this.element
      .off('dblclick.listview', 'li, tr')
      .on('dblclick.listview', 'li, tr', function (e) {
        var item = $(this);

        e.preventDefault();
        e.stopPropagation();
        self.element.trigger('dblclick', [{elem: $(this), data: self.settings.dataset[item.attr('aria-posinset')], index: item.index(), originalEvent: e}]);
        return false;
      });

      this.element
      .off('contextmenu.listview', 'li, tr')
      .on('contextmenu.listview', 'li, tr', function (e) {
        var item = $(this);

        e.preventDefault();
        e.stopPropagation();
        self.element.trigger('contextmenu', [{elem: $(this), data: self.settings.dataset[item.attr('aria-posinset')], index: item.index(), originalEvent: e}]);
        return false;
      });
    }

    if (!this.settings.hoverable || this.settings.hoverable === 'false') {
      this.element.removeClass('is-selectable');
      this.element.addClass('disable-hover');
    }

    if (!this.settings.selectable || this.settings.selectable === 'false') {
      this.element.removeClass('is-selectable');
      this.element.addClass('disable-hover');
    }

    if (this.settings.selectable === 'multiple' || this.settings.selectable === 'mixed') {
      this.element.on('change.selectable-listview', '.listview-checkbox input', function (e) {
       $(this).parent().trigger('click');
       e.stopPropagation();
      });
    }

    // For use with Searchfield
    if (this.settings.searchable) {
      this.searchfield.on('contents-checked.searchable-listview', function(e) {
        self.handleSearch(e, $(this));
      });
    }

    //If used with a Pager Control, listen for the end of the page and scroll the Listview to the top
    if (this.element.data('pager')) {
      this.element.on('afterpaging.listview', function() {
        self.element.scrollTop(0);
      });
    }

    $('body').on('resize.listview', function() {
      self.handleResize();
    });

    //Animate open and Closed from the header
    self.element.prev('.listview-header').onTouchClick().on('click', function () {
      var icon = $(this).find('.plus-minus');
      if (icon.hasClass('active')) {
        icon.removeClass('active');
        self.element.animateClosed();
      } else {
        icon.addClass('active');
        self.element.animateOpen();
      }
    });
  }
};


export { ListView, PLUGIN_NAME };<|MERGE_RESOLUTION|>--- conflicted
+++ resolved
@@ -934,42 +934,20 @@
         e.preventDefault();
       }
 
-<<<<<<< HEAD
-    });
-=======
-            self.element.trigger('click', [{elem: item, data: self.settings.dataset[item.attr('aria-posinset')-1], index: item.index(), originalEvent: e}]);
-            return false;
-          });
->>>>>>> 52a18282
+    });
 
     // Selection View Click/Touch
     if (this.settings.selectable) {
 
-<<<<<<< HEAD
       this.element.addClass('is-selectable');
-=======
-            e.preventDefault();
-            e.stopPropagation();
-            self.element.trigger('dblclick', [{elem: $(this), data: self.settings.dataset[item.attr('aria-posinset')-1], index: item.index(), originalEvent: e}]);
-            return false;
-          });
->>>>>>> 52a18282
 
       var trigger = $('.list-detail-back-button, .list-detail-button').find('.app-header'),
         pattern = $(this.element).closest('.list-detail, .builder');
 
-<<<<<<< HEAD
       trigger.parent().onTouchClick('listview').on('click.listview', function (e) {
         if (trigger.hasClass('go-back')) {
           trigger.removeClass('go-back');
           pattern.removeClass('show-detail');
-=======
-            e.preventDefault();
-            e.stopPropagation();
-            self.element.trigger('contextmenu', [{elem: $(this), data: self.settings.dataset[item.attr('aria-posinset')-1], index: item.index(), originalEvent: e}]);
-            return false;
-          });
->>>>>>> 52a18282
         }
         e.stopPropagation();
         e.stopImmediatePropagation();
@@ -1011,7 +989,7 @@
         e.preventDefault();
         e.stopPropagation();
 
-        self.element.trigger('click', [{elem: item, data: self.settings.dataset[item.attr('aria-posinset')], index: item.index(), originalEvent: e}]);
+        self.element.trigger('click', [{elem: item, data: self.settings.dataset[item.attr('aria-posinset')-1], index: item.index(), originalEvent: e}]);
         return false;
       });
 
@@ -1022,7 +1000,7 @@
 
         e.preventDefault();
         e.stopPropagation();
-        self.element.trigger('dblclick', [{elem: $(this), data: self.settings.dataset[item.attr('aria-posinset')], index: item.index(), originalEvent: e}]);
+        self.element.trigger('dblclick', [{elem: $(this), data: self.settings.dataset[item.attr('aria-posinset')-1], index: item.index(), originalEvent: e}]);
         return false;
       });
 
@@ -1033,7 +1011,7 @@
 
         e.preventDefault();
         e.stopPropagation();
-        self.element.trigger('contextmenu', [{elem: $(this), data: self.settings.dataset[item.attr('aria-posinset')], index: item.index(), originalEvent: e}]);
+        self.element.trigger('contextmenu', [{elem: $(this), data: self.settings.dataset[item.attr('aria-posinset')-1], index: item.index(), originalEvent: e}]);
         return false;
       });
     }
