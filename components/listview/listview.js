--- conflicted
+++ resolved
@@ -723,7 +723,6 @@
 
     toolbarControl = toolbar.data('toolbar');
 
-<<<<<<< HEAD
     if (self.selectedItems.length > 0) {
       if (toolbarControl) {
         toolbarControl.toggleMoreMenu();
@@ -746,21 +745,6 @@
         toolbar.prepend(title);
       }
       title.text(self.selectedItems.length + ' ' + Locale.translate('Selected'));
-=======
-      /**
-      * Set item to activated, unactivate others and fire an event.
-      * @param {jQuery|Number} li &nbsp;-&nbsp; The jQuery list element or the index.
-      */
-      activateItem: function(li) {
-        var idx = (typeof li === 'number' ? li : li.index()),
-          active = this.element.find('li.is-activated'),
-          elemCanActivate = true;
-
-        if (typeof li === 'number') {
-          li = this.element.find('ul').children().eq(li);
-        }
-        this.deactivateItem(active);
->>>>>>> abcaee26
 
     } else {
       toolbar.addClass('is-hidden').one('animateclosedcomplete', function(e) {
@@ -768,7 +752,6 @@
         this.style.display = 'none';
       }).animateClosed();
 
-<<<<<<< HEAD
     }
   },
 
@@ -788,56 +771,25 @@
 
     this.activateItem(li);
   },
-=======
-        if (elemCanActivate === false) {
-          return false;
-        }
-        li.addClass('is-activated');
-
-        this.element.triggerHandler('itemactivated', [{index: idx, elem: li, data: this.settings.dataset[idx]}]);
-      },
-
-      /**
-      * Return an object containing info about the currently activated item.
-      * @returns {Object} An object containing the active row's index, dom element and data.
-      */
-      activatedItem: function() {
-        var active = this.element.find('li.is-activated'),
-          idx = active.index();
-
-        return {index: idx, elem: active, data: this.settings.dataset[idx]};
-      },
-
-      /**
-      * Set item to deactivated, uand fire an event.
-      * @param {jQuery|Number} li &nbsp;-&nbsp; The jQuery list element. The li element or the index. If null the currently activated one will be deactivated.
-      */
-      deactivateItem: function(li) {
-
-        if (typeof li === 'number') {
-          li = this.element.find('ul').children().eq(li);
-        }
->>>>>>> abcaee26
 
   /**
   * Set item to activated, unactivate others and fire an event.
-  * @param {jQuery|Number} li The jQuery list element or the index.
+  * @param {jQuery|number} li The jQuery list element or the index.
   */
   activateItem: function(li) {
-    var idx = li.index(),
+    var idx = (typeof li === 'number' ? li : li.index()),
       active = this.element.find('li.is-activated'),
       elemCanActivate = true;
 
+    if (typeof li === 'number') {
+      li = this.element.find('ul').children().eq(li);
+    }
     this.deactivateItem(active);
 
     elemCanActivate = this.element.triggerHandler('beforeactivate', [{index: idx, elem: li, data: this.settings.dataset[idx]}]);
 
     if (elemCanActivate === false) {
       return false;
-    }
-
-    if (typeof li === 'number') {
-      li = this.element.find('ul').children().eq(li);
     }
     li.addClass('is-activated');
 
