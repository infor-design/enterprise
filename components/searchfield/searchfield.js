import * as debug from '../utils/debug';
import { utils } from '../utils/utils';
import { Locale } from '../locale/locale';

// jQuery Components
import '../autocomplete/autocomplete.jquery';
import '../button/button.jquery';
import '../popupmenu/popupmenu.jquery';


/**
 *
 */
let COMPONENT_NAME = 'searchfield';


/**
 *
 */
let SEARCHFIELD_DEFAULTS = {
  resultsCallback: undefined,
  allResultsCallback: undefined,
  showAllResults: true,
  showGoButton: false,
  goButtonCopy: Locale.translate('Go') || 'Go',
  goButtonAction: undefined, // if defined as a function, will fire this callback on the Go Button "click"
  categories: undefined, // If defined as an array, displays a dropdown containing categories that can be used to filter results.
  categoryMultiselect: false, // If true, creates a multiselectable Categories list
  showCategoryText: false, // If true, will show any available categories that are selected to the left of the Dropdown field.
  source: undefined,
  template: undefined, // Template that can be passed
  clearable: false //Has an X to clear
};


/**
 * Searchfield Control
 * @constructor
 * @param {object} element
 */
function SearchField(element, settings) {
  this.settings = utils.mergeSettings(element, settings, SEARCHFIELD_DEFAULTS);
  this.element = $(element);
  debug.logTimeStart(COMPONENT_NAME);
  this.init();
  debug.logTimeEnd(COMPONENT_NAME);
}

SearchField.prototype = {
  /**
   * Initialization Kickoff
   * @returns {this}
   */
  init: function() {
    this.inlineLabel = this.element.closest('label');
    this.inlineLabelText = this.inlineLabel.find('.label-text');
    this.isInlineLabel = this.element.parent().is('.inline');
    this.build().setupEvents();
  },

  /**
   * Builds the markup for this component.
   * @private
   * @returns {this}
   */
  build: function() {
    this.optionsParseBoolean();
    this.label = this.element.prev('label, .label');

    // Invoke Autocomplete and store references to that and the popupmenu created by autocomplete.
    // Autocomplete settings are fed the same settings as Searchfield
    if (this.settings.source || this.element.attr('data-autocomplete')) {
      this.element.autocomplete(this.settings);
    }
    this.autocomplete = this.element.data('autocomplete');

    //Prevent browser typahead
    this.element.attr('autocomplete','off');

    this.wrapper = this.element.parent('.searchfield-wrapper');
    if (!this.wrapper || !this.wrapper.length) {
      if (this.isInlineLabel) {
        this.wrapper = this.inlineLabel.addClass('searchfield-wrapper');
      }
      else {
        this.wrapper = this.element.wrap('<span class="searchfield-wrapper"></span>').parent();
      }

      // Label for toolbar-inlined searchfields needs to be inside the wrapper to help with positioning.
      if (this.element.closest('.toolbar').length) {
        this.label.prependTo(this.wrapper);
      }

      var customClasses = ['context', 'alternate'],
        c;
      for (var i = 0; i < customClasses.length; i++) {
        if (this.element.hasClass(customClasses[i])) {
          c = customClasses[i];
          this.wrapper.addClass(c);
          this.element.removeClass(c);
        }
      }
    }

    // Add Icon
    var icon = this.wrapper.find('.icon:not(.icon-dropdown)'),
      insertIconInFront = this.wrapper.hasClass('context') || this.wrapper.hasClass('has-categories');

    if (!icon || !icon.length) {
      icon = $.createIconElement('search');
    }

    // Swap icon position to in-front if we have "context/has-categories" CSS class.
    icon[insertIconInFront ? 'insertBefore' : 'insertAfter'](this.element).icon();

    // Change icon to a trigger button if we're dealing with categories
    if (this.hasCategories()) {
      this.wrapper.addClass('has-categories');

      this.categoryButton = this.wrapper.find('.btn, .searchfield-category-button');
      if (!this.categoryButton.length) {
        this.categoryButton = $('<button type="button" class="btn searchfield-category-button"></button>');
      }
      icon.appendTo(this.categoryButton);
      icon = this.categoryButton;

      this.categoryButton.insertBefore(this.element);

      if (this.settings.showCategoryText) {
        this.wrapper.addClass('show-category');
      }

      var ddIcon = icon.find('.icon-dropdown');
      if (!ddIcon.length) {
        ddIcon = $.createIconElement({ classes: 'icon-dropdown', icon: 'dropdown' }).icon();
      }
      ddIcon.appendTo(icon);

      var popupAPI = this.categoryButton.data('popupmenu');
      if (!popupAPI) {
        this.list = this.wrapper.find('ul.popupmenu');
        if (!this.list || !this.list.length) {
          this.list = $('<ul class="popupmenu"></ul>');
        }

        // Handle Single vs Multi-Selectable Lists
        var categoryListType = this.settings.categoryMultiselect ? 'is-multiselectable' : 'is-selectable';
        this.list.addClass(categoryListType);
        var removeListType = 'is-selectable';
        if (!this.settings.categoryMultiselect) {
          removeListType = 'is-multiselectable';
        }
        this.list.removeClass(removeListType);

        this.setCategories(this.settings.categories);

        this.list.insertAfter(this.element);
        this.categoryButton.popupmenu({
          menu: this.list,
          offset: {
            y: 10
          }
        });

      } else {
        this.setCategories(this.settings.categories);
      }

      this.setCategoryButtonText();
    }

    // Pull a Go Button from markup, if applicable.
    var goButton = this.wrapper.next('.go-button');
    if (!goButton.length) {
      goButton = this.wrapper.find('.go-button');
    }

    if (goButton.length) {
      this.settings.showGoButton = true;
      this.goButton = goButton;
      this.element.after(this.goButton);
    }

    // Add a "Go" Button from scratch if we enable the setting
    if (this.settings.showGoButton && (!this.goButton || !this.goButton.length)) {
      this.goButton = $('<button class="btn-secondary go-button"><span>'+ this.settings.goButtonCopy +'</span></button>');
      this.goButton.attr('id', this.goButton.uniqueId('searchfield-go-button-'));
      this.wrapper.addClass('has-go-button');
      this.element.after(this.goButton);
    } else {
      this.wrapper.removeClass('has-go-button');
    }

    // Hoist the 'alternate' CSS class to the wrapper, if applicable
    var isAlternate = this.element.hasClass('alternate');
    this.wrapper[isAlternate ? 'addClass' : 'removeClass']('alternate');

    if (this.settings.clearable) {
      this.element.clearable();
    }

    this.calculateSearchfieldWidth();

    return this;
  },

  /**
   * Set boolean value if strings
   * @private
   * @returns {undefined}
   */
  optionsParseBoolean: function() {
    var i, l,
      arr = [
        'showAllResults',
        'categoryMultiselect',
        'showCategoryText',
        'clearable'
      ];
    for (i=0,l=arr.length; i<l; i++) {
      this.settings[arr[i]] = this.parseBoolean(this.settings[arr[i]]);
    }
  },

  /**
   * Reveals whether or not categories are active on this searchfield
   * @returns {boolean}
   */
  hasCategories: function() {
    return this.settings.categories && $.isArray(this.settings.categories) && this.settings.categories.length > 0;
  },

  /**
   * Detects the existence of a "Go" button added to the main searchfield API
   * @returns {boolean}
   */
  hasGoButton: function() {
    return this.settings.showGoButton && this.goButton && this.goButton.length;
  },

  /**
   * Sets up the event-listening structure for this component instance.
   * @private
   * @returns {this}
   */
  setupEvents: function() {
    var self = this;

    this.element.on('updated.searchfield', function() {
      self.updated();
    }).on('focus.searchfield', function(e) {
      self.handleFocus(e);
    }).on('blur.searchfield', function(e) {
      self.handleBlur(e);
    }).onTouchClick('searchfield', '.searchfield')
    .on('click.searchfield', function(e) {
      self.handleClick(e);
    }).on('keydown.searchfield', function(e) {
      self.handleKeydown(e);
    }).on('beforeopen.searchfield', function(e, menu) { // propagates from Autocomplete's Popupmenu
      self.handlePopupBeforeOpen(e, menu);
    }).on('safe-blur.searchfield listclose.searchfield', function() {
      self.wrapper.removeClass('popup-is-open');
    });

    this.wrapper.on('mouseenter.searchfield', function() {
      $(this).addClass('is-hovered');
    }).on('mouseleave.searchfield', function() {
      $(this).removeClass('is-hovered');
    });

    if (this.hasCategories()) {
      this.categoryButton.on('selected.searchfield', function(e, anchor) {
        self.handleCategorySelected(e, anchor);
        self.element.trigger('selected', [anchor]);
      }).on('focus.searchfield', function(e) {
        self.handleCategoryFocus(e);
      }).on('blur.searchfield', function(e) {
        self.handleCategoryBlur(e);
      }).on('close.searchfield', function(e) { // Popupmenu Close
        self.handlePopupClose(e);
      });
    }

    if (this.hasGoButton()) {
      this.goButton.on('click.searchfield', function(e) {
        return self.handleGoButtonClick(e);
      });
    }

<<<<<<< HEAD
    // Insert the "view more results" link on the Autocomplete control's "populated" event
    this.element.off('populated.searchfield').on('populated.searchfield', function(e, items) {
      if (items.length > 0) {
        if (self.settings.showAllResults) {
          self.addMoreLink();
=======
        // Setup a listener for the Clearable behavior, if applicable
        if (this.settings.clearable) {
          this.element.on('cleared.searchfield', function() {
            self.element.triggerHandler('resetfilter');
          });
        }

        return this;
      },

      /**
       * If located inside a toolbar element, setup a timed event that will send a signal to the parent toolbar,
       * telling it to recalculate which buttons are visible. Needs to be done after a CSS animation on the searchfield finishes.
       * @private
       * @returns {undefined}
       */
      recalculateParent: function() {
        var toolbar = this.element.closest('.toolbar');
        if (toolbar.length) {
          // TODO: Bolster this to work with CSS TransitonEnd
          setTimeout(function() {
            toolbar.triggerHandler('recalculate-buttons');
          }, 300);
        }
      },

      /**
       * Activates a toolbar-based searchfield and keeps it "open".  Instead of closing it on blur, sets up
       * an explicit, out-of-bounds click/tap that will serve to close it when the user acts.
       * @private
       * @param {boolean} force - ignore any attempt to return out first
       * @param {boolean} doFocus - focus the searchfield element.
       * @returns {undefined}
       */
      setAsActive: function(force, doFocus) {
        if (!force && this.wrapper.hasClass('active')) {
          return;
>>>>>>> f58cbff2
        }
      } else {
        self.addNoneLink();
      }
    });

    // Override the 'click' listener created by Autocomplete (which overrides the default Popupmenu method)
    // to act differntly when the More Results link is activated.
    this.element.on('listopen.searchfield', function(e, items) {
      var list = $('#autocomplete-list');

      // Visual indicator class
      self.wrapper.addClass('popup-is-open');

      list.off('click').on('click.autocomplete', 'a', function (e) {
        var a = $(e.currentTarget),
          ret = a.text().trim(),
          isMoreLink = a.hasClass('more-results'),
          isNoneLink = a.hasClass('no-results');

        if (!isMoreLink && !isNoneLink) {
          // Only write text into the field on a regular result pick.
          self.element.attr('aria-activedescendant', a.parent().attr('id'));
        }

        if (isMoreLink) {
          // Trigger callback if one is defined
          var callback = self.settings.allResultsCallback;
          if (callback && typeof callback === 'function') {
            callback(ret);
          }
        }

        if (a.parent().attr('data-value')) {
          for (var i = 0; i < items.length; i++) {
            if (items[i].value.toString() === a.parent().attr('data-value')) {
              ret = items[i];
            }
          }
        }

        self.element.trigger('selected', [a, ret]);
        self.element.data('popupmenu').close();
        //e.preventDefault();
        return false;
      });

      // Override the focus event created by the Autocomplete control to make the more link
      // and no-results link blank out the text inside the input.
      list.find('.more-results, .no-results').off('focus').on('focus.searchfield', function () {
        var anchor = $(this);
        list.find('li').removeClass('is-selected');
        anchor.parent('li').addClass('is-selected');
        self.element.val('');
      });

    });

    return this;
  },

  /**
   * If located inside a toolbar element, setup a timed event that will send a signal to the parent toolbar,
   * telling it to recalculate which buttons are visible. Needs to be done after a CSS animation on the searchfield finishes.
   * @private
   * @returns {undefined}
   */
  recalculateParent: function() {
    var toolbar = this.element.closest('.toolbar');
    if (toolbar.length) {
      // TODO: Bolster this to work with CSS TransitonEnd
      setTimeout(function() {
        toolbar.triggerHandler('recalculate-buttons');
      }, 300);
    }
  },

  /**
   * Activates a toolbar-based searchfield and keeps it "open".  Instead of closing it on blur, sets up
   * an explicit, out-of-bounds click/tap that will serve to close it when the user acts.
   * @private
   * @param {boolean} force - ignore any attempt to return out first
   * @param {boolean} doFocus - focus the searchfield element.
   * @returns {undefined}
   */
  setAsActive: function(force, doFocus) {
    if (!force && this.wrapper.hasClass('active')) {
      return;
    }

    // Activate
    this.wrapper.addClass('active');
    var toolbar = this.element.closest('.toolbar, [class$="-toolbar"]');
    if (toolbar.length) {
      toolbar.addClass('searchfield-active');
    }

    // if Toolbar Searchfield, allow that control to handle adding this class
    if (!this.isToolbarSearchfield()) {
      this.wrapper.addClass('has-focus');
    }

    if (doFocus === true) {
      this.element.focus();
    }
  },

  /**
   * Detects whether or not the Searchfield has focus.
   * @returns {boolean}
   */
  hasFocus: function() {
    var active = document.activeElement;

    if ($.contains(this.wrapper[0], active)) {
      return true;
    }

    // Don't close if a category is being selected from a category menu
    if (this.categoryButton && this.categoryButton.length) {
      var menu = this.categoryButton.data('popupmenu').menu;
      if (menu.has(active).length) {
        return true;
      }
    }

    return false;
  },

  /**
   * Focus event handler
   * @private
   * @returns {undefined}
   */
  handleFocus: function() {
    this.setAsActive();
  },

  /**
   * Blur event handler
   * @private
   * @returns {undefined}
   */
  handleBlur: function() {
    if (!this.hasFocus()) {
      this.wrapper.removeClass('has-focus active');
    }
  },

  /**
   * Click event handler
   * @private
   * @returns {undefined}
   */
  handleClick: function() {
    this.setAsActive();
  },

  /**
   * Keydown event handler
   * @private
   * @returns {undefined}
   */
  handleKeydown: function(e) {
    var key = e.which;

    if (key === 27) {
      this.clear();
    }
  },

  /**
   * Modifies the menu at $('#autocomplete-list') to propagate/remove style classes on the Searchfield element.
   * @private
   * @returns {boolean}
   */
  handlePopupBeforeOpen: function(e, menu) {
    if (!menu) {
      return;
    }

    var contextClassMethod = this.wrapper.hasClass('context') ? 'addClass' : 'removeClass',
      altClassMethod = this.wrapper.hasClass('alternate') ? 'addClass' : 'removeClass';

    menu[contextClassMethod]('context');
    menu[altClassMethod]('alternate');

    return true;
  },


  /**
   * @param {jQuery.Event} e
   */
  handleGoButtonClick: function(e) {
    var action = this.settings.goButtonAction;
    if (typeof action !== 'function') {
      return;
    }

    var searchfieldValue = this.element.val(),
      categorySelection;

    if (this.hasCategories()) {
      categorySelection =this.getCategoryData();
    }

    // gives access to the current searchfield value, and category data if applicable.
    return action(e, searchfieldValue, categorySelection);
  },


  /**
   * Sets the text content on the category button.  Will either display a single category name, or a translated "[x] Selected." string.
   * @param {string} [textContent] - Optional incoming text that will be subtituted for the selected element count.
   * @returns {undefined}
   */
  setCategoryButtonText: function(textContent) {
    if (!this.settings.showCategoryText || !this.hasCategoryButton()) {
      return;
    }

    var text = '',
      button = this.wrapper.find('.btn'),
      span = button.find('span');

    if (!span || !span.length) {
      span = $('<span class="category"></span>').insertAfter(button.find('.icon').first());
    }

    span.empty();

    // incoming text takes precedent
    if (typeof textContent === 'string' && textContent.length) {
      span.text(textContent.trim());
      return;
    }

    // Otherwise, grab currently selected categories and set text
    // (or clear, if no options are selected).
    var item = this.getSelectedCategories();
    if (!item.length) {
      return;
    }

    if (item.length > 1) {
      text = item.length + ' ' + Locale.translate('Selected');
    } else {
      text = item.text().trim();
    }

    span.text(text);
  },

  /**
   * Ensures that the size of the Searchfield Wrapper does not change whenever a category
   * is chosen from a category searchfield.
   * NOTE: this method must be run AFTER changes to DOM elements (text/size changes) have been made.
   */
  calculateSearchfieldWidth: function() {
    if (this.isToolbarSearchfield()) {
      // If this is a toolbar searchfield, run its internal size check that fixes the
      // trigger button and input field size.
      var tsAPI = this.element.data('toolbarsearchfield');
      if (tsAPI && typeof tsAPI.setOpenWidth === 'function') {
        tsAPI.calculateOpenWidth();
        tsAPI.setOpenWidth();
      }
      return;
    }

    var subtractWidth = 0,
      targetWidthProp = '100%';

    if (this.hasCategories()) {
      subtractWidth = subtractWidth + this.categoryButton.outerWidth(true);
    }
    if (this.hasGoButton()) {
      subtractWidth = subtractWidth + this.goButton.outerWidth(true);
    }

    // NOTE: final width can only be 100% if no value is subtracted for other elements
    if (subtractWidth > 0) {
      targetWidthProp = 'calc(100% - '+ subtractWidth +'px)';
    }

    this.element[0].style.width = targetWidthProp;
  },

  /**
   * Detects whether or not this component is a Toolbar Searchfield
   * @returns {boolean}
   */
  isToolbarSearchfield: function() {
    return this.wrapper.is('.toolbar-searchfield-wrapper');
  },

  /**
   * Category Selection event handler
   * @private
   * @returns {undefined}
   */
  handleCategorySelected: function(e, anchor) {
    // Only change the text and searchfield size if we can
    if (!this.settings.showCategoryText) {
      return;
    }

    this.setCategoryButtonText(e, anchor.text().trim());
    this.calculateSearchfieldWidth();
  },

  /**
   * Category Button Focus event handler
   * @private
   * @returns {undefined}
   */
  handleCategoryFocus: function() {
    // if Toolbar Searchfield, allow that control to handle adding this class
    if (this.isToolbarSearchfield()) {
      return;
    }

    this.wrapper
      .addClass('active')
      .addClass('has-focus');
  },

  /**
   * Category Button Blur event handler
   * @private
   * @returns {undefined}
   */
  handleCategoryBlur: function() {
    var self = this;

    // if Toolbar Searchfield, allow that control to handle adding this class
    if (this.isToolbarSearchfield()) {
      return;
    }

    setTimeout(function () {
      if (!self.hasFocus()) {
        self.wrapper.removeClass('has-focus');
      }
    }, 1);
  },

  /**
   * Gets a complete list of categories in jQuery-collection form.
   * @return {jQuery} categories
   */
  getCategories: function() {
    return this.list.children('li:not(.separator)');
  },

  /**
   * Gets the currently selected list of categories in jQuery-collection form.
   * @return {jQuery} selectedCategories
   */
  getSelectedCategories: function() {
    return this.getCategories().filter('.is-checked');
  },

  /**
   * Gets the currently selected categories as data.
   * @param {boolean} [onlyReturnSelected=false] - If set to true, will only return checked list items.
   * @returns {Object[]} data -
   * @returns {string} name - Category name
   * @returns {string|number} id - Category element's ID (if applicable)
   * @returns {string|number} value - Category element's value (if applicable)
   * @returns {boolean} [checked=true] - Category's selection status
   */
  getCategoryData: function(onlyReturnSelected) {
    var categories = this.getCategories(),
      data = [];

    categories.each(function() {
      var classList = this.classList,
        checked = classList.contains('is-checked');

      if (onlyReturnSelected === true && checked === false) {
        return;
      }

      var category = {
        name: this.innerText,
        checked: checked
      };

      if (this.id) {
        category.id = this.id;
      }

      var value = this.getAttribute('data-value');
      if (value !== undefined) {
        category.value = value;
      }

<<<<<<< HEAD
      data.push(category);
    });
=======
        var none = $('<li role="presentation"></li>').appendTo(list);

        this.noneLink = $('<a href="#" class="no-results" tabindex="-1" role="menuitem"></a>').html('<span>' + Locale.translate('NoResults') + '</span>').appendTo(none);
      },

      /**
       * Tears down and rebuilds the Searchfield.
       * Can be called directly, but is also triggered by calling the "updated.searchfield" event on the searchfield element.
       * @returns {undefined}
       */
      updated: function() {
        this.teardown().init();
      },

      /**
       * Enables the Searchfield
       * @returns {undefined}
       */
      enable: function() {
        this.element.prop('disabled', false);
      },

      /**
       * Disables the Searchfield
       * @returns {undefined}
       */
      disable: function() {
        this.element.prop('disabled', true);
      },

      /**
       * Performs the usual Boolean coercion with the exception of the strings "false" (case insensitive) and "0"
       * @private
       * @returns {boolean}
       */
      parseBoolean: function(b) {
        return !(/^(false|0)$/i).test(b) && !!b;
      },

      /**
       * Unbinds events and removes unnecessary markup.
       * @private
       * @returns {this}
       */
      teardown: function() {
        this.element.off('updated.searchfield focus.searchfield blur.searchfield click.searchfield keydown.searchfield beforeopen.searchfield listopen.searchfield listclose.searchfield safe-blur.searchfield cleared.searchfield');

        if (this.autocomplete) {
          this.autocomplete.destroy();
        }
>>>>>>> f58cbff2

    return data;
  },

  /**
   * Updates just the categories setting and rerenders the category list.
   * @param {Object[]} categories - Array of category object definitions.
   * @param {string} categories[].name - Category name.
   * @param {string|number} [id] - Category element's ID (if applicable).
   * @param {string|number} [value] - Category element's value (if applicable).
   * @param {boolean} [checked=true] - Category's selection status
   * @return {undefined}
   */
  updateCategories: function(categories) {
    this.settings.categories = categories;
    this.setCategories(this.settings.categories);
  },

  /**
   * Creates a new set of categories on the Searchfield and rerenders it.
   * @param {Object[]} categories - Array of category object definitions.
   * @param {string} categories[].name - Category name.
   * @param {string|number} [id] - Category element's ID (if applicable).
   * @param {string|number} [value] - Category element's value (if applicable).
   * @param {boolean} [checked=true] - Category's selection status
   * @return {undefined}
   */
  setCategories: function(categories) {
    this.list.empty();

    var self = this,
      previouslySelected = false;

    categories.forEach(function(val) {
      // if passed a string, typecast to an object.
      if (typeof val === 'string') {
        val = {
          name: val
        };
      }

      // Object types get a bit more customization.
      // Don't continue if there's no name present.
      if (!val.name) {
        return;
      }

      var id = '';
      if (typeof val.id === 'string' && val.id.length) {
        id = ' id="'+ val.id +'"';
      }

      var value = '',
        valueTypes = ['string', 'number'];
      if (valueTypes.indexOf(typeof val.value) > -1) {
        value = ' data-value="'+ val.value +'"';
      }

      var selected = '';
      if (val.checked === true && previouslySelected !== true) {
        selected = ' class="is-checked"';

        if (!self.settings.categoryMultiselect) {
          previouslySelected = true;
        }
      }

      self.list.append('<li'+ selected + id + value + '><a href="#">' + val.name + '</a></li>');
    });

    var api = this.categoryButton.data('popupmenu');
    if (api && typeof api.updated === 'function') {
      api.updated();
    }
  },

  /**
   * Determines whether or not a Category Trigger exists.
   * @returns {boolean}
   */
  hasCategoryButton: function() {
    return this.wrapper.find('.btn').length > 0;
  },

  /**
   * Category Button Close event handler
   * @private
   * @returns {function}
   */
  handlePopupClose: function() {
    return this.setAsActive(true, true);
  },

  /**
   * Clears the contents of the searchfield
   * @returns {undefined}
   */
  clear: function() {
    this.element.val('').trigger('change').focus();
  },

  /**
   * Adds a link at the bottom of a searchfield with more than (0) results that can be used to link out to a larger display of search results.
   * @private
   * @returns {undefined}
   */
  addMoreLink: function() {
    var list = $('#autocomplete-list'),
      val = this.element.val();

    if ($('.more-results', list).length > 0) {
      return;
    }

    $('<li class="separator" role="presentation"></li>').appendTo(list);
    var more = $('<li role="presentation"></li>').appendTo(list);
    this.moreLink = $('<a href="#" class="more-results" tabindex="-1" role="menuitem"></a>').html('<span>' + Locale.translate('AllResults') + ' "' + val + '"</span>').appendTo(more);
  },

  /**
   * Adds a link at the bottom of a searchfield with no results that announces no search results.
   * @private
   * @returns {undefined}
   */
  addNoneLink: function() {
    var list = $('#autocomplete-list');
    if ($('.no-results', list).length > 0) {
      return;
    }

    var none = $('<li role="presentation"></li>').appendTo(list);

    this.noneLink = $('<a href="#" class="no-results" tabindex="-1" role="menuitem"></a>').html('<span>' + Locale.translate('NoResults') + '</span>').appendTo(none);
  },

  /**
   * Tears down and rebuilds the Searchfield.
   * Can be called directly, but is also triggered by calling the "updated.searchfield" event on the searchfield element.
   * @returns {undefined}
   */
  updated: function(settings) {
    if (settings) {
      this.settings = utils.mergeSettings(this.element, settings, this.settings);
    }
    this.teardown().init();
  },

  /**
   * Enables the Searchfield
   * @returns {undefined}
   */
  enable: function() {
    this.element.prop('disabled', false);
  },

  /**
   * Disables the Searchfield
   * @returns {undefined}
   */
  disable: function() {
    this.element.prop('disabled', true);
  },

  /**
   * Performs the usual Boolean coercion with the exception of the strings "false" (case insensitive) and "0"
   * @private
   * @returns {boolean}
   */
  parseBoolean: function(b) {
    return !(/^(false|0)$/i).test(b) && !!b;
  },

  /**
   * Unbinds events and removes unnecessary markup.
   * @private
   * @returns {this}
   */
  teardown: function() {
    this.element.off('updated.searchfield focus.searchfield blur.searchfield click.searchfield keydown.searchfield beforeopen.searchfield listopen.searchfield listclose.searchfield safe-blur.searchfield');

    if (this.autocomplete) {
      this.autocomplete.destroy();
    }

    if (this.wrapper.hasClass('context')) {
      this.element.addClass('context');
    }

    this.element.next('.icon').remove();
    if (this.element.parent().hasClass('searchfield-wrapper')) {
      this.element.parent().find('ul').remove();
      this.element.parent().find('.icon').remove();
    }

    return this;
  },

  /**
   * Destroys the Searchfield and removes all jQuery component instancing.
   * @param {boolean} dontDestroyToolbarSearchfield - if true, will not pass through and destroy a linked instance of the Toolbar Searchfield component.
   * @returns {undefined}
   */
  destroy: function(dontDestroyToolbarSearchfield) {
    this.teardown();

    // Destroy the linked Toolbar Searchfield instance
    var tbsf = this.element.data('toolbarsearchfield');
    if (!dontDestroyToolbarSearchfield && tbsf && typeof tbsf.destroy === 'function') {
      tbsf.destroy(true);
    }

    $.removeData(this.element[0], COMPONENT_NAME);
  }
};


export { SearchField, COMPONENT_NAME };<|MERGE_RESOLUTION|>--- conflicted
+++ resolved
@@ -1,3 +1,4 @@
+/* eslint-disable */
 import * as debug from '../utils/debug';
 import { utils } from '../utils/utils';
 import { Locale } from '../locale/locale';
@@ -7,29 +8,40 @@
 import '../button/button.jquery';
 import '../popupmenu/popupmenu.jquery';
 
+// Name of this component
+let COMPONENT_NAME = 'searchfield';
 
 /**
- *
- */
-let COMPONENT_NAME = 'searchfield';
-
-
-/**
- *
- */
+* @namespace
+* @property {function} resultsCallback Callback function for getting typahead results on search.
+* @property {function} allResultsCallback Callback function for getting "all results".
+* @property {boolean} showAllResults If true the show all results link is showin in the list.
+* @property {boolean} showGoButton If true a go button is associated.
+* @property {string} goButtonCopy The text to use on the go button.
+* @property {function} goButtonAction If defined as a function, will fire this callback on
+* the Go Button "click"
+* @property {array} categories If defined as an array, displays a dropdown containing
+* categories that can be used to filter results.
+* @property {boolean} categoryMultiselect If true, creates a multiselectable categories list.
+* @property {boolean} showCategoryText If true, will show any available categories that are
+* selected to the left of the Dropdown field.
+* @property {function} source Callback function for getting type ahead results.
+* @property {string} template The html template to use for the search list
+* @property {boolean} clearable Add an X to clear.
+*/
 let SEARCHFIELD_DEFAULTS = {
   resultsCallback: undefined,
   allResultsCallback: undefined,
   showAllResults: true,
   showGoButton: false,
   goButtonCopy: Locale.translate('Go') || 'Go',
-  goButtonAction: undefined, // if defined as a function, will fire this callback on the Go Button "click"
-  categories: undefined, // If defined as an array, displays a dropdown containing categories that can be used to filter results.
-  categoryMultiselect: false, // If true, creates a multiselectable Categories list
-  showCategoryText: false, // If true, will show any available categories that are selected to the left of the Dropdown field.
+  goButtonAction: undefined,
+  categories: undefined,
+  categoryMultiselect: false,
+  showCategoryText: false,
   source: undefined,
-  template: undefined, // Template that can be passed
-  clearable: false //Has an X to clear
+  template: undefined,
+  clearable: false
 };
 
 
@@ -49,6 +61,7 @@
 SearchField.prototype = {
   /**
    * Initialization Kickoff
+   * @private
    * @returns {this}
    */
   init: function() {
@@ -288,51 +301,11 @@
       });
     }
 
-<<<<<<< HEAD
     // Insert the "view more results" link on the Autocomplete control's "populated" event
     this.element.off('populated.searchfield').on('populated.searchfield', function(e, items) {
       if (items.length > 0) {
         if (self.settings.showAllResults) {
           self.addMoreLink();
-=======
-        // Setup a listener for the Clearable behavior, if applicable
-        if (this.settings.clearable) {
-          this.element.on('cleared.searchfield', function() {
-            self.element.triggerHandler('resetfilter');
-          });
-        }
-
-        return this;
-      },
-
-      /**
-       * If located inside a toolbar element, setup a timed event that will send a signal to the parent toolbar,
-       * telling it to recalculate which buttons are visible. Needs to be done after a CSS animation on the searchfield finishes.
-       * @private
-       * @returns {undefined}
-       */
-      recalculateParent: function() {
-        var toolbar = this.element.closest('.toolbar');
-        if (toolbar.length) {
-          // TODO: Bolster this to work with CSS TransitonEnd
-          setTimeout(function() {
-            toolbar.triggerHandler('recalculate-buttons');
-          }, 300);
-        }
-      },
-
-      /**
-       * Activates a toolbar-based searchfield and keeps it "open".  Instead of closing it on blur, sets up
-       * an explicit, out-of-bounds click/tap that will serve to close it when the user acts.
-       * @private
-       * @param {boolean} force - ignore any attempt to return out first
-       * @param {boolean} doFocus - focus the searchfield element.
-       * @returns {undefined}
-       */
-      setAsActive: function(force, doFocus) {
-        if (!force && this.wrapper.hasClass('active')) {
-          return;
->>>>>>> f58cbff2
         }
       } else {
         self.addNoneLink();
@@ -389,6 +362,13 @@
         self.element.val('');
       });
 
+      // Setup a listener for the Clearable behavior, if applicable
+      if (this.settings.clearable) {
+        this.element.on('cleared.searchfield', function() {
+          self.element.triggerHandler('resetfilter');
+        });
+      }
+
     });
 
     return this;
@@ -732,61 +712,8 @@
         category.value = value;
       }
 
-<<<<<<< HEAD
       data.push(category);
     });
-=======
-        var none = $('<li role="presentation"></li>').appendTo(list);
-
-        this.noneLink = $('<a href="#" class="no-results" tabindex="-1" role="menuitem"></a>').html('<span>' + Locale.translate('NoResults') + '</span>').appendTo(none);
-      },
-
-      /**
-       * Tears down and rebuilds the Searchfield.
-       * Can be called directly, but is also triggered by calling the "updated.searchfield" event on the searchfield element.
-       * @returns {undefined}
-       */
-      updated: function() {
-        this.teardown().init();
-      },
-
-      /**
-       * Enables the Searchfield
-       * @returns {undefined}
-       */
-      enable: function() {
-        this.element.prop('disabled', false);
-      },
-
-      /**
-       * Disables the Searchfield
-       * @returns {undefined}
-       */
-      disable: function() {
-        this.element.prop('disabled', true);
-      },
-
-      /**
-       * Performs the usual Boolean coercion with the exception of the strings "false" (case insensitive) and "0"
-       * @private
-       * @returns {boolean}
-       */
-      parseBoolean: function(b) {
-        return !(/^(false|0)$/i).test(b) && !!b;
-      },
-
-      /**
-       * Unbinds events and removes unnecessary markup.
-       * @private
-       * @returns {this}
-       */
-      teardown: function() {
-        this.element.off('updated.searchfield focus.searchfield blur.searchfield click.searchfield keydown.searchfield beforeopen.searchfield listopen.searchfield listclose.searchfield safe-blur.searchfield cleared.searchfield');
-
-        if (this.autocomplete) {
-          this.autocomplete.destroy();
-        }
->>>>>>> f58cbff2
 
     return data;
   },
@@ -965,7 +892,7 @@
    * @returns {this}
    */
   teardown: function() {
-    this.element.off('updated.searchfield focus.searchfield blur.searchfield click.searchfield keydown.searchfield beforeopen.searchfield listopen.searchfield listclose.searchfield safe-blur.searchfield');
+    this.element.off('updated.searchfield focus.searchfield blur.searchfield click.searchfield keydown.searchfield beforeopen.searchfield listopen.searchfield listclose.searchfield safe-blur.searchfield cleared.searchfield');
 
     if (this.autocomplete) {
       this.autocomplete.destroy();
@@ -1002,5 +929,4 @@
   }
 };
 
-
 export { SearchField, COMPONENT_NAME };