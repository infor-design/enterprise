<<<<<<< HEAD
import * as debug from '../utils/debug';
import { utils } from '../utils/utils';
import { Locale } from '../locale/locale';

// jQuery Components
import '../autocomplete/autocomplete.jquery';
import '../button/button.jquery';
import '../popupmenu/popupmenu.jquery';

// Name of this component
const COMPONENT_NAME = 'searchfield';

/**
* @namespace
* @property {function} resultsCallback Callback function for getting typahead results on search.
* @property {function} allResultsCallback Callback function for getting "all results".
* @property {boolean} showAllResults If true the show all results link is showin in the list.
* @property {boolean} showGoButton If true a go button is associated.
* @property {string} goButtonCopy The text to use on the go button.
* @property {function} goButtonAction If defined as a function, will fire this callback on
* the Go Button "click"
* @property {array} categories If defined as an array, displays a dropdown containing
* categories that can be used to filter results.
* @property {boolean} categoryMultiselect If true, creates a multiselectable categories list.
* @property {boolean} showCategoryText If true, will show any available categories that are
* selected to the left of the Dropdown field.
* @property {function} source Callback function for getting type ahead results.
* @property {string} template The html template to use for the search list
* @property {boolean} clearable Add an X to clear.
*/
const SEARCHFIELD_DEFAULTS = {
  resultsCallback: undefined,
  allResultsCallback: undefined,
  showAllResults: true,
  showGoButton: false,
  goButtonCopy: Locale.translate('Go') || 'Go',
  goButtonAction: undefined,
  categories: undefined,
  categoryMultiselect: false,
  showCategoryText: false,
  source: undefined,
  template: undefined,
  clearable: false
};

/**
 * @class Searchfield
 * @constructor
 * @param {jQuery[]|HTMLElement} element the base searchfield element
 * @param {object} [settings] incoming settings
 */
function SearchField(element, settings) {
  this.settings = utils.mergeSettings(element, settings, SEARCHFIELD_DEFAULTS);
  this.element = $(element);
  debug.logTimeStart(COMPONENT_NAME);
  this.init();
  debug.logTimeEnd(COMPONENT_NAME);
}

SearchField.prototype = {

  /**
   * Initialization Kickoff
   * @private
   * @returns {void}
   */
  init() {
    this.inlineLabel = this.element.closest('label');
    this.inlineLabelText = this.inlineLabel.find('.label-text');
    this.isInlineLabel = this.element.parent().is('.inline');
    this.build().setupEvents();
  },

  /**
   * Builds the markup for this component.
   * @private
   * @returns {this} component instance
   */
  build() {
    this.optionsParseBoolean();
    this.label = this.element.prev('label, .label');

    // Invoke Autocomplete and store references to that and the popupmenu created by autocomplete.
    // Autocomplete settings are fed the same settings as Searchfield
    if (this.settings.source || this.element.attr('data-autocomplete')) {
      this.element.autocomplete(this.settings);
    }
    this.autocomplete = this.element.data('autocomplete');
=======
/* start-amd-strip-block */
(function(factory) {
  if (typeof define === 'function' && define.amd) {
    // AMD. Register as an anonymous module
    define(['jquery'], factory);
  } else if (typeof exports === 'object') {
    // Node/CommonJS
    module.exports = factory(require('jquery'));
  } else {
    // Browser globals
    factory(jQuery);
  }
}(function($) {
/* end-amd-strip-block */

  $.fn.searchfield = function(options) {
    'use strict';
    
    if (!options) {
      options = {};
    }

    // Settings and Options
    var pluginName  = 'searchfield',
        defaults = {
          resultsCallback: undefined,
          allResultsCallback: undefined,
          showAllResults: true,
          showGoButton: false,
          goButtonCopy: Locale.translate('Go') || 'Go',
          goButtonAction: undefined, // if defined as a function, will fire this callback on the Go Button "click"
          categories: undefined, // If defined as an array, displays a dropdown containing categories that can be used to filter results.
          categoryMultiselect: false, // If true, creates a multiselectable Categories list
          showCategoryText: false, // If true, will show any available categories that are selected to the left of the Dropdown field.
          source: undefined,
          template: undefined, // Template that can be passed
          clearable: false //Has an X to clear
        },
        settings = $.extend({}, defaults, options);

    /**
     * Searchfield Control
     * @constructor
     * @param {Object} element
     */
    function SearchField(element) {
      this.settings = $.extend({}, settings);
      this.element = $(element);
      Soho.logTimeStart(pluginName);
      this.init();
      Soho.logTimeEnd(pluginName);
    }

    SearchField.prototype = {
      /**
       * Initialization Kickoff
       * @returns {this}
       */
      init: function() {
        this.inlineLabel = this.element.closest('label');
        this.inlineLabelText = this.inlineLabel.find('.label-text');
        this.isInlineLabel = this.element.parent().is('.inline');
        this.build().setupEvents();
      },

      /**
       * Builds the markup for this component.
       * @private
       * @returns {this}
       */
      build: function() {
        this.optionsParseBoolean();
        this.label = this.element.prev('label, .label');
        var categoriesOptions = [];
        
        for (var key in this.settings) {
          if (typeof this.settings[key] === 'object') {
            categoriesOptions.push(this.settings[key]);
          }
        }

        if (categoriesOptions) {
          this.settings.categories = categoriesOptions;
        }

        // Invoke Autocomplete and store references to that and the popupmenu created by autocomplete.
        // Autocomplete settings are fed the same settings as Searchfield
        if (this.settings.source || this.element.attr('data-autocomplete')) {
          this.element.autocomplete(this.settings);
        }
        this.autocomplete = this.element.data('autocomplete');

        //Prevent browser typahead
        this.element.attr('autocomplete','off');
>>>>>>> f8667e13

    // Prevent browser typahead
    this.element.attr('autocomplete', 'off');

    this.wrapper = this.element.parent('.searchfield-wrapper');
    if (!this.wrapper || !this.wrapper.length) {
      if (this.isInlineLabel) {
        this.wrapper = this.inlineLabel.addClass('searchfield-wrapper');
      } else {
        this.wrapper = this.element.wrap('<span class="searchfield-wrapper"></span>').parent();
      }

      // Label for toolbar-inlined searchfields needs to be inside the
      // wrapper to help with positioning.
      if (this.element.closest('.toolbar').length) {
        this.label.prependTo(this.wrapper);
      }

      const customClasses = ['context', 'alternate'];
      let c;

      for (let i = 0; i < customClasses.length; i++) {
        if (this.element.hasClass(customClasses[i])) {
          c = customClasses[i];
          this.wrapper.addClass(c);
          this.element.removeClass(c);
        }
      }
    }

    // Add Icon
    let icon = this.wrapper.find('.icon:not(.icon-dropdown)');
    const insertIconInFront = this.wrapper.hasClass('context') || this.wrapper.hasClass('has-categories');

    if (!icon || !icon.length) {
      icon = $.createIconElement('search');
    }

    // Swap icon position to in-front if we have "context/has-categories" CSS class.
    icon[insertIconInFront ? 'insertBefore' : 'insertAfter'](this.element).icon();

    // Change icon to a trigger button if we're dealing with categories
    if (this.hasCategories()) {
      this.wrapper.addClass('has-categories');

      this.categoryButton = this.wrapper.find('.btn, .searchfield-category-button');
      if (!this.categoryButton.length) {
        this.categoryButton = $('<button type="button" class="btn searchfield-category-button"></button>');
      }
      icon.appendTo(this.categoryButton);
      icon = this.categoryButton;

      this.categoryButton.insertBefore(this.element);

      if (this.settings.showCategoryText) {
        this.wrapper.addClass('show-category');
      }

      let ddIcon = icon.find('.icon-dropdown');
      if (!ddIcon.length) {
        ddIcon = $.createIconElement({ classes: 'icon-dropdown', icon: 'dropdown' }).icon();
      }
      ddIcon.appendTo(icon);

      const popupAPI = this.categoryButton.data('popupmenu');
      if (!popupAPI) {
        this.list = this.wrapper.find('ul.popupmenu');
        if (!this.list || !this.list.length) {
          this.list = $('<ul class="popupmenu"></ul>');
        }

        // Handle Single vs Multi-Selectable Lists
        const categoryListType = this.settings.categoryMultiselect ? 'is-multiselectable' : 'is-selectable';
        this.list.addClass(categoryListType);
        let removeListType = 'is-selectable';
        if (!this.settings.categoryMultiselect) {
          removeListType = 'is-multiselectable';
        }
        this.list.removeClass(removeListType);

        this.setCategories(this.settings.categories);

        this.list.insertAfter(this.element);
        this.categoryButton.popupmenu({
          menu: this.list,
          offset: {
            y: 10
          }
        });
      } else {
        this.setCategories(this.settings.categories);
      }

      this.setCategoryButtonText();
    }

    // Pull a Go Button from markup, if applicable.
    let goButton = this.wrapper.next('.go-button');
    if (!goButton.length) {
      goButton = this.wrapper.find('.go-button');
    }

    if (goButton.length) {
      this.settings.showGoButton = true;
      this.goButton = goButton;
      this.element.after(this.goButton);
    }

    // Add a "Go" Button from scratch if we enable the setting
    if (this.settings.showGoButton && (!this.goButton || !this.goButton.length)) {
      this.goButton = $(`<button class="btn-secondary go-button"><span>${this.settings.goButtonCopy}</span></button>`);
      this.goButton.attr('id', this.goButton.uniqueId('searchfield-go-button-'));
      this.wrapper.addClass('has-go-button');
      this.element.after(this.goButton);
    } else {
      this.wrapper.removeClass('has-go-button');
    }

    // Hoist the 'alternate' CSS class to the wrapper, if applicable
    const isAlternate = this.element.hasClass('alternate');
    this.wrapper[isAlternate ? 'addClass' : 'removeClass']('alternate');

    if (this.settings.clearable) {
      this.element.clearable();
    }

    this.calculateSearchfieldWidth();

    return this;
  },

  /**
   * Set boolean value if strings
   * @private
   * @returns {void}
   */
  optionsParseBoolean() {
    let i;
    let l;
    const arr = [
      'showAllResults',
      'categoryMultiselect',
      'showCategoryText',
      'clearable'
    ];
    for (i = 0, l = arr.length; i < l; i++) {
      this.settings[arr[i]] = this.parseBoolean(this.settings[arr[i]]);
    }
  },

  /**
   * Reveals whether or not categories are active on this searchfield.
   * @returns {boolean} whether or not categories are active on this searchfield.
   */
  hasCategories() {
    return this.settings.categories && $.isArray(this.settings.categories) &&
      this.settings.categories.length > 0;
  },

  /**
   * Detects the existence of a "Go" button added to the main searchfield API
   * @returns {boolean} whether or not a "Go" button is present
   */
  hasGoButton() {
    return this.settings.showGoButton && this.goButton && this.goButton.length;
  },

  /**
   * Sets up the event-listening structure for this component instance.
   * @private
   * @returns {this} component instance
   */
  setupEvents() {
    const self = this;

    self.element.on('updated.searchfield', () => {
      self.updated();
    }).on('focus.searchfield', (e) => {
      self.handleFocus(e);
    }).on('blur.searchfield', (e) => {
      self.handleBlur(e);
    }).onTouchClick('searchfield', '.searchfield')
      .on('click.searchfield', (e) => {
        self.handleClick(e);
      })
      .on('keydown.searchfield', (e) => {
        self.handleKeydown(e);
      })
      .on('beforeopen.searchfield', (e, menu) => { // propagates from Autocomplete's Popupmenu
        self.handlePopupBeforeOpen(e, menu);
      })
      .on('safe-blur.searchfield listclose.searchfield', () => {
        self.wrapper.removeClass('popup-is-open');
      });

    self.wrapper.on('mouseenter.searchfield', function () {
      $(this).addClass('is-hovered');
    }).on('mouseleave.searchfield', function () {
      $(this).removeClass('is-hovered');
    });

    if (this.hasCategories()) {
      this.categoryButton.on('selected.searchfield', (e, anchor) => {
        self.handleCategorySelected(e, anchor);
        self.element.trigger('selected', [anchor]);
      }).on('focus.searchfield', (e) => {
        self.handleCategoryFocus(e);
      }).on('blur.searchfield', (e) => {
        self.handleCategoryBlur(e);
      }).on('close.searchfield', (e) => { // Popupmenu Close
        self.handlePopupClose(e);
      });
    }

    if (self.hasGoButton()) {
      self.goButton.on('click.searchfield', e => self.handleGoButtonClick(e));
    }

    // Insert the "view more results" link on the Autocomplete control's "populated" event
    self.element.off('populated.searchfield').on('populated.searchfield', (e, items) => {
      if (items.length > 0) {
        if (self.settings.showAllResults) {
          self.addMoreLink();
        }
      } else {
        self.addNoneLink();
      }
    });

    // Override the 'click' listener created by Autocomplete (which overrides the
    // default Popupmenu method) to act differntly when the More Results link is activated.
    self.element.on('listopen.searchfield', (e, items) => {
      const list = $('#autocomplete-list');

      // Visual indicator class
      self.wrapper.addClass('popup-is-open');

      list.off('click').on('click.autocomplete', 'a', (thisE) => {
        const a = $(thisE.currentTarget);
        let ret = a.text().trim();
        const isMoreLink = a.hasClass('more-results');
        const isNoneLink = a.hasClass('no-results');

        if (!isMoreLink && !isNoneLink) {
          // Only write text into the field on a regular result pick.
          self.element.attr('aria-activedescendant', a.parent().attr('id'));
        }

        if (isMoreLink) {
          // Trigger callback if one is defined
          const callback = self.settings.allResultsCallback;
          if (callback && typeof callback === 'function') {
            callback(ret);
          }
        }

        if (a.parent().attr('data-value')) {
          for (let i = 0; i < items.length; i++) {
            if (items[i].value.toString() === a.parent().attr('data-value')) {
              ret = items[i];
            }
          }
        }

        self.element.trigger('selected', [a, ret]);
        self.element.data('popupmenu').close();
        // e.preventDefault();
        return false;
      });

      // Override the focus event created by the Autocomplete control to make the more link
      // and no-results link blank out the text inside the input.
      list.find('.more-results, .no-results').off('focus').on('focus.searchfield', function () {
        const anchor = $(this);
        list.find('li').removeClass('is-selected');
        anchor.parent('li').addClass('is-selected');
        self.element.val('');
      });

      // Setup a listener for the Clearable behavior, if applicable
      if (self.settings.clearable) {
        self.element.on('cleared.searchfield', () => {
          self.element.triggerHandler('resetfilter');
        });
      }
    });

    return this;
  },

  /**
   * If located inside a toolbar element, setup a timed event that will send a
   * signal to the parent toolbar, telling it to recalculate which buttons are visible.
   * Needs to be done after a CSS animation on the searchfield finishes.
   * @private
   * @returns {void}
   */
  recalculateParent() {
    const toolbar = this.element.closest('.toolbar');
    if (toolbar.length) {
      // TODO: Bolster this to work with CSS TransitonEnd
      setTimeout(() => {
        toolbar.triggerHandler('recalculate-buttons');
      }, 300);
    }
  },

  /**
   * Activates a toolbar-based searchfield and keeps it "open".  Instead of closing
   * it on blur, sets up an explicit, out-of-bounds click/tap that will serve to close
   * it when the user acts.
   * @private
   * @param {boolean} force ignore any attempt to return out first
   * @param {boolean} doFocus focus the searchfield element.
   * @returns {void}
   */
  setAsActive(force, doFocus) {
    if (!force && this.wrapper.hasClass('active')) {
      return;
    }

    // Activate
    this.wrapper.addClass('active');
    const toolbar = this.element.closest('.toolbar, [class$="-toolbar"]');
    if (toolbar.length) {
      toolbar.addClass('searchfield-active');
    }

    // if Toolbar Searchfield, allow that control to handle adding this class
    if (!this.isToolbarSearchfield()) {
      this.wrapper.addClass('has-focus');
    }

    if (doFocus === true) {
      this.element.focus();
    }
  },

  /**
   * Detects whether or not the Searchfield has focus.
   * @returns {boolean} whether or not the Searchfield has focus.
   */
  hasFocus() {
    const active = document.activeElement;

    if ($.contains(this.wrapper[0], active)) {
      return true;
    }

    // Don't close if a category is being selected from a category menu
    if (this.categoryButton && this.categoryButton.length) {
      const menu = this.categoryButton.data('popupmenu').menu;
      if (menu.has(active).length) {
        return true;
      }
    }

    return false;
  },

  /**
   * Focus event handler
   * @private
   * @returns {void}
   */
  handleFocus() {
    this.setAsActive();
  },

  /**
   * Blur event handler
   * @private
   * @returns {void}
   */
  handleBlur() {
    if (!this.hasFocus()) {
      this.wrapper.removeClass('has-focus active');
    }
  },

  /**
   * Click event handler
   * @private
   * @returns {void}
   */
  handleClick() {
    this.setAsActive();
  },

  /**
   * Keydown event handler
   * @private
   * @param {jQuery.Event} e jQuery `keydown`
   * @returns {void}
   */
  handleKeydown(e) {
    const key = e.which;

    if (key === 27) {
      this.clear();
    }
  },

  /**
   * Modifies the menu at $('#autocomplete-list') to propagate/remove style
   *  classes on the Searchfield element.
   * @private
   * @param {jQuery.Event} e custom jQuery `beforeopen` event from the Popupmenu Component.
   * @param {jQuery[]} menu element that represents the popupmenu that is being opened.
   * @returns {void}
   */
  handlePopupBeforeOpen(e, menu) {
    if (!menu) {
      return;
    }

    const contextClassMethod = this.wrapper.hasClass('context') ? 'addClass' : 'removeClass';
    const altClassMethod = this.wrapper.hasClass('alternate') ? 'addClass' : 'removeClass';

    menu[contextClassMethod]('context');
    menu[altClassMethod]('alternate');
  },

  /**
   * @private
   * @param {jQuery.Event} e jQuery `click` event
   * @returns {void}
   */
  handleGoButtonClick(e) {
    const action = this.settings.goButtonAction;
    if (typeof action !== 'function') {
      return undefined;
    }

    const searchfieldValue = this.element.val();
    let categorySelection;

    if (this.hasCategories()) {
      categorySelection = this.getCategoryData();
    }

    // gives access to the current searchfield value, and category data if applicable.
    return action(e, searchfieldValue, categorySelection);
  },

  /**
   * Sets the text content on the category button.  Will either display a single category
   * name, or a translated "[x] Selected." string.
   * @param {string} [textContent] Optional incoming text that will be subtituted for the
   * selected element count.
   * @returns {undefined}
   */
  setCategoryButtonText(textContent) {
    if (!this.settings.showCategoryText || !this.hasCategoryButton()) {
      return;
    }

    let text = '';
    const button = this.wrapper.find('.btn');
    let span = button.find('span');

    if (!span || !span.length) {
      span = $('<span class="category"></span>').insertAfter(button.find('.icon').first());
    }

    span.empty();

    // incoming text takes precedent
    if (typeof textContent === 'string' && textContent.length) {
      span.text(textContent.trim());
      return;
    }

    // Otherwise, grab currently selected categories and set text
    // (or clear, if no options are selected).
    const item = this.getSelectedCategories();
    if (!item.length) {
      return;
    }

    if (item.length > 1) {
      text = `${item.length} ${Locale.translate('Selected')}`;
    } else {
      text = item.text().trim();
    }

    span.text(text);
  },

  /**
   * Ensures that the size of the Searchfield Wrapper does not change whenever a category
   * is chosen from a category searchfield.
   * NOTE: this method must be run AFTER changes to DOM elements (text/size changes) have been made.
   */
  calculateSearchfieldWidth() {
    if (this.isToolbarSearchfield()) {
      // If this is a toolbar searchfield, run its internal size check that fixes the
      // trigger button and input field size.
      const tsAPI = this.element.data('toolbarsearchfield');
      if (tsAPI && typeof tsAPI.setOpenWidth === 'function') {
        tsAPI.calculateOpenWidth();
        tsAPI.setOpenWidth();
      }
      return;
    }

    let subtractWidth = 0;
    let targetWidthProp = '100%';

    if (this.hasCategories()) {
      subtractWidth += this.categoryButton.outerWidth(true);
    }
    if (this.hasGoButton()) {
      subtractWidth += this.goButton.outerWidth(true);
    }

    // NOTE: final width can only be 100% if no value is subtracted for other elements
    if (subtractWidth > 0) {
      targetWidthProp = `calc(100% - ${subtractWidth}px)`;
    }

    this.element[0].style.width = targetWidthProp;
  },

  /**
   * Detects whether or not this component is a Toolbar Searchfield
   * @returns {boolean} whether or not this component is a Toolbar Searchfield
   */
  isToolbarSearchfield() {
    return this.wrapper.is('.toolbar-searchfield-wrapper');
  },

  /**
   * Category Selection event handler
   * @private
   * @param {jQuery.Event} e custom jQuery `selected` event form the popupmenu
   * @param {jQuery[]} anchor representing an anchor element that was picked from the menu.
   * @returns {void}
   */
  handleCategorySelected(e, anchor) {
    // Only change the text and searchfield size if we can
    if (!this.settings.showCategoryText) {
      return;
    }

    this.setCategoryButtonText(e, anchor.text().trim());
    this.calculateSearchfieldWidth();
  },

  /**
   * Category Button Focus event handler
   * @private
   * @returns {undefined}
   */
  handleCategoryFocus() {
    // if Toolbar Searchfield, allow that control to handle adding this class
    if (this.isToolbarSearchfield()) {
      return;
    }

    this.wrapper
      .addClass('active')
      .addClass('has-focus');
  },

  /**
   * Category Button Blur event handler
   * @private
   * @returns {undefined}
   */
  handleCategoryBlur() {
    const self = this;

    // if Toolbar Searchfield, allow that control to handle adding this class
    if (this.isToolbarSearchfield()) {
      return;
    }

    setTimeout(() => {
      if (!self.hasFocus()) {
        self.wrapper.removeClass('has-focus');
      }
    }, 1);
  },

  /**
   * Gets a complete list of categories in jQuery-collection form.
   * @returns {jQuery} categories
   */
  getCategories() {
    return this.list.children('li:not(.separator)');
  },

  /**
   * Gets the currently selected list of categories in jQuery-collection form.
   * @returns {jQuery} selectedCategories
   */
  getSelectedCategories() {
    return this.getCategories().filter('.is-checked');
  },

  /**
   * Gets the currently selected categories as data.
   * @param {boolean} [onlyReturnSelected=false] - If set to true, will only return
   *  checked list items.
   * @returns {Object[]} data -
   * @returns {string} name - Category name
   * @returns {string|number} id - Category element's ID (if applicable)
   * @returns {string|number} value - Category element's value (if applicable)
   * @returns {boolean} [checked=true] - Category's selection status
   */
  getCategoryData(onlyReturnSelected) {
    const categories = this.getCategories();
    const data = [];

    categories.each(function () {
      const classList = this.classList;
      const checked = classList.contains('is-checked');

      if (onlyReturnSelected === true && checked === false) {
        return;
      }

      const category = {
        name: this.innerText,
        checked
      };

      if (this.id) {
        category.id = this.id;
      }

      const value = this.getAttribute('data-value');
      if (value !== undefined) {
        category.value = value;
      }

      data.push(category);
    });

    return data;
  },

  /**
   * Updates just the categories setting and rerenders the category list.
   * @param {Object[]} categories - Array of category object definitions.
   * @param {string} categories[].name - Category name.
   * @param {string|number} [id] - Category element's ID (if applicable).
   * @param {string|number} [value] - Category element's value (if applicable).
   * @param {boolean} [checked=true] - Category's selection status
   * @returns {undefined}
   */
  updateCategories(categories) {
    this.settings.categories = categories;
    this.setCategories(this.settings.categories);
  },

  /**
   * Creates a new set of categories on the Searchfield and rerenders it.
   * @param {Object[]} categories - Array of category object definitions.
   * @param {string} categories[].name - Category name.
   * @param {string|number} [id] - Category element's ID (if applicable).
   * @param {string|number} [value] - Category element's value (if applicable).
   * @param {boolean} [checked=true] - Category's selection status
   * @returns {undefined}
   */
  setCategories(categories) {
    this.list.empty();

    const self = this;
    const valueTypes = ['string', 'number'];
    let previouslySelected = false;

    categories.forEach((val) => {
      // if passed a string, typecast to an object.
      if (typeof val === 'string') {
        val = {
          name: val
        };
      }

      // Object types get a bit more customization.
      // Don't continue if there's no name present.
      if (!val.name) {
        return;
      }

      let id = '';
      if (typeof val.id === 'string' && val.id.length) {
        id = ` id="${val.id}"`;
      }

      let value = '';
      if (valueTypes.indexOf(typeof val.value) > -1) {
        value = ` data-value="${val.value}"`;
      }

      let selected = '';
      if (val.checked === true && previouslySelected !== true) {
        selected = ' class="is-checked"';

        if (!self.settings.categoryMultiselect) {
          previouslySelected = true;
        }
      }

      self.list.append(`<li${selected}${id}${value}><a href="#">${val.name}</a></li>`);
    });

    const api = this.categoryButton.data('popupmenu');
    if (api && typeof api.updated === 'function') {
      api.updated();
    }
  },

  /**
   * Determines whether or not a Category Trigger exists.
   * @returns {boolean} whether or not a Category Trigger exists.
   */
  hasCategoryButton() {
    return this.wrapper.find('.btn').length > 0;
  },

  /**
   * Category Button Close event handler
   * @private
   * @returns {void}
   */
  handlePopupClose() {
    return this.setAsActive(true, true);
  },

  /**
   * Clears the contents of the searchfield
   * @returns {void}
   */
  clear() {
    this.element.val('').trigger('change').focus();
  },

  /**
   * Adds a link at the bottom of a searchfield with more than (0) results that can
   *  be used to link out to a larger display of search results.
   * @private
   * @returns {void}
   */
  addMoreLink() {
    const list = $('#autocomplete-list');
    const val = this.element.val();

    if ($('.more-results', list).length > 0) {
      return;
    }

    $('<li class="separator" role="presentation"></li>').appendTo(list);
    const more = $('<li role="presentation"></li>').appendTo(list);
    this.moreLink = $('<a href="#" class="more-results" tabindex="-1" role="menuitem"></a>').html(`<span>${Locale.translate('AllResults')} "${val}"</span>`).appendTo(more);
  },

  /**
   * Adds a link at the bottom of a searchfield with no results that announces no search results.
   * @private
   * @returns {void}
   */
  addNoneLink() {
    const list = $('#autocomplete-list');
    if ($('.no-results', list).length > 0) {
      return;
    }

    const none = $('<li role="presentation"></li>').appendTo(list);

    this.noneLink = $('<a href="#" class="no-results" tabindex="-1" role="menuitem"></a>').html(`<span>${Locale.translate('NoResults')}</span>`).appendTo(none);
  },

  /**
   * Tears down and rebuilds the Searchfield. Can be called directly, but is also
   * triggered by calling the "updated.searchfield" event on the searchfield element.
   * @param {object} [settings] incoming settings
   * @returns {void}
   */
  updated(settings) {
    if (settings) {
      this.settings = utils.mergeSettings(this.element, settings, this.settings);
    }
    this.teardown().init();
  },

  /**
   * Enables the Searchfield
   * @returns {void}
   */
  enable() {
    this.element.prop('disabled', false);
  },

  /**
   * Disables the Searchfield
   * @returns {void}
   */
  disable() {
    this.element.prop('disabled', true);
  },

  /**
   * Performs the usual Boolean coercion with the exception of the strings "false"
   * (case insensitive) and "0"
   * @private
   * @param {boolean|string|number} b the value to be checked
   * @returns {boolean} whether or not the value passed coerces to true.
   */
  parseBoolean(b) {
    return !(/^(false|0)$/i).test(b) && !!b;
  },

  /**
   * Unbinds events and removes unnecessary markup.
   * @private
   * @returns {this} component instance
   */
  teardown() {
    this.element.off('updated.searchfield focus.searchfield blur.searchfield click.searchfield keydown.searchfield beforeopen.searchfield listopen.searchfield listclose.searchfield safe-blur.searchfield cleared.searchfield');

    if (this.autocomplete) {
      this.autocomplete.destroy();
    }

    if (this.wrapper.hasClass('context')) {
      this.element.addClass('context');
    }

    this.element.next('.icon').remove();
    if (this.element.parent().hasClass('searchfield-wrapper')) {
      this.element.parent().find('ul').remove();
      this.element.parent().find('.icon').remove();
    }

    return this;
  },

  /**
   * Destroys the Searchfield and removes all jQuery component instancing.
   * @param {boolean} dontDestroyToolbarSearchfield if true, will not pass through
   *  and destroy a linked instance of the Toolbar Searchfield component.
   * @returns {undefined}
   */
  destroy(dontDestroyToolbarSearchfield) {
    this.teardown();

    // Destroy the linked Toolbar Searchfield instance
    const tbsf = this.element.data('toolbarsearchfield');
    if (!dontDestroyToolbarSearchfield && tbsf && typeof tbsf.destroy === 'function') {
      tbsf.destroy(true);
    }

    $.removeData(this.element[0], COMPONENT_NAME);
  }
};

export { SearchField, COMPONENT_NAME };<|MERGE_RESOLUTION|>--- conflicted
+++ resolved
@@ -1,4 +1,3 @@
-<<<<<<< HEAD
 import * as debug from '../utils/debug';
 import { utils } from '../utils/utils';
 import { Locale } from '../locale/locale';
@@ -81,108 +80,25 @@
     this.optionsParseBoolean();
     this.label = this.element.prev('label, .label');
 
+    const categoriesOptions = [];
+    const settingsKeys = Object.keys(this.settings);
+
+    settingsKeys.forEach((key) => {
+      if (typeof this.settings[key] === 'object') {
+        categoriesOptions.push(this.settings[key]);
+      }
+    });
+
+    if (categoriesOptions) {
+      this.settings.categories = categoriesOptions;
+    }
+
     // Invoke Autocomplete and store references to that and the popupmenu created by autocomplete.
     // Autocomplete settings are fed the same settings as Searchfield
     if (this.settings.source || this.element.attr('data-autocomplete')) {
       this.element.autocomplete(this.settings);
     }
     this.autocomplete = this.element.data('autocomplete');
-=======
-/* start-amd-strip-block */
-(function(factory) {
-  if (typeof define === 'function' && define.amd) {
-    // AMD. Register as an anonymous module
-    define(['jquery'], factory);
-  } else if (typeof exports === 'object') {
-    // Node/CommonJS
-    module.exports = factory(require('jquery'));
-  } else {
-    // Browser globals
-    factory(jQuery);
-  }
-}(function($) {
-/* end-amd-strip-block */
-
-  $.fn.searchfield = function(options) {
-    'use strict';
-    
-    if (!options) {
-      options = {};
-    }
-
-    // Settings and Options
-    var pluginName  = 'searchfield',
-        defaults = {
-          resultsCallback: undefined,
-          allResultsCallback: undefined,
-          showAllResults: true,
-          showGoButton: false,
-          goButtonCopy: Locale.translate('Go') || 'Go',
-          goButtonAction: undefined, // if defined as a function, will fire this callback on the Go Button "click"
-          categories: undefined, // If defined as an array, displays a dropdown containing categories that can be used to filter results.
-          categoryMultiselect: false, // If true, creates a multiselectable Categories list
-          showCategoryText: false, // If true, will show any available categories that are selected to the left of the Dropdown field.
-          source: undefined,
-          template: undefined, // Template that can be passed
-          clearable: false //Has an X to clear
-        },
-        settings = $.extend({}, defaults, options);
-
-    /**
-     * Searchfield Control
-     * @constructor
-     * @param {Object} element
-     */
-    function SearchField(element) {
-      this.settings = $.extend({}, settings);
-      this.element = $(element);
-      Soho.logTimeStart(pluginName);
-      this.init();
-      Soho.logTimeEnd(pluginName);
-    }
-
-    SearchField.prototype = {
-      /**
-       * Initialization Kickoff
-       * @returns {this}
-       */
-      init: function() {
-        this.inlineLabel = this.element.closest('label');
-        this.inlineLabelText = this.inlineLabel.find('.label-text');
-        this.isInlineLabel = this.element.parent().is('.inline');
-        this.build().setupEvents();
-      },
-
-      /**
-       * Builds the markup for this component.
-       * @private
-       * @returns {this}
-       */
-      build: function() {
-        this.optionsParseBoolean();
-        this.label = this.element.prev('label, .label');
-        var categoriesOptions = [];
-        
-        for (var key in this.settings) {
-          if (typeof this.settings[key] === 'object') {
-            categoriesOptions.push(this.settings[key]);
-          }
-        }
-
-        if (categoriesOptions) {
-          this.settings.categories = categoriesOptions;
-        }
-
-        // Invoke Autocomplete and store references to that and the popupmenu created by autocomplete.
-        // Autocomplete settings are fed the same settings as Searchfield
-        if (this.settings.source || this.element.attr('data-autocomplete')) {
-          this.element.autocomplete(this.settings);
-        }
-        this.autocomplete = this.element.data('autocomplete');
-
-        //Prevent browser typahead
-        this.element.attr('autocomplete','off');
->>>>>>> f8667e13
 
     // Prevent browser typahead
     this.element.attr('autocomplete', 'off');
