import * as debug from '../utils/debug';
import { utils } from '../utils/utils';

// jQuery components
import '../button/button.jquery';

// The name of this component.
const COMPONENT_NAME = 'modal';

/**
* Responsive and Accessible Modal Control
* @class Modal
* @param {string} element The component element.
* @param {string} settings The component settings.
*
* @param {string} [settings.trigger='click'] The method of opening the dialog. Supports click, immediate.
* @param {array} [settings.buttons=null]  A list of buttons that will sit in the toolbar's Buttonset area.
* @param {isAlert} [settings.isAlert=false] Adds alertdialog role for message dialogs.
* @param {content} [settings.content=null] Ability to pass in dialog html content.
* @param {string} [settings.cssClass=null] Append a css class to top level.
* @param {boolean} [settings.autoFocus=true] If true the first input will be focused.
* @param {string} [settings.id=null] Optionally tag a dialog with an id.
* @param {number} [settings.frameHeight=180] Optional extra height to add.
* @param {number} [settings.frameWidth=46] Optional extra width to add.
*/
const MODAL_DEFAULTS = {
  trigger: 'click',
  buttons: null,
  isAlert: false,
  content: null,
  cssClass: null,
  autoFocus: true,
  id: null,
  frameHeight: 180,
  frameWidth: 46,
  beforeShow: null
};

function Modal(element, settings) {
  this.settings = utils.mergeSettings(element, settings, MODAL_DEFAULTS);
  this.element = $(element);
  debug.logTimeStart(COMPONENT_NAME);
  this.init();
  debug.logTimeEnd(COMPONENT_NAME);
  this.reStructure();
}

// Actual Plugin Code
Modal.prototype = {
  init() {
    const self = this;

    // Used for tracking events tied to the Window object
    this.id = (parseInt($('.modal').length, 10) + 1);
    this.trigger = $(`button[data-modal="${this.element.attr('id')}"]`); // Find the button with same dialog ID
    this.overlay = $('<div class="overlay"></div>');
    this.oldActive = this.trigger;

    if (this.settings.trigger === 'click') {
      this.trigger.on('click.modal', () => {
        self.open();
      });
    }

    if (this.settings.trigger === 'immediate') {
      setTimeout(() => {
        self.open();
      }, 1);
    }

    self.isCancelled = false;

    if (window.history && window.history.pushState) {
      $(window).off('popstate.modal');

      $(window).on('popstate.modal', () => {
        self.destroy();
      });
    }

    // ensure is appended to body for new dom tree
    if (this.settings.content) {
      this.settings.trigger = this.settings.content instanceof jQuery ? this.settings.trigger : 'immediate';
      this.appendContent();
      setTimeout(() => {
        self.open();
      }, 1);
      return;
    }

    if (this.settings.beforeShow) {
      this.settings.trigger = this.settings.content instanceof jQuery ? this.settings.trigger : 'immediate';
      this.appendContent();
      this.callSource();
      return;
    }

    self.addButtons(this.settings.buttons);
    this.element.appendTo('body');
    this.element[0].style.display = 'none';
  },

  appendContent() {
    let isAppended = false;

    this.element = $(`${'<div class="modal">' +
        '<div class="modal-content">' +
          '<div class="modal-header"><h1 class="modal-title">'}${this.settings.title}</h1></div>` +
          '<div class="modal-body-wrapper">' +
            '<div class="modal-body"></div>' +
          '</div>' +
        '</div>' +
      '</div>');

    if (this.settings.id) {
      this.element.attr('id', this.settings.id);
    }

    if ($(this.settings.content).is('.modal')) {
      this.element = $(this.settings.content);
    } else if (this.settings.content && this.settings.content.length > 0) {
      if (this.settings.content instanceof jQuery && this.settings.content.parent().is('.modal-body')) {
        isAppended = true;
        this.element = this.settings.content.closest('.modal');
      } else {
        this.element.find('.modal-body').append(this.settings.content);
      }

      if (this.settings.content instanceof jQuery && !this.settings.beforeShow) {
        this.settings.content.removeClass('hidden is-hidden');
        this.settings.content.show();
      }
    }

    if (this.settings.beforeShow) {
      // this.element.find('.modal-body').append($('<div class="field"><div id="modal-busyindicator" class="busy card"></div></div>'));
      $('body').append($('<div class="overlay busy">' +
                        '</div>' +
                        '<div class="busy-indicator-container blocked-ui" aria-live="polite" role="status">' +
                          '<div class="busy-indicator active">' +
                            '<div class="bar one"></div>' +
                            '<div class="bar two"></div>' +
                            '<div class="bar three"></div>' +
                            '<div class="bar four"></div>' +
                            '<div class="bar five"></div>' +
                          '</div>' +
                          '<span>Loading...</span>' +
                        '</div>'));
    }

    if (!isAppended) {
      this.element.appendTo('body');
    }

    if (this.settings.cssClass) {
      this.element.addClass(this.settings.cssClass);
    }

    if (this.settings.title) {
      this.element.find('.modal-title').text(this.settings.title);
    }

    if (!isAppended) {
      this.addButtons(this.settings.buttons);
    }

    utils.fixSVGIcons(this.element);

    if (this.settings.beforeShow) {
      // Change to full screen
      const busyIndEl = $('#modal-busyindicator');
      busyIndEl.busyindicator({}).data('busyindicator');
      busyIndEl.trigger('start.busyindicator');
    }
  },

  reStructure() {
    const body = $('.modal-body', this.element);
    const hr = $('hr:first-child', body);
    const buttonset = $('.modal-buttonset', this.element);

    if (body && body.length && !body.parent().hasClass('modal-body-wrapper')) {
      body.wrap('<div class="modal-body-wrapper"></div>');
    }
    if (hr && hr.length && !hr.parent().hasClass('modal-content')) {
      hr.insertAfter(this.element.find('.modal-header'));
    }
    if (buttonset && buttonset.length && !buttonset.parent().hasClass('modal-content')) {
      buttonset.insertAfter(this.element.find('.modal-body-wrapper'));
    }
  },

  /**
   * Check if the submit button should be disabled based on validation status.
   * @returns {void}
   */
  disableSubmit() {
    const body = this.element;
    const fields = body.find('[data-validate]:visible');
    const inlineBtns = body.find('.modal-buttonset button');
    const primaryButton = inlineBtns.filter('.btn-modal-primary').not('.no-validation');

    if (fields.length > 0) {
      primaryButton.removeAttr('disabled');

      let allValid = true;
      fields.each(function () {
        const field = $(this);
        if (field.closest('.datagrid-filter-wrapper').length > 0) {
          return;
        }

        const isVisible = field[0].offsetParent !== null;

        if (field.is('.required')) {
          if (isVisible && !field.val()) {
            allValid = false;
          }
        } else {
          field.validateField();
          if (isVisible && !field.isValid()) {
            allValid = false;
          }
        }

        if (allValid) {
          primaryButton.removeAttr('disabled');
        }
      });

      if (!allValid && !primaryButton.is(':disabled')) {
        primaryButton.attr('disabled', 'true');
      }
    }
  },

  addButtons(buttons) {
    const self = this;
    const body = this.element.find('.modal-body');
    const bodywrapper = body.parent();
    let btnWidth = 100;
    let isPanel = false;
    let buttonset;

    this.modalButtons = buttons;

    if (!buttons) {
      const inlineBtns = this.element.find('.modal-buttonset button');

      // Buttons in markup
      btnWidth = 100 / inlineBtns.length;
      for (let i = 0, l = inlineBtns.length; i < l; i++) {
        inlineBtns[i].style.width = `${btnWidth}%`;
      }
      inlineBtns.button();
      inlineBtns.not('[data-ng-click], [ng-click], [onclick], :submit').on('click.modal', (e) => {
        if ($(e.target).is('.btn-cancel')) {
          self.isCancelled = true;
        }
        self.close();
      });
      return;
    }

    if (this.element.is('.contextual-action-panel')) {
      isPanel = true;
      // construct the toolbar markup if a toolbar isn't found
      buttonset = this.element.find('.buttonset');
      if (!buttonset.length) {
        const toolbar = this.element.find('.toolbar');
        if (!toolbar.length) {
          $('<div class="toolbar"></div>').appendTo(this.element.find('.modal-header'));
        }
        buttonset = $('<div class="buttonset"></div>').appendTo(this.element.find('.toolbar'));
      }
    } else {
      buttonset = this.element.find('.modal-buttonset');
      if (!buttonset.length) {
        buttonset = $('<div class="modal-buttonset"></div>').insertAfter(bodywrapper);
      }
    }

    btnWidth = 100 / buttons.length;

    if (buttons) {
      buttonset.empty();
    }

    const decorateButtons = function (props, cnt) {
      let btn = $('<button type="button"></button>');
      btn.text(props.text);
      btn.attr('type', props.type || 'button');

      if (props.cssClass === 'separator') {
        btn = $('<div class="separator"></div>');
      }

      if (props.cssClass) {
        btn.attr('class', props.cssClass);
      } else if (props.isDefault) {
        btn.addClass('btn-modal-primary');
      } else {
        btn.addClass('btn-modal');
      }

      if (props.validate !== undefined && !props.validate) {
        btn.addClass('no-validation');
      }

      const attrs = {};
      const attrTypes = ['id', 'name', 'text'];

      for (let k = 0; k < attrTypes.length; k++) {
        if (props[attrTypes[k]]) {
          attrs[attrTypes[k]] = props[attrTypes[k]];
        }
      }

      if (props.type === 'input') {
        const label = $(`<label class="audible" for="filter">${props.text}</label>`);
        const input = $('<input class="searchfield">').attr(attrs);

        buttonset.append(label, input);
        return;
      }

      if (props.icon && props.icon.charAt(0) === '#') {
        btn.html(`<span>${btn.text()}</span>`);
        $.createIconElement({
          classes: [props.icon === '#icon-close' ? 'icon-close' : ''],
          icon: props.icon.substr('#icon-'.length)
        }).prependTo(btn);
      }

      btn.attr('id', props.id || $.fn.uniqueId('button', 'modal'));

      const func = buttons[cnt].click;

      btn.on('click.modal', (e) => {
        if (func) {
          func.apply(self.element[0], [e, self]);
          return;
        }
        self.close();
      });

      if (!isPanel) {
        btn[0].style.width = `${btnWidth}%`;
      }

      btn.button();
      buttonset.append(btn);
    };

    for (let cnt = 0; cnt < buttons.length; cnt++) {
      decorateButtons(buttons[cnt], cnt);
    }
  },

  /**
  * Size the inner content on resize.
  * @private
  * @returns {void}
  */
  sizeInner() {
    const messageArea = this.element.find('.detailed-message');
    // Set a max width
    const h = $(window).height() - messageArea.offset().top - 150;
    messageArea[0].style.maxHeight = `${h}px`;
    messageArea[0].style.overflow = 'auto';
    messageArea[0].style.width = `${messageArea.width()}px`;
  },

  callSource() {
    if (typeof this.settings.beforeShow !== 'function') {
      return;
    }

    const self = this;
    const response = function (content) {
      if (content === false) {
        return false;
      }

      self.open(true);

      $('#modal-busyindicator').trigger('complete.busyindicator');

      if (!(content instanceof jQuery)) {
        content = $(content);
      }

      self.element.find('.modal-body').empty();
      self.element.find('.modal-body').append(content);

      content.show();

      return true;
    };

    const callBackOpts = {};
    this.settings.beforeShow(response, callBackOpts);
  },

  /**
<<<<<<< HEAD
  * Open the modal via the api.
  * @param  {boolean} ajaxReturn ajaxReturn boolean
  * @returns {void}
  */
=======
   * *
   * Open the modal via the api.
   * @param {boolean} ajaxReturn Flag used internally to denote its an ajax result return.
   */
>>>>>>> f122ee32
  open(ajaxReturn) {
    let messageArea = null;
    let elemCanOpen = true;

    if (!this.trigger || this.trigger.length === 0) {
      this.oldActive = $(':focus'); // Save and restore focus for A11Y
    }

    this.element.after(this.overlay);
    if (this.element && !this.element.parent().hasClass('modal-wrapper')) {
      this.element.wrap('<div class="modal-page-container"><div class="modal-wrapper"></div>');
    }
    this.root = this.element.closest('.modal-page-container');

    messageArea = this.element.find('.detailed-message');
    if (messageArea.length === 1) {
      $('body').on(`resize.modal-${this.id}`, () => {
        this.sizeInner();
      });
      this.sizeInner();
    }

    /**
    * Fires when the modal is about to open. You can return false to abort opening.
    * @event beforeopen
    * @memberof Modal
    * @property {object} event - The jquery event object
    * @property {object} ui - The dialog object
    */
    elemCanOpen = this.element.triggerHandler('beforeopen', [this]);
    $('body').triggerHandler('beforeopen', [this]);
    this.isCancelled = false;

    if (elemCanOpen === false) {
      this.overlay.remove();
      this.root[0].style.display = 'none';
      return;
    }

    if (!ajaxReturn) {
      this.callSource();

      if (this.settings.beforeShow) {
        return;
      }
    }

    // Look for other nested dialogs and adjust the zindex.
    $('.modal').each(function (i) {
      const modal = $(this);
      this.style.zIndex = (1020 + (i + 1)).toString();

      if (modal.data('modal') && modal.data('modal').overlay) {
        modal.data('modal').overlay[0].style.zIndex = (1020 + i).toString();
      }

      if (!modal.data('modal')) {
        const overlay = modal.closest('.modal-page-container').next('.overlay');
        if (overlay && overlay[0]) {
          overlay[0].style.zIndex = (1020 + i).toString();
        }
      }
    });

    $('body > *').not(this.element).not('.modal, .overlay, .modal-page-container').attr('aria-hidden', 'true');

    // Ensure aria-labelled by points to the id
    if (this.settings.isAlert) {
      this.element.attr('aria-labeledby', 'message-title');
      this.element.attr('aria-describedby', 'message-text');
    } else {
      const h1 = this.element.find('h1:first');
      let id = h1.attr('id');

      if (!id) {
        id = `${this.element.attr('id') ? this.element.attr('id') : 'h1'}-title`;
        h1.attr('id', id);
      }

      const body = this.element.find('.modal-body');
      const descById = `${this.element.attr('id') ? this.element.attr('id') : 'message'}-text`;

      this.element.attr('aria-labeledby', id);

      // Contextual Action Panel Case - Has a toolbar
      if (this.element.find('.toolbar .title').length) {
        this.element.find('.toolbar .title').attr('id', descById);
        this.element.attr('aria-describedby', descById);
      } else {
        body.attr('id', descById);
        this.element.attr('aria-describedby', descById);
      }
    }

    this.mainContent = $('body').children('.scrollable-container');
    if (!this.mainContent.length) {
      this.mainContent = $('body');
    }

    this.removeNoScroll = !this.mainContent.hasClass('no-scroll');
    this.mainContent.addClass('no-scroll');

    $('body').on(`resize.modal-${this.id}`, () => {
      this.resize();
    });
    this.resize();

    // Center
    this.root[0].style.display = '';
    this.element[0].style.display = '';

    setTimeout(() => {
      this.resize();
      this.element.addClass('is-visible').attr('role', (this.settings.isAlert ? 'alertdialog' : 'dialog'));
      this.root.attr('aria-hidden', 'false');
      this.overlay.attr('aria-hidden', 'true');
      this.element.attr('aria-modal', 'true'); // This is a forward thinking approach, since aria-modal isn't actually supported by browsers or ATs yet
    }, 1);

    // Add the 'modal-engaged' class after all the HTML markup and CSS classes have a
    // chance to be established
    // (Fixes an issue in non-V8 browsers (FF, IE) where animation doesn't work correctly).
    // http://stackoverflow.com/questions/12088819/css-transitions-on-new-elements
    $('body').addClass('modal-engaged');

    // Handle Default button.
    $(this.element).on('keypress.modal', (e) => {
      const target = $(e.target);

      if (target.is('.searchfield') || target.is('textarea') || target.is(':button') || target.is('.dropdown') || target.closest('.tab-list').length) {
        return;
      }

      if (e.which === 13 && this.isOnTop() &&
          !target.closest('form').find(':submit').length &&
          this.element.find('.btn-modal-primary:enabled').length) {
        e.stopPropagation();
        e.preventDefault();
        this.element.find('.btn-modal-primary:enabled').trigger('click');
      }
    });

    // Override this page's skip-link default functionality to instead focus the top
    // of this element if it's clicked.
    $('.skip-link').on('focus.modal', (e) => {
      e.preventDefault();
      this.getTabbableElements().first.focus();
    });

    function focusElement(self) {
      let focusElem = self.element.find(':focusable').not('.modal-header .searchfield').first();
      self.keepFocus();

      /**
      * Fires when the modal opens.
      * @event open
      * @memberof Modal
      * @property {object} event - The jquery event object
      * @property {object} ui - The dialog object
      */
      self.element.trigger('open', [self]);

      if (focusElem.length === 0) {
        focusElem = self.element.find('.btn-modal-primary');
      }

      if (focusElem.length === 1 && focusElem.is('.btn-modal')) {
        focusElem = self.element.find('.btn-modal-primary');
      }

      if (focusElem.length === 1 && focusElem.is('button') && !focusElem.is(':disabled')) {
        focusElem.addClass('hide-focus');
      }

      if (!self.settings.autoFocus) {
        return;
      }

      // If the selected element is a tab, actually make sure it's the "selected" tab.
      let selected;
      let tabParent;

      if (focusElem.is('.tab:not(.is-selected) a')) {
        tabParent = focusElem.closest('.tab-container');
        selected = tabParent.find('.is-selected');
        if (selected.length) {
          focusElem = selected;
          tabParent.data('tabs').select(selected.children('a').attr('href'));
          return;
        }
      }

      // Otherwise, just focus
      focusElem.focus();
    }

    const pagerElem = this.element.find('.paginated');
    pagerElem.on('afterpaging', () => {
      this.resize();
    });

    setTimeout(() => {
      this.disableSubmit();
    }, 10);

    const fields = this.element.find('[data-validate]');
    fields.removeClass('disable-validation');

    setTimeout(() => {
      focusElement(this);
    }, 200);

    /**
    * Fires after the modal has opened.
    * @event afteropen
    * @memberof Modal
    * @property {object} event - The jquery event object
    * @property {object} ui - The dialog object
    */
    setTimeout(() => {
      this.element.trigger('afteropen');
    }, 300);
  },

  resize() {
    // 90% -(180 :extra elements-height)
    let calcHeight = ($(window).height() * 0.9) - this.settings.frameHeight;
    const calcWidth = ($(window).width() * 1) - this.settings.frameWidth;

    const wrapper = this.element.find('.modal-body-wrapper');

    // Remove width for backwards compat
    this.element.find('.modal-contents').css('width', '');

    if (wrapper.length) {
      wrapper[0].style.maxHeight = `${calcHeight}px`;
      wrapper[0].style.maxWidth = `${calcWidth}px`;
    }

    if (this.element.hasClass('lookup-modal')) {
      const table = this.element.find('.datagrid-body');
      const hasPager = this.element.find('.pager-toolbar');
      const container = table.closest('.datagrid-container');

      calcHeight = calcHeight - (container.prev().is('.toolbar') ? 130 : 60) - (container.next().is('.pager-toolbar') ? 35 : 0);
      table[0].style.maxHeight = `${calcHeight + (hasPager.length ? -15 : 0)}px`;
      table[0].style.maxWidth = `${calcWidth}px`;
    }

    const toolbars = this.element.find('.toolbar');
    if (toolbars.length) {
      toolbars.triggerHandler('recalculate-buttons');
    }
  },

  isOpen() {
    return this.element.is('.is-visible');
  },

  isOnTop() {
    let max = 0;
    const dialog = this.element;

    $('.modal.is-visible').each(function () {
      if (max < this.style.zIndex) {
        max = this.style.zIndex;
      }
    });

    return max === dialog[0].style.zIndex;
  },

  getTabbableElements() {
    const allTabbableElements = $(this.element).find('a[href], area[href], input:not([disabled]),' +
      'select:not([disabled]), textarea:not([disabled]),' +
      'button:not([disabled]), iframe, object, embed, *[tabindex],' +
      '*[contenteditable]').filter(':visible');
    return {
      first: allTabbableElements[0],
      last: allTabbableElements[allTabbableElements.length - 1]
    };
  },

  keepFocus() {
    const self = this;
    let tabbableElements;

    // Escape key
    $(document).on('keyup.modal', (e) => {
      const keyCode = e.which || e.keyCode;
      if (keyCode === 27) {
        const modals = $('.modal.is-visible');
        const doAction = function (api) {
          if (!api.element.data('listclosed')) {
            api.close();
          }
          setTimeout(() => {
            api.element.removeData('listclosed');
          }, 0);
        };

        if (modals.length > 1) {
          modals.not(':last').on('beforeclose.modal', () => false);
          modals.on('afterclose.modal', () => {
            modals.off('beforeclose.modal');
          });
          const apiModal = modals.last().data('modal');
          if (apiModal && apiModal.close) {
            doAction(apiModal);
          }
        } else {
          doAction(self);
        }
      }
    });

    $(self.element).on('keypress.modal keydown.modal', (e) => {
      const keyCode = e.which || e.keyCode;

      if (keyCode === 9) {
        tabbableElements = self.getTabbableElements();

        // Move focus to first element that can be tabbed if Shift isn't used
        if (e.target === tabbableElements.last && !e.shiftKey) {
          e.preventDefault();
          tabbableElements.first.focus();
        } else if (e.target === tabbableElements.first && e.shiftKey) {
          e.preventDefault();
          tabbableElements.last.focus();
        }

        self.element.find('#message-title').removeAttr('tabindex');
      }
    });
  },

  /**
   * Close the modal.
   * @param  {boolean} destroy Call the destroy method.
   * @returns {boolean} If the dialog was open returns false. If the dialog was closed is true.
   */
  close(destroy) {
    if (!this.isOpen()) {
      return true;
    }

    const elemCanClose = this.element.triggerHandler('beforeclose');
    const self = this;
    const fields = this.element.find('[data-validate]');

    this.root = this.element.closest('.modal-page-container');
    fields.addClass('disable-validation');

    if (elemCanClose === false) {
      return false;
    }

    if (this.mainContent && this.removeNoScroll) {
      this.mainContent.removeClass('no-scroll');
    }
    $('body').off(`resize.modal-${this.id}`);

    this.element.off('keypress.modal keydown.modal');
    this.element.removeClass('is-visible');

    this.overlay.attr('aria-hidden', 'true');
    if (this.root) {
      this.root.attr('aria-hidden', 'true');
    }

    if ($('.modal-page-container[aria-hidden="false"]').length < 1) {
      $('body').removeClass('modal-engaged');
      $('body > *').not(this.element.closest('.modal-page-container')).removeAttr('aria-hidden');
      $('.overlay').remove();
    }

    // Fire Events
    self.element.trigger('close', self.isCancelled);

    // Restore focus
    if (this.oldActive && $(this.oldActive).is('a:visible, button:visible, input:visible, textarea:visible')) {
      this.oldActive.focus();
      this.oldActive = null;
    } else if (this.trigger.parents('.toolbar, .formatter-toolbar').length < 1) {
      this.trigger.focus();
    }

    // close tooltips
    $('#validation-errors, #tooltip, #validation-tooltip').addClass('is-hidden');

    // remove the event that changed this page's skip-link functionality in the open event.
    $('.skip-link').off('focus.modal');

    setTimeout(() => {
      self.overlay.remove();
      self.root[0].style.display = 'none';
      self.element.trigger('afterclose');

      if (self.settings.trigger === 'immediate' || destroy) {
        self.destroy();
      }
    }, 300); // should match the length of time needed for the overlay to fade out

    return false;
  },

  updated(settings) {
    if (settings) {
      this.settings = utils.mergeSettings(this.element, settings, this.settings);
    }

    return this;
  },

  // NOTE: Destroy method needs to function as a callback to be cancellable
  destroy() {
    const self = this;
    const canDestroy = this.element.trigger('beforedestroy');

    if (!canDestroy) {
      return;
    }

    function destroyCallback() {
      if (self.modalButtons) {
        self.element.find('button').off('click.modal');
      }

      if (self.element.find('.detailed-message').length === 1) {
        $('body').off(`resize.modal-${this.id}`);
      }

      if (self.settings.trigger === 'click') {
        self.trigger.off('click.modal');
      }

      self.element.closest('.modal-page-container').remove();
      $.removeData(self.element[0], 'modal');

      $(window).off('popstate.modal');
    }

    if (!this.isOpen()) {
      destroyCallback();
      return;
    }

    this.element.one('afterclose.modal', () => {
      destroyCallback();
    });

    this.close(true);
  }
};

export { Modal, COMPONENT_NAME };<|MERGE_RESOLUTION|>--- conflicted
+++ resolved
@@ -403,17 +403,10 @@
   },
 
   /**
-<<<<<<< HEAD
-  * Open the modal via the api.
-  * @param  {boolean} ajaxReturn ajaxReturn boolean
-  * @returns {void}
-  */
-=======
-   * *
+   *
    * Open the modal via the api.
    * @param {boolean} ajaxReturn Flag used internally to denote its an ajax result return.
    */
->>>>>>> f122ee32
   open(ajaxReturn) {
     let messageArea = null;
     let elemCanOpen = true;
