--- conflicted
+++ resolved
@@ -139,20 +139,8 @@
       this.addButtons(this.settings.buttons);
     }
 
-<<<<<<< HEAD
     utils.fixSVGIcons(this.element);
   },
-=======
-            if (field.is('.required')) {
-              if (isVisible && !field.val()) {
-                allValid = false;
-              }
-            } else {
-              field.validateField();
-              if (isVisible && !field.isValid()) {
-                allValid = false;
-              }
->>>>>>> 26ad485e
 
   reStructure: function() {
     var body = $('.modal-body', this.element),
@@ -195,11 +183,10 @@
             allValid = false;
           }
         } else {
-          field.checkValidation();
+          field.validateField();
           if (isVisible && !field.isValid()) {
             allValid = false;
           }
-
         }
 
         if (allValid) {
