--- conflicted
+++ resolved
@@ -1,20 +1,21 @@
+/* eslint-disable */
 import { utils } from '../utils/utils';
 import { Environment as env } from '../utils/environment';
 import { Locale } from '../locale/locale';
 import { masks } from './masks';
 import { SohoMaskAPI } from './mask-api';
 
-
 /**
- *
+ * The name of this componnet
+ * @private
  */
-let COMPONENT_NAME = 'mask';
-
+const COMPONENT_NAME = 'mask';
 
 /**
  * Default Masked Input field options
+ * @private
  */
-var DEFAULT_MASKED_INPUT_OPTIONS = {
+const DEFAULT_MASKED_INPUT_OPTIONS = {
   autocorrect: false,
   definitions: undefined,
   guide: false,
@@ -29,7 +30,6 @@
   processOnInitialize: true
 };
 
-
 /**
  * @class SohoMaskedInput
  * Component Wrapper for input elements that gives them the ability to become "masked".
@@ -48,7 +48,6 @@
 
   return this.init(settings);
 }
-
 
 SohoMaskedInput.prototype = {
 
@@ -279,7 +278,6 @@
     return os === 'android';
   },
 
-
   /**
    * Same as the Android method, but for IE 11 on Windows 7
    * TODO: deprecate eventually (v4.4.0?)
@@ -287,12 +285,12 @@
    * @returns {boolean}
    */
   _isWin7IE11: function() {
-    var browser = env && env.browser && env.browser.name ? env.browser.name : '',
-      version = env.browser.version ? env.browser.version : '';
-
-    return browser === 'ie' && version === '11';
-  },
-
+    let browser = env && env.browser && env.browser.name ? env.browser.name : '';
+    let version = env.browser.version ? env.browser.version : '';
+    let isWin7 = window.navigator.userAgent.indexOf('Windows NT 6.1') !==  -1;
+
+    return browser === 'ie' && version === '11' && isWin7;
+  },
 
   /**
    * Checks the current value of this masked input against it's stored "previousMaskResult" state to see if the value changed.
@@ -306,7 +304,6 @@
 
     return this.state.previousMaskResult !== this.state.initialValue;
   },
-
 
   /**
    * Gets the safe raw value of an input field
@@ -329,8 +326,6 @@
     }
   },
 
-
-<<<<<<< HEAD
   /**
    * Changes a bunch of "legacy" setting definitions into more apt names.  Additionally handles
    * the old data-attribute system that is still occasionally used.
@@ -355,51 +350,6 @@
     if (typeof html5DataMask === 'string' && html5DataMask.length) {
       this.settings.pattern = html5DataMask;
     }
-=======
-      // return event handler true/false
-      return processed.maskResult;
-    },
-
-
-    /**
-     * Obfuscates the operating system/browser check from Soho.env into internal methods
-     * NOTE: Helps compartmentalize us from using calls to global "Soho" object until we can
-     * properly setup import/export for unit tests.
-     * TODO: deprecate eventually (v4.4.0?)
-     * @private
-     * @returns {boolean}
-     */
-    _isAndroid: function() {
-      var os = Soho.env && Soho.env.os && Soho.env.os.name ? Soho.env.os.name : '';
-      return os === 'android';
-    },
-
-
-    /**
-     * Same as the Android method, but for IE 11 on Windows 7
-     * TODO: deprecate eventually (v4.4.0?)
-     * @private
-     * @returns {boolean}
-     */
-    _isWin7IE11: function() {
-      var browser = Soho.env && Soho.env.browser && Soho.env.browser.name ? Soho.env.browser.name : '',
-        version = Soho.env.browser.version ? Soho.env.browser.version : '',
-        isWin7 = window.navigator.userAgent.indexOf('Windows NT 6.1') !==  -1;
-
-      return browser === 'ie' && version === '11' && isWin7;
-    },
-
-
-    /**
-     * Checks the current value of this masked input against it's stored "previousMaskResult" state to see if the value changed.
-     * @private
-     * @returns {boolean}
-     */
-    _hasChangedValue: function() {
-      if (this.state === undefined || this.state.previousMaskResult === undefined) {
-        return true;
-      }
->>>>>>> 3ddf1d32
 
     // If a "mode" is defined, special formatting rules may apply to this mask.
     // Otherwise, the standard single-character pattern match will take place.
@@ -514,7 +464,7 @@
       })(this.settings.showSymbol);
 
       // derive the location of the symbol
-      var detectableSymbol = (symbolSetting === 'currency' ? '¤' : symbol.char),
+      var detectableSymbol = (symbolSetting === 'currency' ? 'Â¤' : symbol.char),
         symbolRegex = new RegExp(detectableSymbol, 'g'),
         match = symbolRegex.exec(symbol.format),
         replacementRegex,
@@ -539,7 +489,7 @@
         }
 
         if (symbolSetting === 'currency') {
-          symbolWithWhitespace = symbolWithWhitespace.replace('¤', symbol.char);
+          symbolWithWhitespace = symbolWithWhitespace.replace('Â¤', symbol.char);
         }
         this.settings.patternOptions[placementType] = symbolWithWhitespace;
       }
@@ -574,5 +524,4 @@
   }
 };
 
-
 export { SohoMaskedInput, COMPONENT_NAME };