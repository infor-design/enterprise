--- conflicted
+++ resolved
@@ -19,6 +19,8 @@
 
 /**
 * Add Toolbar to the page.
+* @private
+* @param {string} extraClass class to add (needed for pie)
 * @returns {void}
 */
 charts.appendTooltip = function appendTooltip(extraClass) {
@@ -319,13 +321,8 @@
   let dataset = o.dataset;
   const isPositiveNegative = o.type === 'column-positive-negative';
   const isBar = /^(bar|bar-stacked|bar-grouped|bar-normalized)$/.test(o.type);
-<<<<<<< HEAD
-  const isTypeColumn = /^(column|column-grouped|column-stacked)$/.test(o.type);
   const isTypePie = o.type === 'pie' || o.type === 'donut';
-=======
   const isTypeColumn = /^(column|column-grouped|column-stacked|column-positive-negative)$/.test(o.type);
-  const isTypePie = o.type === 'pie';
->>>>>>> b8476efa
 
   const svg = o.svg;
   const isSingle = o.isSingle;
@@ -441,11 +438,7 @@
       // Single and stacked only -NOT grouped-
       thisData = dataset[0] && dataset[0].data ? dataset[0].data : o.d;
       selector.classed('is-selected', true).style('opacity', 1);
-<<<<<<< HEAD
       triggerData.push({ elem: selector.nodes(), data: thisData[o.i] });
-=======
-      triggerData.push({ elem: selector._groups[0][0], data: thisData[o.i] });//eslint-disable-line
->>>>>>> b8476efa
     } else if ((isSingle || isGrouped) && !isStacked && (isTypeColumn || isBar)) {
       // Single or groups only -NOT stacked-
       svg.selectAll(`${isTypeColumn ? '.axis.x' : '.axis.y'} .tick:nth-child(${(isGrouped ? thisGroupId : o.i) + 2})`)
