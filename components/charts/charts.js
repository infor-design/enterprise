/**
* @constructor
*/

window.Chart = function(container) {
  'use strict';

  var charts = this;
  this.container = $(container);

  //IE8 and Below Message
  if (typeof d3 === 'undefined') {
    $(container).append('<p class="chart-message"></p>');
    return null;
  }

  var colorRange = ['#1D5F8A', '#8ED1C6', '#9279A6', '#5C5C5C', '#F2BC41', '#66A140', '#AD4242',
   '#8DC9E6', '#EFA836', '#317C73', '#EB9D9D', '#999999', '#488421', '#C7B4DB',
   '#54A1D3', '#6e5282', '#AFDC91', '#69ADA3', '#DB7726', '#D8D8D8'];

  this.isTouch = /Android|webOS|iPhone|iPad|iPod|BlackBerry|IEMobile|Opera Mini/i.test(navigator.userAgent);
  this.pieColors = d3.scale.ordinal().range(colorRange);
  this.colorRange = colorRange;
  this.greyColors = d3.scale.ordinal().range(['#737373', '#999999', '#bdbdbd', '#d8d8d8']);
  this.sparklineColors = d3.scale.ordinal().range(['#1D5F8A', '#999999', '#bdbdbd', '#d8d8d8']);
  this.colors = d3.scale.ordinal().range(colorRange);

  this.chartColor = function(i, chartType, data) {
    var specColor = (data && data.color ? data.color : null);

    //error, alert, alertYellow, good, neutral or hex
    if (specColor) {
      if (specColor ==='error' ) {
        return '#e84f4f';
      }
      if (specColor ==='alert' ) {
        return '#ff9426';
      }
      if (specColor ==='alertYellow' ) {
        return '#ffd726';
      }
      if (specColor ==='good' ) {
        return '#80ce4d';
      }
      if (specColor ==='neutral' ) {
        return '#bdbdbd';
      }
      if (specColor && specColor.indexOf('#') === 0) {
        return data.color;
      }
    }

    if (chartType === 'pie' || chartType === 'donut') {
      return this.colorRange[i];
    }
    if (chartType === 'bar-single' || chartType === 'column-single') {
      return '#1D5F8A';
    }
    if (chartType === 'bar' || chartType === 'line') {
      return this.colors(i);
    }
  };

  // Help Function to Select from legend click
  this.selectElem = function (line, series) {
    var idx = $(line).index(),
      elem = series[idx],
      s = charts.settings,
      selector;

    if (s.chartType === 'Pie') {
      selector = d3.select(s.svg.selectAll('.arc')[0][idx]);
    }
    else if (s.type === 'column-positive-negative') {
      if (!elem.option || (elem.option && elem.option === 'target')) {
        selector = s.svg.select('.target-bar');
      } else {
        selector = s.svg.select('.bar.'+ elem.option);
      }
    }
    else if (['Column', 'HorizontalBar'].indexOf(s.chartType) !== -1) {
      // Grouped or singlular
      if (s.isGrouped || s.isSingular) {
        selector = s.svg.select('.series-'+ idx);
      }
      // Stacked
      else if (s.isStacked && !s.isSingular) {
        var thisGroup = d3.select(s.svg.selectAll(s.chartType==='HorizontalBar' ? '.series-group' : '.g')[0][idx]);
        selector = thisGroup.select('.bar');
      }
    }

    if (['Pie', 'Column', 'HorizontalBar'].indexOf(s.chartType) !== -1) {
      s.isByLegends = true;
      selector.on('click').call(selector.node(), selector.datum(), idx);
    }

    if (elem.selectionObj) {
      charts.selectElement(d3.select(elem.selectionObj[0][idx]), elem.selectionInverse, elem.data);
    }
  };

  this.addLegend = function(series, chartType) {
    var i, s = charts.settings;

    if (series.length === 0) {
      return;
    }
    var isTwoColumn = series[0].display && series[0].display === 'twocolumn',
      legend = isTwoColumn ? $('<div class="chart-legend is-below"></div>') : $('<div class="chart-legend"></div>');

    // Legend width
    var width = 0,
      currentWidth,
      widthPercent;

    for (i = 0; i < series.length; i++) {
      currentWidth = series[i].name.length * 6;
      width = (series[i].name && currentWidth > width) ? currentWidth : width;
    }

    width += 55;
    widthPercent = width / $(container).width() * 100;

    for (i = 0; i < series.length; i++) {
      if (!series[i].name) {
        continue;
      }

      var extraClass = '';
      if (isTwoColumn || (series[i].display && series[i].display === 'block')) {
        extraClass += ' lg';
      }
      if (s.type === 'column-positive-negative' && series[i].option) {
        extraClass += ' '+ series[i].option;
      }

      var seriesLine = '<span class="chart-legend-item'+ extraClass +'" tabindex="0"></span>',
        hexColor = charts.chartColor(i, chartType ? chartType : (series.length === 1 ? 'bar-single' : 'bar'), series[i]);

      var color = $('<span class="chart-legend-color" style="background-color: '+ (series[i].pattern ? 'transparent' : hexColor) +'"></span>'),
        textBlock = $('<span class="chart-legend-item-text">'+ series[i].name + '</span>');

      if (series[i].pattern) {
        color.append('<svg width="12" height="12"><rect style="fill: '+ hexColor +'" mask="url(#'+ series[i].pattern +')" height="12" width="12" /></svg>');
      }

      if (series[i].percent) {
        var pct = $('<span class="chart-legend-percent"></span>').text(series[i].percent);
        textBlock.append(pct);
      }

      if (series[i].display && series[i].display==='block') {
        seriesLine = '<span class="chart-legend-item'+ extraClass +'" tabindex="0" style="float: none; display: block; margin: 0 auto; width: '+ width +'px;"></span>';
      }

      if (isTwoColumn) {
        if (widthPercent > 45) {
          seriesLine = '<span class="chart-legend-item'+ extraClass +'" tabindex="0" style="float: none; display: block; margin: 0 auto; width: '+ width +'px;"></span>';
        } else {
          seriesLine = '<span class="chart-legend-item'+ extraClass +' is-two-column" tabindex="0" ></span>';
        }
      }
      seriesLine = $(seriesLine);
      seriesLine.append(color, textBlock);

      legend.append(seriesLine);
    }

    if (legend instanceof $) {
      legend.on('click.chart', '.chart-legend-item', function () {
          charts.selectElem(this, series);
        }).on('keypress.chart', '.chart-legend-item', function (e) {
          if (e.which === 13 || e.which === 32) {
            charts.selectElem(this, series);
          }
        });

      $(container).append(legend);
    }
  };

  this.renderLegend = function() {
    if (charts.legendformatter && typeof charts.legendformatter === 'function') {
      var markup = '';
      var runInterval = true,
      legendInterval = setInterval(function () {
        if(runInterval) {
          runInterval = false;
          charts.legendformatter(function (data) {
            markup = data;
          });
        }
        if(markup !== '') {
          clearInterval(legendInterval);
          $(container).append(markup);
        }
      }, 10);
    }
  };

  //Add Toolbar to the page
  this.appendTooltip = function() {
    this.tooltip = $('#svg-tooltip');
    if (this.tooltip.length === 0) {
      this.tooltip = $('<div id="svg-tooltip" class="tooltip right is-hidden"><div class="arrow"></div><div class="tooltip-content"><p><b>32</b> Element</p></div></div>').appendTo('body');
      if (this.isTouch) {
        this.tooltip[0].style.pointerEvents = 'auto';
        this.tooltip.on('touchend.svgtooltip', function () {
          charts.hideTooltip();
        });
      }
    }
  };

  this.triggerContextMenu = function(elem, d) {
    d3.event.preventDefault();
    d3.event.stopPropagation();
    d3.event.stopImmediatePropagation();

    var e = $.Event('contextmenu');
    e.target = elem;
    e.pageX = d3.event.pageX;
    e.pageY = d3.event.pageY;
    $(container).trigger(e, [elem, d]);
  };

  //Show Tooltip
  this.showTooltip = function(x, y, content, arrow) {
    var self = this;

    //Simple Collision of left side
    if (x < 0) {
      x = 2;
    }

    this.tooltip[0].style.left = x + 'px';
    this.tooltip[0].style.top = y + 'px';
    this.tooltip.find('.tooltip-content').html(content);

    this.tooltip.removeClass('bottom top left right').addClass(arrow);
    this.tooltip.removeClass('is-hidden');

    // Hide the tooltip when the page scrolls.
    $('body').off('scroll.chart-tooltip').on('scroll.chart-tooltip', function() {
      self.hideTooltip();
    });

    $('.scrollable').off('scroll.chart-tooltip').on('scroll.chart-tooltip', function() {
      self.hideTooltip();
    });
  };

  this.getTooltipSize = function(content) {
    this.tooltip.find('.tooltip-content').html(content);
    return {height: this.tooltip.outerHeight(), width: this.tooltip.outerWidth()};
  };

  //Hide Tooltip
  this.hideTooltip = function() {
    var self = this;

    d3.select('#svg-tooltip').classed('is-hidden', true).style('left', '-999px');

    // Remove scroll events
    $('body, .scrollable').off('scroll.chart-tooltip', function() {
      self.hideTooltip();
    });
  };

  //Format Currency
  this.formatCurrency = function(num) {
    var symbol = (Locale.currentLocale.data ? Locale.currentLocale.data.currencySign : '$');
    num = (isNaN(num * 1)) ? 0 : num;
    return symbol + (num * 1).toFixed(2);
  };

  this.HorizontalBar = function(chartData, isNormalized, isStacked) {
    //Original http://jsfiddle.net/datashaman/rBfy5/2/

    var defaults = {
      // Use d3 Format
      // http://koaning.s3-website-us-west-2.amazonaws.com/html/d3format.html
      // [null | formatter string] - Only value will be formated
      formatterString: null,
    },
    settings = $.extend(true, defaults, charts.options),
    isFormatter = !!settings.formatterString,
    format = function (value) {
      return isFormatter ? d3.format(settings.formatterString)(value) : value;
    };

    var dataset, maxTextWidth, width, height, series, rects, svg, stack, xMin, xMax,
        xScale, yScale, yAxis, yMap, xAxis, groups, isGrouped, isSingle, legendMap,
        gindex, totalBarsInGroup, totalGroupArea, totalHeight, gap, barHeight;

    var tooltipInterval,
      tooltipDataCache = [],
      tooltipData = charts.options.tooltip;

    var maxBarHeight = 30,
      legendHeight = 40,
      gapBetweenGroups = 0.5; // As of one bar height (barHeight * 0.5)

    isStacked = isStacked === undefined ? true : isStacked;

    var isViewSmall = $(container).parent().width() < 450;

    var margins = {
      top: isStacked ? 30 : 20,
      left: 30,
      right: 30,
      bottom: 30 // 30px plus size of the bottom axis (20)
    };

    dataset = chartData;
    $(container).addClass('chart-vertical-bar');

    width =  parseInt($(container).parent().width()) - margins.left - margins.right;
    height =  parseInt($(container).parent().height()) - margins.top - margins.bottom - legendHeight;  //influences the bar width

    //Get the Legend Series'
    series = dataset.map(function (d) {
      return {name: d.name, color: d.color, pattern: d.pattern};
    });

    //Map the Data Sets and Stack them.
    dataset = dataset.map(function (d) {
      return d.data.map(function (o) {
        return $.extend({}, o, {
            y: o.value,
            x: o.name,
            color: o.color,
            pattern: o.pattern
        });
      });
    });
    stack = d3.layout.stack();
    stack(dataset);

    //Calculate max text width
    maxTextWidth = 0;
    dataset = dataset.map(function (group, i) {
      if (!isStacked) {
        if (series[i]) {
          maxTextWidth = (series[i].name.length > maxTextWidth ? series[i].name.length : maxTextWidth);
        }
      }
      return group.map(function (d) {
        if(isStacked) {
          maxTextWidth = (d.x.length > maxTextWidth ? d.x.length : maxTextWidth);
        }

        // Invert the x and y values, and y0 becomes x0
        return $.extend({}, d, {
            x: d.y,
            y: d.x,
            x0: d.y0,
            color: d.color,
            pattern: d.pattern
        });

      });
    });

    var h = parseInt($(container).parent().height()) - margins.bottom - (isStacked ? 0 : (legendHeight / 2)),
      w = parseInt($(container).parent().width()) - margins.left,
      textWidth = margins.left + (maxTextWidth * 6);

    svg = d3.select(container)
      .append('svg')
      .attr('width',  w)
      .attr('height', h)
      .append('g')
      .attr('class', 'group')
      .attr('transform', 'translate(' + (textWidth) + ',' + margins.top + ')');

    xMin = d3.min(dataset, function (group) {
      return d3.min(group, function (d) {
          return isStacked ? (d.x + d.x0) : d.x;
      });
    });

    xMax = d3.max(dataset, function (group) {
      return d3.max(group, function (d) {
          return isStacked ? (d.x + d.x0) : d.x;
      });
    });

    if (isStacked && isNormalized) {
      var gMax = [];
      //get the max for each array group
      dataset.forEach(function(d) {
        d.forEach(function(d, i) {
        gMax[i] = (gMax[i] === undefined ? 0 : gMax[i]) + d.x;
       });
      });

      //Normalize Each Group
      dataset.forEach(function(d) {
        d.forEach(function(d, i) {
          var xDif = gMax[i]/100;
          d.x = d.x / xDif;
          d.x0 = d.x0 / xDif;
       });
      });
      xMax = 100;
    }

    //Width of the bar minus the margin
    var barWith = w - textWidth - margins.left;

    if (settings.useLogScale) {
      xScale = d3.scale.log()
        .domain([(xMin > 0 ? xMin : 1), xMax])
        .nice()
        .range([1, barWith]).nice();

    } else {
      xScale = d3.scale.linear()
        .domain([(xMin < 0 ? xMin : 0), xMax])
        .nice()
        .range([0, barWith]).nice();
    }

    if (isStacked) {
      yMap = dataset[0].map(function (d) {
        return d.y;
      });

      barHeight = 0.32;
    } else {
      yMap = series.map(function (d) {
        return d.name;
      });

      (function() {
        var i, l, lm;
        // Loop backwards to catch and override with found first custom info from top
        for (i = dataset.length-1,l = -1; i > l; i--) {
          lm = dataset[i].map(function (d) {
            return d;
          });
          $.extend(true, legendMap, lm);
          // Convert back to array from object
          legendMap = $.map(legendMap, function(d) {
            return d;
          });
        }
      })();

      gindex = 0;
      totalBarsInGroup = legendMap.length;
      totalGroupArea = height / yMap.length;
      barHeight = totalGroupArea / totalBarsInGroup;
      totalHeight = totalBarsInGroup > 1 ?
        totalGroupArea - (barHeight * gapBetweenGroups) : maxBarHeight;
      gap = totalGroupArea - totalHeight;
      maxBarHeight = totalHeight / totalBarsInGroup;
      barHeight = 0;
    }

    yScale = d3.scale.ordinal()
      .domain(yMap)
      .rangeRoundBands([0, height], barHeight, barHeight);

    xAxis = d3.svg.axis()
      .scale(xScale)
      .tickSize(-height)
      .orient('middle');

    if (isViewSmall) {
      xAxis.ticks(textWidth < 100 ? 5 : 3);
    }

    if (isStacked && isNormalized) {
      xAxis.tickFormat(function(d) { return d + '%'; });
    }

    if (settings.useLogScale) {
      xAxis.ticks(10, ',.1s');

      if (settings.showLines === false) {
        xAxis.tickSize(0);
      }
    }

    if (settings.ticks) {
      xAxis.ticks(settings.ticks.number, settings.ticks.format);
    }

    yAxis = d3.svg.axis()
      .scale(yScale)
      .tickSize(0)
      .orient('left');

    svg.append('g')
      .attr('class', 'axis x')
      .attr('transform', 'translate(0,' + height + ')')
      .call(xAxis);

    svg.append('g')
      .attr('class', 'axis y')
      .call(yAxis);

    groups = svg.selectAll('g.group')
      .data(dataset)
      .enter()
      .append('g')
      .attr('class', 'series-group')
      .attr('data-group-id', function (d, i) {
        return i;
      });

    isGrouped = (svg.selectAll('.series-group')[0].length > 1 && !isStacked);
    isSingle = (svg.selectAll('.series-group')[0].length === 1 && isStacked);

    $.extend(charts.settings, {
      svg: svg,
      chartType: 'HorizontalBar',
      isSingle: isSingle,
      isGrouped: isGrouped,
      isStacked: isStacked
    });

    rects = groups.selectAll('rect')
      .data(function (d, i) {
        d.forEach(function(d) {
          d.index = i;

          if(!isStacked) {
            d.gindex = gindex++;
          }

        });
        return d;
    })
    .enter()
    .append('rect')
    .attr('class', function(d, i) {
      return 'bar series-'+ i;
    })
    .style('fill', function(d, i) {
      return isStacked ?
        (series.length === 1 ? (charts.chartColor(i, 'bar-single', d)) :
          (charts.chartColor(d.index, 'bar', series[d.index]))) :
        (charts.chartColor(i, 'bar', legendMap[i]));
    })
    .attr('mask', function (d, i) {
      if (dataset.length === 1 && dataset[0][i].pattern) {
        return 'url(#'+ dataset[0][i].pattern +')';
      }
      else if (isStacked && series[d.index].pattern) {
        return 'url(#'+ series[d.index].pattern +')';
      }
      else if (!isStacked && legendMap[i].pattern) {
        return 'url(#'+ legendMap[i].pattern +')';
      }
    })
    .attr('x', function (d) {
      if (settings.useLogScale) {
        return 0;
      }
      return (isStacked && !isSingle) ? xScale(d.x0) : xScale(0);
    })
    .attr('y', function (d) {
      return isStacked ? yScale(d.y) :
        ((((totalGroupArea - totalHeight) / 2) + (d.gindex * maxBarHeight)) + (d.index * gap));
    })
    .attr('height', function () {
      return isStacked ? (yScale.rangeBand()) : maxBarHeight;
    })
    .attr('width', 0) //Animated in later
    .on('mouseenter', function (d, i) {
      var j, l, hexColor,
        total = 0,
        totals = [],
        content = '',
        data = d3.select(this.parentNode).datum(),
        mid = Math.round(data.length/2),
        shape = d3.select(this),
        setPattern = function(pattern, hexColor) {
          return !pattern || !hexColor ? '' :
            '<svg width="12" height="12">'+
              '<rect style="fill: '+ hexColor +'" mask="url(#'+ pattern +')" height="12" width="12" />'+
            '</svg>';
        },

        show = function(xPosS, yPosS, isTooltipBottom) {
          var size = charts.getTooltipSize(content),
            x = xPosS+(parseFloat(shape.attr('width'))/2)-(size.width/2),
            y = isTooltipBottom ? yPosS : (yPosS-size.height-13);

          if(content !== '') {
            charts.showTooltip(x, y, content, isTooltipBottom ? 'bottom' : 'top');
          }
        };

       if (dataset.length === 1) {
          content = '<p><b>'+ d.y +' </b>'+ d.x +'</p>';
        }
        else {
          content = '<div class="chart-swatch">';

          if (isStacked) {
            for (j=0,l=dataset.length; j<l; j++) {
              total = 0;
              hexColor = charts.chartColor(j, 'bar', series[j]);
              for (var k=0,kl=dataset.length; k<kl; k++) {
                total += dataset[k][i].x;
                totals[k] = dataset[k][i].x;
              }
              content += ''+
                '<div class="swatch-row">'+
                  '<div style="background-color:'+ (series[j].pattern ? 'transparent' : hexColor) +';">'+
                    setPattern(series[j].pattern, hexColor)+
                  '</div>'+
                  '<span>'+ series[j].name +'</span><b> '+ (isFormatter ? format(totals[j]) : (Math.round((totals[j]/total)*100)+'%')) +' </b>'+
                '</div>';
            }

          }
          else {
            if(mid > 1) {
              shape = d3.select(this.parentNode).select('.series-' + mid);
            }
            for (j=0,l=data.length; j<l; j++) {
              hexColor = charts.chartColor(j, 'bar', legendMap[j]);
              content += ''+
                '<div class="swatch-row">'+
                  '<div style="background-color:'+ (legendMap[j].pattern ? 'transparent' : hexColor) +';">'+
                    setPattern(legendMap[j].pattern, hexColor)+
                  '</div>'+
                  '<span>'+ data[j].name +'</span><b>'+ format(data[j].value) +'</b>'+
                '</div>';
            }
          }
          content += '</div>';
        }

        if (total > 0) {
          content = '<span class="chart-tooltip-total"><b>' + total + '</b> '+Locale.translate('Total')+'</span>' +content;
        }

        var yPosS = shape[0][0].getBoundingClientRect().top + $(window).scrollTop(),
            xPosS = shape[0][0].getBoundingClientRect().left + $(window).scrollLeft();

        var maxBarsForTopTooltip = 6,
          isTooltipBottom = (!isStacked && (data.length > maxBarsForTopTooltip));

        if (tooltipData && typeof tooltipData === 'function' && !tooltipDataCache[i]) {
          content = '';
            var runInterval = true;
            tooltipInterval = setInterval(function() {
              if (runInterval) {
                runInterval = false;
                tooltipData(function (data) {
                  content = tooltipDataCache[i] = data;
                });
              }
              if (content !== '') {
                clearInterval(tooltipInterval);
                show(xPosS, yPosS, isTooltipBottom);
              }
            }, 10);
          } else {
            content = tooltipDataCache[i] || tooltipData || d.tooltip || content || '';
            show(xPosS, yPosS, isTooltipBottom);
          }
    })
    .on('mouseleave', function () {
      clearInterval(tooltipInterval);
      charts.hideTooltip();
    })
    .on('click', function (d, i) {
      var isSelected = this && d3.select(this).classed('is-selected'),
        thisGroupId = parseInt(d3.select(this.parentNode).attr('data-group-id'), 10);

      charts.setSelectedElement({
        task: (isSelected ? 'unselected' : 'selected'),
        container: container,
        selector: this,
        isTrigger: !isSelected,
        triggerGroup: isGrouped,
        d: d,
        i: i
      });

      if (isSelected) {
        $(container).triggerHandler('selected', [d3.select(this)[0], {}, (isGrouped ? thisGroupId : i)]);
      }
      return;
    });

    //Adjust the labels
    svg.selectAll('.axis.y text').attr({'x': charts.isRTL ? 15 : -15});
    svg.selectAll('.axis.x text').attr('class', function(d) {
      return d < 0 ? 'negative-value' : 'positive-value';
    });

    if (charts.isRTL && charts.isIE) {
      svg.selectAll('text').attr('transform', 'scale(-1, 1)');
      svg.selectAll('.y.axis text').style('text-anchor', 'start');
    }

    if (isViewSmall && settings.useLogScale) {
      var ticks = d3.selectAll('.x .tick text'),
        foundMid = false;

      //At small breakpoint hide the last ones
      ticks.attr('class', function(d, i){
          var middleTick = Math.round(ticks.size()/2);

          if (i >= middleTick && !foundMid && d.toString().startsWith('1')) {
            foundMid =  true;
            middleTick = d;
          }

          if (i !==0 && i !== ticks.size() -1 && (settings.useLogScale ? d !== middleTick : i !== middleTick )) {
            d3.select(this).remove();
          }
      });
    }

    // Set x-axix tick css class
    svg.selectAll('.x.axis .tick').attr('class', function(d) {
      return 'tick' + (d === 0 ? ' tick0' : '');
    });

    //Animate the Bars In
    svg.selectAll('.bar')
      .transition().duration(charts.animate ? 1000 : 0)
      .attr('width', function (d) {
        var scale = xScale(d.x),
          scale0 = xScale(0);

        if (isNaN(scale)) {
          scale = 0;
        }

        if (isNaN(scale0)) {
          scale0 = 0;
        }

        return Math.abs(scale - scale0);
      })
      .attr('x', function (d) {
        if (settings.useLogScale) {
          return 0;
        }
        return (isStacked && !isSingle) ? xScale(d.x0) : (d.x < 0 ? xScale(d.x) : xScale(0));
      });

    //Add Legends
    if (charts.showLegend) {
      charts.addLegend(isStacked ? series : legendMap);
    }
    charts.appendTooltip();

    charts.setSelected = function (o, isToggle) {
      if (!o) {
        return;
      }
      var selected = 0,
        equals = window.Soho.utils.equals,
        legendsNode = svg.node().parentNode.nextSibling,
        legends = d3.select(legendsNode),
        isLegends = legends.node() && legends.classed('chart-legend'),
        barIndex, selector, isStackedGroup, xGroup,

        setSelectedBar = function (g) {
          var isGroup = !!g;
          g = isGroup ? d3.select(g) : svg;
          g.selectAll('.bar').each(function(d, i) {
            if (!d) {
              return;
            }
            if (selected < 1) {
              if ((typeof o.fieldName !== 'undefined' &&
                    typeof o.fieldValue !== 'undefined' &&
                      o.fieldValue === d[o.fieldName]) ||
                  (typeof o.index !== 'undefined' && o.index === i) ||
                  (o.data && equals(o.data, chartData[d.index].data[i])) ||
                  (o.elem && $(this).is(o.elem))) {
                selected++;
                selector = d3.select(this);
                barIndex = i;
                if (isGroup && !isStacked) {
                  isStackedGroup = true;
                }
              }
            }
          });
        },

        setSelectedGroup = function () {
          var groups = svg.selectAll('.series-group');
          if (groups[0].length) {
            groups.each(function() {
              setSelectedBar(this);
            });
          }
        };

      if (isGrouped || (isStacked && !isSingle)) {
        chartData.forEach(function(d, i) {
          if (selected < 1) {
            xGroup = $(svg.select('[data-group-id="'+ i +'"]').node());
            if ((typeof o.groupName !== 'undefined' &&
                  typeof o.groupValue !== 'undefined' &&
                    o.groupValue === d[o.groupName]) ||
                (typeof o.groupIndex !== 'undefined' && o.groupIndex === i) ||
                (o.data && equals(o.data, d)) ||
                (o.elem && (xGroup.is(o.elem)))) {

              if (typeof o.fieldName === 'undefined' &&
                    typeof o.fieldValue === 'undefined' &&
                      typeof o.index === 'undefined') {
                selected++;
                selector = svg.select('[data-group-id="'+ i +'"]').select('.bar');
                barIndex = i;
                if (isStacked && !isGrouped) {
                  isStackedGroup = true;
                }
              }
            }
          }
        });
        if (selected < 1) {
          setSelectedGroup();
        }
      }
      else {
        setSelectedBar();
      }

      if (selected > 0 && (isToggle || !selector.classed('is-selected'))) {
        if (isStackedGroup) {
          if (isLegends) {
            $(legends.selectAll('.chart-legend-item')[0][barIndex]).trigger('click.chart');
          }
        }
        else {
          selector.on('click').call(selector.node(), selector.datum(), barIndex);
        }
      }

    };

    // Set initial selected
    (function () {
      var selected = 0,
        legendsNode = svg.node().parentNode.nextSibling,
        legends = d3.select(legendsNode),
        isLegends = legends.node() && legends.classed('chart-legend'),
        barIndex, selector, isStackedGroup,

        setSelectedBar = function (g) {
          g = g ? d3.select(g) : svg;
          g.selectAll('.bar').each(function(d, i) {
            if (!d) {
              return;
            }
            if (d.selected && selected < 1) {
              selected++;
              selector = d3.select(this);
              barIndex = i;
            }
          });
        },

        setSelectedGroup = function () {
          var groups = svg.selectAll('.series-group');
          if (groups[0].length) {
            groups.each(function() {
              setSelectedBar(this);
            });
          }
        };

      if (isGrouped || (isStacked && !isSingle)) {
        chartData.forEach(function(d, i) {
          if (d.selected && selected < 1) {
            selected++;
            selector = svg.select('[data-group-id="'+ i +'"]').select('.bar');
            barIndex = i;
            if (isStacked && !isGrouped) {
              isStackedGroup = true;
            }
          }
        });
        if (selected < 1) {
          setSelectedGroup();
        }
      }
      else {
        setSelectedBar();
      }

      if (selected > 0) {
        if (isStackedGroup) {
          if (isLegends) {
            $(legends.selectAll('.chart-legend-item')[0][barIndex]).trigger('click.chart');
          }
        }
        else {
          selector.on('click').call(selector.node(), selector.datum(), barIndex);
        }
      }

    })();

    $(container).trigger('rendered');
    return $(container);
  };

  this.Pie = function(initialData, isDonut, options) {
    var defaults = {
      labels: {
        // true|false
        hideLabels: true,
        hideCenterLabel: false,
        isTwoline: true,

        // 'name'|'value'|'percentage'|'name, value'|'name (value)'|'name (percentage)'
        contentsTop: 'percentage',
        contentsBottom: 'name',

        // Use d3 Format
        // http://koaning.s3-website-us-west-2.amazonaws.com/html/d3format.html
        // [null | formatter string] - Only value will be formated
        formatterTop: null,
        formatterBottom: null,

        // 'default'|'color-as-arc'|'#000000'|'black'
        colorTop: 'color-as-arc',
        colorBottom: 'default',
        lineColor: 'default',
        lineWidth: 2,
        linehideWhenMoreThanPercentage: 10
      }
    },
    settings = $.extend(true, defaults, options),
    lb = settings.labels;

    if (!lb.isTwoline && options && !options.labels.colorTop) {
      lb.colorTop = lb.colorBottom;
    }

    var self = this,
      parent = $(container).parent(),
      isRTL = charts.isRTL;

    var tooltipInterval,
      tooltipDataCache = [],
      tooltipData = charts.options.tooltip;

    charts.appendTooltip();
    charts.hideTooltip();

    var showLegend = charts.showLegend || false;

    var chartData = initialData[0].data;
    chartData = chartData.sort(function(a, b) {
      return isRTL ? +b.value - +a.value : +a.value - +b.value;
    });

    var total = d3.sum(chartData, function(d) { return d.value; });

    chartData = chartData.map(function (d) {
      return { data: d, elm: d, name: d.name, color: d.color, value: d.value, percent: d3.round(100*(d.value/total)) };
    });

    if (total === 0) {
      // Handle zero based pies
      chartData.push({data: {}, color: '#BDBDBD', name: 'Empty-Pie', value: 100, percent: 100});
    }

    var svg = d3.select(container).append('svg'),
      arcs = svg.append('g').attr('class','arcs'),
      lines = svg.append('g').attr('class','lines'),
      centerLabel = initialData[0].centerLabel;

    $(container).addClass('chart-pie');

    var pie = d3.layout.pie().value(function (d) {
      return d.value;
    }).sort(null);

    // Store our chart dimensions
    var dims = {
      height: parseInt(parent.height()),  //header + 20 px padding
      width: parseInt(parent.width()),
      widgetheight: 318
    };
    var isSmall = (dims.width < 405);
    dims.height = dims.height > dims.widgetheight ? dims.widgetheight : dims.height;
    dims.height = isSmall && !lb.hideLabels ? dims.width : dims.height;

    var donutWidth = 30;

    dims.outerRadius = ((Math.min(dims.width, dims.height) / 2) - 40);
    dims.innerRadius = isDonut ? dims.outerRadius - (donutWidth + 5) : 0;
    dims.labelRadius = dims.outerRadius + (donutWidth - 10);
    dims.center = { x: (dims.width / 2), y: dims.height / 2 };

    svg.attr({
      'width': '100%',
      'height': ((isSmall && !lb.hideLabels) || dims.height === dims.widgetheight) ? dims.height - 50 : '100%',
      'viewBox': '0 0 ' + dims.width + ' ' + dims.height
    });

    // move the origin of the group's coordinate space to the center of the SVG element
    arcs.attr('transform', 'translate(' + dims.center.x + ',' + dims.center.y  + ')');
    lines.attr('transform', 'translate(' + dims.center.x + ',' + dims.center.y + ')');

    var pieData = pie(chartData);

    // calculate the path information for each wedge
    var pieArcs = d3.svg.arc()
        .innerRadius(dims.innerRadius)
        .outerRadius(dims.outerRadius);

    var pieCircles = d3.svg.arc()
        .innerRadius(dims.outerRadius)
        .outerRadius(dims.outerRadius);

    var pieLabelCircles = d3.svg.arc()
        .innerRadius(dims.labelRadius)
        .outerRadius(dims.labelRadius);

    $.extend(charts.settings, {
      svg: svg,
      chartType: 'Pie'
    });

    // Draw the arcs.
    var enteringArcs = arcs.selectAll('.arc').data(pieData).enter();
    enteringArcs.append('path')
      .attr('class', 'arc')
      .on('contextmenu',function (d) {
        self.triggerContextMenu(d3.select(this).select('path')[0][0], d);
      })
      .on('click', function (d, i) {
        var isSelected = this && d3.select(this).classed('is-selected');

        if (isSelected) {
          // Make unselected
          charts.setSelectedElement({
            task: 'unselected',
            container: container,
            selector: '.chart-container .is-selected',
            isTrigger: false,
            d: d.data,
            i: i
          });
          $(container).triggerHandler('selected', [d3.select(this)[0], {}, i]);
        }  else {
          // Make selected
          charts.setSelectedElement({
            task: 'selected',
            container: container,
            selector: this,
            isTrigger: true,
            d: d.data,
            i: i
          });
        }
      })
      .on('mouseenter', function(d, i) {
        var size, x, y, t, tx, ty,
          offset = parent.offset(),
          content = '',
          show = function() {
            size = charts.getTooltipSize(content);
            x -= size.width/2;
            y -= size.height/2;

            if (content !== '') {
              charts.showTooltip(x, y, content, 'top');
            }
          };

        var circles = svg.selectAll('.pie-circle');
        t = d3.transform(d3.select(circles[0][i]).attr('transform'));
        tx = t.translate[0] + (t.translate[0] > 0 ? 10 * -1: 10 * 1);
        ty = t.translate[1] + (t.translate[1] > 0 ? 10 * -1: 10 * 1);

        //Adjustments
        ty += (t.translate[0] > 0 && t.translate[1] > 0 ? -32 : 0);
        tx += (t.translate[1] > 0 && t.translate[0] < 0 ? 17 : 0);
        ty += (t.translate[1] < 0 && t.translate[0] < 0 ? -17 : 0);
        ty += (t.translate[0] < 0 && t.translate[1] > 0 ? -24 : 0);

        x = tx + offset.left + dims.center.x;
        y = ty + offset.top + dims.center.y;

        if (tooltipData && typeof tooltipData === 'function' && !tooltipDataCache[i]) {
          var runInterval = true;
          tooltipInterval = setInterval(function() {
            if(runInterval) {
              runInterval = false;
              tooltipData(function (data) {
                content = tooltipDataCache[i] = data;
              });
            }
            if(content !== '') {
              clearInterval(tooltipInterval);
              show();
            }
          }, 10);
        } else {
          tooltipData = typeof tooltipData === 'object' ? '' : tooltipData;
          content = tooltipDataCache[i] || tooltipData || d.data.tooltip || d.data.data.tooltip || '';
          content = content.replace('{{percent}}', d.data.percent + '%');
          content = content.replace('{{value}}', d.value);
          content = content.replace('%percent%', d.data.percent + '%');
          content = content.replace('%value%', d.value);
          show();
        }
      })
      .on('mouseleave', function () {
        clearInterval(tooltipInterval);
        charts.hideTooltip();
      })
      .style('fill', function(d, i) {return charts.chartColor(self.isRTL ? chartData.length-i-1 : i, 'pie', d.data); })
      .transition().duration(charts.animate ? 350 : 0)
      .attrTween('d', function(d) {
        var i = d3.interpolate(d.startAngle + 0.1, d.endAngle);
        return function(t) { d.endAngle = i(t); return pieArcs(d); };
      });

    // Now we'll draw our label lines, etc.
    var textLabels, textX=[], textY=[], textLabelsLength = 0,
      perEvenRound = [], perRound = [], perRoundTotal = 0,

      // http://stackoverflow.com/a/13484393
      // Fix: http://jira/browse/SOHO-4951
      evenRound = function(orig, target) {
        var i = orig.length,
          j = 0,
          total = 0,
          change,
          newVals = [],
          next, factor1,
          factor2,
          len = orig.length,
          marginOfErrors = [],
          errorFactor = function (oldNum, newNum) {
            return Math.abs(oldNum - newNum) / oldNum;
          };

        // map original values to new array
        while (i--) {
          total += newVals[i] = Math.round(orig[i]);
        }

        change = total < target ? 1 : -1;

        while (total !== target) {
          // Iterate through values and select the one that once changed will introduce
          // the least margin of error in terms of itself. e.g. Incrementing 10 by 1
          // would mean an error of 10% in relation to the value itself.
          for (i = 0; i < len; i++) {
            next = i === len - 1 ? 0 : i + 1;
            factor2 = errorFactor(orig[next], newVals[next] + change);
            factor1 = errorFactor(orig[i], newVals[i] + change);

            if (factor1 > factor2) {
              j = next;
            }
          }
          newVals[j] += change;
          total += change;
        }
        for (i = 0; i < len; i++) {
          marginOfErrors[i] = newVals[i] && Math.abs(orig[i] - newVals[i]) / orig[i];
        }

        // Math.round() causes some problems as it is difficult to know at the beginning
        // whether numbers should have been rounded up or down to reduce total margin of error.
        // This section of code increments and decrements values by 1 to find the number
        // combination with least margin of error.
        for (i = 0; i < len; i++) {
          for (j = 0; j < len; j++) {
            if (j === i) {
              continue;
            }
            var roundUpFactor = errorFactor(orig[i], newVals[i] + 1)  + errorFactor( orig[j], newVals[j] - 1);
            var roundDownFactor = errorFactor(orig[i], newVals[i] - 1) + errorFactor( orig[j], newVals[j] + 1);
            var sumMargin = marginOfErrors[i] + marginOfErrors[j];

            if(roundUpFactor < sumMargin) {
              newVals[i] = newVals[i] + 1;
              newVals[j] = newVals[j] - 1;
              marginOfErrors[i] = newVals[i] && Math.abs(orig[i] - newVals[i]) / orig[i];
              marginOfErrors[j] = newVals[j] && Math.abs(orig[j] - newVals[j]) / orig[j];
            }
            if(roundDownFactor < sumMargin) {
              newVals[i] = newVals[i] - 1;
              newVals[j] = newVals[j] + 1;
              marginOfErrors[i] = newVals[i] && Math.abs(orig[i] - newVals[i]) / orig[i];
              marginOfErrors[j] = newVals[j] && Math.abs(orig[j] - newVals[j]) / orig[j];
            }
          }
        }
        return newVals;
      },

      setEvenRoundPercentage = function() {

        var arr = [];
        for (var i = 0, l = chartData.length; i < l; i++) {
          var d = chartData[i],
            v = (total === 0 ? 0 : d.value / total),
            f1 = d3.format('0.0%'),
            f2 = d3.format('0.3%'),
            r1 = f1(v),
            r2 = f2(v);
          perRound.push(+(r1.replace('%','')));
          arr.push(+(r2.replace('%','')));
        }

        perEvenRound = evenRound(arr, 100);
        perRoundTotal = perRound.reduce(function(a, b) { return a + b; });
      },

      labelsContextFormatter = function (d, context, formatterString, isShortName, idx) {
        formatterString = /percentage/i.test(context) ? '0.0%' : formatterString;
        var r,
          format = d3.format(formatterString || ''),
          percentage = format(d.value / total),
          name = isShortName ? (d.data.shortName || d.data.name.substring(0, 9) + (d.data.name.length > 9 ? '...' : '')) : d.data.name,
          value = formatterString && formatterString !== '0.0%' ? format(d.value) : d.value;

        if (/percentage/i.test(context) && perRoundTotal !== 100) {
          percentage = perEvenRound[idx] +'%';
        }
        // 'name'|'value'|'percentage'|'name, value'|'name (value)'|'name (percentage)'
        switch (context) {
          case 'name': r = name; break;
          case 'value': r = value; break;
          case 'percentage': r = percentage; break;
          case 'name, value': r = name + ', '  + value; break;
          case 'name (value)': r = name + ' (' + value + ')'; break;
          case 'name (percentage)': r = name + ' (' + percentage + ')'; break;
          default: r = name + ', ' + value + ' (' + percentage + ')'; break;
        }
        return r || '';
      },

      labelsColorFormatter = function (d, i, opt) {
        return opt === 'color-as-arc' ? (charts.chartColor(self.isRTL ? chartData.length-i-1 : i, 'pie', d.data)) : (opt === 'default' ? '' : opt);
      },

      drawTextlabels = function (isShortName) {
        svg.selectAll('.lb-top').each(function(d, i) {
          var parentX = +d3.select(this.parentNode).attr('x');

          if (((dims.center.x + parentX) - (d.data.name.length*5)) < 25 ||
          parentX > 0 && (dims.center.x - (d.data.name.length*5 + parentX)) < 25) {
            isShortName =  true;
          }

          d3.select(this)
            .text(function() {
              return labelsContextFormatter(d, lb.contentsTop, lb.formatterTop, isShortName, i);
            })
            .style({
              'font-weight': lb.isTwoline ? 'normal' : 'normal',
              'font-size': lb.isTwoline ? (dims.width > 450 ? '1.8em' : '1.1em') : '1em',
              'fill': function() {
                var color = labelsColorFormatter(d, i, lb.colorTop);
                color = color === '#bdbdbd' ? '#868686' : color;
                return color;
              }
            });
        });

        if (lb.isTwoline) {
          svg.selectAll('.lb-bottom').each(function(d, i) {
            var parentX = +d3.select(this.parentNode).attr('x');

            if (((dims.center.x + parentX) - (d.data.name.length*5)) < 25 ||
            parentX > 0 && (dims.center.x - (d.data.name.length*5 + parentX)) < 25) {
              isShortName =  true;
            }

            d3.select(this)
              .text(function() {
                return labelsContextFormatter(d, lb.contentsBottom, lb.formatterBottom, isShortName);
              })
              .style({
                'font-size': '1em',
                'fill': function() {
                  return labelsColorFormatter(d, i, lb.colorBottom);
                }
              });

              isShortName = null;
          });
        }
      },

      addLabels = function () {

        svg.selectAll('.labels').remove();

        var labels = svg.append('g').attr('class','labels'),
          enteringLabels = labels.selectAll('.label').data(pieData).enter(),
          labelGroups = enteringLabels.append('g').attr('class', 'label');

        labels.attr('transform', 'translate(' + dims.center.x + ',' + dims.center.y + ')');

        labelGroups.append('circle')
          .style('fill', 'none')
          .attr({'class': 'pie-circle', x: 0, y: 0, r: 1,
            transform: function (d) {
              var x = pieCircles.centroid(d)[0],
                y = pieCircles.centroid(d)[1];
              return 'translate(' + x + ',' + y + ')';
            }
          });

        labelGroups.append('circle')
          .style('fill', 'none')
          .attr({'class': 'label-circle', x: 0, y: 0, r: 1,
            transform: function (d) {
              var x = pieLabelCircles.centroid(d)[0],
                y = pieLabelCircles.centroid(d)[1];
              return 'translate(' + x + ',' + y + ')';
            }
          });

        textLabels = labelGroups.append('text').attr({
          'class': 'label-text',
          'x': function (d) {
            var centroid = pieArcs.centroid(d),
              midAngle = Math.atan2(centroid[1], centroid[0]),
              x = Math.cos(midAngle) * dims.labelRadius,
              sign = (x > 0) ? 1 : -1,
              labelX = x + (1 * sign);

            textLabelsLength++;
            textX.push(x);
            return labelX;
          },
          'y': function (d) {
            var centroid = pieArcs.centroid(d),
              midAngle = Math.atan2(centroid[1], centroid[0]),
              y = Math.sin(midAngle) * dims.labelRadius;
            textY.push(y);
            return y;
          },
          'text-anchor': function (d) {
            var centroid = pieArcs.centroid(d),
             midAngle = Math.atan2(centroid[1], centroid[0]),
              x = Math.cos(midAngle) * dims.labelRadius;

            if (isRTL && charts.isIE) {
              return (x > 0 ? 'start' : 'end');
            }

            return isRTL ? (x > 0 ? 'end' : 'start') : (x > 0 ? 'start' : 'end');
          }
        });

        textLabels.append('tspan').attr('class', 'lb-top');
        if (lb.isTwoline) {
          textLabels.append('tspan')
            .attr({'class': 'lb-bottom',
              'x': function(d, i) {
                  var x = textX[i];
                  return x;
              },
              'dy': '17'
            });
        }

        setEvenRoundPercentage();

        if (lb.hideLabels) {
          drawTextlabels();
        }

        // Add center label only if its donut chart
        if (isDonut && !lb.hideCenterLabel) {
          arcs.append('text')
            .attr('dy', '.35em')
            .style('text-anchor', 'middle')
            .attr('class', 'chart-donut-text')
            .html(centerLabel);

          // FIX: IE does not render .html
          if (charts.isIE && !charts.isIEEdge) {
            if (charts.isHTML(centerLabel)) {
              // http://stackoverflow.com/questions/13962294/dynamic-styling-of-svg-text
              var text  = arcs.select('.chart-donut-text'),
                tmp = document.createElement('text');
              tmp.innerHTML = centerLabel;
              var nodes = Array.prototype.slice.call(tmp.childNodes);
              nodes.forEach(function(node) {
                text.append('tspan')
                  .attr('style', node.getAttribute && node.getAttribute('style'))
                  .attr('x', node.getAttribute && node.getAttribute('x'))
                  .attr('dy', node.getAttribute && node.getAttribute('dy'))
                  .text(node.textContent);
              });
            } else {
              arcs.select('.chart-donut-text').text(centerLabel);
            }
          }
        }

      };
      addLabels();

      if (lb.hideLabels) {
        var isRunning = true,
          maxRunning = textLabelsLength * 15,
          orgLabelPos,
          spacing = 35;

        // Resolve label positioning collisions

        // Record org x, y position
        orgLabelPos = textLabels[0].map(function(d) {
          d = d3.select(d);
          return { x: +d.attr('x'), y: +d.attr('y') };
        });

        // Fix y position
        var relax = function () {
          var again = false;
          maxRunning--;
          textLabels.each(function (d, i) {
            var a = this,
              da = d3.select(a),
              y1 = +da.attr('y');

            textLabels.each(function (d2, i2) {
              if (i2 > i) {
                var deltaY,
                  b = this,
                  db = d3.select(b),
                  y2 = +db.attr('y');

                if (da.attr('text-anchor') === db.attr('text-anchor') && (a === textLabels[0][i2-1])) {
                  deltaY = Math.round(Math.abs(y1 - y2));
                  if (deltaY < spacing) {
                    deltaY += 1;
                    var newY = y2 > 0 ? y2-(deltaY/2) : y2+(deltaY/2)+1;
                    again = true;
                    db.attr('y', newY); //padding

                    if (Math.round(Math.abs(newY)) < 2) {
                      again = false;
                      newY = y2 > 0 ? y2-(spacing) : y2+(spacing/2);
                      db.attr('y', newY);
                    }
                  }
                }
              }
            });
          });

          if (again && maxRunning > 0) {
            relax();
          } else {
            isRunning = false;
          }
        };

        relax();

        // Draw lines and set short name
        // Fix x position
        var labelCircles = svg.selectAll('.label-circle');
        spacing *=  -1;
        textLabels.each(function(d, i) {
          var x,
            label = d3.select(this),
            x1 = +label.attr('x'),
            y1 = +label.attr('y'),
            sign = (x1 > 0 ? 1 : -1);

            x = isRTL ?
              ((dims.labelRadius - Math.abs(y1) + Math.abs(orgLabelPos[i].x - (spacing * 1.5))) * sign):
              ((dims.labelRadius - Math.abs(y1) + Math.abs(orgLabelPos[i].x + (spacing * 1.5))) * sign);

          if (orgLabelPos[i].y !== y1 || (i === 0 && chartData[i].percent < 10)) {
            x += chartData[i].percent <= 10 ? Math.ceil(x1/2) : Math.ceil(x1-x)- (spacing/2);
            label.attr('x', x);

            if (lb.isTwoline) {
              label.select('.lb-bottom').attr('x', x);
            }

            var t = d3.transform(d3.select(labelCircles[0][i]).attr('transform')),
              tx = t.translate[0] + (t.translate[0] > 0 ? 10 : -10);

            if (x < tx || Math.abs(x) > dims.center.x) {
              label.attr('x', tx);
              if (lb.isTwoline) {
                label.select('.lb-bottom').attr('x', tx);
              }
            }
          }
        });

        var lineFunction = d3.svg.line()
          .x(function(d) { return d.x; })
          .y(function(d) { return d.y; })
          .interpolate('basis');

        var labels = svg.selectAll('.label');

        svg.selectAll('.label-text tspan').each(function() {
          if (d3.select(this).text().substring(5) === '...') {
            showLegend = true;
          }
        });

        // Collect source and targets [x, y] position
        labels.each(function(d, i) {
          var label = d3.select(this),
            pieCircle = label.select('.pie-circle'),
            labelCircle = label.select('.label-circle'),
            text = label.select('.label-text'),
            ct = d3.transform(pieCircle.attr('transform')),
            ct2 = d3.transform(labelCircle.attr('transform')),
            points = [
              { x:Number(ct.translate[0]), y:Number(ct.translate[1]) },
              { x:Number(ct2.translate[0]), y:Number(ct2.translate[1]) },
              { x:Number(text.attr('x')), y:Number(text.attr('y')) + (lb.isTwoline ? 5 : 0) }
            ];

          // Draw line from center of arc to label
          if (lb.linehideWhenMoreThanPercentage > chartData[i].percent) {
            lines.append('path')
              .attr({
                'class': 'label-line',
                'd': lineFunction(points)
              })
              .style({
                'stroke-width': lb.lineWidth,
                'stroke': function() { return labelsColorFormatter(d, i, lb.lineColor); }
              });
            }
        });

      } else {
        showLegend = true;
      }

    //Get the Legend Series'
    var series = chartData.map(function (d) {
      var name = d.name +' ('+ (isNaN(d.percent) ? 0 : d.percent) +'%)';

      if (settings.legendFormatter) {
       name = d.name +' ('+ d3.format(settings.legendFormatter)(d.value) + ')';
      }

      if (d.name === 'Empty-Pie') {
        name= '';
      }
      return {name: name, display:'twocolumn', color: d.color};

    });

    // Add Legends
    if (showLegend || charts.legendformatter) {
      charts[charts.legendformatter ? 'renderLegend' : 'addLegend'](series, 'donut');
    }

    charts.setSelected = function (o, isToggle) {
      var selector, arcIndex,
        selected = 0,
        equals = window.Soho.utils.equals;
      arcs.selectAll('.arc').each(function(d, i) {
        if (!d || !d.data || !d.data.data) {
          return;
        }
        if (selected < 1) {
          if ((typeof o.fieldName !== 'undefined' &&
                typeof o.fieldValue !== 'undefined' &&
                  o.fieldValue === d.data.data[o.fieldName]) ||
              (typeof o.index !== 'undefined' && o.index === i) ||
              (o.data && equals(o.data, chartData[i].data)) ||
              (o.elem && $(this).is(o.elem))) {
            selected++;
            selector = d3.select(this);
            arcIndex = i;
          }
        }
      });

      if (selected > 0 && (isToggle || !selector.classed('is-selected'))) {
        selector.on('click').call(selector.node(), selector.datum(), arcIndex);
      }
    };

    // Set initial selected
    (function () {
      var selected = 0,
        selector;
      arcs.selectAll('.arc').each(function(d, i) {
        if (!d || !d.data || !d.data.data) {
          return;
        }
        if (d.data.data.selected && selected < 1) {
          selected++;
          selector = d3.select(this);
          selector.on('click').call(selector.node(), selector.datum(), i);
        }
      });
    })();

    if (isRTL && lb.isTwoline) {
      // Fix: incorrect text tspan position when RTL
      // https://connect.microsoft.com/IE/feedback/details/846683
      setTimeout(function() {
        svg.selectAll('.label-text').each(function() {
          var label = d3.select(this),
            parent = d3.select(label.node().parentNode),
            clone = d3.select(parent.node().appendChild(label.node().cloneNode(true)));
          label.select('.lb-bottom').remove();
          clone.select('.lb-top').remove();
        });
      }, 100);
    }

    $(container).trigger('rendered');
    return $(container);
  };

  this.elementTransform = function(options) {
    options.element.attr('transform', function () {
      var el = options.sameAs || this,
        t = d3.transform(d3.select(el).attr('transform')),
        x = t.translate[0],
        y = t.translate[1];

      x = options.addtoX ? (x>0?(x+options.addtoX):(x-options.addtoX)) : x;
      y = options.addtoY ? (y>0?(y+options.addtoY):(y-options.addtoY)) : y;
      return 'translate('+ x +','+ y +')';
    });
  };

  this.moveLabels = function(options) {
    var labelElements = options.textLabels[0];
    if (options.addtoX) {
      options.textLabels.attr('x',function() {
        var x = d3.select(this).attr('x');
        return x > 0 ? (x + options.addtoX) : (x - options.addtoX);
      });
      options.textLines.attr('x2',function(d, i) {
        var labelForLine = d3.select(labelElements[i]);
        return labelForLine.attr('x');
      });
    }
    else if (options.addtoY) {
      options.textLabels.attr('y',function() {
        var y = Number(d3.select(this).attr('y'));
        return y > 0 ? (y + options.addtoY) : (y - options.addtoY);
      });
      options.textLines.attr('y2',function(d, i) {
        var labelForLine = d3.select(labelElements[i]);
        return labelForLine.attr('y');
      });
    }
  };

  //TODO: Test this with two charts on the page.
  this.handleResize = function () {
    var timeout = null,
      width = 0;

    //Handle Resize / Redraw
    function resizeCharts() {
      clearTimeout(timeout);
      timeout = setTimeout(function () {
        var api = $(container).data('chart'),
            cont = $(container);

        if (width === cont.width()) {
          return;
        }

        width = cont.width();

        if (!cont.is(':visible')) {
          return true;
        }
        cont.empty();
        api.initChartType(api.settings);
      }, 200);
    }

    if (this.redrawOnResize) {
      $(window).on('resize.charts', resizeCharts);
      $(container).off('resize').on('resize', resizeCharts);
    }
  };

  // Donut Chart - Same as Pie but inner radius
  this.Ring = function(chartData) {
    return charts.Pie(chartData, true);
  };

  //Conserve aspect ratio of the orignal region. Useful when shrinking/enlarging
  this.calculateAspectRatioFit = function (d) {
    var ratio = Math.min(d.maxWidth / d.srcWidth, d.maxHeight / d.srcHeight);
    return { width: d.srcWidth*ratio, height: d.srcHeight*ratio };
  };

  // Sparkline Chart
  this.Sparkline = function(chartData, options) {
    var tooltipIntervalMedianRange,
      tooltipIntervalDots,
      tooltipDataCacheMedianRange = [],
      tooltipDataCacheDots = [],
      tooltipData = charts.options.tooltip;

    // calculate max and min values in the NLWest data
    var max=0, min=0, len=0, i,
      dimensions = this.calculateAspectRatioFit({
        srcWidth: 385,
        srcHeight: 65,
        maxWidth: $(container).width(),
        maxHeight: 600 //container min-height
      }),
      dotsize = dimensions.width > 300 ? 4 : 3;

    for (i = 0; i < chartData.length; i++) {
      min = d3.min([d3.min(chartData[i].data), min]);
      max = d3.max([d3.max(chartData[i].data), max]);
      len = d3.max([chartData[i].data.length, len]);
    }

    var p = 10,
      w = dimensions.width,
      h = dimensions.height,
      x = d3.scale.linear().domain([0, len]).range([p, w - p]),
      y = d3.scale.linear().domain([min, max]).range([h - p, p]),
      line = d3.svg.line()
                   .x(function(d, i) { return x(i); })
                   .y(function(d) { return y(d); });

    charts.appendTooltip();
    var svg = d3.select(container)
      .append('svg')
      .attr('height', h)
      .attr('width', w);

    //Add Median Range
    //https://www.purplemath.com/modules/meanmode.htm
    if(options.isMedianRange) {
      max = d3.max(chartData[0].data);
      min = d3.min(chartData[0].data);

      var minWidth = 10,
        maxWidth = w-45,
        median = d3.median(chartData[0].data),
        range = max-min,
        scaleMedianRange = d3.scale.linear().domain([min, max]).range([0, h]),
        top = h-scaleMedianRange(median>range ? median : range),
        bot = h-scaleMedianRange(median<range ? median : range);

      svg.append('g')
        .attr('class', 'medianrange')
        .attr('transform', function() {return 'translate('+ minWidth +','+ top +')';})
        .append('rect')
        .attr('width', maxWidth)
        .attr('height', bot)
        .style('fill', '#d8d8d8')
        .on('mouseenter', function(d, i) {
          var rect = this.getBoundingClientRect(),
            content = '<p>' + (chartData[0].name ? chartData[0].name +'<br> ' : '') +
            Locale.translate('Median') + ': <b>'+ median +'</b><br>'+
            Locale.translate('Range') +': <b>'+ range +'</b>'+
            (options.isPeakDot ? '<br>'+Locale.translate('Peak') +': <b>'+ max +'</b>' : '') +'</p>',
            show = function() {
              var size = charts.getTooltipSize(content),
                x = rect.left + ((rect.width - size.width)/2),
                y = rect.top - size.height - 5; // 5: extra padding

              if(content !== '') {
                charts.showTooltip(x, y, content, 'top');
              }
            };

          if (tooltipData && typeof tooltipData === 'function' && !tooltipDataCacheMedianRange[i]) {
            content = '';
            var runInterval = true;
            tooltipIntervalMedianRange = setInterval(function() {
              if(runInterval) {
                runInterval = false;
                tooltipData(function (data) {
                  content = tooltipDataCacheMedianRange[i] = data;
                });
              }
              if(content !== '') {
                clearInterval(tooltipIntervalMedianRange);
                show();
              }
            }, 10);
          } else {
            tooltipData = typeof tooltipData === 'object' ? '' : tooltipData;
            content = tooltipDataCacheMedianRange[i] || tooltipData || chartData[0].tooltip || content || '';
            show();
          }
        })
        .on('mouseleave', function() {
          clearInterval(tooltipIntervalMedianRange);
          charts.hideTooltip();
        });
    }

    for (i = 0; i < chartData.length; i++) {
      var set = chartData[i],
        g = svg.append('g');
        g.append('path')
         .attr('d', line(set.data))
         .attr('stroke', options.isMinMax ? '#999999' : charts.sparklineColors(i))
         .attr('class', 'team connected-line');
    }


    //Add Dots (Dots/Peak/MinMAx)
    min = d3.min(chartData[0].data);
      svg.selectAll('.point')
        .data(chartData[0].data)
        .enter()
        .append('circle')
        .attr('r', function(d) {
          return (options.isMinMax && max === d || options.isMinMax && min === d) ? (dotsize+1) :
            (options.isDots || (options.isPeakDot && max === d)) ? dotsize : 0;
        })
        .attr('class', function(d) {
          return (options.isPeakDot && max === d && !options.isMinMax) ? 'point peak' :
            (options.isMinMax && max === d) ? 'point max' :
            (options.isMinMax && min === d) ? 'point min' : 'point';
        })
        .style('fill', function(d) {
          return (options.isPeakDot && max === d && !options.isMinMax) ? '#ffffff' :
            (options.isMinMax && max === d) ? '#56932E' :
            (options.isMinMax && min === d) ? '#941E1E' : charts.sparklineColors(0);
        })
        .style('stroke', function(d) {
          return (options.isPeakDot && max === d && !options.isMinMax) ? charts.sparklineColors(0) :
            (options.isMinMax && max === d) ? 'none' :
            (options.isMinMax && min === d) ? 'none' : '#ffffff';
        })
        .style('cursor', 'pointer')
        .attr('cx', function(d, i) { return x(i); })
        .attr('cy', function(d) { return y(d); })
        .on('mouseenter', function(d) {
          var rect = this.getBoundingClientRect(),
            content = '<p>' + (chartData[0].name ? chartData[0].name + '<br> ' +
              ((options.isMinMax && max === d) ? Locale.translate('Highest') + ': ' :
               (options.isMinMax && min === d) ? Locale.translate('Lowest') + ': ' :
               (options.isPeakDot && max === d) ? Locale.translate('Peak') + ': ' : '') : '') + '<b>' + d  + '</b></p>',
            show = function() {
              var size = charts.getTooltipSize(content),
                x = rect.left - (size.width /2) + 6,
                y = rect.top - size.height - 8;

              if(content !== '') {
                charts.showTooltip(x, y, content, 'top');
              }
            };

          if (tooltipData && typeof tooltipData === 'function' && !tooltipDataCacheDots[i]) {
            content = '';
            var runInterval = true;
            tooltipIntervalDots = setInterval(function() {
              if(runInterval) {
                runInterval = false;
                tooltipData(function (data) {
                  content = tooltipDataCacheDots[i] = data;
                });
              }
              if(content !== '') {
                clearInterval(tooltipIntervalDots);
                show();
              }
            }, 10);
          } else {
            tooltipData = typeof tooltipData === 'object' ? '' : tooltipData;
            content = tooltipDataCacheDots[i] || tooltipData || chartData[0].tooltip || content || '';
            show();
          }

          d3.select(this).attr('r', (options.isMinMax && max === d ||
            options.isMinMax && min === d) ? (dotsize+2) : (dotsize+1));
        })
        .on('mouseleave', function(d) {
          clearInterval(tooltipIntervalDots);
          charts.hideTooltip();
          d3.select(this).attr('r', (options.isMinMax && max === d ||
            options.isMinMax && min === d) ? (dotsize+1) : dotsize);
        })
        .on('click', function(d, i) {
          var data = {value: d, index: i, name: chartData[0].name};

          if (options.isMinMax && max === d) {
            data.isHighest = true;
          }
          if (options.isMinMax && min === d) {
            data.isLowest = true;
          }
          if (options.isPeakDot && max === d) {
            data.isPeakDot = true;
          }

          charts.selectElement(d3.select(this), svg.selectAll('.point, .connected-line'), data);
        });

    charts.setSelected = function (o, isToggle) {
      var selected = 0,
        selector,
        selectorData,
        dataset = chartData,

        setSelected = function (d, i, groupIdx) {
          groupIdx = groupIdx > -1 ? groupIdx : 0;
          var elem = svg.selectAll('.point:nth-child('+ (i+2) +')'),
            data = {value: d, index: i, name: dataset[groupIdx].name};

          if (options.isMinMax && max === d) {
            data.isHighest = true;
          }
          if (options.isMinMax && min === d) {
            data.isLowest = true;
          }
          if (options.isPeakDot && max === d) {
            data.isPeakDot = true;
          }

          selected++;
          selector = elem;
          selectorData = data;
        };

      dataset.forEach(function(d, i) {
        if (selected < 1) {
          if (d && d.data && (typeof o.groupName !== 'undefined' &&
            typeof o.groupValue !== 'undefined' &&
            typeof o.index === 'number' &&
            o.groupValue === d[o.groupName] &&
            o.index > -1 && d.data[o.index])) {
              setSelected(d.data[o.index], o.index, i);
          }
        }
        if (selected < 1) {
          if (d && d.data && (typeof o.groupName === 'undefined' &&
            typeof o.groupValue === 'undefined' &&
            typeof o.index === 'number' &&
            o.index > -1 && d.data[o.index])) {
              setSelected(d.data[o.index], o.index, i);
          }
        }
      });

      if (selected > 0 && (isToggle || !selector.classed('is-selected'))) {
        charts.selectElement(selector, svg.selectAll('.point, .connected-line'), selectorData);
      }
    };

    // Set initial selected
    (function () {
      var selected = 0,
        selector,
        selectorData,
        dataset = chartData,

        setSelected = function (d, i, groupIdx) {
          groupIdx = groupIdx > -1 ? groupIdx : 0;
          var elem = svg.selectAll('.point:nth-child('+ (i+2) +')'),
            isSelected = elem.node() && elem.classed('is-selected'),
            data = {value: d, index: i, name: dataset[groupIdx].name};

          if (!isSelected) {
            if (options.isMinMax && max === d) {
              data.isHighest = true;
            }
            if (options.isMinMax && min === d) {
              data.isLowest = true;
            }
            if (options.isPeakDot && max === d) {
              data.isPeakDot = true;
            }
            selected++;
            selector = elem;
            selectorData = data;
          }
        };

      dataset.forEach(function(d, i) {
        if (selected < 1) {
          if (d && d.data && typeof d.selected === 'number' && d.selected > -1) {
            if (d.data[d.selected]) {
              setSelected(d.data[d.selected], d.selected, i);
            }
          }
        }
      });

      if (selected > 0) {
        charts.selectElement(selector, svg.selectAll('.point, .connected-line'), selectorData);
      }
    })();

    $(container).trigger('rendered');

    return $(container);
  };

  // Column Chart - Sames as bar but reverse axis
  this.Column = function(chartData, isStacked) {
    var defaults = {
      // Use d3 Format
      // http://koaning.s3-website-us-west-2.amazonaws.com/html/d3format.html
      // [null | formatter string] - Only value will be formated
      formatterString: null,
    },
    settings = $.extend(true, defaults, charts.options),
    isFormatter = !!settings.formatterString,
    format = function (value) {
      return isFormatter ? d3.format(settings.formatterString)(value) : value;
    };

    var datasetStacked,
      dataset = chartData,
      self = this,
      parent = $(container).parent(),
      isRTL = charts.isRTL,
      isPositiveNegative = (charts.settings.type === 'column-positive-negative'),
      isSingular = (dataset.length === 1),
      margin = {top: 40, right: 40, bottom: (isSingular && chartData[0].name === undefined ? (isStacked ? 20 : 50) : 35), left: 45},
      legendHeight = 40,
      width = parent.width() - margin.left - margin.right - 10,
      height = parent.height() - margin.top - margin.bottom - (isSingular && chartData[0].name === undefined ? (isStacked || isPositiveNegative ? (legendHeight - 10) : 0) : legendHeight),
      yMin, yMax, yMinTarget, yMaxTarget, series, seriesStacked,
      pnColors, pnPatterns, pnLegends, pnSeries;

    yMin = d3.min(dataset, function (group) {
      return d3.min(group.data, function (d) {
          return d.value;
      });
    });

    yMax = d3.max(dataset, function (group) {
      return d3.max(group.data, function (d) {
          return d.value;
      });
    });

    if (isPositiveNegative) {
      yMinTarget = d3.min(dataset, function (group) {
        return d3.min(group.data, function (d) {
            return d.target;
        });
      });

      yMaxTarget = d3.max(dataset, function (group) {
        return d3.max(group.data, function (d) {
            return d.target;
        });
      });

      yMin = d3.min([yMin, yMinTarget]);
      yMax = d3.max([yMax, yMaxTarget]);

      pnLegends = {target: 'Target', positive: 'Positive', negative: 'Negative'};
      pnColors = {target: 'neutral', positive: 'good', negative: 'error'};
      pnPatterns = {};

      if (dataset[0]) {
        if (dataset[0].colors) {
          $.extend(true, pnColors, dataset[0].colors);
        }
        if (dataset[0].legends) {
          $.extend(true, pnLegends, dataset[0].legends);
        }
        if (dataset[0].patterns) {
          $.extend(true, pnPatterns, dataset[0].patterns);
        }
      }
      //Converting object into array
      pnSeries = [];
      $.each(pnLegends, function(key, val) {
        pnSeries.push({
          name: val,
          color: pnColors[key],
          pattern: pnPatterns[key],
          option: key
        });
      });
    }

    $(container).addClass('column-chart');

    var tooltipInterval,
      tooltipDataCache = [],
      tooltipData = charts.options.tooltip;

    var x0 = d3.scale.ordinal()
      .rangeRoundBands([0, width], 0.1);

    var x1 = d3.scale.ordinal();

    var y = d3.scale.linear()
      .range([height, 0]);

    if (isStacked) {
      //Map the Data Sets and Stack them.
      if (isSingular) {
        datasetStacked = dataset[0].data.map(function (d) {
          return [$.extend({}, d, {
            y: d.value,
            x: d.name,
            color: d.color,
            pattern: d.pattern,
            parentName: d.name,
            tooltip: d.tooltip
          })];
        });
      } else {
        datasetStacked = dataset.map(function (d) {
          return d.data.map(function (o) {
            return $.extend({}, o, {
              y: o.value,
              x: o.name,
              color: o.color,
              pattern: o.pattern,
              parentName: d.name,
              tooltip: d.tooltip
            });
          });
        });
      }

      var stack = d3.layout.stack();
      stack(datasetStacked);

      var xScale = d3.scale.ordinal()
        .domain(d3.range(datasetStacked[0].length))
        .rangeRoundBands([0, width], 0.05);

      var yScale = d3.scale.linear()
        .domain([0,
          d3.max(datasetStacked, function(d) {

            return d3.max(d, function(d) {
              return d.y0 + d.y;
            });
          })
        ])
        .range([0, height]);
    }

    //List the values along the x axis
    var xAxisValues = dataset[0].data.map(function (d) {return d.name;});

    var xAxis = d3.svg.axis()
        .scale(x0)
        .tickSize(0)
        .tickPadding(12)
        .orient('bottom');

    var yAxis = d3.svg.axis()
        .scale(y)
        .tickSize(-width)
        .tickPadding(isRTL ? -12 : 12)
        .tickFormat(d3.format(charts.format || 's'))
        .orient('left');

    var svg = d3.select(container)
      .append('svg')
        .attr('width', width + margin.left + margin.right)
        .attr('height', height + margin.top + margin.bottom)
        .append('g')
          .attr('transform', 'translate('+ margin.left +','+ margin.top +')');

    // Get the Different Names
    var names = dataset.map(function (d) {
      return d.name;
    });

    //Get the Maxes of each series
    var maxesStacked, maxes = dataset.map(function (d) {
      return d3.max(d.data, function(d){
        return isPositiveNegative ? d.target : d.value;
      });
    });

    if (isStacked) {
      maxesStacked = datasetStacked.map(function (d) {
        return d3.max(d, function(d){ return d.y + d.y0;});
      });
    }

    if (isSingular) {
      names = dataset[0].data.map(function (d) {
        return d.name;
      });
    }

    // Extra ticks
    if (isPositiveNegative) {
      yMin += yMin / y.ticks().length;
      maxes[0] += maxes[0] / y.ticks().length;
    }

    // Set series
    (function() {
      if (isStacked && isSingular) {
        series = dataset[0].data;
      }
      else {
        var i, l, lm;
        // Loop backwards to catch and override with found first custom info from top
        for (i = dataset.length-1,l = -1; i > l; i--) {
          lm = dataset[i].data.map(function (d) {
            return d;
          });
          $.extend(true, series, lm);
          // Convert back to array from object
          series = $.map(series, function(d) {
            return d;
          });
        }
      }
    })();

    if (isStacked && !isSingular) {
      seriesStacked = names.map(function (d, i) {
        return dataset[i];
      });
    }

    x0.domain(isStacked ? xAxisValues : names);
    x1.domain(xAxisValues).rangeRoundBands([0, (isSingular||isStacked) ? width : x0.rangeBand()]);
    y.domain([(yMin < 0 ? yMin : (charts.settings.minValue || 0)), d3.max(isStacked ? maxesStacked : maxes)]).nice();

    if (!isSingular || (isSingular && !isStacked)) {
      svg.append('g')
        .attr('class', 'x axis')
        .attr('transform', 'translate(0,' + (height + (isPositiveNegative ? 10 : 0)) + ')')
        .call(xAxis);
    }

    svg.append('g')
        .attr('class', 'y axis')
        .call(yAxis);

    // Adjust extra(x) space for negative values for RTL
    if (isRTL && yMin < 0) {
      var yMaxLength = 0,
        tempLength;

      svg.selectAll('.axis.y text')
        .attr('class', function(d) {
          tempLength = d3.select(this).text().length;
          yMaxLength = (tempLength > yMaxLength) ? tempLength : yMaxLength;
          return d < 0 ? 'negative-value' : 'positive-value';
        })
        .attr('x', function(d) {
          return d < 0 ? ((yMaxLength ) * 9) : ((yMaxLength ) * 5);
        });

    }

    //Make an Array of objects with name + array of all values
    var dataArray = [];
    chartData.forEach(function(d) {
      dataArray.push($.extend({}, d, {values: d.data}));
    });

    if (isSingular) {
      dataArray = [];
      names = dataset[0].data.forEach(function (d) {
        dataArray.push(d);
      });
    }

    var bars, targetBars, pnBars,
      barMaxWidth = 35,
      color = function(colorStr) {
        return charts.chartColor(0, '', {'color': colorStr});
      },
      onEndAllTransition = function (transition, callback) {
        var n;
        if (transition.empty()) {
          callback();
        }
        else {
          n = transition.size();
          transition.each('end', function() {
            n--;
            if (n === 0) {
              callback();
            }
          });
        }
      };

    function drawBars(isTargetBars) {
      var bars;
      isTargetBars = isPositiveNegative && isTargetBars;

      // Add the bars - done different depending on if grouped or singlular
      if (isSingular || isPositiveNegative) {
        bars = svg.selectAll('rect' + (isTargetBars ? '.target-bar' : '.bar'))
          .data(isStacked ? datasetStacked : dataArray)
          .enter()
          .append('rect')
          .attr('class', function(d, i) {
            var classStr = 'bar series-'+ i;

            if (isPositiveNegative) {
              classStr = (isTargetBars ? ('target-bar series-'+ i) : classStr) +
                (d.value > 0 ? ' positive' : ' negative');
            }
            return classStr;
          })
          .attr('width', Math.min.apply(null, [x1.rangeBand()-2, barMaxWidth]))
          .attr('x', function(d) {
            return isStacked ? xScale(0) : (x1(d.name) + (x1.rangeBand() - barMaxWidth)/2);
          })
          .attr('y', function() {
            return y(0) > height ? height : y(0);
          })
          .attr('height', function() {
            return 0;
          })
          .attr('mask', function (d) {
            return !isPositiveNegative ? null :
              (isTargetBars ? (pnPatterns.target ? 'url(#' + pnPatterns.target + ')' : null) :
                (d.value < 0 ? (pnPatterns.negative ? 'url(#' + pnPatterns.negative + ')' : null) :
                (pnPatterns.positive ? 'url(#' + pnPatterns.positive + ')' : null))
              );
          })
          .style('fill', function(d) {
            return !isPositiveNegative ? null :
              color(isTargetBars ? pnColors.target : (d.value < 0 ? pnColors.negative : pnColors.positive));
          });

        if (isPositiveNegative) {
          var yTextPadding = 12;
          svg.selectAll(isTargetBars ? '.target-bartext' : '.bartext')
            .data(dataArray)
            .enter()
            .append('text')
            .attr('class', function(d) {
              return (isTargetBars ? 'target-bartext' : 'bartext') +
                (d.value > 0 ? ' positive' : ' negative');
            })
            .attr('text-anchor', 'middle')
            .attr('x', function(d) {
              return (x1(d.name) + (x1.rangeBand())/2) * (isRTL ? -1 : 1);
            })
            .attr('y', function(d) {
              return isTargetBars ?
                (y(d.target) - (yTextPadding/2)) : (y(d.value > 0 ? 0 : d.value) + yTextPadding);
            })
            .style('opacity', 0)
            .style('fill', function(d) {
              return isTargetBars ? '' /* color(pnColors.target) */ :
                (d.value < 0 ? color(pnColors.negative) : color(pnColors.positive));
            })
            .style('font-weight', 'bold')
            .text(function(d) {
              return format(isTargetBars ? d.target : d.value);
            });
        }

        bars.transition().duration(charts.animate ? 1000 : 0)
          .call(onEndAllTransition, function () {
            svg.selectAll('.target-bartext, .bartext')
              .transition().duration(charts.animate ? 300 : 0).style('opacity', 1);
          })
          .attr('y', function(d) {
            var r = isStacked ? (height - yScale(d[0].y) - yScale(d[0].y0)) :
            (d.value < 0 ? y(0) : y(d.value));
            return (isTargetBars ? y(d.target) : (d.value < 0 ? r : (r > (height-3) ? height-2 : r)));
          })
          .attr('height', function(d) {
            var r;
            if (isStacked) {
              r = yScale(d[0].y);
            }
            else {
              if (d.value < 0) {
                r = (height-y(0)) - (height-y(d.value));
              }
              else {
                r = (height-y(d.value)) - (height-y(0));
              }
            }
            r = d.value < 0 ? r : (r < 3 ? 2 : (r > height ? (height-y(d.value)) : r));
            return isTargetBars ? (height-y(d.target)) - (height-y(0)) : r;
          });
      } else {
        var xValues = svg.selectAll('.x-value')
          .data(isStacked ? datasetStacked : dataArray)
          .enter()
          .append('g')
          .attr('class', 'series-group g')
          .attr('data-group-id', function (d, i) {
            return i;
          })
          .attr('transform', function(d) {
            return 'translate(' + x0(isStacked ? xAxisValues[0] : d.name) + ',0)';
          });

        bars = xValues.selectAll('rect')
          .data(function(d) {return isStacked ? d : d.values;})
          .enter()
          .append('rect')
            .attr('class', function(d, i) {
              return 'series-'+ i +' bar';
            })
            .attr('width', Math.min.apply(null, [x1.rangeBand()-2, barMaxWidth]))
            .attr('x', function(d, i) {
              var width = Math.min.apply(null, [x1.rangeBand()-2, barMaxWidth]);
              return isStacked ? xScale(i) : (x1.rangeBand()/2 + ((width + 2) * i) - (dataArray[0].values.length === 1 || dataArray[0].values.length === 5 || dataArray[0].values.length === 4  ? (width/2) : 0) );//' * (dataArray[0].values.length/2)) );
            })
            .attr('y', function() {return y(0) > height ? height : y(0);})
            .attr('height', function() {return 0;});

        bars
          .transition().duration(charts.animate ? 1000 : 0)
          .attr('y', function(d) {
            var r = isStacked ? (height-yScale(d.y)-yScale(d.y0)) : (d.value < 0 ? y(0) : y(d.value));
            return d.value < 0 ? r : (r > (height-3) ? height-2 : r);
          })
          .attr('height', function(d) {
            var r;
           if (isStacked) {
             r = yScale(d.y);
           }
           else {
             if (d.value < 0) {
               r = (height-y(0)) - (height-y(d.value));
             }
             else {
               r = (height-y(d.value)) - (height-y(0));
             }
           }
           return d.value < 0 ? r : (r < 3 ? 2 : (r > height ? (height-y(d.value)) : r));
          });
      }
      return bars;
    }

    if (isPositiveNegative) {
      targetBars = drawBars(true); //Draw target bars
    }
    bars = drawBars();

    if (isPositiveNegative) {
      pnBars = d3.selectAll('.empty-bars');
      charts.mergeArrays(pnBars[0], targetBars[0], bars[0]);
    }

    if (!isPositiveNegative) {
      //Style the bars and add interactivity
      if (!isStacked) {
        bars
          .style('fill', function(d, i) {
            return isSingular ?
              charts.chartColor(i, 'column-single', chartData[0].data[i]) :
              charts.chartColor(i, 'bar', series[i]);
          })
          .attr('mask', function (d, i) {
            return isSingular ?
              (chartData[0].data[i].pattern ? 'url(#'+ chartData[0].data[i].pattern +')' : null) :
              (series[i].pattern ? 'url(#'+ series[i].pattern +')' : null);
          });
      } else if (isStacked && !isSingular) {
        bars
          .style('fill', function() {
            var thisGroup = d3.select(this.parentNode).attr('data-group-id');
            return charts.chartColor(thisGroup, 'bar', dataset[thisGroup]);
          })
          .attr('mask', function() {
            var thisGroup = d3.select(this.parentNode).attr('data-group-id');
            return (dataset[thisGroup].pattern ? 'url(#'+ dataset[thisGroup].pattern +')' : null);
          });
      } else if (isStacked && isSingular) {
        bars
          .style('fill', function(d, i) {
            return charts.chartColor(i, 'bar', d[0]);
          })
          .attr('mask', function(d) {
            return (d[0].pattern ? 'url(#'+ d[0].pattern +')' : null);
          });
      }
    }

    var isSingle = isSingular || !isSingular && isStacked,
      isGrouped = !isSingle;

    $.extend(charts.settings, {
      svg: svg,
      chartType: 'Column',
      isSingle: isSingle,
      isGrouped: isGrouped,
      isStacked: isStacked,
      isSingular: isSingular
    });

    (isPositiveNegative ? pnBars : bars)
      .on('mouseenter', function(d, i) {
        var x, y, j, l, hexColor, size, isTooltipBottom,
          maxBarsForTopTooltip = 6,
          thisShape = this,
          shape = $(this),
          content = '',
          ePageY = d3.event.pageY,

          setPattern = function(pattern, hexColor) {
            return !pattern || !hexColor ? '' :
              '<svg width="12" height="12">'+
                '<rect style="fill: '+ hexColor +'" mask="url(#'+ pattern +')" height="12" width="12" />'+
              '</svg>';
          },

          show = function(isTooltipBottom) {
            size = charts.getTooltipSize(content);
            x = shape[0].getBoundingClientRect().left - (size.width /2) + (shape.attr('width')/2);

            if (isStacked) {
              y = shape[0].getBoundingClientRect().top - size.height - 10;
            } else {
              y = ePageY-charts.tooltip.outerHeight() - 25;
              if (dataset.length > 1) {
                x = thisShape.parentNode.getBoundingClientRect().left - (size.width /2) + (thisShape.parentNode.getBoundingClientRect().width/2);
                if (isTooltipBottom) {
                  y += charts.tooltip.outerHeight() + 50;
                  if (y > (thisShape.parentNode.getBoundingClientRect().bottom + 10)) {
                    y = thisShape.parentNode.getBoundingClientRect().bottom + 10;
                  }
                } else {
                  y = thisShape.parentNode.getBoundingClientRect().top-charts.tooltip.outerHeight() + 25;
                }
              }
            }

            if (content !== '') {
              charts.showTooltip(x, y, content, isTooltipBottom ? 'bottom' : 'top');
            }
          };

        // Stacked
        if (isStacked) {
          if (isSingular) {
            content = '<p><b>'+ format(d[0].value) +'</b> '+ d[0].name +'</p>';
          } else {
            content = ''+
              '<div class="chart-swatch">'+
                '<div class="swatch-caption"><b>'+ datasetStacked[0][i].name +'</b></div>';
            for (j=datasetStacked.length-1,l=0; j>=l; j--) {
              hexColor = charts.chartColor(j, 'bar', dataset[j]);
              content += ''+
                '<div class="swatch-row">'+
                  '<div style="background-color:'+ (dataset[j].pattern ? 'transparent' : hexColor) +';">'+
                    (setPattern(dataset[j].pattern, hexColor))+
                  '</div>'+
                  '<span>'+ datasetStacked[j][i].parentName +'</span><b>'+ format(datasetStacked[j][i].value) +'</b>'+
                '</div>';
            }
            content += '</div>';
          }
          size = charts.getTooltipSize(content);
          x = shape[0].getBoundingClientRect().left - (size.width /2) + (shape.attr('width')/2);
          y = shape[0].getBoundingClientRect().top - size.height - 10;
        }

        // No Stacked
        else {
          if (isPositiveNegative) {
            content = ''+
              '<div class="chart-swatch">'+
                '<div class="swatch-caption"><b>'+ d.name +'</b></div>'+
                '<div class="swatch-row">'+
                  '<div style="background-color:'+ (pnPatterns.target ? 'transparent' : color(pnColors.target)) +';">'+
                    (setPattern(pnPatterns.target, color(pnColors.target)))+
                  '</div>'+
                  '<span>'+ pnLegends.target +'</span><b>'+ format(d.target) +'</b>'+
                '</div>'+
                '<div class="swatch-row">'+
                  '<div style="background-color:'+ (d.value < 0 ?
                    (pnPatterns.negative ? 'transparent' : color(pnColors.negative)) :
                    (pnPatterns.positive ? 'transparent' : color(pnColors.positive))) +
                  ';">'+
                    (d.value < 0 ?
                      setPattern(pnPatterns.negative, color(pnColors.negative)) :
                      setPattern(pnPatterns.positive, color(pnColors.positive)))+
                  '</div>'+
                  '<span>'+ pnLegends[d.value < 0 ? 'negative' : 'positive'] +'</span><b>'+ format(d.value) +'</b>'+
                '</div>'+
              '</div>';
          }
          else if (dataset.length === 1) {
            content = '<p><b>'+ format(d.value) + '</b> '+ d.name +'</p>';
          } else {
            var data = d3.select(this.parentNode).datum().values;

            content = '<div class="chart-swatch">';
            for (j=0,l=data.length; j<l; j++) {
              hexColor = charts.chartColor(j, 'bar', series[j]);
              content += ''+
                '<div class="swatch-row">'+
                  '<div style="background-color:'+ (series[j].pattern ? 'transparent' : hexColor) +';">'+
                    (setPattern(series[j].pattern, hexColor))+
                  '</div>'+
                  '<span>'+ data[j].name +'</span><b>'+ format(data[j].value) +'</b>'+
                '</div>';
            }
            content += '</div>';
            isTooltipBottom = data.length > maxBarsForTopTooltip;
          }

          size = charts.getTooltipSize(content);
          x = shape[0].getBoundingClientRect().left - (size.width /2) + (shape.attr('width')/2);
          y = ePageY-charts.tooltip.outerHeight() - 25;
          if (dataset.length > 1) {
            x = this.parentNode.getBoundingClientRect().left - (size.width /2) + (this.parentNode.getBoundingClientRect().width/2);
            y = this.parentNode.getBoundingClientRect().top-charts.tooltip.outerHeight() + 25;
          }
        }

        if (tooltipData && typeof tooltipData === 'function' && !tooltipDataCache[i]) {
          content = '';
          var runInterval = true;
          tooltipInterval = setInterval(function() {
            if (runInterval) {
              runInterval = false;
              tooltipData(function (data) {
                content = tooltipDataCache[i] = data;
              });
            }

            if (content !== '') {
              clearInterval(tooltipInterval);
              show();
            }
          }, 10);
        } else {

          content = tooltipDataCache[i] || tooltipData || content || '';
          if (d.tooltip) {
            var val = d.tooltip.replace('{{value}}', format(d.value));
            content = '<p>'+ val +'</p>';
          }
          show(isTooltipBottom);
        }

      })

      // Mouseleave
      .on('mouseleave', function() {
        clearInterval(tooltipInterval);
        charts.hideTooltip();
      })

      // Click
      .on('click', function (d, i) {
        var isTargetBar = this && d3.select(this).classed('target-bar');

        var isSelected = this && d3.select(this).classed('is-selected'),
          thisGroupId = parseInt(d3.select(this.parentNode).attr('data-group-id'), 10);

        // Set isSelected to false if even 1 bar is selected
        if (isTargetBar) {
          var allBars = d3.selectAll('.bar')[0],
            len = allBars.length;

<<<<<<< HEAD
          for (var j = 0; j < len; j++) {
=======
          for (var j = 0; j < len; i++) {
>>>>>>> 4613c931
            var bar = allBars[j];

            if (d3.select(bar).classed('is-selected')) {
              isSelected = false;
              break;
            }
          }
        }

        charts.setSelectedElement({
          task: (isSelected ? 'unselected' : 'selected'),
          container: container,
          selector: this,
          isTrigger: !isSelected,
          isTargetBar: isTargetBar,
          triggerGroup: isGrouped,
          d: d,
          i: i
        });

        if (isSelected) {
          $(container).triggerHandler('selected', [d3.select(this)[0], {}, (isGrouped ? thisGroupId : i)]);
        }
        return;
      })

      // Contextmenu
      .on('contextmenu',function (d) {
        self.triggerContextMenu(d3.select(this)[0][0], d);
      });

    //Add Legend
    if (charts.showLegend) {
      if (isSingular && chartData[0].name) {
        charts.addLegend(chartData);
      } else if (isPositiveNegative) {
        charts.addLegend(pnSeries);
      } else if (isStacked && isSingular) {
        charts.addLegend(series);
      } else if (!isSingular) {
        charts.addLegend(isStacked ? seriesStacked : series);
      }
    }

    if (charts.isRTL && charts.isIE) {
      svg.selectAll('text').attr('transform', 'scale(-1, 1)');
      svg.selectAll('.y.axis text').style('text-anchor', 'start');

      if (isPositiveNegative) {
        svg.selectAll('.negative-value').style('text-anchor', 'end');
      }

    }

    // Set y-axix tick css class
    svg.selectAll('.y.axis .tick').attr('class', function(d) {
      return 'tick' + (d === 0 ? ' tick0' : '');
    });

    //Add Tooltips
    charts.appendTooltip();

    //See if any labels overlap and use shorter */
    // [applyAltLabels] - function(svg, dataArray, elem, selector, isNoEclipse)
    if (charts.labelsColide(svg)) {
      charts.applyAltLabels(svg, dataArray, 'shortName');
    }

    if (charts.labelsColide(svg)) {
      charts.applyAltLabels(svg, dataArray, 'abbrName');
    }

    if (charts.labelsColide(svg)) {
      charts.applyAltLabels(svg, dataArray, null, null, true);

      // Adjust extra(x) space with short name for RTL
      if (isPositiveNegative) {
        svg.selectAll('.target-bartext, .bartext').attr('x', function() {
          return +d3.select(this).attr('x') - (isRTL ? -6 : 6);
        });
      }
    }

    charts.setSelected = function (o, isToggle) {
      var selected = 0,
        equals = window.Soho.utils.equals,
        legendsNode = svg.node().parentNode.nextSibling,
        legends = d3.select(legendsNode),
        isLegends = legends.node() && legends.classed('chart-legend'),
        barIndex, selector, isStackedGroup, xGroup,

        setSelectedBar = function (g, gIdx) {
          var isGroup = !!g;
          g = isGroup ? d3.select(g) : svg;
          gIdx = typeof gIdx !== 'undefined' ? gIdx : 0;
          g.selectAll('.bar').each(function(d, i) {
            if (!d) {
              return;
            }
            if (selected < 1) {
              if ((typeof o.fieldName !== 'undefined' &&
                    typeof o.fieldValue !== 'undefined' &&
                      o.fieldValue === (isSingular && isStacked ? d[0][o.fieldName] : d[o.fieldName])) ||
                  (typeof o.index !== 'undefined' && o.index === i) ||
                  (o.data && equals(o.data, chartData[gIdx].data[i])) ||
                  (o.elem && $(this).is(o.elem))) {
                selected++;
                selector = d3.select(this);
                barIndex = i;
                if (isGroup && !isStacked) {
                  isStackedGroup = true;
                }
              }
            }
          });
        },

        setSelectedGroup = function () {
          var groups = svg.selectAll('.series-group');
          if (groups[0].length) {
            groups.each(function(d, i) {
              setSelectedBar(this, i);
            });
          }
        };

      if (isGrouped || (isStacked && !isSingular && !isGrouped)) {
        chartData.forEach(function(d, i) {
          if (selected < 1) {
            xGroup = $(svg.select('[data-group-id="'+ i +'"]').node());
            if ((typeof o.groupName !== 'undefined' &&
                  typeof o.groupValue !== 'undefined' &&
                    o.groupValue === d[o.groupName]) ||
                (typeof o.groupIndex !== 'undefined' && o.groupIndex === i) ||
                (o.data && equals(o.data, d)) ||
                (o.elem && (xGroup.is(o.elem)))) {

              if (typeof o.fieldName === 'undefined' &&
                    typeof o.fieldValue === 'undefined' &&
                      typeof o.index === 'undefined') {
                selected++;
                selector = svg.select('[data-group-id="'+ i +'"]').select('.bar');
                barIndex = i;
                if (isStacked && !isGrouped) {
                  isStackedGroup = true;
                }
              }
            }
          }
        });
        if (selected < 1) {
          setSelectedGroup();
        }
      }
      else {
        setSelectedBar();
      }

      if (selected > 0 && (isToggle || !selector.classed('is-selected'))) {
        if (isStackedGroup) {
          if (isLegends) {
            $(legends.selectAll('.chart-legend-item')[0][barIndex]).trigger('click.chart');
          }
        }
        else {
          selector.on('click').call(selector.node(), selector.datum(), barIndex);
        }
      }
    };

    // Set initial selected
    (function () {
      var selected = 0,
        legendsNode = svg.node().parentNode.nextSibling,
        legends = d3.select(legendsNode),
        isLegends = legends.node() && legends.classed('chart-legend'),
        barIndex, selector, isStackedGroup,

        setSelectedBar = function (g) {
          g = g ? d3.select(g) : svg;
          g.selectAll('.bar').each(function(d, i) {
            if (!d) {
              return;
            }
            if ((isSingular && isStacked ? d[0].selected : d.selected) && selected < 1) {
              selected++;
              selector = d3.select(this);
              barIndex = i;
            }
          });
        },

        setSelectedGroup = function () {
          var groups = svg.selectAll('.series-group');
          if (groups[0].length) {
            groups.each(function() {
              setSelectedBar(this);
            });
          }
        };

      if (isGrouped || (isStacked && !isSingular && !isGrouped)) {
        chartData.forEach(function(d, i) {
          if (d.selected && selected < 1) {
            selected++;
            selector = svg.select('[data-group-id="'+ i +'"]').select('.bar');
            barIndex = i;
            if (isStacked && !isSingular && !isGrouped) {
              isStackedGroup = true;
            }
          }
        });
        if (selected < 1) {
          setSelectedGroup();
        }
      }
      else {
        setSelectedBar();
      }

      if (selected > 0) {
        if (isStackedGroup) {
          if (isLegends) {
            $(legends.selectAll('.chart-legend-item')[0][barIndex]).trigger('click.chart');
          }
        }
        else {
          selector.on('click').call(selector.node(), selector.datum(), barIndex);
        }
      }

    })();

    $(container).trigger('rendered');
    return $(container);
  };

  // Merge the contents of multiple arrays together into the first array
  this.mergeArrays = function() {
    var i, len = arguments.length;
    if (len > 1) {
      for (i = 1; i < len; i++) {
        arguments[i].forEach(function(v) {
          this.push(v);
        }, arguments[0]);
      }
    }
  };

  this.labelsColide = function(svg) {
    var ticks = svg.selectAll('.x text'),
      collides = false;

    ticks.each(function(d, i) {
      var rect1 = this.getBoundingClientRect(), rect2;

      ticks.each(function(d, j) {
        if (i !== j) {
          rect2 = this.getBoundingClientRect();

          var overlap = !(rect1.right < rect2.left ||
            rect1.left > rect2.right ||
            rect1.bottom < rect2.top ||
            rect1.top > rect2.bottom);

          if (overlap) {
            collides = true;
          }
        }

      });
    });

    return collides;
  };

  this.applyAltLabels = function(svg, dataArray, elem, selector, isNoEclipse) {
    var ticks = selector ? svg.selectAll(selector) : svg.selectAll('.x text');

    ticks.each(function(d, i) {
      var text = dataArray[i] ? dataArray[i][elem] : '';

      text = text || (isNoEclipse ?
        ((d3.select(this).text().substring(0, 1))) : (d3.select(this).text().substring(0, 6) +'...'));
      d3.select(this).text(text);
    });
  };

  this.Line = function(chartData, options, isArea, isBubble) {
    var defaults = {
      // Use d3 Format
      // http://koaning.s3-website-us-west-2.amazonaws.com/html/d3format.html
      // [null | formatter string] - Only value will be formated
      formatterString: null,
    },
    settings = $.extend(true, defaults, charts.options),
    isFormatter = !!settings.formatterString,
    format = function (value) {
      return isFormatter ? d3.format(settings.formatterString)(value) : value;
    };

    $(container).addClass('line-chart' + (isBubble ? ' bubble' : ''));

    var dots = {
      radius: 5,
      radiusOnHover: 7,
      strokeWidth: 2,
      class: 'dot'
    };
    if (isBubble) {
      dots.radius = 0;
      dots.radiusOnHover = 0;
      dots.strokeWidth = 0;
    }
    $.extend(true, dots, settings.dots);

    var isRTL = charts.isRTL;

    var tooltipInterval,
      tooltipDataCache = [],
      tooltipData = charts.options.tooltip;

    //Config axis labels
    var i, l,
      axisLabels = {},
      isAxisLabels = {atLeastOne: false},
      axisArray = ['left', 'top', 'right', 'bottom'];
    if (charts.options.axisLabels) {
      $.extend(true, axisLabels, charts.options.axisLabels);
    }
    if (!$.isEmptyObject(axisLabels)) {
      for (i = 0, l = axisArray.length; i < l; i++) {
        var thisAxis = axisLabels[axisArray[i]];
        if (thisAxis && typeof thisAxis === 'string' && $.trim(thisAxis) !== '') {
          isAxisLabels[axisArray[i]] = true;
          isAxisLabels.atLeastOne = true;
        }
      }
    }

    //Append the SVG in the parent area.
    var longestLabel = '',
      longestLabelLength = 0,
      dataset = chartData,
      isAxisXRotate = (settings.xAxis && settings.xAxis.rotate !== undefined),
      getMaxes = function (d, option) {
        return d3.max(d.data, function(d) {
          return option ? d.value[option] : d.value;
        });
      };

    if (isAxisXRotate) {
      //get the longeset label
      dataset[0].data.map(function (d) {
        if (d.name.length > longestLabel.length) {
          longestLabel = d.name;
        }
      });
      longestLabelLength = longestLabel.length;
    }

    var hideDots = (options.hideDots),
      parent = $(container).parent(),
      isCardAction = !!$('.widget-chart-action', parent).length,
      isViewSmall = parent.width() < 450,
      margin = {
        top: (isAxisLabels.top ? (isCardAction ? 15 : 40) : (isCardAction ? 5 : 30)),
        right: (isAxisLabels.right ? (isViewSmall ? 45 : 65) : (isViewSmall ? 45 : 55)),
        bottom: (isAxisLabels.bottom ? (isAxisXRotate ? 60 : 50) : (isAxisXRotate ? (longestLabelLength * 5) + 35 : 35)),
        left: (isAxisLabels.right ? (isViewSmall ? 55 : 75) : (isViewSmall ? 45 : 65))
      },
      width = parent.width() - margin.left - margin.right,
      height = parent.height() - margin.top - margin.bottom - 30; //legend

    if (isCardAction) {
      height -= 40;
    }

    var svg = d3.select(container).append('svg')
        .attr('width', width + margin.left + margin.right)
        .attr('height', height + margin.top + margin.bottom)
        .append('g')
        .attr('transform', 'translate(' + margin.left + ',' + margin.top + ')');

    var names = dataset[0].data.map(function (d) {
      return d.name;
    });

    var formatValue,
      valueFormatterString = {};
    if (dataset[0] && dataset[0].valueFormatterString) {
      $.extend(true, valueFormatterString, dataset[0].valueFormatterString);
    }
    formatValue = function (s, value) {
      return !$.isEmptyObject(valueFormatterString) && !!s ?
        (d3.format(s)(s === '0.0%' ? value/100 : value)) : value;
    };

    var labels = {
      name: 'Name',
      value: {
        x: 'Value.x',
        y: 'Value.y',
        z: 'Value.z'
      }
    };
    if (dataset[0] && dataset[0].labels) {
      $.extend(true, labels, dataset[0].labels);
    }

    // Calculate the Domain X and Y Ranges
    var maxes,
      x = ((!!settings.xAxis && !!settings.xAxis.scale) ? (settings.xAxis.scale) : (d3.scale.linear())).range([0, width]),
      y = d3.scale.linear().range([height, 0]),
      z = d3.scale.linear().range([1, 25]);

    if (isBubble) {
      maxes = {
        x: dataset.map(function (d) { return getMaxes(d, 'x'); }),
        y: dataset.map(function (d) { return getMaxes(d, 'y'); }),
        z: dataset.map(function (d) { return getMaxes(d, 'z'); })
      };
    } else {
      maxes = dataset.map(function (d) { return getMaxes(d); });
    }

    var entries = d3.max(dataset.map(function(d){ return d.data.length; })) -1,
      xScale = x.domain(!!settings.xAxis && !!settings.xAxis.domain ? (settings.xAxis.domain) : ([0, isBubble ? d3.max(maxes.x) : entries])),
      yScale = y.domain([0, d3.max(isBubble ? maxes.y : maxes)]).nice(),
      zScale = z.domain([0, d3.max(isBubble ? maxes.z : maxes)]).nice();

    var xAxis = d3.svg.axis()
      .scale(xScale)
      .orient('bottom')
      .ticks((!!settings.xAxis && !!settings.xAxis.ticks) ?
        (settings.xAxis.ticks === 'auto' ?
          Math.max(width/55, 2) : settings.xAxis.ticks) :
            (isBubble && isViewSmall ? Math.round(entries/2) : entries))
      .tickPadding(10)
      .tickSize(isBubble ? -(height + 10) : 0)
      .tickFormat(function (d, i) {
        if (!!settings.xAxis) {
          if (!!settings.xAxis.formatter) {
            return settings.xAxis.formatter(d, i);
          }
          if (settings.xAxis.ticks === 'auto') {
            return names[d];
          }
        }
        return isBubble ? d : names[i];
      });

    var yAxis = d3.svg.axis()
      .scale(yScale)
      .tickSize(-(width + 20))
      .tickPadding(isRTL ? -18 : 20)
      .orient('left');

    if (settings.yAxis && settings.yAxis.formatter) {
      yAxis.tickFormat(function (d, i) {
        if (typeof settings.yAxis.formatter === 'function') {
          return settings.yAxis.formatter(d, i);
        }
        return d;
      });
    }

    if (settings.yAxis && settings.yAxis.ticks) {
      yAxis.ticks(settings.yAxis.ticks.number, settings.yAxis.ticks.format);
    }

    //Append The Axis Labels
    if (isAxisLabels.atLeastOne) {
      var axisLabelsGroup = svg.append('g').attr('class', 'axis-labels'),
        place = {
          top: 'translate('+ (width/2) +','+(-10)+')',
          right: 'translate('+ (width+28) +','+(height/2)+')rotate(90)',
          bottom: 'translate('+ (width/2) +','+(height+40)+')',
          left: 'translate('+ (-40) +','+(height/2)+')rotate(-90)'
        },
        placeStyle = {
          top: 'rotate(0deg) scaleX(-1) translate(-'+(width/2)+'px, '+ (-10) +'px)',
          right: 'rotate(90deg) scaleX(-1) translate(-'+(height/2)+'px, -'+ (width+28) +'px)',
          bottom: 'rotate(0deg) scaleX(-1) translate(-'+(width/2)+'px, '+ (height+40) +'px)',
          left: 'rotate(90deg) scaleX(-1) translate(-'+(height/2)+'px, '+ (55) +'px)'
        },
        addAxis = function(pos) {
          if (isAxisLabels[pos]) {
            axisLabelsGroup.append('text')
              .attr({
                'class': 'axis-label-'+ pos,
                'text-anchor': 'middle',
                'transform': isRTL ? '' : place[pos]
              })
              .style({
                'font-size': '1.3em',
                'transform': isRTL ? placeStyle[pos] : ''
              })
              .text(axisLabels[pos]);
          }
        };

      for (i = 0, l = axisArray.length; i < l; i++) {
        addAxis(axisArray[i]);
      }
    }


    //Append The Axis to the svg
    svg.append('g')
    .attr('class', 'x axis')
    .attr('transform', 'translate(0,' + height + ')')
    .call(xAxis);

    svg.append('g')
      .attr('class', 'y axis')
      .call(yAxis);

    //Offset the tick inside, uses the fact that the yAxis has 20 added.
    svg.selectAll('.tick line').attr('x1', '-10');

    if (isBubble) {
      svg.selectAll('.x.axis .tick line, .y.axis .tick line').style('opacity', 0);
      svg.select('.x.axis .tick line').attr('x2', '-10').style('opacity', 1);
      svg.select('.y.axis .tick line').style('opacity', 1);
    }

    if (charts.isRTL) {
      svg.selectAll('text').attr('transform', 'scale(-1, 1)');
      svg.selectAll('.y.axis text').style('text-anchor', 'end');
    }

    if (isAxisXRotate) {
      svg.selectAll('.x.axis .tick text')  // select all the text for the xaxis
      .attr('y', 0)
      .attr('x', function () {
        return -(this.getBBox().width + 10);
      })
      .attr('dy', '1em')
      .attr('transform', 'rotate(' + settings.xAxis.rotate + ')')
      .style('text-anchor', 'start');
    }

    if (settings.xAxis && settings.xAxis.formatText) {
      svg.selectAll('.x.axis .tick text').each(function(i) {
        var elem = d3.select(this),
          text = d3.select(this).text(),
          markup = settings.xAxis.formatText(text, i);

        elem.html(markup);
      });
    }

    // Create the line generator
    var line = d3.svg.line()
      .x(function(d, i) {
        if (!!settings.xAxis && !!settings.xAxis.parser)  {
          return xScale(settings.xAxis.parser(d, i));
        }
        return xScale(isBubble ? d.value.x : i);
      })
      .y(function(d) {
        return yScale(isBubble ? d.value.y : d.value);
      });

    //append the three lines.
    dataset.forEach(function(d, i) {

      var lineGroups = svg.append('g')
        .attr({'data-group-id': i, 'class': 'line-group'});

      if (isArea) {
        var area = d3.svg.area()
          .x(function(d, i) {
            return xScale(i);
          })
          .y0(height)
          .y1(function(d) {
            return yScale(isBubble ? d.value.y : d.value);
          });

        lineGroups.append('path')
          .datum(d.data)
          .attr('fill', function () { return charts.chartColor(i, 'line', d); })
          .style('opacity', '.2')
          .attr('class', 'area')
          .attr('d', area);
      }

      var path = lineGroups.append('path')
        .datum(d.data)
        .attr('d', line(d.data))
        .attr('stroke', function () { return isBubble ? '' : charts.chartColor(i, 'line', d); })
        .attr('stroke-width', 2)
        .attr('fill', 'none')
        .attr('class', 'line')
        .on('click.chart', function() {
          charts.selectElement(d3.select(this.parentNode), svg.selectAll('.line-group'), d);
        });

      // Add animation
      var totalLength = path.node().getTotalLength();
      path
        .attr('stroke-dasharray', totalLength + ' ' + totalLength)
        .attr('stroke-dashoffset', totalLength)
        .transition()
          .duration(charts.animate ? 750 : 0)
          .ease('cubic')
          .attr('stroke-dashoffset', 0);

      if (!hideDots) {
          lineGroups.selectAll('circle')
          .data(d.data)
          .enter()
          .append('circle')
          .attr('class', dots.class)
          .attr('cx', function (d, i) {
            if (!!settings.xAxis && !!settings.xAxis.parser)  {
              return xScale(settings.xAxis.parser(d, i));
            }
            return xScale(isBubble ? d.value.x : i);
          })
          .attr('cy', function (d) { return yScale(isBubble ? 0 : d.value); })
          .attr('r', dots.radius)
          .style('stroke-width', dots.strokeWidth)
          .style('fill', function () { return charts.chartColor(i, 'line', d); })
          .style('opacity', (isBubble ? '.7' : '1'))
          .on('mouseenter.chart', function(d2) {
            var rect = this.getBoundingClientRect(),
              content = '<p><b>' + d2.name + ' </b> ' + format(d2.value) + '</p>',

              show = function() {
                var size = charts.getTooltipSize(content),
                  x = rect.left - (size.width /2) + 6,
                  y = rect.top - size.height - 18;

                x = isBubble ? ((rect.left + (rect.width /2)) - (size.width /2)) : x;

                if(content !== '') {
                  charts.showTooltip(x, y, content, 'top');
                }
              };

            if (isBubble) {
              content = ''+
                '<div class="chart-swatch" style="min-width: 95px;">'+
                  '<div class="swatch-caption">'+
                    '<span style="background-color:'+ charts.chartColor(i, 'line', d) +';" class="indicator-box"></span>'+
                    '<b>'+ d.name +'</b>'+
                  '</div>';

                var obj = d2;
                for (var key in obj) {
                  if(obj.hasOwnProperty(key)) {
                    if (typeof obj[key] !== 'object') {
                      content += ''+
                        '<div class="swatch-row">'+
                          '<span>'+ labels[key] +'</span>'+
                          '<b>'+ obj[key] +'</b>'+
                        '</div>';
                    } else {
                      var obj2 = obj[key];
                      for (var key2 in obj2) {
                        if(obj2.hasOwnProperty(key2)) {
                          content += ''+
                            '<div class="swatch-row">'+
                              '<span style="text-transform: capitalize;">'+ labels[key][key2] +'</span>'+
                              '<b>'+ formatValue(valueFormatterString[key2], obj2[key2]) +'</b>'+
                            '</div>';
                        }
                      }
                    }
                  }
                }
              content += '</div>';
            }

            if (tooltipData && typeof tooltipData === 'function' && !tooltipDataCache[i]) {
              content = '';
              var runInterval = true;
              tooltipInterval = setInterval(function() {
                if(runInterval) {
                  runInterval = false;
                  tooltipData(function (data) {
                    content = tooltipDataCache[i] = data;
                  });
                }
                if(content !== '') {
                  clearInterval(tooltipInterval);
                  show();
                }
              }, 10);
            } else {
              tooltipData = typeof tooltipData === 'object' ? '' : tooltipData;
              content = tooltipDataCache[i] || tooltipData || d2.tooltip || d.tooltip || content || '';
              show();
            }

            //Circle associated with hovered point
            d3.select(this).attr('r', function (d) {
              return isBubble ? (2 + zScale(d.value.z)) : dots.radiusOnHover;
            });
          })
          .on('mouseleave.chart', function() {
            clearInterval(tooltipInterval);
            charts.hideTooltip();
            d3.select(this).attr('r', function (d) {
              return isBubble ? zScale(d.value.z) : dots.radius;
            });
          })
          .on('click.chart', function(d) {
            charts.selectElement(d3.select(this.parentNode), svg.selectAll('.line-group'), d);
          });

        if (isBubble) {
          // Add animation
          lineGroups.selectAll('circle')
            .attr('cy', function (d) { return yScale(d.value.y); })
            .transition().duration(charts.animate ? 750 : 0).ease('cubic')
            .attr('r', function (d) { return zScale(d.value.z); });
        }
      }

    });

    // Set y-axix tick css class
    svg.selectAll('.y.axis .tick').attr('class', function(d) {
      return 'tick' + (d === 0 ? ' tick0' : '');
    });

    var series = dataset.map(function (d) {
      return {color: d.color, name: d.name, selectionObj: svg.selectAll('.line-group'), selectionInverse: svg.selectAll('.line-group'), data: d};
    });

    if (charts.showLegend) {
      charts.addLegend(series);
    }
    charts.appendTooltip();

    charts.setSelected = function (o, isToggle) {
      var selected = 0,
        equals = window.Soho.utils.equals,
        selector, selectorData, elem,

        setSelected = function(d, i, d2, i2) {
          if (d2) {
            elem = svg.select('[data-group-id="'+ i +'"]')
                      .select('.dot:nth-child('+ (i2+2) +')');
            if ((typeof o.groupIndex === 'number' &&
                  typeof o.fieldName !== 'undefined' &&
                    typeof o.fieldValue !== 'undefined' &&
                      o.groupIndex === i &&
                        o.fieldValue === d2[o.fieldName]) ||
                (typeof o.index !== 'undefined' &&
                  typeof o.groupIndex === 'number' &&
                    o.groupIndex === i && o.index === i2) ||
                (o.elem && $(elem.node()).is(o.elem)) ||
                (o.data && equals(o.data, d2))) {
              selected++;
              selectorData = d2;
              selector = svg.select('[data-group-id="'+ i +'"]');
            }
          }
          else {
            elem = svg.select('[data-group-id="'+ i +'"]');
            if ((typeof o.groupName !== 'undefined' &&
                  typeof o.groupValue !== 'undefined' &&
                    o.groupValue === d[o.groupName]) ||
                (typeof o.groupIndex !== 'undefined' &&
                  o.groupIndex === i) ||
                (o.elem && $(elem.node()).is(o.elem)) ||
                (o.data && equals(o.data, d))) {
              selected++;
              selectorData = d;
              selector = elem;
            }
          }
        };

      dataset.forEach(function(d, i) {
        if (selected < 1 && d && d.data) {
          d.data.forEach(function(d2, i2) {
            if (selected < 1 && d2) {
              setSelected(d, i, d2, i2);
            }
          });
          if (selected < 1) {
            setSelected(d, i);
          }
        }
      });

      if (selected > 0 && (isToggle || !selector.classed('is-selected'))) {
        charts.selectElement(selector, svg.selectAll('.line-group'), selectorData);
      }
    };

    // Set initial selected
    (function () {
      var selected = 0,
        selector,
        selectorData,

        setSelected = function (node, d, i) {
          if (node.selected && selected < 1) {
            selected++;
            selector = d3.select(svg.selectAll('.line-group')[0][i]);
            selectorData = d;
          }
        };

      dataset.forEach(function(d, i) {
        if (d) {
          setSelected(d, d, i);
        }
      });
      dataset.forEach(function(d, i) {
        if (d || d.data) {
          d.data.forEach(function(d2) {
            setSelected(d2, d, i);
          });
        }
      });

      if (selected > 0) {
        charts.selectElement(selector, svg.selectAll('.line-group'), selectorData);
      }
    })();


    $(container).trigger('rendered');
    return $(container);
  };

  this.Bullet = function(chartData) {
    $(container).addClass('bullet-chart');

    var tooltipInterval,
      tooltipDataCache = [],
      tooltipData = charts.options.tooltip;

    //Append the SVG in the parent area.
    var dataset = chartData,
      noMarkers = false,
      parent = $(container).parent(),
      margin = {top: 30, right: 55, bottom: 35, left: 55},
      width = parent.width() - margin.left - margin.right,
      height = parent.height() - margin.top - margin.bottom - 30; //legend

    height = height < 0 ? 50 : height; //default minimum height

    var svg = d3.select(container).append('svg')
              .attr('width', width + margin.left + margin.right)
              .attr('height', height + margin.top + margin.bottom)
              .append('g')
                .attr('transform', 'translate(' + margin.left + ',' + margin.top + ')');

    //Functions Used in the Loop
    function bulletWidth(x) {
      var x0 = x(0);
      return function(d) {
        return Math.abs(x(d) - x0);
      };
    }

    for (var i = 0; i < dataset[0].data.length; i++) {
      var duration = charts.animate ? 600 : 0,
          barHeight = 20,
          rowData = dataset[0].data[i],
          ranges = rowData.ranges.slice().sort(d3.descending),
          markers = (rowData.markers ? rowData.markers.slice().sort(d3.descending) : []),
          measures = (rowData.measures ? rowData.measures.slice().sort(d3.descending) : []),
          rangesAsc = rowData.ranges.slice().sort(d3.ascending),
          markersAsc = (rowData.markers ? rowData.markers.slice().sort(d3.ascending) : []),
          measuresAsc = (rowData.measures ? rowData.measures.slice().sort(d3.ascending) : []);

      if (markers.length === 0) {
        markers = measures;
        markersAsc = measuresAsc;
        noMarkers = true;
      }

      var g = svg.append('g')
              .attr('class', 'bullet')
              .attr('transform', 'translate(0, ' + (i * (barHeight * 3.5)) + ')');

      //Add Title and Subtitle
      var title = g.append('g');

      var text = title.append('text')
          .attr('class', 'title')
          .attr('dy', '-10px')
          .text(function() { return rowData.title; });

      text.append('tspan')
          .attr('class', 'subtitle')
          .attr('dx', '15px')
          .text(function() { return rowData.subtitle; });

      var maxAll = Math.max(ranges[0], markers[0], measures[0]),
          minAll = Math.min(rangesAsc[0], markersAsc[0], measuresAsc[0]);

      minAll = minAll < 0 ? minAll : 0;

      // Compute the new x-scale.
      var x1 = d3.scale.linear()
          .domain([minAll, maxAll])
          .range([0, width])
          .nice();

      // Derive width-scales from the x-scales.
      var w1 = bulletWidth(x1);

      // Update the range rects.
      var range = g.selectAll('rect.range')
          .data(ranges);

      range.enter().append('rect')
          .attr('class', function(d, i) { return 'range s' + i; })
          .attr('data-idx', i)
          .attr('width', 0)
          .attr('x', function (d) { return x1(d < 0 ? d : 0); })
          .style('fill', function(d, i) {
            if (chartData[0].barColors) {
              return chartData[0].barColors[i];
            }
          })
          .attr('height', barHeight)
          .on('click', function () {
            var bar = d3.select(this);
            $(container).trigger('selected', [bar, chartData[0].data[bar.attr('data-idx')]]);
          })
          .on('mouseenter', function(d, i) {

            var bar = d3.select(this),
              data = chartData[0].data[bar.attr('data-idx')],
              rect = this.getBoundingClientRect(),
              content = '<p>' + d + '</p>',

              show = function() {
              var size = charts.getTooltipSize(content),
                x = rect.left + rect.width - (size.width/2),
                y = rect.top - size.height + $(window).scrollTop() - 5;

              if(content !== '') {
                charts.showTooltip(x, y, content, 'top');
              }
            };

            if (data.tooltip && data.tooltip[i]) {
              content = data.tooltip[data.tooltip.length - i -1];
            }

            if (tooltipData && typeof tooltipData === 'function' && !tooltipDataCache[i]) {
              content = '';
              var runInterval = true;
              tooltipInterval = setInterval(function() {
                if(runInterval) {
                  runInterval = false;
                  tooltipData(function (data) {
                    content = tooltipDataCache[i] = data;
                  });
                }
                if(content !== '') {
                  clearInterval(tooltipInterval);
                  show();
                }
              }, 10);
            } else {
              tooltipData = typeof tooltipData === 'object' ? '' : tooltipData;
              content = tooltipDataCache[i] || tooltipData || content || '';
              show();
            }

          })
          .on('mouseleave', function() {
            clearInterval(tooltipInterval);
            charts.hideTooltip();
          });


      range.transition()
          .duration(duration)
          .attr('width', w1);

      // Update the measure rects.
      var measure = g.selectAll('rect.measure')
          .data(measures);

      measure.enter().append('rect')
          .attr('class', function(d, i) { return 'measure s' + i; })
          .attr('width', 0)
          .attr('height', 3)
          .attr('x', function (d) { return x1(d < 0 ? d : 0); })
          .style('fill', function(d,i) {
            if (chartData[0].lineColors) {
              return chartData[0].lineColors[i];
            }
          })
          .attr('y', 8.5);

      measure.transition()
          .duration(duration)
          .attr('width', w1);

      // Update the marker lines.
      var marker = g.selectAll('line.marker')
          .data(markers);

      marker.enter().append('line')
          .attr('class', (noMarkers ? 'hidden' : 'marker'))
          .attr('x1', 0)
          .attr('x2', 0)
          .style('stroke', function(d, i) {
            if (chartData[0].markerColors) {
              return chartData[0].markerColors[i];
            }
          })
          .attr('y1', barHeight / 6)
          .attr('y2', barHeight * 5 / 6);

      marker.transition()
          .duration(duration)
          .attr('x1', x1)
          .attr('x2', x1)
          .attr('y1', barHeight / 6)
          .attr('y2', barHeight * 5 / 6);

      //Difference
      var diff = (markers[0] > measures[0] ? '-' : '+') + Math.abs(markers[0] - measures[0]),
        line;

      if (Math.abs(markers[0] - measures[0]) !== 0) {
        line = marker.enter().append('text')
            .attr('class', 'inverse')
            .attr('text-anchor', 'middle')
            .attr('y', barHeight /2 + 4)
            .attr('dx', charts.isRTL ? '-20px' : '20px')
            .attr('x', 0)
            .text(diff);

          marker.transition()
              .duration(duration)
              .attr('x', function() {
                var total = 0;

                g.selectAll('.measure').each(function(d) {
                  var w = w1(d),
                    x = x1(d);

                  if (w > total) {
                    total = w;
                  }

                  if (x > total) {
                    total = x;
                  }
                });

                return charts.isRTL ? -total : total;
              })
              .style('opacity', 1);
      }

      // Update the tick groups.
      var tick = g.selectAll('g.tick')
          .data(x1.ticks(8));

      // Initialize the ticks with the old scale, x0.
      var tickEnter = tick.enter().append('g')
          .attr('class', 'tick')
          .attr('transform', 'translate(0,0)')
          .style('opacity', 0);

      tickEnter.append('line')
          .attr('y1', barHeight)
          .attr('y2', Math.round((barHeight * 7) / 4.7));

      tickEnter.append('text')
          .attr('text-anchor', 'middle')
          .attr('dy', '1.1em')
          .attr('y', Math.round((barHeight * 7) / 4.7))
          .attr('class', function(d) {
            return d < 0 ? 'negative-value' : 'positive-value';
          })
          .text(function (d) {
            return d;
          });

      // Transition the entering ticks to the new scale, x1.
      tickEnter.transition()
          .duration(duration)
          .attr('transform', function (d) {
            return 'translate(' + x1(d) + ',0)';
          })
          .style('opacity', 1);

      if (charts.isRTL && charts.isIE) {
        svg.selectAll('text').attr('transform', 'scale(-1, 1)');
      }

    }

    //Add Legends
    //charts.addLegend(isStacked ? series);
    charts.appendTooltip();
    $(container).trigger('rendered');

  };

  //Completion chart
  this.Completion = function(chartData) {

    // Set vars
    var dataset = chartData[0].data[0],
      isTarget = charts.settings.type === 'completion-target',
      isAchievment = charts.settings.type === 'targeted-achievement';

    $(container).addClass('completion-chart' + (charts.settings.type === 'targeted-achievement' ? ' chart-targeted-achievement': ''));

    // Set total defaults
    dataset.total = $.extend({}, {value: 100}, dataset.total);

    // Basic functions
    var isUndefined = function(value) {
        return typeof value === 'undefined';
      },
      fixUndefined = function(value, isNumber) {
        return !isUndefined(value) ? value : (isNumber ? 0 : '');
      },
      toValue = function(percent, ds) {
        ds = ds || dataset;
        return percent /100 * fixUndefined(ds.total.value, true);
      },
      toPercent = function(value, ds) {
        ds = ds || dataset;
        return d3.round(100 * (value / fixUndefined(ds.total.value, true)));
      },
      localePercent = function (value) {
        return Locale.formatNumber(value/100, {style: 'percent', maximumFractionDigits: 0});
      },
      format = function (value, formatterString, ds) {
        if (formatterString === '.0%') {
          return localePercent(toPercent(value, ds));
        }
        return d3.format(formatterString || '')(value);
      },
      fixPercent = function(value, ds) {
        var s = value.toString();
        if (s.indexOf('%') !== -1) {
          return toValue(s.replace(/%/g, ''), ds);
        }
        return value;
      },
      updateWidth = function(elem, value, ds) {
        var percent = toPercent(value, ds),
          w = percent > 100 ? 100 : (percent < 0 ? 0 : percent);
        elem[0].style.width = w + '%';
      },
      updateTargetline = function(elem, value) {
        var w = value > 100 ? 100 : (value < 0 ? 0 : value);
        elem[0].style.left = w + '%';
      },
      setFormat = function(obj, ds, isPrivate) {
        var value = isPrivate ? obj._value : obj.value;
        return (obj && !isUndefined(value) && obj.format) ?
          format(fixPercent(value, ds), obj.format, ds) :
          (obj ? fixPercent(value, ds) : 0);
      },
      setOverlap = function() {
        if (isTarget && !isAchievment) {
          setTimeout(function() {
            var remaining = $('.remaining', container),
              total = $('.total', container),
              rect1 = $('.completed .value', container)[0].getBoundingClientRect(),
              rect2 = remaining.find('.value')[0].getBoundingClientRect();

            remaining.add(total)
              [(rect1.right > rect2.left-20) ? 'addClass' : 'removeClass']('overlap');
          }, 500);
        }
      },
      getSpecColor = function(ds) {
        var specColor = {};
        ds = ds || dataset;

        if (ds.info && !isUndefined(ds.info.color)) {
          if (dataset.info.color.indexOf('#') === 0) {
            specColor.info = true;
          }
        }
        if (ds.completed && !isUndefined(ds.completed.color)) {
          if (ds.completed.color.indexOf('#') === 0) {
            specColor.completed = true;
          }
        }
        if (ds.remaining && !isUndefined(ds.remaining.color)) {
          if (ds.remaining.color.indexOf('#') === 0) {
            specColor.remaining = true;
          }
        }
        if (ds.targetline && !isUndefined(ds.targetline.color)) {
          if (ds.targetline.color.indexOf('#') === 0) {
            specColor.targetline = true;
          }
        }
        return specColor;
      },
      getTotalText = function(ds) {
        var totalText,
          difference = {};

        ds = ds || dataset;

        if (ds.total.difference) {
          difference.value = (ds.total.value - ds.completed.value);
          difference.format = dataset.total.format;
        }

        totalText = (!ds.total.textOnly ? setFormat(ds.total.difference ? difference : ds.total) : '') + (ds.total.text || '');

        totalText = isAchievment && ds.remaining ?
          (!ds.remaining.textOnly ? setFormat(ds.remaining) : '') + (ds.remaining.text || ''): totalText;

        return totalText;
      },
      resetColor = function(node, color) {
        color = color || '';
        if (color.indexOf('#') === 0) {
          node.css({color: ''});
        } else {
          node.removeClass(color);
        }
      },
      updateColor = function(node, color) {
        color = color || '';
        var specColor = color.indexOf('#') === 0;
        if (specColor) {
          node.css({color: color});
        } else if (color !== '') {
          node.addClass(color);
        }
      },
      percentTextDefault = {show: false, color1: '', color2: 'inverse'},
      percentText = $.extend({}, percentTextDefault, dataset.percentText),
      setPercentText = function (ds) {
        ds = ds || dataset;
        percentText._value = ds.completed ? ds.completed.value : 0;
        percentText.percent = toPercent(fixUndefined(percentText._value, true), ds);
        percentText.format = '.0%';
        percentText._text = (typeof percentText.text !== 'undefined' ?
          percentText.text : (typeof percentText.value !== 'undefined' ?
            localePercent(percentText.value) : setFormat(percentText, ds, true)));
        percentText.color = percentText[percentText.percent > 55 ? 'color2': 'color1'];
      },
      c,// Cache will after created
      cacheElements = function () {
        c = {
          name: $('.name', container),
          info: {
            value: $('.info .value', container),
            text: $('.info .text', container)
          },
          completed: {
            bar: $('.completed.bar', container),
            value: $('.completed .value', container),
            text: $('.completed .text, .completed-label .text', container)
          },
          remaining: {
            bar: $('.remaining.bar', container),
            value: $('.remaining .value', container),
            text: $('.remaining .text', container)
          },
          targetline: {
            bar: $('.targetline', container),
            value: $('.targetline .value', container),
            text: $('.targetline .text', container)
          },
          total: {
            bar: $('.total.bar', container),
            value: $('.total.value', container),
          },
          percentText: $('.chart-percent-text', container)
        };
      },
      setJsonData = function(ds) {
        ds = ds || dataset;
        c.name.data('jsonData', {name: ds.name});
        c.info.value.add(c.info.text).data('jsonData', {info: ds.info});
        c.completed.bar.add(c.completed.value).add(c.completed.text)
          .data('jsonData', {completed: ds.completed});
        c.remaining.bar.add(c.remaining.value).add(c.remaining.text)
          .data('jsonData', {remaining: ds.remaining});
        c.targetline.bar.add(c.targetline.value).add(c.targetline.text)
          .data('jsonData', {targetline: ds.targetline});
        c.total.bar.add(c.total.value).data('jsonData', {total: ds.total});
        c.percentText.data('jsonData', {percentText: ds.percentText});
      },
      updateBars = function(ds) {
        var w;
        ds = ds || dataset;
        // Update completed bar width
        if (ds.completed) {
          w = fixPercent(ds.completed.value, ds);
          updateWidth(c.completed.bar, w, ds);
        }

        // Update remaining bar width
        if (ds.remaining) {
          w = fixPercent(ds.completed.value, ds) + fixPercent(ds.remaining.value, ds);
          updateWidth(c.remaining.bar, w, ds);
          setOverlap();
        }

        // Update target line bar position
        if (ds.targetline) {
          w = fixPercent(ds.targetline.value, ds);
          updateTargetline(c.targetline.bar, w, ds);
        }
      };

      if (!isUndefined(percentText.color) && percentText.color1 === '') {
        percentText.color1 = percentText.color;
      }

      this.update = function(o) {
        //$(container).triggerHandler('selected', [d3.select(this)[0], {}, i]);
        if (isAchievment) {
          var ds = $.extend(true, {}, dataset, o),
            parent, child;

          for (var key in o) {
            if (o.hasOwnProperty(key)) {
              parent = key;
              child = o[key];
              if(child instanceof Object) {
                for (var k in child) {
                  if (child.hasOwnProperty(k)) {

                    if (parent === 'completed') {
                      if (k === 'text') {
                        c.completed.text.html(child[k]);
                      }
                      if (k === 'color') {
                        resetColor(c.completed.bar.add(c.completed.value).add(c.completed.text), dataset.completed.color);
                        updateColor(c.completed.bar.add(c.completed.value).add(c.completed.text), child[k]);
                      }
                      if (k === 'value') {
                        if (dataset.remaining && dataset.remaining.value &&
                            dataset.completed && dataset.completed.value &&
                            (!o.remaining || (o.remaining && !o.remaining.value))) {
                          ds.remaining.value = (dataset.completed.value + dataset.remaining.value) - ds.completed.value;
                        }
                        c.total.value.html(getTotalText(ds));
                        updateBars(ds);
                        resetColor(c.percentText, percentText.color);
                        setPercentText(ds);
                        updateColor(c.percentText, percentText.color);
                        c.percentText.html(percentText._text);
                      }
                      c.completed.bar.add(c.completed.value).add(c.completed.text)
                        .data('jsonData', {completed: ds.completed});
                    }

                    if (parent === 'remaining') {
                      if (k === 'text') {
                        c.total.value.html(getTotalText(ds));
                      }
                      if (k === 'color') {
                        resetColor(c.total.value, dataset.remaining.color);
                        updateColor(c.total.value, child[k]);
                      }
                      if (k === 'value') {
                        c.total.value.html(getTotalText(ds));
                        updateBars(ds);
                        resetColor(c.percentText, percentText.color);
                        setPercentText(ds);
                        updateColor(c.percentText, percentText.color);
                        c.percentText.html(percentText._text);
                      }
                      c.remaining.bar.add(c.remaining.value).add(c.remaining.text)
                        .data('jsonData', {remaining: ds.remaining});
                    }

                    if (parent === 'total') {
                      if (k === 'text') {
                        c.total.value.html(getTotalText(ds));
                      }
                      if (k === 'color') {
                        resetColor(c.total.value, dataset.total.color);
                        updateColor(c.total.value, child[k]);
                      }
                      if (k === 'value' || k === 'difference') {
                        c.total.value.html(getTotalText(ds));
                        updateBars(ds);
                        resetColor(c.percentText, percentText.color);
                        setPercentText(ds);
                        updateColor(c.percentText, percentText.color);
                        c.percentText.html(percentText._text);
                      }
                      c.total.bar.add(c.total.value).data('jsonData', {total: ds.total});
                    }

                    if (parent === 'percentText') {
                      if (k === 'show') {
                        c.percentText[child[k] ? 'show' : 'hide']();
                      }
                      if (k === 'color' || k === 'color1' || k === 'color2') {
                        resetColor(c.percentText, percentText.color);
                        setPercentText(ds);
                        updateColor(c.percentText, child[k]);
                        c.percentText.html(percentText._text);
                      }
                      c.percentText.data('jsonData', {percentText: ds.percentText});
                    }

                    if (parent === 'name') {
                      if (k === 'text') {
                        c.name.html(child[k]).data('jsonData', {name: ds.name});
                      }
                    }

                  }
                }
              }
            }
          }
          dataset = ds;
          $(container).triggerHandler('updated');
          return;
        }

        var type, bar, nodes, jsonData;
        if (!o.data) {
          return;
        }

        if (!o.type) {
          nodes = o.node;
        }
        else {
          type = o.type;
          if (!dataset[type]) {
            return;
          }
          nodes = (type === 'name') ?
            $('.name', container) : ((type === 'total') ?
              $('.total.value', container) :
                $('.'+ type +' .value, .'+ type +' .text', container));
        }

        jsonData = (nodes.length === 1 ? nodes : nodes.first()).data('jsonData');

        type = jsonData ? Object.keys(jsonData)[0] : 'name';
        bar = $('.'+ type +'.bar', container);
        $.extend(true, dataset[type], o.data);

        nodes.each(function() {
          var node = $(this);

          // Update text
          if (o.data.text && node.is('.name, .text')) {
            node.html(fixUndefined(dataset[type].text));
          }

          // Update color for text, value, bar
          if (o.data.color && node.is('.name, .info, .text, .value')) {
            if (o.data.color.indexOf('#') === -1) {
              ((type === 'completed' && (!dataset.info || (dataset.info && isUndefined(dataset.info.value)))) ?
                node.add($('.info .value', container)) : node).add(bar)
                  .removeClass('error dark good primary amethyst07')
                  .addClass(o.data.color);
            }
            else {
              if (node.is('.name, .total')) {
                node[0].style.color = dataset[type].color;
              }
              else {
                ((type === 'completed' && (!dataset.info || (dataset.info && isUndefined(dataset.info.value)))) ?
                  $('.'+ type +' .value, .'+ type +' .text, .info .value', container) :
                  $('.'+ type +' .value, .'+ type +' .text', container))[0].style.color = dataset[type].color;
                bar[0].style.backgroundColor = dataset[type].color;
              }
            }
          }

          // Update value & bar width
          if (o.data.value && node.is('.value')) {
            var w,
              completed = $('.completed', container),
              remaining = $('.remaining', container);

            if (type === 'completed') {
              ((!dataset.info || (dataset.info && isUndefined(dataset.info.value))) ?
                node.add($('.info .value', container)) : node)
                  .html(setFormat(dataset[type]));

              if (toPercent(fixPercent(dataset[type].value)) >= 100) {
                remaining.hide();
                completed[0].style.marginTop = 'inherit';
              }
            }
            else {
              node.html(setFormat(dataset[type]));
            }

            if (!node.is('.name, .total') && type !== 'targetline') {
              if (type === 'completed') {
                w = fixPercent(dataset[type].value);
                updateWidth(bar, w);
                w += fixPercent(dataset.remaining.value);
                updateWidth($('.remaining.bar', container), w);
              }
              else if (type === 'remaining') {
                w = fixPercent(dataset[type].value) + fixPercent(dataset.completed.value);
                updateWidth(bar, w);
              }
            }
            else if (!node.is('.name, .total, .remaining') && type === 'targetline') {
              w = fixPercent(dataset[type].value);
              updateTargetline(bar, w);
            }
            setOverlap();
          }
        });
        $(container).triggerHandler('updated');
      };

    // Render
    var html = {body: $('<div class="total bar" />')},
      specColor = getSpecColor();

    if (isTarget || isAchievment) {
      var totalText = getTotalText();

      html.body.addClass('chart-completion-target' + (isAchievment ? ' chart-targeted-achievement' : ''));

      html.label = ''+
      '<span class="label">'+
        '<span class="name">'+
        (dataset.completed.color && dataset.completed.color === 'error' ? $.createIcon({icon:'error', classes:'icon-error'}) : '' ) +
        fixUndefined(dataset.name.text) + '</span>'+
        '<span class="l-pull-right total value">'+ totalText +'</span>'+
      '</span>';
    }
    else {
      html.body.addClass('chart-completion');
      html.label = ''+
      '<b class="label name">'+ fixUndefined(dataset.name.text) +'</b>'+
      '<b class="label info'+ (dataset.info.color && !specColor.info ?
        ' '+ fixUndefined(dataset.info.color) :
          (!specColor.completed ? ' '+ fixUndefined(dataset.completed.color) : '') +' colored') +'">'+
        '<span class="value'+ (dataset.info.color && !specColor.info ?
          ' '+ fixUndefined(dataset.info.color) :
            (!specColor.completed ? ' '+ fixUndefined(dataset.completed.color) : '')) +'"'+ (dataset.info.color && specColor.info ?
              ' style="color:'+ (fixUndefined(dataset.info.color) +';"') :
                (specColor.completed ? ' style="color:'+ (fixUndefined(dataset.completed.color) +';"') : '')) +'>'+
        (dataset.info && !isUndefined(dataset.info.value) ? fixUndefined(dataset.info.value) :
          setFormat(dataset.completed)) +
        '</span> '+
        '<span class="text'+ (dataset.info.color && !specColor.info ?
          ' '+ fixUndefined(dataset.info.color) :
            (!specColor.completed ? ' '+ fixUndefined(dataset.completed.color) : '')) +'"'+ (dataset.info.color && specColor.info ?
              ' style="color:'+ (fixUndefined(dataset.info.color) +';"') :
                (specColor.completed ? ' style="color:'+ (fixUndefined(dataset.completed.color) +';"') : '')) +'>'+ fixUndefined(dataset.info.text) +'</span>'+
      '</b>';
    }

    if (dataset.remaining) {
      html.remaining = ''+
      '<div class="target remaining bar'+ (!specColor.remaining ? ' '+ fixUndefined(dataset.remaining.color) : '') +'"'+ (specColor.remaining ? (' style="color:'+ dataset.remaining.color +';background-color:'+ dataset.remaining.color +';"') : '') +'">'+
      (isAchievment ? '' : '<span aria-hidden="true"'+ (!isTarget && !isAchievment ? ' class="audible"' : '') +'>'+
          '<span class="value'+ (!specColor.remaining ? ' '+ fixUndefined(dataset.remaining.color) : '') +'"'+ (specColor.remaining ? (' style="color:'+ dataset.remaining.color +';"') : '') +'">'+
            setFormat(dataset.remaining) +
          '</span><br />'+
          '<span class="text'+ (!specColor.remaining ? ' '+ fixUndefined(dataset.remaining.color) : '') +'"'+ (specColor.remaining ? (' style="color:'+ dataset.remaining.color +';"') : '') +'">'+
            fixUndefined(dataset.remaining.text) +
          '</span>'+
        '</span>') +
      '</div>';
    } else {
      html.remaining = '<div class="target remaining bar" style="opacity: 0"></div>';
    }

    if (dataset.completed && isAchievment) {
      setPercentText();
      specColor.percentText = percentText.color.indexOf('#') === 0;

      html.completed = ''+
      '<div class="completed bar'+ (!specColor.completed ? ' '+ fixUndefined(dataset.completed.color) : '') +'"'+ (specColor.completed ? (' style="color:'+ dataset.completed.color +';background-color:'+ dataset.completed.color +';"') : '') +'"></div>'+
      (percentText.show ? '<div class="chart-percent-text'+ (!specColor.percentText && percentText.color !== '' ? ' '+ percentText.color : '') +'"'+ (specColor.percentText ? (' style="color:'+ percentText.color +';"') : '') +'>'+ percentText._text +'</div>' : '')+
        '<span class="completed-label" aria-hidden="true"'+ (!isTarget && !isAchievment ? ' class="audible"' : '') +'>'+
          '<span class="text">'+
            fixUndefined(dataset.completed.text) +
          '</span>'+
        '</span>';
    }

    if (dataset.completed && !isAchievment) {
      html.completed = ''+
      '<div class="completed bar'+ (!specColor.completed ? ' '+ fixUndefined(dataset.completed.color) : '') +'"'+ (specColor.completed ? (' style="color:'+ dataset.completed.color +';background-color:'+ dataset.completed.color +';"') : '') +'>'+
        '<span aria-hidden="true"'+ (!isTarget && !isAchievment ? ' class="audible"' : '') +'>'+
          '<span class="value'+ (!specColor.completed ? ' '+ fixUndefined(dataset.completed.color) : '') +'"'+ (specColor.completed ? (' style="color:'+ dataset.completed.color +';"') : '') +'">'+ setFormat(dataset.completed) +'</span><br />'+
          '<span class="text'+ (!specColor.completed ? ' '+ fixUndefined(dataset.completed.color) : '') +'"'+ (specColor.completed ? (' style="color:'+ dataset.completed.color +';"') : '') +'">'+
            fixUndefined(dataset.completed.text) +
          '</span>'+
        '</span></div>';
    }

    if (dataset.targetline) {
      html.targetline = ''+
      '<div class="target-line targetline bar'+ (!specColor.targetline ? ' '+ fixUndefined(dataset.targetline.color) : '') +'"'+ (specColor.targetline ? (' style="color:'+ dataset.targetline.color +';background-color:'+ dataset.targetline.color +';"') : '') +'">'+
        '<span aria-hidden="true"'+ (!isTarget && !isAchievment ? ' class="audible"' : '') +'>'+
          '<span class="value'+ (!specColor.targetline ? ' '+ fixUndefined(dataset.targetline.color) : '') +'"'+ (specColor.targetline ? (' style="color:'+ dataset.targetline.color +';"') : '') +'">'+
            setFormat(dataset.targetline) +
            '</span><br />'+
            '<span class="text'+ (!specColor.targetline ? ' '+ fixUndefined(dataset.targetline.color) : '') +'"'+ (specColor.targetline ? (' style="color:'+ dataset.targetline.color +';"') : '') +'">'+
              fixUndefined(dataset.targetline.text) +
            '</span>'+
        '</span>'+
      '</div>';
    }

    html.body.append(html.remaining, html.completed, html.targetline);
    $(container).append(html.label, html.body);

    cacheElements();
    setJsonData();
    updateBars();
  };

  //Select the element and fire the event, make the inverse selector opace
  this.selectElement = function(elem, inverse, data) {
    var isSelected = elem.node() && elem.classed('is-selected'),
      triggerData = [{elem: elem, data: (!isSelected ? data : {})}];

    inverse.classed('is-selected', false)
      .classed('is-not-selected', !isSelected);

    elem.classed('is-not-selected', false)
      .classed('is-selected', !isSelected);

    this._selected = $.isEmptyObject(triggerData[0].data) ? [] : triggerData;

    //Fire Events
     $(container).triggerHandler('selected', [triggerData]);
  };

  // Make bars to be Selected or Unselected
  this.setSelectedElement = function (o) {
    var s = charts.settings,
      dataset = s.dataset,
      isPositiveNegative = s.type === 'column-positive-negative',
      isTypeHorizontalBar = s.chartType === 'HorizontalBar',
      isTypeColumn = s.chartType === 'Column',
      isTypePie = s.chartType === 'Pie',

      svg = s.svg,
      isSingle = s.isSingle,
      isGrouped = s.isGrouped,
      isStacked = s.isStacked,
      isSingular = s.isSingular,

      taskSelected = (o.task === 'selected'),
      selector = d3.select(o.selector),
      isPositive = selector.classed('positive'),
      ticksX = svg.selectAll('.axis.x .tick'),
      ticksY = svg.selectAll('.axis.y .tick'),
      pnPositiveText = svg.selectAll('.bartext.positive, .target-bartext.positive'),
      pnNegativeText = svg.selectAll('.bartext.negative, .target-bartext.negative'),
      pnTargetText = svg.selectAll('.target-bartext.positive, .target-bartext.negative'),
      thisGroup = d3.select(o.selector.parentNode),
      thisGroupId = parseInt((thisGroup.node() ? thisGroup.attr('data-group-id') : 0), 10),
      triggerData = [],
      selectedBars = [],
      thisData;

    if (isStacked || isTypePie) {
      dataset = dataset || null;
    } else {
      dataset = (dataset && dataset[thisGroupId]) ? dataset[thisGroupId].data : null;
    }

    ticksX.style('font-weight', 'normal');
    ticksY.style('font-weight', 'normal');
    pnPositiveText.style('font-weight', 'normal');
    pnNegativeText.style('font-weight', 'normal');
    svg.selectAll('.is-selected').classed('is-selected', false);

    // Task make selected
    if (taskSelected) {
      svg.selectAll('.bar, .target-bar').style('opacity', 0.6);

      // By legends only
      if (s.isByLegends && !isTypePie) {
        if (isPositiveNegative) {
          if (o.isTargetBar) {
            s.svg.selectAll('.target-bar').classed('is-selected', true).style('opacity', 1);

            pnTargetText.style('font-weight', 'bolder');
          } else {
            s.svg.selectAll(isPositive ?
              '.bar.positive, .target-bar.positive': '.bar.negative, .target-bar.negative')
                .classed('is-selected', true).style('opacity', 1);

            (isPositive ? pnPositiveText : pnNegativeText).style('font-weight', 'bolder');
          }

          svg.selectAll('.bar').each(function(d, i) {
            var bar = d3.select(this);
            if (bar.classed('is-selected')) {
              selectedBars.push({elem: bar[0], data: (dataset ? dataset[i] : d)});
            }
          });
          triggerData = selectedBars;
        }
        // Grouped and stacked only -NOT singular-
        else if (isTypeColumn || isTypeHorizontalBar) {
          if (isGrouped || isSingular) {
            s.svg.selectAll('.series-'+ o.i).classed('is-selected', true).style('opacity', 1);
          } else {
            thisGroup.classed('is-selected', true)
              .selectAll('.bar').classed('is-selected', true).style('opacity', 1);
          }

          svg.selectAll('.bar.is-selected').each(function(d, i) {
            var bar = d3.select(this);

            thisData = s.dataset;
            thisData = thisData ? (isStacked ? isSingular ? (thisData[0].data[o.i]) : (thisData[o.i].data[i]) : thisData[i].data[o.i]) : d;
            selectedBars.push({elem: bar[0], data: thisData});
          });
          triggerData = selectedBars;
        }
      }

      // Single and stacked only -NOT grouped-
      else if (isSingular && isStacked && isTypeColumn) {
        thisData = dataset[0] && dataset[0].data ? dataset[0].data : o.d;
        selector.classed('is-selected', true).style('opacity', 1);
        triggerData.push({elem: selector[0], data: thisData[o.i]});
      }

      // Single or groups only -NOT stacked-
      else if ((isSingle || isGrouped) && !isStacked && (isTypeColumn || isTypeHorizontalBar)) {
        svg.selectAll((isTypeColumn ? '.axis.x' : '.axis.y') +' .tick:nth-child('+ ((isGrouped ? thisGroupId : o.i) + 1) +')')
          .style('font-weight', 'bolder');

        selector.classed('is-selected', true).style('opacity', 1);
        svg.select('.target-bar.series-'+ o.i).style('opacity', 1);
        d3.select(svg.selectAll('.bartext')[0][o.i]).style('font-weight', 'bolder');
        d3.select(svg.selectAll('.target-bartext')[0][o.i]).style('font-weight', 'bolder');

        if (isGrouped || isPositiveNegative || isTypeColumn) {
          if (!isPositiveNegative && !isTypeColumn || (isTypeColumn && isGrouped)) {
            thisGroup.classed('is-selected', true)
              .selectAll('.bar').classed('is-selected', true).style('opacity', 1);
          }

          thisGroup.selectAll('.bar').each(function(d, i) {
            var bar = d3.select(this);
            if (bar.classed('is-selected')) {
              selectedBars.push({elem: bar[0], data: (dataset ? dataset[i] : d)});
            }
          });
          if (isGrouped) {
            triggerData.push({groupIndex: thisGroupId, groupElem: thisGroup[0], groupItems: selectedBars});
          } else {
            triggerData = selectedBars;
          }
        }
      }

      // Stacked Only
      else if (isTypeColumn || isTypeHorizontalBar) {
        svg.selectAll((isTypeColumn ? '.axis.x' : '.axis.y') +' .tick:nth-child('+ (o.i + 1) +')')
          .style('font-weight', 'bolder');

        svg.selectAll('.bar:nth-child('+ (o.i + 1) +')')
          .classed('is-selected', true).style('opacity', 1);

        svg.selectAll('.bar.is-selected').each(function(d, i) {
          var bar = d3.select(this);
          selectedBars.push({elem: bar[0], data: (dataset ? dataset[i].data[o.i] : d)});
        });
        triggerData = selectedBars;
      }

      // Pie
      else if (isTypePie) {
        //Unselect selected ones
        svg.selectAll('.arc')
          .style({'stroke': '', 'stroke-width': ''})
          .attr('transform', '');

        var color = charts.chartColor(o.i, 'pie', o.d.data),
          thisArcData = dataset && dataset[0] && dataset[0].data ? dataset[0].data[o.i] : (o.d ? o.d.data : o.d);
        selector.classed('is-selected', true)
          .style({'stroke': color, 'stroke-width': 0})
          .attr('transform', 'scale(1.025, 1.025)');
        triggerData.push({elem: selector[0], data: thisArcData, index: o.i});
      }
    }
    // Task make unselected
    else {
      svg.selectAll('.bar, .target-bar').style('opacity', 1);
      pnPositiveText.style('font-weight', 'bolder');
      pnNegativeText.style('font-weight', 'bolder');

      if (isTypePie) {
        selector.classed('is-selected', false)
          .style('stroke', '#fff')
          .style('stroke-width', '1px')
          .attr('transform', '');
      }
    }

    if (s.isByLegends) {
      s.isByLegends = false;
    }

    this._selected = triggerData;

    if (o.isTrigger) {
      $(o.container).triggerHandler((taskSelected ? 'selected' : 'unselected'), [triggerData]);
    }
  };

  this.isHTML = function (str) {
    return /(<([^>]+)>)/i.test(str);
  };

  this.initChartType = function (options) {
    //default
    this.options = options;
    this.animate = true;
    this.redrawOnResize = true;
    this.isRTL = Locale.isRTL();
    this.isIE = $('html').hasClass('ie');
    this.isIEEdge = $('html').hasClass('ie-edge');

    var defaultShowLegend = function(opt) {
      if (typeof opt !== 'undefined') {
        charts.showLegend = typeof options.showLegend !== 'undefined' ? options.showLegend : opt;
      }
    };

    /**
    * Set Animation Type
    * @param {Boolean} animate  &nbsp;-&nbsp; true|false - will do or not do the animation.
    * @param {String} animate  &nbsp;-&nbsp; 'initial' will do only first time the animation.
    */
    if (options.animate !== undefined) {
      this.animate = (options.animate === 'initial') ?
        (this._animateIndex === 0) :
        (!(options.animate === false || options.animate === 'false'));
      this._animateIndex++;
    }

    if (options.redrawOnResize !== undefined) {
      this.redrawOnResize = options.redrawOnResize;
    }
    if (options.format) {
      this.format = options.format;
    }
    if (options.tooltip) {
      this.tooltip = options.tooltip;
    }
    if (options.showLegend) {
      this.showLegend = options.showLegend;
    }
    if (options.legendformatter) {
      this.legendformatter = options.legendformatter;
    }
    // Prevent error from passed empty dataset
    if (!options.dataset || !options.dataset.length) {
      $.extend(true, options, {dataset: [{data: []}]});
    }
    if (options.type === 'pie') {
      this.Pie(options.dataset, false, options);
    }
    if (options.type === 'bar' || options.type === 'bar-stacked') {
      defaultShowLegend(true);
      this.HorizontalBar(options.dataset);
    }
    if (options.type === 'bar-normalized') {
      defaultShowLegend(true);
      this.HorizontalBar(options.dataset, true);
    }
    if (options.type === 'bar-grouped') {
      defaultShowLegend(true);
      this.HorizontalBar(options.dataset, true, false); //dataset, isNormalized, isStacked
    }
    if (options.type === 'column-stacked') {
      defaultShowLegend(true);
      this.Column(options.dataset, true);
    }
    if (['column', 'column-grouped', 'column-positive-negative'].indexOf(options.type) > -1) {
      defaultShowLegend(true);
      this.Column(options.dataset);
    }
    if (options.type === 'donut') {
      this.Pie(options.dataset, true, options);
    }
    if (options.type === 'sparkline') {
      this.Sparkline(options.dataset, options);
    }
    if (options.type === 'sparkline-dots') {
      this.Sparkline(options.dataset, {isDots: true});
    }
    if (options.type === 'sparkline-peak') {
      this.Sparkline(options.dataset, {isPeakDot: true});
    }
    if (options.type === 'sparkline-dots-n-peak') {
      this.Sparkline(options.dataset, {isDots: true, isPeakDot: true});
    }
    if (options.type === 'sparkline-minmax') {
      this.Sparkline(options.dataset, {isMinMax: true});
    }
    if (options.type === 'sparkline-medianrange') {
      this.Sparkline(options.dataset, {isMedianRange: true});
    }
    if (options.type === 'sparkline-medianrange-n-peak') {
      this.Sparkline(options.dataset, {isMedianRange: true, isPeakDot: true});
    }
    if (options.type === 'line') {
      this.showLegend = typeof options.showLegend !== 'undefined' ? options.showLegend : true;
      this.Line(options.dataset, options);
    }
    if (options.type === 'area') {
      this.showLegend = typeof options.showLegend !== 'undefined' ? options.showLegend : true;
      this.Line(options.dataset, options, true);
    }
    if (options.type === 'bubble') {
      this.showLegend = typeof options.showLegend !== 'undefined' ? options.showLegend : true;
      this.Line(options.dataset, options, false, true);
    }
    if (options.type === 'bullet') {
      this.Bullet(options.dataset);
    }
    if (options.type === 'completion' ||
        options.type === 'completion-target' || options.type === 'targeted-achievement') {
      this.redrawOnResize = false;
      this.Completion(options.dataset);
    }
  };

};

//Make it a plugin
$.fn.chart = function(options) {
  return this.each(function() {
    var instance = $.data(this, 'chart'),
      chartInst;

    if (instance) {
      $(window).off('resize.line');
      $(window).off('resize.pie');
      $(window).off('resize.charts load.charts');
      $(this).empty();
    }

    chartInst = new Chart(this, options);
    instance = $.data(this, 'chart', chartInst);
    instance.settings = options;
    instance._animateIndex = 0;
    instance.destroy = function() {
      instance.tooltip.remove();
      instance.container.find('*').off();
      instance.container.removeClass('chart-vertical-bar chart-pie column-chart line-chart bubble bullet-chart completion-chart chart-targeted-achievement chart-completion-target chart-targeted-achievement chart-completion').empty();
      $.removeData(instance.container[0], 'chart');
    };
    instance.setSelected = function() {};
    instance.toggleSelected = function(o) {
      this.setSelected(o, true);
    };
    instance._selected = [];
    instance.getSelected = function() {
      return this._selected;
    };

    if ($.isEmptyObject(chartInst)) {
     return;
    }

    setTimeout(function () {
      chartInst.initChartType(options);
      chartInst.handleResize();
    }, instance ? 0 : 300);

  });
};<|MERGE_RESOLUTION|>--- conflicted
+++ resolved
@@ -2680,11 +2680,7 @@
           var allBars = d3.selectAll('.bar')[0],
             len = allBars.length;
 
-<<<<<<< HEAD
           for (var j = 0; j < len; j++) {
-=======
-          for (var j = 0; j < len; i++) {
->>>>>>> 4613c931
             var bar = allBars[j];
 
             if (d3.select(bar).classed('is-selected')) {
