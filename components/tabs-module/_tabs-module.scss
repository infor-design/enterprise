// Module Tabs
//================================================== //

.tab-container.module-tabs {
  @include transition(background-color 500ms cubic-bezier(.17, .04, .03, .94));
  background-color: $module-tabs-bg-color;
  border-bottom: 1px solid $module-tabs-y-border-color;
  border-top: 1px solid $module-tabs-y-border-color;
  font-size: 0;
  height: 36px;
  overflow: hidden;

  // Acts as a spacer that causes the toolbar items to vertically align.
  &::before {
    @include vertical-alignment-spacer;
  }

  > * {
    display: inline-block;
    vertical-align: middle;
  }

  [class^="btn"] {
    @include font-size(12);
    background-color: $module-tabs-bg-color;
    border: 0;
    color: $module-tabs-inactive-text-color;
    min-width: 0;

    > * {
      display: inline-block;
      vertical-align: middle;
    }

    .icon {
      fill: $module-tabs-inactive-text-color;
    }

    span {
      color: inherit;
    }

    &:focus {
      box-shadow: none;
    }
  }

  .icon {
    &.app-header {
      left: -6px;
      position: relative;
      top: -7px;

      span:not(.audible) {
        background-color: $module-tabs-inactive-text-color;
      }
    }
  }

  .tab-list-container {
    position: relative;
    width: calc(100% - 1px);
  }

  .tab-list-info {
    display: none;
  }

  .tab-list {
    height: 34px;
    overflow: hidden;
<<<<<<< HEAD
    width: 100%;

    li {
      padding-right: 50px;
    }
=======
    width: calc(100% - 1px); // 1px for the vertical centerer
>>>>>>> a75a3a5f
  }

  &.has-toolbar {
    .tab-list-container {
      width: calc(70% - 1px); // 1px vertical centerer

      + .toolbar {
        border-left: 1px solid $module-tabs-x-border-color;
        text-align: right;
        width: calc(30% - 1px); // 1px border
      }
    }
  }

  .separator {
    display: none !important;
  }

  .tab {
    @include transition(background-color 500ms cubic-bezier(.17, .04, .03, .94), border-color 500ms cubic-bezier(.17, .04, .03, .94));
    @include font-size(12);
    color: $module-tabs-inactive-text-color;
    min-width: 120px;
    overflow: hidden;
    text-align: center;

    .icon {
      fill: $module-tabs-inactive-text-color;
    }

    &:not(:first-child) {
      border-left: 1px solid $module-tabs-x-border-color;
    }

    &::before {
      display: none !important;
    }

    &::after {
      display: none !important;
    }

    a {
      @include font-size(12);
      font-weight: bold;
      margin: 0 auto;
      overflow: hidden;
      padding: 10px;
      text-overflow: ellipsis;
      white-space: nowrap;

      > * {
        display: inline-block;
        vertical-align: middle;
      }

      > span:not(.icon) {
        font-weight: bold;
        margin-left: 5px;
      }
    }

    &.is-selected {
      background-color: $module-tabs-active-bg-color;
      color: $module-tabs-active-text-color;
    }

    &:hover {
      background-color: $module-tabs-hover-bg-color;
      color: $module-tabs-hover-text-color;
    }

    // Individual Tab Disable
    &.is-disabled {
      background-color: $module-tabs-disabled-bg-color;
      color: $module-tabs-disabled-text-color;

      &:not(:first-child) {
        border-left: 1px solid $module-tabs-disabled-x-border-color;
      }

      &.is-selected {
        background-color: $module-tabs-disabled-bg-color;
        color: $module-tabs-disabled-text-color;
      }

      &:hover/*,
      &.is-focused*/ {
        background-color: $module-tabs-disabled-bg-color;
        color: $module-tabs-disabled-text-color;
      }
    }

    &.dismissible {
      .icon {
        @include css3(transform, translateY(-50%));
        height: 14px;
        position: absolute;
        right: 10px;
        top: 50%;
      }

      a {
        padding: 10px 32px 10px 10px;
      }
    }

    &.application-menu-trigger {
      a {
        padding: 9px 10px 7px;
      }
    }
  }

  .add-tab-button {
    @include font-size(24);
    font-weight: normal;
    height: 34px;
    padding-bottom: 5px;
    padding-top: 1px;
    width: 41px;

    span {
      @include font-size(24);
      font-weight: normal;
    }

  }

  .tab-focus-indicator {
    border-radius: 0;
    z-index: 10;

    &.is-visible {
      border-color: $white;
    }
  }

  .tab-more {
    width: 120px;
  }

  .tab-more,
  .add-tab-button {
    @include font-size(12);
    border-left: 1px solid $module-tabs-x-border-color;
    color: $module-tabs-inactive-text-color;
    font-weight: bold;
    padding: 8px 10px;
    text-align: center;

    .icon {
      fill: $module-tabs-inactive-text-color;
    }

    .more-text {
      @include font-size(12);
      font-weight: bold;
    }

    &.is-selected {
      background-color: $module-tabs-active-bg-color;
      color: $module-tabs-active-text-color;

      .icon {
        fill: $module-tabs-active-text-color;
      }
    }

    &:hover,
    &.is-open {
      background-color: $module-tabs-hover-bg-color;
      color: $module-tabs-hover-text-color;

      .icon {
        fill: $module-tabs-hover-text-color;
      }
    }
  }

  .toolbar {
    margin-bottom: 0;
    overflow: hidden;

    .buttonset {
      height: 34px;
      text-align: right;

      > * {
        margin: 0 5px 0 0;
      }
    }

    .more {
      height: 34px;
    }

    [class^="btn"],
    .btn-menu:not(.btn):not(.btn-primary):not(.btn-secondary):not(.btn-tertiary) {
      background-color: transparent;
      color: $module-tabs-inactive-text-color;
      height: 32px;
      margin-top: 1px;

      &:not(.btn-menu) {
        border-color: transparent;
      }

      .ripple-effect {
        background-color: $module-tabs-active-text-color;
      }

      .icon {
        fill: $module-tabs-inactive-text-color;
      }

      span {
        color: inherit;
      }

      &:hover {
        color: $module-tabs-hover-text-color;

        .icon {
          fill: $module-tabs-hover-text-color;
        }
      }

      &:focus,
      &.is-selected:focus {
        color: $module-tabs-active-text-color;

        .icon {
          fill: $module-tabs-active-text-color;
        }

        &:not(.hide-focus) {
          border-color: transparent;
          box-shadow: 0 0 0 2px transparent,
            0 0 0 1px $module-tabs-hover-text-color;
        }
      }

      &.is-open {
        span {
          color: inherit;
        }

        .icon {
          fill: $module-tabs-active-text-color;
        }
      }
    }

    .btn-actions {
      min-height: 32px;
      min-width: 32px;
      width: 32px;
    }
  }

  .toolbar-searchfield-wrapper {
    color: $module-tabs-active-text-color;

    .icon:not(.error) {
      fill: $module-tabs-inactive-text-color;
    }

    .searchfield {
      background-color: rgba($searchfield-moduletabs-bg-color, 0);
      border-bottom-color: rgba($searchfield-moduletabs-border-color, 0);
      border-top-color: rgba($searchfield-moduletabs-bg-color, 0);
      color: $module-tabs-inactive-text-color;

      &::-webkit-input-placeholder { // Chrome/Opera/Safari */
        color: $module-tabs-inactive-text-color;
      }
      &::-moz-placeholder { // Firefox 19+ */
        color: $module-tabs-inactive-text-color;
      }
      &:-ms-input-placeholder { // IE 10+ */
        color: $module-tabs-inactive-text-color;
      }
      &:-moz-placeholder { // Firefox 18- */
        color: $module-tabs-inactive-text-color;
      }
    }

    [class^="btn"] {
      background-color: transparent;

      &.active,
      &.has-focus {
        border-color: $module-tabs-inactive-text-color;
      }
    }

    &.non-collapsible {
      .searchfield {
        background-color: rgba($searchfield-moduletabs-bg-color, .4);
        border-bottom-color: rgba($searchfield-moduletabs-border-color, .4);
        border-top-color: rgba($searchfield-moduletabs-bg-color, .4);
        color: $module-tabs-inactive-text-color;
      }
    }

    &.active {
      .searchfield {
        background-color: rgba($searchfield-moduletabs-bg-color, .4);
        border-bottom-color: rgba($searchfield-moduletabs-border-color, .4);

        &::-webkit-input-placeholder { // Chrome/Opera/Safari */
          color: transparent;
        }
        &::-moz-placeholder { // Firefox 19+ */
          color: transparent;
        }
        &:-ms-input-placeholder { // IE 10+ */
          color: transparent;
        }
        &:-moz-placeholder { // Firefox 18- */
          color: transparent;
        }
      }

      .btn {
        border-color: transparent;
      }
    }

    &.has-focus {
      .searchfield {
        color: $module-tabs-active-text-color;
      }

      .icon:not(.error) {
        fill: $module-tabs-active-text-color;
      }
    }

    &.has-categories {
      width: 101px;
    }

    .btn:focus {
      border-color: $module-tabs-active-text-color;
    }
  }

  > .toolbar-searchfield-wrapper.active {
    width: calc(100% - 1px);
  }

  &.has-add-button {
    .tab-list {
      width: calc(100% - 39px);
    }

    .add-tab-button {
      height: 34px;
      right: 0;
      top: 0;

      span:first-child {
        position: relative;
        top: -7px;
      }
    }
  }

  // Change state when the spillover button is necessary
  &.has-more-button {
    .tab-list {
      width: calc(100% - 119px);
    }

    .tab-more {
      right: 0;
      top: 0;
    }

    &.has-toolbar {
      .tab-list-container {
        width: calc(70% - 1px);
      }
    }

    &.has-add-button {
      .tab-list {
        width: calc(100% - 166px);
      }

      .tab-more {
        right: 45px;
        top: 0;
      }

    }
  }

  // Entire Control is Disabled
  &.is-disabled {
    background-color: $module-tabs-disabled-bg-color;
    border-bottom: 1px solid $module-tabs-disabled-y-border-color;
    border-top: 1px solid $module-tabs-disabled-y-border-color;

    [class^="btn"] {
      background-color: $module-tabs-disabled-bg-color;
      color: $module-tabs-disabled-text-color;

      .icon {
        fill: $module-tabs-disabled-text-color;
      }
    }

    .icon {
      fill: $module-tabs-disabled-text-color;

      &.app-header {
        span:not(.audible) {
          background-color: $module-tabs-disabled-text-color;
        }
      }
    }

    &.has-toolbar {
      .tab-list-container {
        + .toolbar {
          border-left: 1px solid $module-tabs-disabled-x-border-color;
        }
      }
    }

    .tab {
      color: $module-tabs-disabled-text-color;

      &:not(:first-child) {
        border-left: 1px solid $module-tabs-disabled-x-border-color;
      }

      &.is-selected {
        background-color: $module-tabs-disabled-bg-color;
        color: $module-tabs-disabled-text-color;
      }

      &:hover,
      &.is-focused {
        background-color: $module-tabs-disabled-bg-color;
        color: $module-tabs-disabled-text-color;
      }
    }

    .tab-more {
      border-left: 1px solid $module-tabs-disabled-x-border-color;
      color: $module-tabs-disabled-text-color;

      .icon {
        fill: $module-tabs-disabled-text-color;
      }

      &.is-selected {
        background-color: $module-tabs-disabled-bg-color;
        color: $module-tabs-disabled-text-color;

        .icon {
          fill: $module-tabs-disabled-text-color;
        }
      }

      &:hover,
      &.is-focused,
      &.is-open {
        background-color: $module-tabs-disabled-bg-color;
        color: $module-tabs-disabled-text-color;

        .icon {
          fill: $module-tabs-disabled-text-color;
        }
      }
    }

    .toolbar {
      [class^="btn"],
      .btn-menu:not(.btn):not(.btn-primary):not(.btn-secondary):not(.btn-tertiary) {
        color: $module-tabs-disabled-text-color;
        cursor: default !important;

        &:not(.btn-menu) {
          border-color: $module-tabs-disabled-text-color;
        }

        .ripple-effect {
          background-color: $module-tabs-disabled-text-color;
        }

        .icon {
          fill: $module-tabs-disabled-text-color;
        }

        &:hover {
          color: $module-tabs-disabled-text-color;

          .icon {
            fill: $module-tabs-disabled-text-color;
          }
        }

        &:focus,
        &.is-selected:focus {
          color: $module-tabs-disabled-text-color;

          .icon {
            fill: $module-tabs-disabled-text-color;
          }

          &:not(.hide-focus) {
            border-color: transparent;
            box-shadow: 0 0 0 2px transparent,
              0 0 0 1px $module-tabs-disabled-text-color;
          }
        }

        &.is-open {
          .icon {
            fill: $module-tabs-disabled-text-color;
          }
        }
      }
    }

    .toolbar-searchfield-wrapper {
      .icon:not(.error) {
        fill: $module-tabs-disabled-text-color;
      }

      .searchfield {
        background-color: rgba($searchfield-moduletabs-disabled-bg-color, 0);
        border-bottom-color: rgba($searchfield-moduletabs-disabled-bg-color, 0);
        border-top-color: rgba($searchfield-moduletabs-disabled-bg-color, 0);
        color: $module-tabs-disabled-text-color;
      }

      &.active {
        .searchfield {
          background-color: rgba($searchfield-moduletabs-disabled-bg-color, 1);
          border-bottom-color: rgba($searchfield-moduletabs-disabled-border-color, 1);
        }
      }

      &.has-focus {
        .searchfield {
          color: $module-tabs-disabled-text-color;
        }

        .icon:not(.error) {
          fill: $module-tabs-disabled-text-color;
        }
      }
    }

  }

}

.masthead + .tab-container.module-tabs {
  border-top: 1px solid transparent;
}

//RTL Styles
html[dir='rtl'] {
  .tab-container.module-tabs {
    &.has-add-button {

      .add-tab-button {
        left: 0;
        right: auto;
      }
    }

    // Change state when the spillover button is necessary
    &.has-more-button {
      .tab-more {
        left: 0;
        right: auto;
      }

      &.has-add-button {
        .tab-more {
          left: 45px;
          right: auto;
        }

        .add-tab-button {
          left: 0;
          right: auto;
        }
      }
    }

    .icon.app-header {
      left: auto;
      right: -6px;
    }

    .tab.dismissible {
      a {
        padding: 10px 0 10px 32px;
      }

      .icon {
        left: 10px;
        right: auto;
      }
    }
  }
}

// IE always gets cut off without this.
.ie11 {
  .toolbar-searchfield-wrapper {
    padding-left: 1px;
  }
}

// Firefox has weird padding on the Add Tabs Button and Application Menu Triggers without this bit of code
.is-firefox {
  .tab-container.module-tabs {
    .tab {
      a {
        height: 34px;
        padding: 11px 10px 9px;
      }

      &.dismissible a {
        padding: 11px 32px 9px 0;
      }
    }

    .add-tab-button {
      span:first-child {
        position: relative;
        top: -3px;
      }
    }

    .application-menu-trigger {
      a {
        padding-bottom: 8px;
        padding-top: 8px;
      }
    }
  }
}

@include respond-to(phone) {
  .tab-container.module-tabs {
    .tab.application-menu-trigger {
      min-width: 0;

      a > span:not(.icon) {
        margin-left: 0;
        visibility: hidden;
        width: 0;
      }
    }
  }
}

// For non-collapsible searchfields:  Only be non-collapsible on larger breakpoints.
@media(min-width: $breakpoint-phone-to-tablet) {
  .toolbar-searchfield-wrapper.non-collapsible {
    .searchfield {
      background-color: rgba($searchfield-moduletabs-bg-color, .4);
      border-bottom-color: rgba($searchfield-moduletabs-border-color, .4);
    }
  }
}<|MERGE_RESOLUTION|>--- conflicted
+++ resolved
@@ -69,15 +69,11 @@
   .tab-list {
     height: 34px;
     overflow: hidden;
-<<<<<<< HEAD
-    width: 100%;
+    width: calc(100% - 1px); // 1px for the vertical centerer
 
     li {
       padding-right: 50px;
     }
-=======
-    width: calc(100% - 1px); // 1px for the vertical centerer
->>>>>>> a75a3a5f
   }
 
   &.has-toolbar {
@@ -693,6 +689,13 @@
       }
     }
   }
+
+  .tab-list {
+    li {
+      padding-left: 50px;
+      padding-right: 0;
+    }
+  }
 }
 
 // IE always gets cut off without this.
