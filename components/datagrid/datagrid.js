--- conflicted
+++ resolved
@@ -204,9 +204,6 @@
     this.originalColumns = this.columnsFromString(JSON.stringify(this.settings.columns));
     this.removeToolbarOnDestroy = false;
     this.nonVisibleCellErrors = [];
-<<<<<<< HEAD
-    this.dropdownHeaderList = [];
-=======
     this.recordCount = 0;
     this.canvas = null;
     this.totalWidth = 0;
@@ -219,7 +216,6 @@
     this.filterRowRendered = false; // Flag used to determine if the header is rendered or not.
     this.scrollLeft = 0;
     this.scrollTop = 0;
->>>>>>> 5b8c6cb1
 
     this.restoreColumns();
     this.restoreUserSettings();
@@ -1172,7 +1168,7 @@
     }
 
     // Attach Keyboard support
-    this.headerRow.find('.dropdown').off('click.datagrid-dropdown').on('click.datagrid-dropdown', function() {
+    this.headerRow.find('.dropdown').off('click.datagrid-dropdown').on('click.datagrid-dropdown', () => {
       if (self.popupmenuHeader) {
         self.popupmenuHeader.close(true, true);
       }
@@ -1183,7 +1179,7 @@
 
       const popupOpts = { trigger: 'immediate', offset: { y: 15 }, attachToBody: $('html').hasClass('ios'), placementOpts: { strategies: ['flip', 'nudge'] } };
       self.popupmenuHeader = $(this).data('popupmenu');
-      
+
       if (self.popupmenuHeader) {
         self.popupmenuHeader.close(true, true);
       } else {
@@ -1213,7 +1209,7 @@
             }
           });
 
-          self.popupmenuHeader = $(this).data('popupmenu');
+        self.popupmenuHeader = $(this).data('popupmenu');
       }
       return false;
     });
@@ -1466,7 +1462,7 @@
     const self = this;
 
     for (let i = 0; i < self.dropdownHeaderList.length; i++) {
-      let dropdown = self.dropdownHeaderList[i];
+      const dropdown = self.dropdownHeaderList[i];
       dropdown.close();
     }
   },
