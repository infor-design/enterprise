--- conflicted
+++ resolved
@@ -2089,6 +2089,27 @@
 
         </td>
         <td>
+          The plugin api for chaining.
+object
+        </td>
+      </tr>
+      <tr>
+        <td>updated</td>
+        <td>
+          
+                
+                  <span>settings (object) = the settings to update to.
+ </span>
+                
+          
+        </td>
+        <td>
+          <p>Update the datagrid and optionally apply new settings.</p>
+
+        </td>
+        <td>
+          The plugin api for chaining.
+object
         </td>
       </tr>
     </tbody>
@@ -3062,7 +3083,6 @@
         
         = Additional arguments
 
-<<<<<<< HEAD
         </span>
         
           <ul>
@@ -3103,35 +3123,6 @@
         <span>event (object)
         
         = The jquery event object
-=======
-        </td>
-        <td>
-          The plugin api for chaining.
-object
-        </td>
-      </tr>
-      <tr>
-        <td>updated</td>
-        <td>
-          
-                
-                  <span>settings (object) = the settings to update to.
- </span>
-                
-          
-        </td>
-        <td>
-          <p>Update the datagrid and optionally apply new settings.</p>
-
-        </td>
-        <td>
-          The plugin api for chaining.
-object
-        </td>
-      </tr>
-    </tbody>
-  </table>
->>>>>>> 84c1fd84
 
         </span>
         
