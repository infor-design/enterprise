import * as debug from '../utils/debug';
import { utils, DOM } from '../utils/utils';
import { Environment as env } from '../utils/environment';
import { Locale } from '../locale/locale';
import { ListFilter } from '../listfilter/listfilter';

// jQuery Components
import '../icons/icons.jquery';
import '../place/place.jquery';
import '../tooltip/tooltip.jquery';


/**
 * Component Name
 */
let COMPONENT_NAME = 'dropdown';


/**
 * Dropdown Component Default Settings
 */
let DROPDOWN_DEFAULTS = {
  closeOnSelect: true,
  cssClass: null,
  filterMode: 'contains',
  maxSelected: undefined, //If in multiple mode, sets a limit on the number of items that can be selected
  moveSelected: 'none',
  moveSelectedToTop: undefined,
  multiple: false, //Turns the dropdown into a multiple selection box
  noSearch: false,
  showEmptyGroupHeaders: false,
  showSelectAll: false, // If true, on Multiselect dropdowns, will show an additional option at the top of the list labeled "select all".
  source: undefined,
  sourceArguments: {},
  reloadSourceOnOpen: false,
  empty: false,
  delay: 300,
  maxWidth: null
};


/**
 * Dropdown Settings and Options
 */
const moveSelectedOpts = ['none', 'all', 'group'];


/**
* The Dropdown allows users to select from a list. Like an Html Select.
*
* @class Dropdown
* @param {boolean} closeOnSelect  When an option is selected, the list will close if set to "true".  List stays open if "false".
* @param {string} cssClass  Append an optional css class to dropdown-list
* @param {string} filterMode  Search mode to use between 'startsWith' and 'contains', false will not allow client side filter
* @param {boolean} noSearch  If true, disables the ability of the user to enter text in the Search Input field in the open combo box
* @param {boolean} showEmptyGroupHeaders  If true, displays <optgroup> headers in the list even if no selectable options are present underneath.
* @param {boolean} source  A function that can do an ajax call.
* @param {boolean} sourceArguments  If a source method is defined, this flexible object can be passed into the source method, and augmented with parameters specific to the implementation.
* @param {boolean} sourceArguments  If a source method is defined, this flexible object can be passed into the source method, and augmented with parameters specific to the implementation.
* @param {boolean} reloadSourceOnOpen  If set to true, will always perform an ajax call whenever the list is opened.  If false, the first AJAX call's results are cached.
* @param {boolean} empty  Initialize Empty Value
* @param {boolean} delay  Typing Buffer Delay in ms
* @param {number} maxWidth If set the width of the dropdown is limited to this pixel width. Fx 300 for the 300 px size fields. Default is size of the largest data.
*
*/
function Dropdown(element, settings) {
  this.settings = utils.mergeSettings(element, settings, DROPDOWN_DEFAULTS);
  this.element = $(element);
  debug.logTimeStart(COMPONENT_NAME);
  this.init();
  debug.logTimeEnd(COMPONENT_NAME);
}

// Actual DropDown Code
Dropdown.prototype = {
  init: function() {
    var orgId = this.element.attr('id');

    this.isIe10 = (env.browser.name === 'ie' && env.browser.version === '10');
    this.isIe11 = (env.browser.name === 'ie' && env.browser.version === '11');

    this.inlineLabel = this.element.closest('label');
    this.inlineLabelText = this.inlineLabel.find('.label-text');
    this.isInlineLabel = this.element.parent().is('.inline');

    if (orgId === undefined) {
      orgId = this.element.uniqueId('dropdown');
      this.element.attr('id', orgId);
      this.element.parent().find('label').first().attr('for', orgId);
    }

    if (env.os.name === 'ios' || env.os.name === 'android') {
      this.settings.noSearch = true;
    }

    // convert <select> tag's size css classes for the pseudo element
    var elemClassList = this.element[0].classList;
    if (elemClassList.length === 0) {
      this.element[0].classList = 'dropdown';
    }
    var pseudoClassString = elemClassList.contains('dropdown-xs') ? 'dropdown input-xs' :
        elemClassList.contains('dropdown-sm') ? 'dropdown input-sm' :
        elemClassList.contains('dropdown-lg') ? 'dropdown input-lg' : 'dropdown';

    //Detect Inline Styles
    var style = this.element.attr('style');
    this.isHidden = style && style.indexOf('display: none') >= 0;

    // Build the wrapper if it doesn't exist
    var baseElement = this.isInlineLabel ? this.inlineLabel : this.element;
    this.wrapper = baseElement.next('.dropdown-wrapper');
    this.isWrapped = this.wrapper.length > 0;

    if (!this.isWrapped) {
      this.wrapper = $('<div class="dropdown-wrapper"></div>').insertAfter(baseElement);
    }

    if (this.isWrapped) {
      this.pseudoElem = this.wrapper.find('.' + pseudoClassString);
      this.trigger = this.wrapper.find('.trigger');
    } else {
      this.pseudoElem = $('div#'+ orgId + '-shdo');
    }

    if(elemClassList.contains('text-align-reverse')) {
      pseudoClassString += ' text-align-reverse';
    } else if (elemClassList.contains('text-align-center')){
      pseudoClassString += ' text-align-center';
    }

    // Build sub-elements if they don't exist
    this.label = $('label[for="'+ orgId +'"]');

    if (!this.pseudoElem.length) {
      this.pseudoElem = $('<div class="'+ pseudoClassString + '">');
    } else {
      this.pseudoElem[0].setAttribute('class', pseudoClassString);
    }

    if (!this.isWrapped) {
      this.pseudoElem.append($('<span></span>'));
    }

    var toExclude = ['data-validate'],
      attributes = DOM.getAttributes(this.element[0]),
      attributesToCopy = this.getDataAttributes(attributes, toExclude);

    this.pseudoElem
      .attr(attributesToCopy.obj)
      .attr({
        'role': 'combobox',
        'aria-autocomplete': 'list',
        'aria-controls': 'dropdown-list',
        'aria-readonly': 'true',
        'aria-expanded': 'false',
        'aria-label': this.label.text()
      });

    // Pass disabled/readonly from the original element, if applicable
    // "disabled" is a stronger setting than "readonly" - should take precedent.
    function handleStates(self) {
      var disabled = self.element.prop('disabled'),
        readonly = self.element.prop('readonly');

      if (disabled) {
        return self.disable();
      }

      if (readonly) {
        return self.readonly();
      }

      return self.enable();
    }
    handleStates(this);

    if (!this.isWrapped) {
      this.wrapper.append(this.pseudoElem, this.trigger);
    }

    // Check for and add the icon
    this.icon = this.wrapper.find('.icon');
    if (!this.icon.length) {
      this.icon = $.createIconElement('dropdown');
      this.wrapper.append(this.icon);
    }

    // Setup the incoming options that can be set as properties/attributes
    if (this.element.prop('multiple') && !this.settings.multiple) {
      this.settings.multiple = true;
    }
    var dataSource = this.element.attr('data-source');
    if (dataSource && dataSource !== 'source') {
      this.settings.source = dataSource;
    }
    var dataMaxselected = this.element.attr('data-maxselected');
    if (dataMaxselected && !isNaN(dataMaxselected)) {
      this.settings.maxSelected = parseInt(dataMaxselected, 10);
    }

    // TODO: deprecate "moveSelectedToTop" in favor of "moveSelected"
    // _getMoveSelectedSetting()_ converts the old setting to the new text type.
    function getMoveSelectedSetting(incomingSetting, useText) {
      switch (incomingSetting) {
        case (useText ? 'true' : true):
          return 'all';
        case (useText ? 'false' : false):
          return 'none';
        default:
          if (moveSelectedOpts.indexOf(incomingSetting) > -1) {
            return incomingSetting;
          }
          return 'none';
      }
    }

    // Backwards compatibility for deprecated "moveSelectedToTop" setting.
    if (this.settings.moveSelectedToTop !== undefined) {
      this.settings.moveSelected = this.settings.moveSelectedToTop;
    }

    var dataMoveSelected = this.element.attr('data-move-selected');
    if (dataMoveSelected) {
      this.settings.moveSelected = getMoveSelectedSetting(dataMoveSelected, true);
    } else {
      this.settings.moveSelected = getMoveSelectedSetting(this.settings.moveSelected);
    }

    var dataCloseOnSelect = this.element.attr('data-close-on-select');
    if (dataCloseOnSelect && !this.settings.closeOnSelect) {
      this.settings.closeOnSelect = dataCloseOnSelect === 'true';
    }
    var dataNoSearch = this.element.attr('data-no-search');
    if (dataNoSearch && !this.settings.noSearch) {
      this.settings.noSearch = dataNoSearch === 'true';
    }

    // Persist sizing defintions
    var sizingStrings = ['-xs', '-sm', '-md', '-lg'],
      classString = this.element.attr('class'),
      s;

    for (var i = 0; i < sizingStrings.length; i++) {
      s = sizingStrings[i];
      if (classString.match(s)) {
        this.pseudoElem.addClass('dropdown' + s);
      }
    }

    // Cached dataset (from AJAX, if applicable)
    this.dataset = [];

    this.listfilter = new ListFilter({
      filterMode: this.settings.filterMode
    });

    this.setListIcon();
    this.setValue();
    this.setInitial();
    this.setWidth();

    this.element.triggerHandler('rendered');

    return this.handleEvents();
  },

  // Used for preventing menus from popping open/closed when they shouldn't.
  // Gets around the need for timeouts everywhere
  inputTimer: function() {
    if (this.inputTimeout) {
      return false;
    }

    var self = this;

    this.inputTimeout = setTimeout(function inputTimeout(){
      clearTimeout(self.inputTimeout);
      self.inputTimeout = null;
    }, 100);

    return true;
  },

  // Set Field Width
  setWidth: function() {
    var style = this.element[0].style;

    if (style.width) {
      this.pseudoElem[0].style.width = style.width;
    }
    if (style.position === 'absolute') {
      this.pseudoElem[0].style.position = 'absolute';
      this.pseudoElem[0].style.left = style.left;
      this.pseudoElem[0].style.top = style.top;
      this.pseudoElem[0].style.bottom = style.bottom;
      this.pseudoElem[0].style.right = style.right;
    }
  },

  // Set list item icon
  setItemIcon: function(listIconItem) {
    var self = this;
    if (self.listIcon.hasIcons) {
      var specColor = null;

      if (listIconItem.icon) {

        // Set icon properties
        if (typeof listIconItem.icon === 'object') {
          listIconItem.obj = listIconItem.icon;
          listIconItem.icon = listIconItem.icon.icon;

          // Color
          if (listIconItem.obj.color) {
            specColor = listIconItem.obj.color.indexOf('#') === 0;
            if (specColor) {
              listIconItem.specColor = listIconItem.obj.color;
            } else {
              listIconItem.classList = ' '+ listIconItem.obj.color;
            }
          }
          // Class
          else if (listIconItem.obj.class) {
            specColor = listIconItem.obj.class.indexOf('#') === 0;
            if (specColor) {
              listIconItem.specColor = listIconItem.obj.class;
            } else {
              listIconItem.classList = ' '+ listIconItem.obj.class;
            }
          }

          // Color Over
          if (listIconItem.obj.colorOver) {
            specColor = listIconItem.obj.colorOver.indexOf('#') === 0;
            if (specColor) {
              listIconItem.specColorOver = listIconItem.obj.colorOver;
            } else {
              listIconItem.classListOver = ' '+ listIconItem.obj.colorOver;
            }
          }
          // Class Over
          else if (listIconItem.obj.classOver) {
            specColor = listIconItem.obj.classOver.indexOf('#') === 0;
            if (specColor) {
              listIconItem.specColorOver = listIconItem.obj.classOver;
            } else {
              listIconItem.classListOver = ' '+ listIconItem.obj.classOver;
            }
          }

        }

        // Set flags
        if (listIconItem.icon && listIconItem.icon.length) {
          listIconItem.isIcon = true;
        }
        if (listIconItem.specColor && listIconItem.specColor.length) {
          listIconItem.isSpecColor = true;
        }
        if (listIconItem.classList && listIconItem.classList.length) {
          listIconItem.isClassList = true;
        }
        if (listIconItem.specColorOver && listIconItem.specColorOver.length) {
          listIconItem.isSpecColorOver = true;
        }
        if (listIconItem.classListOver && listIconItem.classListOver.length) {
          listIconItem.isClassListOver = true;
        }
      }

      // Build icon
      listIconItem.html = $.createIcon({
        icon: listIconItem.isIcon ? listIconItem.icon : '',
        class: 'listoption-icon' + (listIconItem.isClassList ? ' '+ listIconItem.classList : '')
      });
      if (listIconItem.isSpecColor) {
        listIconItem.html = listIconItem.html.replace('<svg', ('<svg '+ 'style="fill:'+ listIconItem.specColor +';"'));
      }
    }
    self.listIcon.items.push(listIconItem);
  },

  // Set list icon
  setListIcon: function() {
    var self = this,
      hasIcons = self.settings.multiple ? false : self.element.find('[data-icon]').length > 0,
      opts = hasIcons ? this.element.find('option') : [];

    self.listIcon = {hasIcons: hasIcons, items: []};

    if (hasIcons) {
      var count = 0;

      opts.each(function(i) {
        var iconAttr = $(this).attr('data-icon'),
          icon;

        if (typeof iconAttr !== 'string') {
          return;
        }

        if (iconAttr.indexOf('{') !== 0) {
          icon = iconAttr;
        } else {
          icon = $.fn.parseOptions(this, 'data-icon');
        }
        self.setItemIcon({html: '', icon: icon});

        if (self.listIcon.items[i].isIcon) {
          count++;
        }
      });

      hasIcons = count > 0;
    }

    if (hasIcons) {
      self.pseudoElem.prepend($.createIcon({icon:'', class:'listoption-icon'}));
      self.listIcon.pseudoElemIcon = self.pseudoElem.find('> .listoption-icon');
      self.listIcon.idx = -1;
    }

    self.listIcon.hasIcons = hasIcons;
  },

  // Set over color for list item icon,
  // if run without pram {target}, it will make on only
  setItemIconOverColor: function(target) {
    var self = this;
    if (self.listIcon.hasIcons) {
      var targetIcon = target ? target.find('.listoption-icon') : null;
      self.list.find('li').each(function(i) {
        var li = $(this),
          icon = li.find('.listoption-icon');

        // make it on
        if (li.is('.is-focused')) {
          if (self.listIcon.items[i].isClassListOver) {
            icon.removeClass(self.listIcon.items[i].classListOver)
                .addClass(self.listIcon.items[i].classList);
          }
          if (self.listIcon.items[i].isSpecColorOver) {
            icon.css({fill: self.listIcon.items[i].specColor});
          }
        }
        // make it over
        if (targetIcon && li.is(target)) {
          if (self.listIcon.items[i].isClassListOver) {
            targetIcon.removeClass(self.listIcon.items[i].classList);
            targetIcon.addClass(self.listIcon.items[i].classListOver);
          }
          if (self.listIcon.items[i].isSpecColorOver) {
            targetIcon.css({fill: self.listIcon.items[i].specColorOver});
          }
        }
      });
    }
  },

  // Update list item icon
  updateItemIcon: function(opt) {
    var self = this;
    if (self.listIcon.hasIcons) {
      var target = self.listIcon.pseudoElemIcon,
        i = opt.index(),
        idx = self.listIcon.idx,
        icon = self.listIcon.items[i].isIcon ? self.listIcon.items[i].icon : '';

      // Reset class and color
      if (idx > -1) {
        target.removeClass(
          self.listIcon.items[idx].classList +' '+
          self.listIcon.items[idx].classListOver
        );
        target[0].style.fill = '';
      }

      // Update new stuff
      self.listIcon.idx = i;
      target.changeIcon(icon);
      if (self.listIcon.items[i].isClassList) {
        target.addClass(self.listIcon.items[i].classList);
      }
      if (self.listIcon.items[i].isSpecColor) {
        target.css({fill: self.listIcon.items[i].specColor});
      }
    }
  },

  // Keep a generated list of items and update as needed
  updateList: function() {
    var self = this,
      isMobile = self.isMobile(),
      listExists = self.list !== undefined && self.list !== null && self.list.length > 0,
      listContents = '',
      ulContents = '',
      upTopOpts = 0,
      hasOptGroups = this.element.find('optgroup').length,
      reverseText = '',
      isMultiselect = this.settings.multiple === true,
      moveSelected = '' + this.settings.moveSelected,
      showSelectAll = this.settings.showSelectAll === true;

    if(this.element[0].classList.contains('text-align-reverse')){
      reverseText = ' text-align-reverse';
    } else if (this.element[0].classList.contains('text-align-center')){
      reverseText = ' text-align-center';
    }

    if (!listExists) {
      listContents = '<div class="dropdown-list' + reverseText +
        (isMobile ? ' mobile' : '') +
        (this.settings.multiple ? ' multiple' : '') + '" id="dropdown-list" role="application" ' + (this.settings.multiple ? 'aria-multiselectable="true"' : '') + '>' +
        '<label for="dropdown-search" class="audible">' + Locale.translate('Search') + '</label>' +
        '<input type="text" class="dropdown-search' + reverseText +
        '" role="combobox" aria-expanded="true" id="dropdown-search" aria-autocomplete="list">' +
        '<span class="trigger">' +
          (isMobile ? $.createIcon({ icon: 'close', classes: ['close'] }) : $.createIcon('dropdown')) +
          '<span class="audible">' + (isMobile ? Locale.translate('Close') : Locale.translate('Collapse')) + '</span>' +
        '</span>' +
        '<ul role="listbox">';
    }

    // Get a current list of <option> elements
    // If none are available, simply return out
    var opts = this.element.find('option');
    var groups = this.element.find('optgroup');
    var selectedOpts = opts.filter(':selected');
    var groupsSelectedOpts = [];

    function buildLiHeader(textContent) {
      return '<li role="presentation" class="group-label" focusable="false">' +
          textContent +
        '</li>';
    }

    function buildLiOption(option, index) {
      var liMarkup = '',
        attributes = DOM.getAttributes(option),
        text = option.innerHTML,
        value = attributes.getNamedItem('value'),
        title = attributes.getNamedItem('title'),
        badge = attributes.getNamedItem('data-badge'),
        badgeColor = attributes.getNamedItem('data-badge-color'),
        isSelected = option.selected,
        isDisabled = option.disabled,
        cssClasses = option.className,
        toExclude = ['data-badge', 'data-badge-color', 'data-val', 'data-icon'],
        attributesToCopy = self.getDataAttributes(attributes, toExclude),
        trueValue = value && value.value ? value.value : text,
        iconHtml = self.listIcon.hasIcons ? self.listIcon.items[index].html : '';

      if (cssClasses.indexOf('clear') > -1) {
        if (text === '') {
          text = Locale.translate('ClearSelection');
        }
      }

      liMarkup += '' +
        '<li role="presentation" class="dropdown-option' +
          (isSelected ? ' is-selected' : '') +
          (isDisabled ? ' is-disabled' : '') +
          (cssClasses ? ' '+ cssClasses.value : '' ) + '"' +
          attributesToCopy.str +
          ' data-val="'+ trueValue.replace('"', '/quot/') + '"' +
          (title ? '" title="' + title.value + '"' : '') +
          ' tabindex="' + (index && index === 0 ? 0 : -1) + '">' +
            '<a role="option" href="#" class="' +
              (cssClasses.indexOf('clear') > -1 ?
                ' clear-selection' : '' ) + '"' +
              'id="list-option'+ index +'">' +
                iconHtml + text +
            '</a>' +
            (badge ? '<span class="badge ' +
              (badgeColor ? badgeColor.value : 'azure07') +
            '"> '+ badge.value + '</span>' : '') +
        '</li>';

      return liMarkup;
    }

    // In multiselect scenarios, shows an option at the top of the list that will
    // select all available options if checked.
    if (isMultiselect && showSelectAll) {
      var allSelected = opts.not('[disabled], .hidden').length === selectedOpts.not('[disabled], .hidden').length;

      ulContents += '<li role="presentation" class="dropdown-select-all-list-item'+ (allSelected ? ' is-selected' : '') + '">' +
        '<a role="option" href="#" id="dropdown-select-all-anchor" class="dropdown-select-all-anchor">' +
          Locale.translate('SelectAll') +
        '</a>' +
      '</li>';
    }

    // Move selected options in each group to just underneath their corresponding group headers.
    if (moveSelected === 'group') {
      // If no optgroups exist, change to "all" and skip this part.
      if (!groups || !groups.length) {
        moveSelected = 'all';
      } else {

        // Break apart selectedOpts into groups.
        // These selected items are applied when the header is generated.
        groups.each(function(i, g) {
          var els = selectedOpts.filter(function() {
            return $.contains(g, this);
          });
          groupsSelectedOpts.push(els);
        });

      }
    }

    // Move all selected options to the top of the list if the setting is true.
    // Also adds a group heading if other option groups are found in the <select> element.
    if (moveSelected === 'all') {
      opts = opts.not(selectedOpts);

      // Show a "selected" header if there are selected options
      if (selectedOpts.length > 0) {
        ulContents += buildLiHeader(Locale.translate('Selected') + ' ' + (self.isInlineLabel ? self.inlineLabelText.text() : this.label.text()));
      }

      selectedOpts.each(function(i) {
        ulContents += buildLiOption(this, i);
        upTopOpts++;
      });

      // Only show the "all" header beneath the selected options if there are no other optgroups present
      if (!hasOptGroups && opts.length > 0) {
        ulContents += buildLiHeader(Locale.translate('All') + ' ' + (self.isInlineLabel ? self.inlineLabelText.text() : this.label.text()));
      }
    }

    opts.each(function(i) {
      var count = i + upTopOpts,
        option = $(this),
        parent = option.parent(),
        optgroupIsNotDrawn,
        optgroupIndex;

      // Add Group Header if this is an <optgroup>
      // Remove the group header from the queue.
      if (parent.is('optgroup') && groups.length) {
        optgroupIndex = parent.index();
        optgroupIsNotDrawn = groups.index(parent) > -1;

        if (optgroupIsNotDrawn) {
          groups = groups.not(parent);
          ulContents += buildLiHeader('' + parent.attr('label'));

          // Add all selected items for this group
          if (moveSelected === 'group') {
            groupsSelectedOpts[optgroupIndex].each(function(i) {
              ulContents += buildLiOption(this, i);
              upTopOpts++;
            });
          }
        }
      }

      if (moveSelected !== 'none' && option.is(':selected')) {
        return;
      }

      ulContents += buildLiOption(this, count);
    });

    // Render the new list contents to the page.
    // Build the entire thing and set references if this is the first opening.
    // Otherwise, simply replace the elements inside the <ul>.
    if (!listExists) {
      listContents += ulContents + '</ul>' +
        '</div>';

      // Append markup to the DOM
      this.list = $(listContents);

      // Get references
      this.listUl = this.list.find('ul');
      this.searchInput = this.list.find('#dropdown-search');
    } else {
      this.listUl.html(ulContents);
    }

    if (this.listIcon.hasIcons) {
      this.list.addClass('has-icons');
      this.listIcon.pseudoElemIcon.clone().appendTo(this.list);
    }

    if (hasOptGroups) {
      this.listUl.addClass('has-groups');
    }

    if ($.fn.tooltip) {
      this.listUl.find('[title]').addClass('has-tooltip').tooltip();
    }
  },

  // Set the value based on selected options
  setValue: function () {
    var opts = this.element.find('option:selected'),
      text = this.getOptionText(opts);

    if (opts.hasClass('clear')) {
      text = '';
    }

    if (this.settings.empty && opts.length === 0) {
      this.pseudoElem.find('span').text('');
      return;
    }

    //Set initial values for the edit box
    this.setPseudoElemDisplayText(text);
    if (this.element.attr('maxlength')) {
       this.setPseudoElemDisplayText(text.substr(0, this.element.attr('maxlength')));
    }

    //Set the "previousActiveDescendant" to the first of the items
    this.previousActiveDescendant = opts.first().val();

    this.updateItemIcon(opts);
    this.setBadge(opts);
  },

  // Sets only the display text of the Dropdown/Mutliselect
  // Can be used for setting a pre-populated value when working with an AJAX call.
  setPseudoElemDisplayText: function(text) {
    this.pseudoElem.find('span').text(text);
  },

  copyClass: function(from, to, prop) {
    if (from.hasClass(prop)) {
      to.addClass(prop);
    }
  },

  // Copy initial stuff from the drop down.
  setInitial: function() {

    if (this.element.is(':disabled')) {
      this.disable();
    }
    if (this.element.is('[readonly]')) {
      this.readonly();
    }
    if (this.isHidden) {
      this.pseudoElem.hide().prev('label').hide();
      this.pseudoElem.next('svg').hide();
    }

    if (this.element.attr('placeholder')) {
      this.pseudoElem.attr('placeholder', this.element.attr('placeholder'));
      this.element.removeAttr('placeholder');
    }
  },

  ignoreKeys: function (input, e) {
    var charCode = e.which;

    //Needed for browsers that use keypress events to manipulate the window.
    if (e.altKey && (charCode === 38 || charCode === 40)) {
      e.stopPropagation();
      e.preventDefault();
      return false;
    }

    if (charCode === 8 && input.hasClass('dropdown')) {
      e.stopPropagation();
      e.preventDefault();
      return false;
    }

    if (input.is(':disabled') || input.hasClass('is-readonly')) {
      return;
    }

    if (e.ctrlKey  || e.metaKey) {
      return false;
    }

    return true;
  },

  //handle events while search is focus'd
  handleSearchEvents: function () {
    var self = this, timer;

    if (this.settings.noSearch) {
      this.searchInput.prop('readonly', true);
    }

    // Used to determine how spacebar should function.  False means space will select/deselect.  True means
    // Space will add a space inside the search input.
    this.searchKeyMode = false;

    this.searchInput.on('keydown.dropdown', function(e) {
      var searchInput = $(this);

      if (!self.ignoreKeys(searchInput, e)) {
        return;
      }

      if (!self.handleKeyDown(searchInput, e)) {
        return;
      }

      if (self.settings.noSearch === false && !self.settings.source) {
        clearTimeout(timer);
        timer = setTimeout(function () {
          if (searchInput.val() === '') {
            self.resetList();
          } else {
            self.filterList(searchInput.val().toLowerCase());
          }
        }, 100);
      }
    }).on('keypress.dropdown', function (e) {
      self.isFiltering = true;
      self.handleAutoComplete(e);
    });

  },

  filterList: function(term) {
    var self = this,
      selected = false,
      list = $('.dropdown-option', this.listUl),
      headers = $('.group-label', this.listUl),
      results;

    if (!list.length || !this.list || this.list && !this.list.length) {
      return;
    }

    if (!term) {
      term = '';
    }

    if (term && term.length) {
      results = this.listfilter.filter(list, term);
    }

    this.list.addClass('search-mode');
    this.list.find('.icon').attr('class', 'icon search').changeIcon('search');
    this.searchInput.removeAttr('aria-activedescendant');

    this.unhighlightOptions();

    if (!results || !results.length && !term) {
      this.resetList();
      return;
    }

    list.not(results).add(headers).addClass('hidden');
    list.filter(results).each(function(i) {
      var li = $(this);
      li.attr('tabindex', i === 0 ? '0' : '-1');

      if (!selected) {
        self.highlightOption(li);
        selected = true;
      }

      //Highlight Term
      var exp = new RegExp('(' + term + ')', 'i');
      var text = li.text().replace(exp, '<i>$1</i>');
      li.removeClass('hidden').children('a').html(text);
    });

    headers.each(function() {
      var children = $(this).nextUntil('.group-label, .selector').not('.hidden');
      if (self.settings.showEmptyGroupHeaders || children.length) {
        $(this).removeClass('hidden');
      }
    });

    term = '';
    this.position();
  },

  // Removes filtering from an open Dropdown list and turns off "search mode"
  resetList: function() {
    if (!this.list || this.list && !this.list.length) {
      return;
    }
    var isMobile = this.isMobile(),
      cssClass = 'icon' + (isMobile ? ' close' : ''),
      icon = $.getBaseURL(isMobile ? 'close' : 'dropdown');

    this.list.removeClass('search-mode');
    this.list.find('.icon').attr('class', cssClass) // needs to be 'attr' here because .addClass() doesn't work with SVG
      .changeIcon(icon);

    function stripHtml(obj) {
      if (!obj[0]) {
        return '';
      }

      return obj[0].textContent || obj[0].innerText;
    }

    var lis = this.listUl.find('li');
    lis.removeAttr('style').each(function() {
      var a = $(this).children('a');
      a.text(stripHtml(a));
    });

    //Adjust height / top position
    if (this.list.hasClass('is-ontop')) {
      this.list[0].style.top = (this.pseudoElem.offset().top - this.list.height() + this.pseudoElem.outerHeight() - 2) +'px';
    }

    if (this.settings.multiple) {
      this.updateList();
    }

    lis.removeClass('hidden');
    this.position();
  },

  selectBlank: function() {
    var blank = this.element.find('option').filter(function() {
      return !this.value || $.trim(this.value).length === 0;
    });

    if (blank.length > 0) {
      blank[0].selected = true;
      this.element.triggerHandler('updated').triggerHandler('change');
    }

  },

  handleKeyDown: function(input, e) {
    var selectedIndex = this.element[0].selectedIndex || -1,
        options = this.element[0].options,
        key = e.which,
        self = this,
        excludes = 'li:visible:not(.separator):not(.group-label):not(.is-disabled)',
        next;

    if (this.isLoading()) {
      return;
    }

    //Down arrow, Up arrow, or Spacebar to open
    if (!self.isOpen() && (key === 38 || key === 40 || key === 32)) {
      self.toggleList();
      e.stopPropagation();
      e.preventDefault();
      return e;
    }

    if (e.metaKey) {
      return ;
    }

    if (self.isOpen()) {
      options = this.listUl.find(excludes);
      selectedIndex = -1;
      $(options).each(function(index) {
        if ($(this).is('.is-focused')) {
          selectedIndex = index;
        }
      });
    }

    switch (key) {
      case 37: //backspace
      case 8: //del & backspace
      case 46: { //del

        if (!self.isOpen()) {
          self.selectBlank();
          // Prevent Backspace from returning to the previous page.
          e.stopPropagation();
          e.preventDefault();
          return false;
        }
        break;
      }
      case 9: {  //tab - save the current selection
        // If "search mode" is currently off, Tab should turn this mode on and place focus back
        // into the SearchInput.  If search mode is on, Tab should 'select' the currently highlighted
        // option in the list, update the SearchInput and close the list.
        if (self.isOpen()) {
          self.selectOption($(options[selectedIndex])); // store the current selection
          self.closeList('tab');
          this.activate();
        }
        // allow tab to propagate otherwise
        return true;
      }
      case 27: { //Esc - Close the Combo and Do not change value
        if (self.isOpen()) {
          // Close the option list
          self.element.closest('.modal.is-visible').data('listclosed', true);
          self.closeList('cancel');
          self.activate();
          e.stopPropagation();
          return false;
        }
        // Allow Esc to propagate if the menu was closed, since some other Controls
        // that rely on dropdown may need to trigger routines when the Esc key is pressed.
        break;
      }
      case 32: // spacebar // TODO: Figure Out what to do about using Spacebar.
      case 13: { //enter
        if (self.isOpen()) {
          if (key === 32 && self.searchKeyMode === true) {
            break;
          }

          e.preventDefault();

          self.selectOption($(options[selectedIndex])); // store the current selection
          if (self.settings.closeOnSelect) {
            self.closeList('select');  // Close the option list
            self.activate();
          }
        }
        e.stopPropagation();
        return false;
      }
      case 38: {  //up
        if (e.shiftKey) {
          return;
        }
        this.searchKeyMode = false;

        if (selectedIndex > 0) {
          next = $(options[selectedIndex - 1]);
          this.highlightOption(next);
          self.setItemIconOverColor(next);
          // NOTE: Do not also remove the ".is-selected" class here!  It's not the same as ".is-focused"!
          // Talk to ed.coyle@infor.com if you need to know why.
          next.parent().find
          ('.is-focused').removeClass('is-focused');
          next.addClass('is-focused');
        }

        e.stopPropagation();
        e.preventDefault();
        return false;
      }
      case 40: {  //down
        if (e.shiftKey) {
          return;
        }
        this.searchKeyMode = false;

        if (selectedIndex < options.length - 1) {
          next = $(options[selectedIndex + 1]);
          this.highlightOption(next);
          self.setItemIconOverColor(next);
          // NOTE: Do not also remove the ".is-selected" class here!  It's not the same as ".is-focused"!
          // Talk to ed.coyle@infor.com if you need to know why.
          next.parent().find('.is-focused').removeClass('is-focused');
          next.addClass('is-focused');
        }

        e.stopPropagation();
        e.preventDefault();
        return false;
      }
      case 35: { //end
        this.searchKeyMode = false;

        var last = $(options[options.length - 1]);
        this.highlightOption(last);

        e.stopPropagation();
        return false;
      }
      case 36: {  //home
        this.searchKeyMode = false;

        var first = $(options[0]);
        this.highlightOption(first);

        e.stopPropagation();
        return false;
      }
    }

    if (self.isOpen() && self.isControl(key) && key !== 8) {
      return false;
    }

    var isSearchInput = self.searchInput && self.searchInput.length;

    self.initialFilter = false;

    if (!self.isOpen() && !self.isControl(key) && !this.settings.source && !this.settings.noSearch) {
      //Make this into Auto Complete
      self.initialFilter = true;
      self.isFiltering = true;
      self.filterTerm = $.actualChar(e);
      if (isSearchInput) {
        self.searchInput.val($.actualChar(e));
      }
      self.toggleList();
    }

<<<<<<< HEAD
    this.searchKeyMode = true;
    if (self.searchInput) {
      self.searchInput.attr('aria-activedescendant', '');
    }
    return true;
  },
=======
        this.list.addClass(isShort ? 'dropdown-short' : '');

        this.pseudoElem
          .attr('aria-expanded', 'true')
          .addClass('is-open');
>>>>>>> abcaee26

  timer: null,
  filterTerm: '',

  handleAutoComplete: function(e) {
    if (this.isLoading()) {
      return;
    }

    var self = this;
    clearTimeout(this.timer);

    if (!self.settings.source) {
      return;
    }

    self.initialFilter = true;
    self.filterTerm += $.actualChar(e);

    this.timer = setTimeout(function () {
      if (!self.isOpen()) {
        self.searchInput.val(self.filterTerm);
        self.toggleList();
      } else {
        self.filterList(self.searchInput.val().toLowerCase());
      }
    }, self.settings.delay);
  },

  isControl: function(keycode) {
    var valid =
      (keycode > 7 && keycode < 48)   || // control chars
      (keycode > 90 && keycode < 94)   || // windows keys
      (keycode > 111 && keycode < 146);  // function keys

      return valid;
  },

  /**
  * Focus the input Element
  */
  activate: function (useSearchInput) {
    var self = this,
      input = this.pseudoElem;

    if (useSearchInput || self.isMobile()) {
      input = this.searchInput;
    }

    if (useSearchInput && (input.hasClass('is-readonly') || input.prop('readonly') === true)) {
      return;
    }

    function selectText() {
      if (self.isMobile()) {
        return;
      }

      if (input[0].setSelectionRange) {
        input[0].setSelectionRange(0, input[0].value.length);  //scroll to left
      } else {
        if (input[0].tagName === 'INPUT') { // using Search Input instead of Pseudo Div
          input[0].select();
        }
      }
    }

    selectText();

    if (document.activeElement !== input[0] &&
      $(document.activeElement).is('body, .dropdown.is-open')) {
      input[0].focus();
    }

    if (self.isIe10 || self.isIe11) {
      setTimeout(function() {
        input[0].focus();
      }, 0);
    }
  },

  // Retrieves a string containing all text for currently selected options delimited by commas
  getOptionText: function(opts) {
    var text = '';

    if (!opts) {
      opts = this.element.find('option:selected');
    }

    opts.each(function() {
      if (text.length > 0) {
        text += ', ';
      }
      text += $(this).text();
    });

    return text;
  },

  // Prep for opening list,make ajax call ect...
  open: function() {
    var self = this;

    if (!this.inputTimer()) {
      return;
    }

    if (this.element.is(':disabled') || this.pseudoElem.hasClass('is-disabled') || this.pseudoElem.hasClass('is-readonly')) {
      return;
    }

    if (!self.callSource(function () {
      self.updateList();
      self.openList();
    })) {
      self.updateList();
      this.openList();
    }
  },

  // Actually Show The List
  openList: function () {
    var current = this.previousActiveDescendant ? this.list.find('.dropdown-option[data-val="'+ this.previousActiveDescendant.replace('"', '/quot/') +'"]') : this.list.find('.is-selected'),
      self =  this,
      touchPrevented = false,
      threshold = 10,
      isEmpty = true,
      pos;

    if (current.length > 0) {
      isEmpty = true;
    }

    if (env.os.name === 'ios') {
      $('head').triggerHandler('disable-zoom');
    }

    // Persist the "short" input field
    var isShort = (this.element.closest('.field-short').length === 1);

    this.pseudoElem
      .attr('aria-expanded', 'true')
      .addClass('is-open');

    this.pseudoElem.attr('aria-label', this.label.text());
    this.searchInput.attr('aria-activedescendant', current.children('a').attr('id'));

    //Close any other drop downs.
    $('select').each(function () {
      var data = $(this).data();
      if (data.dropdown) {
        data.dropdown.closeList('cancel');
      }
    });

    this.list.appendTo('body').show();

    //In a grid cell
    this.isInGrid = this.pseudoElem.closest('.datagrid-row').length === 1;
    if (this.pseudoElem.parent().hasClass('is-inline')) {
      this.isInGrid = false;
    }

<<<<<<< HEAD
    if (this.isInGrid) {
      var rowHeight = this.pseudoElem.closest('.datagrid').attr('class').replace('datagrid', '');
      this.list.addClass('datagrid-dropdown-list ' + rowHeight);
    }
=======
        self.list
          .removeClass('dropdown-tall')
          .onTouchClick('list', 'li')
          .on('click.list', 'li', listItemClickHandler)
          .on('mouseenter.list', 'li', function() {
            var target = $(this);
>>>>>>> abcaee26

    if (this.pseudoElem.closest('.datagrid-filter-wrapper').length === 1) {
      this.list.addClass('datagrid-filter-dropdown');
    }

    var cssClass = this.settings.cssClass;
    if (cssClass && typeof cssClass === 'string') {
      this.list.addClass(cssClass);
    }

    this.position();

    // Limit the width
    if (this.settings.maxWidth) {
      this.list.css('max-width', this.settings.maxWidth + 'px');
    }

    if (!this.settings.multiple && this.initialFilter) {
      setTimeout(function () {
        self.searchInput.val(self.filterTerm);
        self.filterList(self.searchInput.val());
      }, 0);
      this.initialFilter = false;
    } else {
      // Change the values of both inputs and swap out the active descendant
      this.searchInput.val(this.pseudoElem.find('span').text().trim());
    }

    var noScroll = this.settings.multiple;
    this.highlightOption(current, noScroll);
    if (this.settings.multiple && this.listUl.find('.is-selected').length > 0) {
      this.highlightOption(this.listUl.find('.dropdown-option').eq(0));
      setTimeout(function() {
        self.listUl.scrollTop(0);
      }, 0);
    }

    if (!this.settings.multiple && !isEmpty) {
      this.searchInput.val(current.find('a').text());
    }

    this.handleSearchEvents();
    this.activate(true); // Focus the Search Input
    this.element.trigger('listopened');

    if (this.isMobile()) {
      // iOS-specific keypress event that listens for when you click the "done" button
      self.searchInput.on('keypress.dropdown', function(e) {
        if (e.which === 13) {
          self.closeList('select');
        }
      });
    }

    function listItemClickHandler(e) {
      var target = $(e.target),
        ddOption = target.closest('li');

      if (ddOption.length) {
        // Do nothing for group labels or separators
        if (ddOption.is('.separator, .group-label')) {
          return;
        }

        target = ddOption;
      }

      if (target.is('.dropdown-select-all-anchor')) {
        target = target.parent();
      }

      // If this is the Select All option, select/deselect all.
      if (self.settings.multiple && target.is('.dropdown-select-all-list-item')) {
        var doSelectAll = !(target.is('.is-selected'));
        if (doSelectAll) {
          target.addClass('is-selected');
          self.selectOptions(self.element.find('option:not(:selected)'), true);
        } else {
          target.removeClass('is-selected');
          self.selectOptions(self.element.find('option:selected'), true);
        }

        return true;
      }

      e.preventDefault();
      e.stopPropagation();

      var val = target.attr('data-val').replace('"','/quot/'),
        cur = self.element.find('option[value="'+ val +'"]');
      //Try matching the option's text if 'cur' comes back empty or overpopulated.
      //Supports options that don't have a 'value' attribute
      //And also some special &quote handling
      if (cur.length === 0 || cur.length > 1) {
        cur = self.element.find('option').filter(function() {
          var elem = $(this),
            attr = elem.attr('value');
          return elem.text() === val || (attr && attr.replace('"','/quot/') === val);
        });
      }

      //Select the clicked item
      if (cur.is(':disabled')) {
        return false;
      }

      self.selectOption(cur);

      if (self.settings.closeOnSelect) {
        self.closeList('select');
      }

      if (self.isMobile()) {
        return true;
      }

      self.activate(!self.settings.closeOnSelect);
      return true;
    }

    self.list
      .removeClass('dropdown-tall')
      .addClass(isShort ? 'dropdown-short' : '')
      .onTouchClick('list', 'li')
      .on('click.list', 'li', listItemClickHandler)
      .on('mouseenter.list', 'li', function() {
        var target = $(this);

        if (target.is('.separator, .group-label')) {
          return;
        }

        self.setItemIconOverColor(target);
        self.list.find('li').removeClass('is-focused');
        target.addClass('is-focused');
      });

    // Some list-closing events are on a timer to prevent immediate list close
    // There would be several things to check with a setTimeout, so this is done with a CSS
    // class to keep things a bit cleaner
    setTimeout(function delayedListCloseEvents() {
      self.list.addClass('is-closable');
    }, 100);

    // Is the jQuery Element a component of the current Dropdown list?
    function isDropdownElement(target) {
      return target.closest('.dropdown, .multiselect').length > 0 ||
        target.closest('.dropdown-list').length > 0 ||
        self.touchmove === true;
    }

    // Triggered when the user scrolls the page.
    // Ignores Scrolling on Mobile, and will not close the list if accessing an item within the list
    function scrollDocument(e) {
      var focus = $('*:focus'); //dont close on timepicker arrow down and up
      if (touchPrevented || isDropdownElement($(e.target)) || focus.is('.timepicker')) {
        return;
      }
      self.closeList('cancel');
    }

    // Triggered when the user clicks anywhere in the document
    // Will not close the list if the clicked target is anywhere inside the dropdown list.

    function clickDocument(e) {
      var target = $(e.target);
      if (touchPrevented || (isDropdownElement(target) && !target.is('.icon'))) {
        e.preventDefault();

        touchPrevented = false;
        return;
      }

      self.closeList('cancel');
    }

    function touchStartCallback(e) {
      touchPrevented = false;

      pos = {
        x: e.originalEvent.touches[0].pageX,
        y: e.originalEvent.touches[0].pageY
      };

      $(document).on('touchmove.dropdown', function touchMoveCallback(e) {
        var newPos = {
          x: e.originalEvent.touches[0].pageX,
          y: e.originalEvent.touches[0].pageY
        };

        if ((newPos.x >= pos.x + threshold) || (newPos.x <= pos.x - threshold) ||
            (newPos.y >= pos.y + threshold) || (newPos.y <= pos.y - threshold)) {
          touchPrevented = true;
        }
      });
    }

    function touchEndCallback(e) {
      $(document).off('touchmove.dropdown');
      e.preventDefault();

      if (touchPrevented) {
        return false;
      }

      clickDocument(e);
    }

    // Need to detect whether or not scrolling is happening on a touch-capable device
    // The dropdown list should not close on mobile if scrolling is occuring, but should close
    // if the user is simply tapping outside the list.
    $(document)
      .on('touchstart.dropdown', touchStartCallback)
      .on('touchend.dropdown touchcancel.dropdown', touchEndCallback)
      .on('click.dropdown', clickDocument);

    var modalScroll = $('.modal.is-visible .modal-body-wrapper'),
      parentScroll = self.element.closest('.scrollable').length ? self.element.closest('.scrollable') : $(document);
    parentScroll = self.element.closest('.scrollable-y').length ? self.element.closest('.scrollable-y') : parentScroll;
    parentScroll = modalScroll.length ? modalScroll : parentScroll;
    parentScroll.on('scroll.dropdown', scrollDocument);

    $('body').on('resize.dropdown', function() {
      self.position();

      // in desktop environments, close the list on viewport resize
      if (window.orientation === undefined) {
        self.closeList('cancel');
      }
    });

    // In mobile environments, close the list on an orientation change.
    // Don't do this on mobile against a resize because of the software keyboard's potential
    // to cause a "resize" event to fire.
    if (window.orientation !== undefined) {
      $(window).on('orientationchange.dropdown', function() {
        self.closeList('cancel');
      });
    }

    if (env.os.name === 'ios') {
      $('head').triggerHandler('enable-zoom');
    }
  },

  /**
   * Set size and positioning of the list
   * @private
   */
  position: function() {
    var self = this,
      positionOpts = {
        parentXAlignment: 'left',
        placement: 'bottom',
        strategies: ['flip', 'shrink-y']
      };

    function dropdownAfterPlaceCallback(e, placementObj) {
      // Turn upside-down if flipped to the top of the pseudoElem
      if (placementObj.wasFlipped === true) {
        self.list.addClass('is-ontop');
        self.listUl.prependTo(self.list);
      }

      // Set the <UL> height to 100% of the `.dropdown-list` minus the size of the search input
      var ulHeight = parseInt(window.getComputedStyle(self.listUl[0]).height),
        listHeight = parseInt(window.getComputedStyle(self.list[0]).height),
        searchInputHeight = 34;
      if (ulHeight + searchInputHeight > listHeight) {
        self.listUl[0].style.height = (listHeight - searchInputHeight) + 'px';
      }

      return placementObj;
    }

    // Reset styles that may have been appended to the list
    this.list[0].removeAttribute('style');
    this.listUl[0].removeAttribute('style');

    var parentElement = this.pseudoElem;
    if (this.isInGrid) {
      parentElement = this.element.closest('.datagrid-cell-wrapper');
    }

    // If the list would end up being wider parent,
    // use the list's width instead of the parent's width
    var parentElementStyle = window.getComputedStyle(parentElement[0]),
      parentElementBorderWidth = parseInt(parentElementStyle.borderLeftWidth) * 2,
      parentElementWidth = Math.round(parseInt(parentElement[0].clientWidth) + parentElementBorderWidth),
      listDefaultWidth, useParentWidth;

    // Temporarily shrink the value of the search input, and compare the size of the list to
    // the parent element.
    this.searchInput[0].style.cssText = 'width: '+ parentElementWidth +'px !important';
    listDefaultWidth = Math.round(this.list.width());
    useParentWidth = listDefaultWidth <= parentElementWidth;
    this.searchInput[0].style.width = '';

    // Add parent info to positionOpts
    positionOpts.parent = parentElement;
    positionOpts.useParentWidth = useParentWidth;

    // use negative height of the pseudoElem to get the Dropdown list to overlap the input.
    var isRetina = window.devicePixelRatio > 1,
      isChrome = env.browser.name === 'chrome';
    positionOpts.y = -(parseInt(parentElement[0].clientHeight) + parseInt(parentElementStyle.borderTopWidth) + parseInt(parentElementStyle.borderBottomWidth) - (!isChrome && isRetina ? 1 : 0));
    positionOpts.x = 0;

    this.list.one('afterplace.dropdown', dropdownAfterPlaceCallback).place(positionOpts);
    this.list.data('place').place(positionOpts);
  },

  // Alias that works with the global "closeChildren" method.  See "js/lifecycle.js"
  close: function() {
    return this.closeList('cancel');
  },

  //Close list and detach events
  closeList: function(action) {
    if (!this.list || !this.list.is(':visible') || !this.isListClosable()) {
      return;
    }

    if (!this.inputTimer()) {
      return;
    }

    if (this.touchmove) {
      this.touchmove = false;
    }

    this.filterTerm = '';
    this.searchInput.off('keydown.dropdown keypress.dropdown keypress.dropdown');

    //Destroy any tooltip items
    this.listUl.find('.has-tooltip').each(function () {
      var api = $(this).data('tooltip');
      if (api) {
        api.destroy();
      }
    });

    this.list
      .off('click.list touchmove.list touchend.list touchcancel.list mousewheel.list mouseenter.list')
      .remove();

    this.pseudoElem
      .removeClass('is-open')
      .attr('aria-expanded', 'false');

    this.searchInput
      .removeAttr('aria-activedescendant');

    $(document)
      .off('click.dropdown scroll.dropdown touchmove.dropdown touchend.dropdown touchcancel.dropdown');

    $('body').off('resize.dropdown');
    $(window).off('orientationchange.dropdown');
    this.element.trigger('listclosed', action);
    this.activate();
    this.list = null;
    this.searchInput = null;
    this.listUl = null;
  },

  //Set option into view
  scrollToOption: function(current) {
    var self = this;
    if (!current) {
      return;
    }
    if (current.length === 0) {
      return;
    }
    // scroll to the currently selected option
    self.listUl.scrollTop(0);
    self.listUl.scrollTop(current.offset().top - self.listUl.offset().top - self.listUl.scrollTop() - 40);
  },

  //Blur and Close List
  handleBlur: function() {
    var self = this;

    if (this.isOpen()) {
      this.timer = setTimeout(function() {
        self.closeList('cancel');
      }, 40);
    }

    return true;
  },

  // returns true if the field is attempting to load via AJAX.
  isLoading: function() {
    return this.element.is('.is-loading') &&  this.element.is('.is-blocked') ;
  },

  // Return true/false if the list is open
  isOpen: function() {
    return (this.list && this.list.is(':visible')) ? true : false;
  },

  // Hide or Show list
  toggleList: function() {
    if (this.isOpen() || this.isLoading()) {
      this.closeList('cancel');
      return;
    }
    this.open();
  },

  highlightOption: function(listOption, noScroll) {
    if (!listOption) {
      return listOption;
    }

    if (listOption.length === 0) {
      listOption = this.list.find('.dropdown-option').eq(0);
    }

    // Get corresponding option from the list
    var option = this.element.find('option[value="' + listOption.attr('data-val') + '"]');

    if (option.hasClass('.is-disabled') || option.is(':disabled')) {
      return;
    }

    if (this.isOpen()) {
      this.setItemIconOverColor();
      this.list.find('.is-focused').removeClass('is-focused').attr({'tabindex':'-1'});
      if (!option.hasClass('clear')) {
        this.setItemIconOverColor(listOption);
        listOption.addClass('is-focused').attr({'tabindex': '0'});
      }

      // Set activedescendent for new option
      //this.pseudoElem.attr('aria-activedescendant', listOption.attr('id'));
      this.searchInput.attr('aria-activedescendant', listOption.children('a').attr('id'));

      if (!noScroll || noScroll === false || noScroll === undefined) {
        this.scrollToOption(listOption);
      }
    }

    return;
  },

  unhighlightOptions: function(listOptions, noScroll) {
    if (!listOptions || !listOptions.length) {
      listOptions = this.list.find('.is-selected');
    }
    this.setItemIconOverColor();
    listOptions.removeClass('is-focused').attr({'tabindex': '-1'});

    this.searchInput.removeAttr('aria-activedescendant');

    if (!noScroll || noScroll === false || noScroll === undefined) {
      this.scrollToOption(listOptions.first());
    }
  },

  /**
   * Convenience method for running _selectOption()_ on a set of list options.
   * Accepts an array or jQuery selector containing valid list options and selects/deselects them.
   * @private
   * @param {Array / jQuery[]} options - incoming options
   * @param {boolean} noTrigger - if true, causes the 'selected' and 'change' events not to fire on each list item.
   */
  selectOptions: function(options, noTrigger) {
    // Use a jQuery selector if the incoming options are inside an array
    if (Array.isArray(options)) {
      options = $(options);
    }

    var self = this;
    options.each(function() {
      self.selectOption($(this), noTrigger);
    });
  },

  /**
   * Select an option and conditionally trigger events.
   * Accepts an array or jQuery selector containing valid list options and selects/deselects them.
   * @private
   * @param {jQuery} option - the incoming li option
   * @param {boolean} noTrigger - if true, causes the 'selected' and 'change' events not to fire on the list item.
   */
  selectOption: function(option, noTrigger) {
    if (!option) {
      return option;
    }
    var li;

    if (option.is('li')) {
      li = option;
      option = this.element.find('option[value="' + option.attr('data-val') + '"]');

      //Try matching the option's text if 'cur' comes back empty.
      //Supports options that don't have a 'value' attribute.
      if (option.length === 0) {
        option = this.element.find('option').filter(function() {
          return $(this).text() === li.attr('data-val');
        });
      }
    }

    var value = option.val();
    if (!option) {
      return;
    }

    if (!li && typeof value === 'string') {
      li = this.listUl.find('li[data-val="'+ value.replace('"', '/quot/') +'"]');
    }

    if (option.hasClass('is-disabled') || option.is(':disabled')) {
      return;
    }

    var code = option.val(),
      val = this.element.val(),
      oldText = this.pseudoElem.text(),
      text = '',
      trimmed = '',
      clearSelection = false,
      isAdded = true; // Sets to false if the option is being removed from a multi-select instead of added

    if (option.hasClass('clear') || !li) {
      clearSelection = true;
    }

    if (this.settings.multiple) {
      // Working with a select multiple allows for the "de-selection" of items in the list
      if (!val) {
        val = [];
      }
      if ($.inArray(code, val) !== -1) {
        val = $.grep(val, function(optionValue) {
          return optionValue !== code;
        });
        li.removeClass('is-selected');
        this.previousActiveDescendant = undefined;
        isAdded = false;
      } else {
        if (!isNaN(this.settings.maxSelected) && this.element.find('option:selected').length >= this.settings.maxSelected) {
          return;
        }

        val = typeof val === 'string' ? [val] : val;
        val.push(code);
        li.addClass('is-selected');
        this.previousActiveDescendant = option.val();
      }

      var newOptions = this.element.find('option').filter(function() {
        return $.inArray($(this)[0].value, val) !== -1;
      });
      text = this.getOptionText(newOptions);
    } else {
      // Working with a single select
      val = code;
      this.listUl.find('li.is-selected').removeClass('is-selected');
      if (!clearSelection) {
        li.addClass('is-selected');
      }
      this.previousActiveDescendant = option.val();
      text = option.text();
    }
    if (!clearSelection) {
      this.element.find('option').each(function () {
        if (this.value === code) {
          this.selected = true;
          return false;
        }
      });
    }
    // If we're working with a single select and the value hasn't changed, just return without
    // firing a change event
    if (text === oldText) {
      return;
    }

    // Change the values of both inputs and swap out the active descendant
    if (!clearSelection) {
      this.pseudoElem.find('span').text(text);
      this.searchInput.val(text);
    } else {
      this.pseudoElem.find('span').text('');
      this.searchInput.val('');
    }

    if (this.element.attr('maxlength')) {
      trimmed = text.substr(0, this.element.attr('maxlength'));
      this.pseudoElem.find('span').text(trimmed);
      this.searchInput.val(trimmed);
    }

    // Set the new value on the <select>
    this.element.val(val);
    this.updateItemIcon(option);

    // Fire the change event with the new value if the noTrigger flag isn't set
    if (!noTrigger) {
      this.element.trigger('change').triggerHandler('selected', [option, isAdded]);
    }

    // If multiselect, reset the menu to the unfiltered mode
    if (this.settings.multiple) {
      if (this.list.hasClass('search-mode')) {
        this.resetList();
      }
      this.activate(true);
    }

    this.setBadge(option);
  },

  /**
   * Select an option by the value.
   *
   * @param {value} option - A string containing the value to look for. (Case insensitive)
   */
  selectValue: function(value) {

    if (typeof value === 'string') {
      var option = this.element.find('option[value="' + value + '"]');
      this.element.find('option:selected').removeAttr('selected');
      option.attr('selected', 'true');
      this.updated();
    }

  },

  setBadge: function (option) {
    //Badge Support
    if (this.badges) {
      var badge = this.element.parent().find('.badge');

      if (badge.length === 0) {
        this.element.parent().find('.dropdown-wrapper').append('<span class="badge">1</span>');
        badge = this.element.parent().find('.badge');
      }

      badge.attr('class', 'badge ' + (option.attr('data-badge-color') ? option.attr('data-badge-color') : 'azure07'))
        .text(option.attr('data-badge'));
    }
  },

  // Execute the source ajax option
  callSource: function(callback) {
    var self = this, searchTerm = '';

    if (this.settings.source) {
      this.isFiltering = false;

      var sourceType = typeof this.settings.source,
        response = function (data, isManagedByTemplate) {
        //to do - no results back do not open.
        var list = '',
          val = self.element.val();

        function replaceDoubleQuotes(content) {
          return content.replace('"', '\'');
        }

        function buildOption(option) {
          if (option === null || option === undefined) {
            return;
          }

          var isString = typeof option === 'string',
            stringContent = option;

          if (isString) {
            option = {
              value: stringContent
            };
          }

          if (option.value !== undefined) {
            option.value = replaceDoubleQuotes(option.value);
          }

          if (option.id !== undefined) {
            if (!isNaN(option.id)) {
              option.id = '' + option.id;
            }
            option.id = replaceDoubleQuotes(option.id);
          }

          if (option.label !== undefined) {
            option.label = replaceDoubleQuotes(option.label);
          }

          if (!option.selected && option.value === val) {
            option.selected = true;
          }

          list += '<option' + (option.id === undefined ? '' : ' id="' + option.id + '"') +
                    ' value="' + option.value + '"' +
                    (option.selected ? ' selected ' : '') +
                  '>'+ (option.label !== undefined ? option.label : option.value !== undefined ? option.value : '') + '</option>';
        }

        // If the incoming dataset is different than the one we started with,
        // replace the contents of the list, and rerender it.
        if (!self.isFiltering && !utils.equals(data, self.dataset)) {
          self.dataset = data;

          if (!isManagedByTemplate) {
            self.element.empty();
            for (var i=0; i < data.length; i++) {
              var opts;

              if (data[i].group) {
                opts = data[i].options;
                list += '<optgroup label="' + data[i].group + '">';
                for (var ii = 0; ii < opts.length; ii++) {
                  buildOption(opts[ii]);
                }
                list += '</optgroup>';
              } else {
                buildOption(data[i]);
              }
            }

            self.element.append(list);
          }
          self.updateList();
        }

        self.element.triggerHandler('complete'); // For Busy Indicator
        self.element.trigger('requestend', [searchTerm, data]);
        callback();
        return;
      };

      self.element.triggerHandler('start'); // For Busy Indicator
      self.element.trigger('requeststart');

      if (sourceType === 'function') {
        // Call the 'source' setting as a function with the done callback.
        this.settings.source(response, searchTerm, this.settings.sourceArguments);
      } else if (sourceType === 'object') {
        // Use the 'source' setting as pre-existing data.
        // Sanitize accordingly.
        var sourceData = $.isArray(this.settings.source) ? this.settings.source : [this.settings.source];
        response(sourceData);
      } else {
        // Attempt to resolve source as a URL string.  Do an AJAX get with the URL
        var sourceURL = this.settings.source.toString(),
          request = $.getJSON(sourceURL);

        request.done(function(data) {
          response(data);
        }).fail(function() {
          response([]);
        });
      }

      return true;
    }
    return false;
  },

  /**
   * Get data attributes from passed list of attributes
   * @param {array} attr - List of all attributes.
   * @param {array} attrToExclude - List of attributes to be excluded from passed list.
   * @returns {object} It will return an object containing two keys
   * str - string of attributes
   * obj - object of attributes
   */
  getDataAttributes: function(attr, attrToExclude) {
    if (!attr) {
      return;
    }
    else if (typeof attr === 'string') {
      attr = [attr];
    }

    var toExclude = attrToExclude || [];
    if (typeof toExclude === 'string') {
      toExclude = [toExclude];
    }
    var attrToCopy = {
      obj: {},
      str: '',
      isExclude: function(attr) {
        return $.inArray(attr, toExclude) > -1;
      }
    };
    for (var key in attr) {
      if (!attr.hasOwnProperty(key)) {
        continue;
      }
      attrToCopy.name = attr[key].name + '';
      attrToCopy.isData = attrToCopy.name.substr(0, 5) === 'data-';
      if (attrToCopy.isData && !attrToCopy.isExclude(attrToCopy.name)) {
        attrToCopy.obj[attrToCopy.name] = attr[key].value;
        attrToCopy.str += ' '+
          attrToCopy.name +'="'+ attr[key].value +'"';
      }
    }
    return { str: attrToCopy.str, obj: attrToCopy.obj };
  },

  /**
   * External Facing function to set value by code - Depricated set on select and trigger updated.
   *
   * @param {string} code - The value to match and set on the value element.
   */
  setCode: function(code) {
    var self = this,
      doSetting = function ()  {
        self.element.val(code);
        self.updated();
      };

    if (!self.callSource(doSetting)) {
      doSetting();
    }
  },

  isMobile: function() {
    return ['ios', 'android'].indexOf(env.os.name) > -1;
  },

  isListClosable: function() {
    return this.list.hasClass('is-closable');
  },

  /**
   * Disable the input element.
   */
  disable: function() {
    this.element
      .prop('disabled', true)
      .prop('readonly', false);

    if (this.pseudoElem.is($(document.activeElement))) {
      this.pseudoElem.blur();
    }

    this.pseudoElem
      .addClass('is-disabled')
      .removeClass('is-readonly')
      .attr('tabindex', '-1')
      .prop('readonly', false)
      .prop('disabled', true);
    this.closeList('cancel');
  },

  /**
  * Returns true if the dropdown is disabled.
  */
  isDisabled: function() {
    return this.element.prop('disabled');
  },

  /**
   * Enable the input element.
   */
  enable: function() {
    this.element
      .prop('disabled', false)
      .prop('readonly', false);
    this.pseudoElem
      .prop('disabled', false)
      .prop('readonly', false)
      .attr('tabindex', '0')
      .removeClass('is-disabled')
      .removeClass('is-readonly');
  },

  /**
   * Make the input element readonly.
   */
  readonly: function() {
    this.element
      .prop('disabled', false)
      .prop('readonly', true);
    this.pseudoElem
      .removeClass('is-disabled')
      .addClass('is-readonly')
      .attr('tabindex', '0')
      .prop('disabled', false)
      .prop('readonly', true);
    this.closeList('cancel');
  },

  // Triggered whenever the plugin's settings are changed
  updated: function(settings) {
    if (settings) {
      this.settings = utils.mergeSettings(this.element, settings, this.settings);
    }

    this.closeList('cancel');

    // Update the 'multiple' property
    if (this.settings.multiple && this.settings.multiple === true) {
      this.element.prop('multiple', true);
    } else {
      this.element.prop('multiple', false);
    }

    // update "readonly" prop
    if (this.element.prop('readonly') === true) {
      this.readonly();
    } else {
      this.pseudoElem.removeClass('is-readonly');
    }

    // update "disabled" prop
    this.pseudoElem[ this.element.prop('disabled') ? 'addClass' : 'removeClass' ]('is-disabled');

    // update the list and set a new value, if applicable
    this.updateList();
    this.setValue();

    this.element.trigger('has-updated');

    return this;
  },

  /**
   * Tear down events and restore to default.
   */
  destroy: function() {
    $.removeData(this.element[0], COMPONENT_NAME);
    this.closeList('cancel');
    this.label.remove();
    this.pseudoElem.off().remove();
    this.icon.remove();
    this.wrapper.remove();
    this.listfilter.destroy();
    this.element.removeAttr('style');
  },

  /**
   *  This component fires the following events.
   *
   * @fires Dropdown#events
   * @param {object} listopened  Fires as the calendar popup is opened
   * @param {object} listclosed  Fires as the calendar popup is closed
   * @param {object} change  Fires after the value in the input is changed by any means.
   * @param {object} input  Fires after the value in the input is changed by user interaction.
   *
   */
  handleEvents: function() {
    var self = this;

    this.pseudoElem.on('keydown.dropdown', function(e) {
      if (!self.ignoreKeys($(this), e)) {
        return;
      }
      self.handleKeyDown($(this), e);
    }).on('keypress.dropdown', function(e) {

      if (e.keyCode === 9) {
        return;
      }

      if (!self.ignoreKeys($(this), e)) {
        return;
      }

      if (!self.settings.noSearch && e.keyCode !== 27) {
        self.toggleList();
      }
      self.handleAutoComplete(e);
    }).on('click.dropdown', function(e) {
      // landmark would like the click event to bubble up if ctrl and shift are pressed
      if (!(e.originalEvent.ctrlKey && e.originalEvent.shiftKey)) {
        e.stopPropagation();
      }
    }).on('mouseup.dropdown', function(e) {
      if (e.button === 2) {
        return;
      }
      self.toggleList();
    }).on('touchend.dropdown touchcancel.dropdown', function(e) {
      e.stopPropagation();
      self.toggleList();
      e.preventDefault();
    });

    self.element.on('activated.dropdown', function () {
      self.label.trigger('click');
    }).on('updated.dropdown', function (e) {
      e.stopPropagation();
      self.updated();
    }).on('openlist.dropdown', function() {
      self.toggleList();
    });

    //for form resets.
    self.element.closest('form').on('reset.dropdown', function() {
      setTimeout(function () {
        self.element.triggerHandler('updated');
      }, 1);
    });

    //Handle Label click
    this.label.onTouchClick().on('click', function () {
      self.pseudoElem.focus();
    });

  }
};


export { Dropdown, COMPONENT_NAME };<|MERGE_RESOLUTION|>--- conflicted
+++ resolved
@@ -1,3 +1,4 @@
+/* eslint-disable */
 import * as debug from '../utils/debug';
 import { utils, DOM } from '../utils/utils';
 import { Environment as env } from '../utils/environment';
@@ -9,27 +10,43 @@
 import '../place/place.jquery';
 import '../tooltip/tooltip.jquery';
 
+// Name of this component.
+const COMPONENT_NAME = 'dropdown';
 
 /**
- * Component Name
- */
-let COMPONENT_NAME = 'dropdown';
-
-
-/**
- * Dropdown Component Default Settings
- */
-let DROPDOWN_DEFAULTS = {
+* @namespace
+* @property {boolean} closeOnSelect  When an option is selected, the list will close if set to
+* "true".  List stays open if "false".
+* @property {string} cssClass  Append an optional css class to dropdown-list
+* @property {string} filterMode  Search mode to use between 'startsWith' and 'contains', false
+*  will not allow client side filter
+* @property {boolean} noSearch  If true, disables the ability of the user to enter text in the
+*  Search Input field in the open combo box
+* @property {boolean} showEmptyGroupHeaders  If true, displays <optgroup> headers in the list even
+*  if no selectable options are present underneath.
+* @property {boolean} source  A function that can do an ajax call.
+* @property {boolean} sourceArguments  If a source method is defined, this flexible object can be
+*  passed into the source method, and augmented with parameters specific to the implementation.
+* @property {boolean} sourceArguments  If a source method is defined, this flexible object can be
+*  passed into the source method, and augmented with parameters specific to the implementation.
+* @property {boolean} reloadSourceOnOpen  If set to true, will always perform an ajax call whenever
+*  the list is opened.  If false, the first AJAX call's results are cached.
+* @property {boolean} empty  Initialize Empty Value
+* @property {boolean} delay  Typing Buffer Delay in ms
+* @property {number} maxWidth If set the width of the dropdown is limited to this pixel width. Fx
+*  300 for the 300 px size fields. Default is size of the largest data.
+*/
+const DROPDOWN_DEFAULTS = {
   closeOnSelect: true,
   cssClass: null,
   filterMode: 'contains',
-  maxSelected: undefined, //If in multiple mode, sets a limit on the number of items that can be selected
+  maxSelected: undefined, // (multiselect) sets a limit on the number of items that can be selected
   moveSelected: 'none',
   moveSelectedToTop: undefined,
-  multiple: false, //Turns the dropdown into a multiple selection box
+  multiple: false, // Turns the dropdown into a multiple selection box
   noSearch: false,
   showEmptyGroupHeaders: false,
-  showSelectAll: false, // If true, on Multiselect dropdowns, will show an additional option at the top of the list labeled "select all".
+  showSelectAll: false, // (Multiselect) shows an item the top of the list labeled "select all".
   source: undefined,
   sourceArguments: {},
   reloadSourceOnOpen: false,
@@ -38,29 +55,15 @@
   maxWidth: null
 };
 
-
 /**
  * Dropdown Settings and Options
  */
 const moveSelectedOpts = ['none', 'all', 'group'];
 
-
 /**
 * The Dropdown allows users to select from a list. Like an Html Select.
 *
 * @class Dropdown
-* @param {boolean} closeOnSelect  When an option is selected, the list will close if set to "true".  List stays open if "false".
-* @param {string} cssClass  Append an optional css class to dropdown-list
-* @param {string} filterMode  Search mode to use between 'startsWith' and 'contains', false will not allow client side filter
-* @param {boolean} noSearch  If true, disables the ability of the user to enter text in the Search Input field in the open combo box
-* @param {boolean} showEmptyGroupHeaders  If true, displays <optgroup> headers in the list even if no selectable options are present underneath.
-* @param {boolean} source  A function that can do an ajax call.
-* @param {boolean} sourceArguments  If a source method is defined, this flexible object can be passed into the source method, and augmented with parameters specific to the implementation.
-* @param {boolean} sourceArguments  If a source method is defined, this flexible object can be passed into the source method, and augmented with parameters specific to the implementation.
-* @param {boolean} reloadSourceOnOpen  If set to true, will always perform an ajax call whenever the list is opened.  If false, the first AJAX call's results are cached.
-* @param {boolean} empty  Initialize Empty Value
-* @param {boolean} delay  Typing Buffer Delay in ms
-* @param {number} maxWidth If set the width of the dropdown is limited to this pixel width. Fx 300 for the 300 px size fields. Default is size of the largest data.
 *
 */
 function Dropdown(element, settings) {
@@ -1102,20 +1105,12 @@
       self.toggleList();
     }
 
-<<<<<<< HEAD
     this.searchKeyMode = true;
     if (self.searchInput) {
       self.searchInput.attr('aria-activedescendant', '');
     }
     return true;
   },
-=======
-        this.list.addClass(isShort ? 'dropdown-short' : '');
-
-        this.pseudoElem
-          .attr('aria-expanded', 'true')
-          .addClass('is-open');
->>>>>>> abcaee26
 
   timer: null,
   filterTerm: '',
@@ -1256,6 +1251,8 @@
     // Persist the "short" input field
     var isShort = (this.element.closest('.field-short').length === 1);
 
+    this.list.addClass(isShort ? 'dropdown-short' : '');
+
     this.pseudoElem
       .attr('aria-expanded', 'true')
       .addClass('is-open');
@@ -1279,19 +1276,10 @@
       this.isInGrid = false;
     }
 
-<<<<<<< HEAD
     if (this.isInGrid) {
       var rowHeight = this.pseudoElem.closest('.datagrid').attr('class').replace('datagrid', '');
       this.list.addClass('datagrid-dropdown-list ' + rowHeight);
     }
-=======
-        self.list
-          .removeClass('dropdown-tall')
-          .onTouchClick('list', 'li')
-          .on('click.list', 'li', listItemClickHandler)
-          .on('mouseenter.list', 'li', function() {
-            var target = $(this);
->>>>>>> abcaee26
 
     if (this.pseudoElem.closest('.datagrid-filter-wrapper').length === 1) {
       this.list.addClass('datagrid-filter-dropdown');
@@ -1335,6 +1323,14 @@
 
     this.handleSearchEvents();
     this.activate(true); // Focus the Search Input
+
+    /**
+    *  Fires as the dropdown list is opened.
+    *
+    * @event listopened
+    * @property {object} event - The jquery event object
+    * @property {object} ui - The dialog object
+    */
     this.element.trigger('listopened');
 
     if (this.isMobile()) {
@@ -1414,7 +1410,6 @@
 
     self.list
       .removeClass('dropdown-tall')
-      .addClass(isShort ? 'dropdown-short' : '')
       .onTouchClick('list', 'li')
       .on('click.list', 'li', listItemClickHandler)
       .on('mouseenter.list', 'li', function() {
@@ -1650,6 +1645,14 @@
 
     $('body').off('resize.dropdown');
     $(window).off('orientationchange.dropdown');
+
+    /**
+    * Fires as the dropdown list is closed
+    *
+    * @event listclosed
+    * @property {object} event - The jquery event object
+    * @property {object} ui - The dialog object
+    */
     this.element.trigger('listclosed', action);
     this.activate();
     this.list = null;
@@ -1757,8 +1760,8 @@
    * Convenience method for running _selectOption()_ on a set of list options.
    * Accepts an array or jQuery selector containing valid list options and selects/deselects them.
    * @private
-   * @param {Array / jQuery[]} options - incoming options
-   * @param {boolean} noTrigger - if true, causes the 'selected' and 'change' events not to fire on each list item.
+   * @param {Array / jQuery[]} options incoming options
+   * @param {boolean} noTrigger if true, causes the 'selected' and 'change' events not to fire on each list item.
    */
   selectOptions: function(options, noTrigger) {
     // Use a jQuery selector if the incoming options are inside an array
@@ -1893,10 +1896,21 @@
     this.element.val(val);
     this.updateItemIcon(option);
 
-    // Fire the change event with the new value if the noTrigger flag isn't set
+    /**
+    * Fires after the value in the input is changed by any means.
+    * @event change
+    * @property {object} event The jquery event object
+    */
     if (!noTrigger) {
+      // Fire the change event with the new value if the noTrigger flag isn't set
       this.element.trigger('change').triggerHandler('selected', [option, isAdded]);
     }
+
+    /**
+    * Fires after the value in the input is changed by user interaction.
+    * @event input
+    * @property {object} event The jquery event object
+    */
 
     // If multiselect, reset the menu to the unfiltered mode
     if (this.settings.multiple) {
@@ -2232,14 +2246,9 @@
   },
 
   /**
-   *  This component fires the following events.
-   *
-   * @fires Dropdown#events
-   * @param {object} listopened  Fires as the calendar popup is opened
-   * @param {object} listclosed  Fires as the calendar popup is closed
-   * @param {object} change  Fires after the value in the input is changed by any means.
-   * @param {object} input  Fires after the value in the input is changed by user interaction.
-   *
+   * Setup the internal event handlers.
+   * @private
+   * @return {void}
    */
   handleEvents: function() {
     var self = this;
@@ -2303,5 +2312,4 @@
   }
 };
 
-
 export { Dropdown, COMPONENT_NAME };