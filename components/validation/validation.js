--- conflicted
+++ resolved
@@ -569,11 +569,7 @@
         this.setModalPrimaryBtn(field, modalBtn, false);
       }
 
-<<<<<<< HEAD
-      this.showInlineMessage(loc, message, validationType.type);
-=======
-      this.showInlineError(field, message);
->>>>>>> 3fdf1742
+      this.showInlineError(field, message, validationType.type);
     },
 
     /**
@@ -1187,7 +1183,6 @@
           valueHours = parseInt(value.substring(0, sep));
           valueMins = parseInt(value.substring(sep + 1,sep + 3));
 
-<<<<<<< HEAD
           //getTimeFromField
           if (timepicker) {
               timeparts = timepicker.getTimeFromField();
@@ -1199,19 +1194,6 @@
                 valueSecs = timeparts.seconds;
               }
           }
-=======
-		  //getTimeFromField
-		  if (timepicker) {
-			  timeparts = timepicker.getTimeFromField();
-
-			  valueHours = timeparts.hours;
-			  valueMins = timeparts.minutes;
-
-			  if (timepicker.hasSeconds()) {
-			    valueSecs = timeparts.seconds;
-			  }
-		  }
->>>>>>> 3fdf1742
 
           if (valueHours.toString().length < 1 || isNaN(valueHours) || parseInt(valueHours) < 0 || parseInt(valueHours) > maxHours) {
             return false;
